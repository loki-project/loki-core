# Copyright (c) 2018, The Loki Project
# Copyright (c) 2014-2019, The Monero Project
#
# All rights reserved.
#
# Redistribution and use in source and binary forms, with or without modification, are
# permitted provided that the following conditions are met:
#
# 1. Redistributions of source code must retain the above copyright notice, this list of
#    conditions and the following disclaimer.
#
# 2. Redistributions in binary form must reproduce the above copyright notice, this list
#    of conditions and the following disclaimer in the documentation and/or other
#    materials provided with the distribution.
#
# 3. Neither the name of the copyright holder nor the names of its contributors may be
#    used to endorse or promote products derived from this software without specific
#    prior written permission.
#
# THIS SOFTWARE IS PROVIDED BY THE COPYRIGHT HOLDERS AND CONTRIBUTORS "AS IS" AND ANY
# EXPRESS OR IMPLIED WARRANTIES, INCLUDING, BUT NOT LIMITED TO, THE IMPLIED WARRANTIES OF
# MERCHANTABILITY AND FITNESS FOR A PARTICULAR PURPOSE ARE DISCLAIMED. IN NO EVENT SHALL
# THE COPYRIGHT HOLDER OR CONTRIBUTORS BE LIABLE FOR ANY DIRECT, INDIRECT, INCIDENTAL,
# SPECIAL, EXEMPLARY, OR CONSEQUENTIAL DAMAGES (INCLUDING, BUT NOT LIMITED TO,
# PROCUREMENT OF SUBSTITUTE GOODS OR SERVICES; LOSS OF USE, DATA, OR PROFITS; OR BUSINESS
# INTERRUPTION) HOWEVER CAUSED AND ON ANY THEORY OF LIABILITY, WHETHER IN CONTRACT,
# STRICT LIABILITY, OR TORT (INCLUDING NEGLIGENCE OR OTHERWISE) ARISING IN ANY WAY OUT OF
# THE USE OF THIS SOFTWARE, EVEN IF ADVISED OF THE POSSIBILITY OF SUCH DAMAGE.
#
# Parts of this file are originally copyright (c) 2012-2013 The Cryptonote developers

set(CMAKE_EXPORT_COMPILE_COMMANDS ON)

list(INSERT CMAKE_MODULE_PATH 0
  "${CMAKE_SOURCE_DIR}/cmake")

find_program(CCACHE_PROGRAM ccache)
if(CCACHE_PROGRAM)
  foreach(lang C CXX)
    if(NOT DEFINED CMAKE_${lang}_COMPILER_LAUNCHER AND NOT CMAKE_${lang}_COMPILER MATCHES ".*/ccache")
      message(STATUS "Enabling ccache for ${lang}")
      set(CMAKE_${lang}_COMPILER_LAUNCHER ${CCACHE_PROGRAM} CACHE STRING "")
    endif()
  endforeach()
endif()

cmake_minimum_required(VERSION 3.10)
message(STATUS "CMake version ${CMAKE_VERSION}")

# Has to be set before `project()`, and ignored on non-macos:
set(CMAKE_OSX_DEPLOYMENT_TARGET 10.12 CACHE STRING "macOS deployment target (Apple clang only)")

project(oxen
<<<<<<< HEAD
    VERSION 9.1.2
=======
    VERSION 9.1.3
>>>>>>> a4cd3dda
    LANGUAGES CXX C)
set(OXEN_RELEASE_CODENAME "Audacious Aurochs")

# String value to append to the full version string; this is intended to easily identify whether a
# binary was build from the release or development branches.  This should be permanently set to an
# empty string on `stable`, "-dev" on the `dev` branch, and can be set externally (via cmake
# arguments) where it makes sense to take some other branch release with an extra value.
if(NOT DEFINED OXEN_RELEASE_SUFFIX)
  set(OXEN_RELEASE_SUFFIX "")
endif()

if(POLICY CMP0079)
  cmake_policy(SET CMP0079 NEW)
endif()

set(CMAKE_CXX_STANDARD 17)
set(CMAKE_CXX_STANDARD_REQUIRED ON)
set(CMAKE_CXX_EXTENSIONS OFF)
set(CMAKE_C_STANDARD 11)
set(CMAKE_C_STANDARD_REQUIRED ON)
set(CMAKE_C_EXTENSIONS OFF)

set(CMAKE_POSITION_INDEPENDENT_CODE TRUE)
if(CMAKE_VERSION VERSION_GREATER_EQUAL 3.14)
  cmake_policy(SET CMP0083 NEW)
  include(CheckPIESupported)
  check_pie_supported(OUTPUT_VARIABLE pie_error LANGUAGES CXX C)
  if(NOT CMAKE_CXX_LINK_PIE_SUPPORTED)
    message(WARNING "PIE linking is not supported: ${pie_error}")
  endif()
else()
  message(WARNING "PIE disabled: cmake 3.14+ is required for proper PIE linking support")
endif()

include(CheckCCompilerFlag)
include(CheckCXXCompilerFlag)
include(CheckLinkerFlag)
include(CheckLibraryExists)
include(CheckFunctionExists)

function (add_c_flag_if_supported flag var)
  string(REPLACE "-" "_" supported ${flag}_c)
  check_c_compiler_flag(${flag} ${supported})
  if(${${supported}})
    set(${var} "${${var}} ${flag}" PARENT_SCOPE)
  endif()
endfunction()

function (add_cxx_flag_if_supported flag var)
  string(REPLACE "-" "_" supported ${flag}_cxx)
  check_cxx_compiler_flag(${flag} ${supported})
  if(${${supported}})
    set(${var} "${${var}} ${flag}" PARENT_SCOPE)
  endif()
endfunction()

function (add_linker_flag_if_supported flag var)
  string(REPLACE "-" "_" supported ${flag}_ld)
  string(REPLACE "," "_" supported ${flag}_ld)
  check_linker_flag(${flag} ${supported})
  if(${${supported}})
    set(${var} "${${var}} ${flag}" PARENT_SCOPE)
  endif()
endfunction()

function (add_definition_if_function_found function var)
  string(REPLACE "-" "_" supported ${function}_function)
  check_function_exists(${function} ${supported})
  if(${${supported}})
    add_definitions("-D${var}")
  endif()
endfunction()

function (add_definition_if_library_exists library function header var)
  string(REPLACE "-" "_" supported ${function}_library)
  check_library_exists(${library} ${function} ${header} ${supported})
  if(${${supported}})
    add_definitions("-D${var}")
  endif()
endfunction()

# Properly links a target to a list of library names by finding the given libraries.  Takes:
# - a target
# - a linktype (e.g. INTERFACE, PUBLIC, PRIVATE)
# - a library search path (or "" for defaults)
# - any number of library names
function(link_dep_libs target linktype libdirs)
  foreach(lib ${ARGN})
    find_library(link_lib-${lib} NAMES ${lib} PATHS ${libdirs})
    if(link_lib-${lib})
      target_link_libraries(${target} ${linktype} ${link_lib-${lib}})
    endif()
  endforeach()
endfunction()

if(NOT CMAKE_BUILD_TYPE)
  set(CMAKE_BUILD_TYPE Release CACHE STRING "Build type" FORCE)
  message(STATUS "Setting default build type: ${CMAKE_BUILD_TYPE}")
endif()

cmake_policy(SET CMP0069 NEW)
SET(CMAKE_POLICY_DEFAULT_CMP0069 NEW)
if(CMAKE_BUILD_TYPE STREQUAL Release AND NOT MINGW AND NOT ANDROID)
  set(USE_LTO_DEFAULT ON)
else()
  set(USE_LTO_DEFAULT OFF)
endif()
option(USE_LTO "Use Link-Time Optimization" ${USE_LTO_DEFAULT})

if(USE_LTO)
  include(CheckIPOSupported)
  check_ipo_supported(RESULT IPO_ENABLED OUTPUT ipo_error)
  if(IPO_ENABLED)
    message(STATUS "LTO enabled")
  else()
    message(WARNING "LTO not supported by compiler: ${ipo_error}")
  endif()
else()
  message(STATUS "LTO disabled")
  set(IPO_ENABLED OFF)
endif()

if(IPO_ENABLED AND NOT DEFINED CMAKE_INTERPROCEDURAL_OPTIMIZATION)
  set(CMAKE_INTERPROCEDURAL_OPTIMIZATION ON)
endif()

# On Darwin, ensure the user-defined paths are used to find PCSC
# before falling back to the system frameworks.
set(CMAKE_FIND_FRAMEWORK "LAST")

# ARCH defines the target architecture, either by an explicit identifier or
# one of the following two keywords. By default, ARCH a value of 'native':
# target arch = host arch, binary is not portable. When ARCH is set to the
# string 'default', no -march arg is passed, which creates a binary that is
# portable across processors in the same family as host processor.  In cases
# when ARCH is not set to an explicit identifier, cmake's builtin is used
# to identify the target architecture, to direct logic in this cmake script.
# Since ARCH is a cached variable, it will not be set on first cmake invocation.
if (NOT ARCH_ID)
if (NOT ARCH OR ARCH STREQUAL "" OR ARCH STREQUAL "native" OR ARCH STREQUAL "default")
  if(CMAKE_SYSTEM_PROCESSOR STREQUAL "")
    set(CMAKE_SYSTEM_PROCESSOR ${CMAKE_HOST_SYSTEM_PROCESSOR})
  endif()
  set(ARCH_ID "${CMAKE_SYSTEM_PROCESSOR}")
else()
  set(ARCH_ID "${ARCH}")
endif()
endif()
string(TOLOWER "${ARCH_ID}" ARM_ID)
string(SUBSTRING "${ARM_ID}" 0 3 ARM_TEST)
if (ARM_TEST STREQUAL "arm")
  set(ARM 1)
  string(SUBSTRING "${ARM_ID}" 0 5 ARM_TEST)
  if (ARM_TEST STREQUAL "armv6")
    set(ARM6 1)
  endif()
  if (ARM_TEST STREQUAL "armv7")
    set(ARM7 1)
  endif()
endif()

if (ARM_ID STREQUAL "aarch64" OR ARM_ID STREQUAL "arm64" OR ARM_ID STREQUAL "armv8-a")
  set(ARM 1)
  set(ARM8 1)
  set(ARCH "armv8-a")
endif()

if(ARCH_ID STREQUAL "ppc64le")
  set(PPC64LE 1)
  set(PPC64   0)
  set(PPC     0)
endif()

if(ARCH_ID STREQUAL "powerpc64" OR ARCH_ID STREQUAL "ppc64")
  set(PPC64LE 0)
  set(PPC64   1)
  set(PPC     0)
endif()

if(ARCH_ID STREQUAL "powerpc" OR ARCH_ID STREQUAL "ppc")
  set(PPC64LE 0)
  set(PPC64   0)
  set(PPC     1)
endif()

if(ARCH_ID STREQUAL "s390x")
  set(S390X 1)
endif()

# BUILD_TAG is used to select the build type to check for a new version
if(BUILD_TAG)
  message(STATUS "Building build tag ${BUILD_TAG}")
  add_definitions("-DBUILD_TAG=${BUILD_TAG}")
else()
  message(STATUS "Building without build tag")
endif()

enable_testing()

option(BUILD_DOCUMENTATION "Build the Doxygen documentation." ON)
option(BUILD_TESTS "Build tests." OFF)
if (BUILD_TESTS)
  add_definitions(-DUNIT_TEST)
endif()

OPTION(USE_DEVICE_TREZOR "Build Trezor support (currently non-functional)" OFF)

find_package(Git)
if(NOT MANUAL_SUBMODULES)
  if(GIT_FOUND)
    function (check_submodule relative_path)
      execute_process(COMMAND git rev-parse "HEAD" WORKING_DIRECTORY ${CMAKE_CURRENT_SOURCE_DIR}/${relative_path} OUTPUT_VARIABLE localHead)
      execute_process(COMMAND git rev-parse "HEAD:${relative_path}" WORKING_DIRECTORY ${CMAKE_CURRENT_SOURCE_DIR} OUTPUT_VARIABLE checkedHead)
      string(COMPARE EQUAL "${localHead}" "${checkedHead}" upToDate)
      if (upToDate)
        message(STATUS "Submodule '${relative_path}' is up-to-date")
      else()
        message(FATAL_ERROR "Submodule '${relative_path}' is not up-to-date. Please update with\ngit submodule update --init --recursive\nor run cmake with -DMANUAL_SUBMODULES=1")
      endif()

      # Extra arguments check nested submodules
      foreach(submod ${ARGN})
        execute_process(COMMAND git rev-parse "HEAD" WORKING_DIRECTORY ${CMAKE_CURRENT_SOURCE_DIR}/${relative_path}/${submod} OUTPUT_VARIABLE localHead)
        execute_process(COMMAND git rev-parse "HEAD:${submod}" WORKING_DIRECTORY ${CMAKE_CURRENT_SOURCE_DIR}/${relative_path} OUTPUT_VARIABLE checkedHead)
        string(COMPARE EQUAL "${localHead}" "${checkedHead}" upToDate)
        if (NOT upToDate)
          message(FATAL_ERROR "Nested submodule '${relative_path}/${submod}' is not up-to-date. Please update with\ngit submodule update --init --recursive\nor run cmake with -DMANUAL_SUBMODULES=1")
        endif()
      endforeach()
    endfunction ()
    
    message(STATUS "Checking submodules")
    check_submodule(external/miniupnp)
    check_submodule(external/rapidjson)
    check_submodule(external/trezor-common)
    check_submodule(external/randomx)
    check_submodule(external/loki-mq cppzmq)
    if(BUILD_TESTS)
      check_submodule(external/googletest)
    endif()
    check_submodule(external/uWebSockets uSockets)
    check_submodule(external/ghc-filesystem)
  endif()
endif()

# set this to 0 if per-block checkpoint needs to be disabled
option(PER_BLOCK_CHECKPOINT "Enables per-block checkpointing" ON)

list(INSERT CMAKE_MODULE_PATH 0
  "${CMAKE_SOURCE_DIR}/cmake")

option(BOOST_IGNORE_SYSTEM_PATHS "Ignore boost system paths for local boost installation" OFF)

set_property(GLOBAL PROPERTY USE_FOLDERS ON)

# Check whether we're on a 32-bit or 64-bit system
if(CMAKE_SIZEOF_VOID_P EQUAL "8")
  set(DEFAULT_BUILD_64 ON)
else()
  set(DEFAULT_BUILD_64 OFF)
endif()
option(BUILD_64 "Build for 64-bit? 'OFF' builds for 32-bit." ${DEFAULT_BUILD_64})

if(BUILD_64)
  set(ARCH_WIDTH "64")
else()
  set(ARCH_WIDTH "32")
endif()
message(STATUS "Building for a ${ARCH_WIDTH}-bit system")

# Check if we're on FreeBSD so we can exclude the local miniupnpc (it should be installed from ports instead)
# CMAKE_SYSTEM_NAME checks are commonly known, but specifically taken from libsdl's CMakeLists
if(CMAKE_SYSTEM_NAME MATCHES "kFreeBSD.*|FreeBSD")
  set(FREEBSD TRUE)
endif()

# Check if we're on DragonFly BSD. See the README.md for build instructions.
if(CMAKE_SYSTEM_NAME MATCHES "DragonFly.*")
  set(DRAGONFLY TRUE)
endif()

# Check if we're on OpenBSD. See the README.md for build instructions.
if(CMAKE_SYSTEM_NAME MATCHES "kOpenBSD.*|OpenBSD.*")
  set(OPENBSD TRUE)
endif()

# TODO: check bsdi, NetBSD, to see if they need the same FreeBSD changes
#
# elseif(CMAKE_SYSTEM_NAME MATCHES "kNetBSD.*|NetBSD.*")
#   set(NETBSD TRUE)
# elseif(CMAKE_SYSTEM_NAME MATCHES ".*BSDI.*")
#   set(BSDI TRUE)

include(cmake/check_for_std_filesystem.cmake)

include_directories(external/rapidjson/include src external)

if(APPLE)
  include_directories(SYSTEM /usr/include/malloc)
  if(POLICY CMP0042)
    cmake_policy(SET CMP0042 NEW)
  endif()
endif()

option(BUILD_STATIC_DEPS "Download, build and statically link against core dependencies" OFF)
if(BUILD_STATIC_DEPS)
  include(StaticBuild)
endif()

if(MSVC OR MINGW OR BUILD_STATIC_DEPS)
  set(DEFAULT_STATIC true)
else()
  set(DEFAULT_STATIC false)
endif()
option(STATIC "Try to link external dependencies statically, where possible" ${DEFAULT_STATIC})

if(BUILD_STATIC_DEPS AND NOT STATIC)
  message(FATAL_ERROR "Option BUILD_STATIC_DEPS requires STATIC be enabled as well")
endif()

option(BUILD_SHARED_LIBS "Build shared internal libraries" OFF)

if(MINGW)
  string(REGEX MATCH "^[^/]:/[^/]*" msys2_install_path "${CMAKE_C_COMPILER}")
  message(STATUS "MSYS location: ${msys2_install_path}")
  set(CMAKE_INCLUDE_PATH "${msys2_install_path}/mingw${ARCH_WIDTH}/include")
  # This is necessary because otherwise CMake will make Boost libraries -lfoo
  # rather than a full path. Unfortunately, this makes the shared libraries get
  # linked due to a bug in CMake which misses putting -static flags around the
  # -lfoo arguments.
  set(DEFLIB ${msys2_install_path}/mingw${ARCH_WIDTH}/lib)
  list(REMOVE_ITEM CMAKE_C_IMPLICIT_LINK_DIRECTORIES ${DEFLIB})
  list(REMOVE_ITEM CMAKE_CXX_IMPLICIT_LINK_DIRECTORIES ${DEFLIB})
endif()

if(STATIC)
  if(MSVC)
    set(CMAKE_FIND_LIBRARY_SUFFIXES .lib .dll.a .a ${CMAKE_FIND_LIBRARY_SUFFIXES})
  else()
    set(CMAKE_FIND_LIBRARY_SUFFIXES .a ${CMAKE_FIND_LIBRARY_SUFFIXES})
  endif()
endif()

if(SANITIZE)
  if (MSVC)
    message(FATAL_ERROR "Cannot sanitize with MSVC")
  else()
    message(STATUS "Using ASAN")
    set(CMAKE_C_FLAGS "${CMAKE_C_FLAGS} -fsanitize=address")
    set(CMAKE_CXX_FLAGS "${CMAKE_CXX_FLAGS} -fsanitize=address")
  endif()
endif()

# Set default blockchain storage location:
# memory was the default in Cryptonote before Monero implemented LMDB, it still works but is unnecessary.
# set(DATABASE memory)
set(DATABASE lmdb)

if (DEFINED ENV{DATABASE})
  set(DATABASE $ENV{DATABASE})
  message(STATUS "DATABASE set: ${DATABASE}")
else()
  message(STATUS "Could not find DATABASE in env (not required unless you want to change database type from default: ${DATABASE})")
endif()

if (DATABASE STREQUAL "lmdb")
  message(STATUS "Using LMDB as default DB type")
  set(BLOCKCHAIN_DB "lmdb")
else()
  message(FATAL_ERROR "Invalid database type: ${DATABASE}")
endif()

set(THREADS_PREFER_PTHREAD_FLAG ON)
find_package(Threads)

if (APPLE AND NOT IOS)
  set(CMAKE_CXX_FLAGS "${CMAKE_CXX_FLAGS} -march=x86-64 -fvisibility=default")
  if (NOT OpenSSL_DIR)
      EXECUTE_PROCESS(COMMAND brew --prefix openssl
        OUTPUT_VARIABLE OPENSSL_ROOT_DIR
        OUTPUT_STRIP_TRAILING_WHITESPACE)
    message(STATUS "Using OpenSSL found at ${OPENSSL_ROOT_DIR}")
  endif()
endif()

if(BUILD_STATIC_DEPS)
  # SSL::* targets already set up
else()
  find_package(OpenSSL REQUIRED)
endif()
message(STATUS "Using OpenSSL include dir at ${OPENSSL_INCLUDE_DIR}")

if(MINGW)
  # OpenSSL doesn't seem to properly set up its dependencies on Windows, leading to linking errors
  target_link_libraries(OpenSSL::Crypto INTERFACE ws2_32)
endif()

add_definition_if_library_exists(c memset_s "string.h" HAVE_MEMSET_S)
add_definition_if_library_exists(c explicit_bzero "strings.h" HAVE_EXPLICIT_BZERO)
add_definition_if_function_found(strptime HAVE_STRPTIME)

# Generate header for embedded translations
add_subdirectory(translations)

add_library(miniupnpc INTERFACE)
add_library(systemd INTERFACE)  # Will do nothing unless we find and enable systemd support

if(NOT TARGET sodium)
# Allow -D DOWNLOAD_SODIUM=FORCE to download without even checking for a local libsodium
  option(DOWNLOAD_SODIUM "Allow libsodium to be downloaded and built locally if not found on the system" OFF)
  if(NOT DOWNLOAD_SODIUM STREQUAL "FORCE" AND NOT BUILD_STATIC_DEPS)
    find_package(PkgConfig REQUIRED)
    pkg_check_modules(SODIUM libsodium>=1.0.9 IMPORTED_TARGET)
  endif()

  add_library(sodium INTERFACE)
  if(SODIUM_FOUND AND NOT DOWNLOAD_SODIUM STREQUAL "FORCE" AND NOT BUILD_STATIC_DEPS)
    target_link_libraries(sodium INTERFACE PkgConfig::SODIUM)
  else()
    if(NOT DOWNLOAD_SODIUM AND NOT BUILD_STATIC_DEPS)
      message(FATAL_ERROR "Could not find libsodium >= 1.0.9; either install it on your system or use -DDOWNLOAD_SODIUM=ON to download and build an internal copy")
    endif()
    message(STATUS "Sodium >= 1.0.9 not found, but DOWNLOAD_SODIUM specified, so downloading it")
    include(DownloadLibSodium)
    target_link_libraries(sodium INTERFACE sodium_vendor)
  endif()

  # Need this target export so that loki-mq properly picks up sodium
  export(TARGETS sodium NAMESPACE sodium:: FILE sodium-exports.cmake)
endif()

if (NOT BUILD_STATIC_DEPS)
  find_package(PkgConfig REQUIRED)
  pkg_check_modules(UNBOUND libunbound REQUIRED IMPORTED_TARGET)
  add_library(libunbound INTERFACE)
  target_link_libraries(libunbound INTERFACE PkgConfig::UNBOUND)
endif()

option(WITH_SYSTEMD "Attempts to link against and enable systemd daemon notification support" ON)
if (WITH_SYSTEMD AND NOT BUILD_STATIC_DEPS)
  find_package(PkgConfig REQUIRED)
  pkg_check_modules(SYSTEMD libsystemd IMPORTED_TARGET)

    if(SYSTEMD_FOUND)
      target_compile_definitions(systemd INTERFACE ENABLE_SYSTEMD)
      target_link_libraries(systemd INTERFACE PkgConfig::SYSTEMD)
    elseif(CMAKE_SYSTEM_NAME STREQUAL Linux)
      message(WARNING "systemd not found; building without systemd support (use -DWITH_SYSTEMD=OFF to suppress this warning)")
    endif()
endif()


add_subdirectory(external)

target_compile_definitions(easylogging PRIVATE AUTO_INITIALIZE_EASYLOGGINGPP)

if(USE_DEVICE_TREZOR)
  include(CheckTrezor)
endif()

if(MSVC)
  add_definitions("/bigobj /MP /W3 /GS- /D_CRT_SECURE_NO_WARNINGS /wd4996 /wd4345 /D_WIN32_WINNT=0x0600 /DWIN32_LEAN_AND_MEAN /DGTEST_HAS_TR1_TUPLE=0 /FIinline_c.h /D__SSE4_1__")
  # set(CMAKE_C_FLAGS "${CMAKE_C_FLAGS} /Dinline=__inline")
  set(CMAKE_EXE_LINKER_FLAGS "${CMAKE_EXE_LINKER_FLAGS} /STACK:10485760")
  if(STATIC)
    foreach(VAR CMAKE_C_FLAGS_DEBUG CMAKE_CXX_FLAGS_DEBUG CMAKE_C_FLAGS_RELEASE CMAKE_CXX_FLAGS_RELEASE)
      string(REPLACE "/MD" "/MT" ${VAR} "${${VAR}}")
    endforeach()
  endif()
  include_directories(SYSTEM src/platform/msc)
else()
  include(TestCXXAcceptsFlag)
  if (NOT ARCH)
    set(ARCH native CACHE STRING "CPU to build for: -march value or 'default' to not pass -march at all")
  endif()
  message(STATUS "Building on ${CMAKE_SYSTEM_PROCESSOR} for ${ARCH}")
  if(ARCH STREQUAL "default")
    set(ARCH_FLAG "")
  elseif(PPC64LE)
    set(ARCH_FLAG "-mcpu=power8")
  elseif(PPC64)
    set(ARCH_FLAG "-mcpu=970")
  elseif(PPC)
    set(ARCH_FLAG "-mcpu=7400")
  elseif(IOS AND ARCH STREQUAL "arm64")
    message(STATUS "IOS: Changing arch from arm64 to armv8")
    set(ARCH_FLAG "-march=armv8")
  elseif(IOS AND ARCH STREQUAL "x86_64")
    message(STATUS "IOS: Changing arch from x86_64 to x86-64")
    set(ARCH_FLAG "-march=x86-64")
  else()
    set(ARCH_FLAG "-march=${ARCH}")
    if(ARCH STREQUAL "native")
      check_c_compiler_flag(-march=native CC_SUPPORTS_MARCH_NATIVE)
      if (NOT CC_SUPPORTS_MARCH_NATIVE)
        check_c_compiler_flag(-mtune=native CC_SUPPORTS_MTUNE_NATIVE)
        if (CC_SUPPORTS_MTUNE_NATIVE)
          set(ARCH_FLAG "-mtune=${ARCH}")
        else()
          set(ARCH_FLAG "")
        endif()
      endif()
    endif()
  endif()

  set(CMAKE_C_FLAGS "${CMAKE_C_FLAGS} ${ARCH_FLAG}")
  set(CMAKE_CXX_FLAGS "${CMAKE_CXX_FLAGS} ${ARCH_FLAG}")

  set(WARNINGS "-Wall -Wextra -Wpointer-arith -Wvla -Wwrite-strings -Wno-error=extra -Wno-error=deprecated-declarations -Wno-unused-parameter -Wno-unused-variable -Wno-error=unused-variable -Wno-error=uninitialized")

  option(WARNINGS_AS_ERRORS "Enable warning as errors" OFF)
  if(NOT MINGW AND WARNINGS_AS_ERRORS)
    set(WARNINGS_AS_ERRORS_FLAG "-Werror")
  endif()

  if(CMAKE_C_COMPILER_ID STREQUAL "Clang" OR CMAKE_C_COMPILER_ID STREQUAL "AppleClang")
    if(ARM)
      set(WARNINGS "${WARNINGS} -Wno-error=inline-asm")
    endif()
  else()
    set(WARNINGS "${WARNINGS} -Wlogical-op -Wno-error=maybe-uninitialized -Wno-error=cpp -Wno-error=logical-op")
  endif()
  if(MINGW)
    set(WARNINGS "${WARNINGS} -Wno-error=unused-value -Wno-error=unused-but-set-variable")
    set(MINGW_FLAG "${MINGW_FLAG} -DWIN32_LEAN_AND_MEAN")
    set(Boost_THREADAPI win32)
    include_directories(SYSTEM src/platform/mingw)
    set(CMAKE_EXE_LINKER_FLAGS "${CMAKE_EXE_LINKER_FLAGS} -Wl,--stack,10485760")
    if(NOT BUILD_64)
      add_definitions(-DWINVER=0x0501 -D_WIN32_WINNT=0x0501)
    endif()
  endif()
  set(C_WARNINGS "-Waggregate-return -Wnested-externs -Wold-style-definition -Wstrict-prototypes")
  set(CXX_WARNINGS "-Wno-reorder -Wno-missing-field-initializers")

  option(COVERAGE "Enable profiling for test coverage report" 0)

  if(COVERAGE)
    message(STATUS "Building with profiling for test coverage report")
    set(COVERAGE_FLAGS "-fprofile-arcs -ftest-coverage --coverage")
  endif()

  # if those don't work for your compiler, single it out where appropriate
  if(CMAKE_BUILD_TYPE STREQUAL "Release" AND NOT OPENBSD)
    set(C_SECURITY_FLAGS "${C_SECURITY_FLAGS} -U_FORTIFY_SOURCE -D_FORTIFY_SOURCE=1")
    set(C_SECURITY_FLAGS "${C_SECURITY_FLAGS} -U_FORTIFY_SOURCE -D_FORTIFY_SOURCE=1")
    set(CXX_SECURITY_FLAGS "${CXX_SECURITY_FLAGS} -U_FORTIFY_SOURCE -D_FORTIFY_SOURCE=1")
  endif()

  # warnings
  add_c_flag_if_supported(-Wformat C_SECURITY_FLAGS)
  add_cxx_flag_if_supported(-Wformat CXX_SECURITY_FLAGS)
  add_c_flag_if_supported(-Wformat-security C_SECURITY_FLAGS)
  add_cxx_flag_if_supported(-Wformat-security CXX_SECURITY_FLAGS)

  # -fstack-protector
  if (NOT OPENBSD AND NOT (WIN32 AND (CMAKE_C_COMPILER_ID STREQUAL "GNU" AND CMAKE_C_COMPILER_VERSION VERSION_LESS 9.1)))
    add_c_flag_if_supported(-fstack-protector C_SECURITY_FLAGS)
    add_cxx_flag_if_supported(-fstack-protector CXX_SECURITY_FLAGS)
    add_c_flag_if_supported(-fstack-protector-strong C_SECURITY_FLAGS)
    add_cxx_flag_if_supported(-fstack-protector-strong CXX_SECURITY_FLAGS)
  endif()

  # -fno-stack-check
  if (IOS)
    set(CMAKE_C_FLAGS "${CMAKE_C_FLAGS} -fno-stack-check")
    set(CMAKE_CXX_FLAGS "${CMAKE_CXX_FLAGS} -fno-stack-check")
  endif()

  # New in GCC 8.2
  if (NOT OPENBSD AND NOT (WIN32 AND (CMAKE_C_COMPILER_ID STREQUAL "GNU" AND CMAKE_C_COMPILER_VERSION VERSION_LESS 9.1)))
    add_c_flag_if_supported(-fcf-protection=full C_SECURITY_FLAGS)
    add_cxx_flag_if_supported(-fcf-protection=full CXX_SECURITY_FLAGS)
  endif()
  if (NOT WIN32 AND NOT OPENBSD AND NOT APPLE)
    add_c_flag_if_supported(-fstack-clash-protection C_SECURITY_FLAGS)
    add_cxx_flag_if_supported(-fstack-clash-protection CXX_SECURITY_FLAGS)
  endif()

  # Removed in GCC 9.1 (or before ?), but still accepted, so spams the output
  if (NOT CMAKE_C_COMPILER_ID STREQUAL "GNU" OR CMAKE_C_COMPILER_VERSION VERSION_LESS 9.1)
    add_c_flag_if_supported(-mmitigate-rop C_SECURITY_FLAGS)
    add_cxx_flag_if_supported(-mmitigate-rop CXX_SECURITY_FLAGS)
  endif()

  # linker
  add_linker_flag_if_supported(-Wl,-z,relro LD_SECURITY_FLAGS)
  add_linker_flag_if_supported(-Wl,-z,now LD_SECURITY_FLAGS)
  add_linker_flag_if_supported(-Wl,-z,noexecstack noexecstack_SUPPORTED)
  if (noexecstack_SUPPORTED)
    set(LD_SECURITY_FLAGS "${LD_SECURITY_FLAGS} -Wl,-z,noexecstack")
  endif()
  add_linker_flag_if_supported(-Wl,-z,noexecheap noexecheap_SUPPORTED)
  if (noexecheap_SUPPORTED)
    set(LD_SECURITY_FLAGS "${LD_SECURITY_FLAGS} -Wl,-z,noexecheap")
  endif()

  if(BACKCOMPAT)
      add_linker_flag_if_supported(-Wl,--wrap=__divmoddi4 LD_BACKCOMPAT_FLAGS)
      add_linker_flag_if_supported(-Wl,--wrap=glob LD_BACKCOMPAT_FLAGS)
      message(STATUS "Using Lib C back compat flags: ${LD_BACKCOMPAT_FLAGS}")
  endif()

  # some windows linker bits
  if (WIN32)
    add_linker_flag_if_supported(-Wl,--dynamicbase LD_SECURITY_FLAGS)
    add_linker_flag_if_supported(-Wl,--nxcompat LD_SECURITY_FLAGS)
    add_linker_flag_if_supported(-Wl,--high-entropy-va LD_SECURITY_FLAGS)
  endif()

  message(STATUS "Using C security hardening flags: ${C_SECURITY_FLAGS}")
  message(STATUS "Using C++ security hardening flags: ${CXX_SECURITY_FLAGS}")
  message(STATUS "Using linker security hardening flags: ${LD_SECURITY_FLAGS}")

  set(CMAKE_C_FLAGS "${CMAKE_C_FLAGS} -D_GNU_SOURCE ${MINGW_FLAG} ${WARNINGS} ${C_WARNINGS} ${COVERAGE_FLAGS} ${C_SECURITY_FLAGS}")
  set(CMAKE_CXX_FLAGS "${CMAKE_CXX_FLAGS} -D_GNU_SOURCE ${MINGW_FLAG} ${WARNINGS} ${CXX_WARNINGS} ${COVERAGE_FLAGS} ${CXX_SECURITY_FLAGS}")
  set(CMAKE_EXE_LINKER_FLAGS "${CMAKE_EXE_LINKER_FLAGS} ${LD_SECURITY_FLAGS} ${LD_BACKCOMPAT_FLAGS}")

  if(ARM)
    message(STATUS "Setting FPU Flags for ARM Processors")

    #NB NEON hardware does not fully implement the IEEE 754 standard for floating-point arithmetic
    #Need custom assembly code to take full advantage of NEON SIMD

    #Cortex-A5/9  -mfpu=neon-fp16
    #Cortex-A7/15 -mfpu=neon-vfpv4
    #Cortex-A8    -mfpu=neon
    #ARMv8  	  -FP and SIMD on by default for all ARM8v-A series, NO -mfpu setting needed

    #For custom -mtune, processor IDs for ARMv8-A series:
    #0xd04 - Cortex-A35
    #0xd07 - Cortex-A57
    #0xd08 - Cortex-A72
    #0xd03 - Cortex-A73

    if(NOT ARM8)
      CHECK_CXX_ACCEPTS_FLAG(-mfpu=vfp3-d16 CXX_ACCEPTS_VFP3_D16)
      CHECK_CXX_ACCEPTS_FLAG(-mfpu=vfp4 CXX_ACCEPTS_VFP4)
      CHECK_CXX_ACCEPTS_FLAG(-mfloat-abi=hard CXX_ACCEPTS_MFLOAT_HARD)
      CHECK_CXX_ACCEPTS_FLAG(-mfloat-abi=softfp CXX_ACCEPTS_MFLOAT_SOFTFP)
    endif()

    if(ARM8)
      CHECK_CXX_ACCEPTS_FLAG(-mfix-cortex-a53-835769 CXX_ACCEPTS_MFIX_CORTEX_A53_835769)
      CHECK_CXX_ACCEPTS_FLAG(-mfix-cortex-a53-843419 CXX_ACCEPTS_MFIX_CORTEX_A53_843419)
    endif()

    if(ARM6)
      message(STATUS "Selecting VFP for ARMv6")
      set(CMAKE_C_FLAGS "${CMAKE_C_FLAGS} -mfpu=vfp")
      set(CMAKE_CXX_FLAGS "${CMAKE_CXX_FLAGS} -mfpu=vfp")
    endif(ARM6)

    if(ARM7)
      if(CXX_ACCEPTS_VFP3_D16 AND NOT CXX_ACCEPTS_VFP4)
        message(STATUS "Selecting VFP3 for ARMv7")
        set(CMAKE_C_FLAGS "${CMAKE_C_FLAGS} -mfpu=vfp3-d16")
        set(CMAKE_CXX_FLAGS "${CMAKE_CXX_FLAGS} -mfpu=vfp3-d16")
      endif()

      if(CXX_ACCEPTS_VFP4)
        message(STATUS "Selecting VFP4 for ARMv7")
        set(CMAKE_C_FLAGS "${CMAKE_C_FLAGS} -mfpu=vfp4")
        set(CMAKE_CXX_FLAGS "${CMAKE_CXX_FLAGS} -mfpu=vfp4")
      endif()

      if(CXX_ACCEPTS_MFLOAT_HARD)
        message(STATUS "Setting Hardware ABI for Floating Point")
        set(CMAKE_C_FLAGS "${CMAKE_C_FLAGS} -mfloat-abi=hard")
        set(CMAKE_CXX_FLAGS "${CMAKE_CXX_FLAGS} -mfloat-abi=hard")
      endif()

      if(CXX_ACCEPTS_MFLOAT_SOFTFP AND NOT CXX_ACCEPTS_MFLOAT_HARD)
        message(STATUS "Setting Software ABI for Floating Point")
        set(CMAKE_C_FLAGS "${CMAKE_C_FLAGS} -mfloat-abi=softfp")
        set(CMAKE_CXX_FLAGS "${CMAKE_CXX_FLAGS} -mfloat-abi=softfp")
      endif()
    endif(ARM7)

    if(ARM8)
      if(CXX_ACCEPTS_MFIX_CORTEX_A53_835769)
        message(STATUS "Enabling Cortex-A53 workaround 835769")
        set(CMAKE_C_FLAGS "${CMAKE_C_FLAGS} -mfix-cortex-a53-835769")
        set(CMAKE_CXX_FLAGS "${CMAKE_CXX_FLAGS} -mfix-cortex-a53-835769")
      endif()

      if(CXX_ACCEPTS_MFIX_CORTEX_A53_843419)
        message(STATUS "Enabling Cortex-A53 workaround 843419")
        set(CMAKE_C_FLAGS "${CMAKE_C_FLAGS} -mfix-cortex-a53-843419")
        set(CMAKE_CXX_FLAGS "${CMAKE_CXX_FLAGS} -mfix-cortex-a53-843419")
      endif()
    endif(ARM8)

  endif(ARM)

  if(APPLE)
    set(CMAKE_CXX_FLAGS "${CMAKE_CXX_FLAGS} -fvisibility=default -DGTEST_HAS_TR1_TUPLE=0")
  endif()

  # At least some CLANGs default to not enough for monero
  set(CMAKE_CXX_FLAGS "${CMAKE_CXX_FLAGS} -ftemplate-depth=900")

  if(STATIC)
    # STATIC already configures most deps to be linked in statically,
    # here we make more deps static if the platform permits it
    if (MINGW)
      # On Windows, this is as close to fully-static as we get:
      # this leaves only deps on /c/Windows/system32/*.dll
      set(STATIC_FLAGS "-static")
    elseif (NOT (APPLE OR FREEBSD OR OPENBSD OR DRAGONFLY))
      # On Linux, we don't support fully static build, but these can be static
      set(STATIC_FLAGS "-static-libgcc -static-libstdc++")
    endif()
    set(CMAKE_EXE_LINKER_FLAGS "${CMAKE_EXE_LINKER_FLAGS} ${STATIC_FLAGS} ")
  endif()
endif()



if (${BOOST_IGNORE_SYSTEM_PATHS} STREQUAL "ON")
  set(Boost_NO_SYSTEM_PATHS TRUE)
endif()

set(OLD_LIB_SUFFIXES ${CMAKE_FIND_LIBRARY_SUFFIXES})
if(STATIC)
  if(MINGW)
    set(CMAKE_FIND_LIBRARY_SUFFIXES .a)
    set(Boost_NO_BOOST_CMAKE ON)
  endif()

  set(Boost_USE_STATIC_LIBS ON)
  set(Boost_USE_STATIC_RUNTIME ON)
endif()
set(Boost_USE_MULTITHREADED TRUE) # Needed for macOS, at least, and won't hurt elsewhere

if(BUILD_STATIC_DEPS)
  # StaticBuild.cmake sets Boost targets up for us
else()
  find_package(Boost 1.58 QUIET REQUIRED COMPONENTS system thread serialization program_options)
endif()

set(CMAKE_FIND_LIBRARY_SUFFIXES ${OLD_LIB_SUFFIXES})
if(NOT Boost_FOUND)
  message(FATAL_ERROR "Could not find Boost libraries, please make sure you have installed Boost or libboost-all-dev (>=1.58) or the equivalent")
elseif(Boost_FOUND)
  message(STATUS "Found Boost Version: ${Boost_VERSION}")
  if (OPENSSL_VERSION VERSION_GREATER_EQUAL 1.1 AND (
        Boost_VERSION VERSION_LESS 1.62.0 OR (Boost_VERSION VERSION_GREATER 100000 AND Boost_VERSION VERSION_LESS 106200)))
      message(FATAL_ERROR "Boost ${Boost_VERSION} (older than 1.62) is too old to link with OpenSSL ${OPENSSL_VERSION} (1.1 or newer) found at ${OPENSSL_INCLUDE_DIR} and ${OPENSSL_LIBRARIES}. "
                          "Update Boost or install OpenSSL 1.0 and set path to it when running cmake: "
                          "cmake -DOPENSSL_ROOT_DIR='/usr/include/openssl-1.0'")
  endif()
endif()

# Interface target for random extra system libraries that we need to link everything against
add_library(extra INTERFACE)
target_link_libraries(extra INTERFACE ${CMAKE_DL_LIBS})
target_link_libraries(extra INTERFACE Boost::boost)
target_link_libraries(extra INTERFACE Threads::Threads)

if(APPLE AND BUILD_SHARED_LIBS)
  # Don't crap out on circular dependencies between internal libs on macOS when doing a shared build
  target_link_libraries(extra INTERFACE "-undefined dynamic_lookup")
endif()

# Interface target for ICU libs (if needed)
add_library(icu INTERFACE)


if(MINGW)
  set(CMAKE_CXX_FLAGS_DEBUG "${CMAKE_CXX_FLAGS_DEBUG} -Wa,-mbig-obj")
  target_link_libraries(extra INTERFACE mswsock ws2_32 iphlpapi crypt32 bcrypt)
  link_dep_libs(icu INTERFACE "" icuio icuin icuuc icudt icutu iconv)
elseif(FREEBSD)
  target_link_libraries(extra INTERFACE execinfo)
elseif(DRAGONFLY)
  find_library(COMPAT compat)
  target_link_libraries(extra INTERFACE ${COMPAT})
elseif(CMAKE_SYSTEM_NAME MATCHES "(SunOS|Solaris)")
  target_link_libraries(extra INTERFACE socket nsl resolv)
elseif(APPLE)
  find_library(COREFOUNDATION CoreFoundation)
  find_library(IOKIT IOKit)
  target_link_libraries(extra INTERFACE ${IOKIT} ${COREFOUNDATION})
elseif(NOT (MSVC OR APPLE OR OPENBSD OR ANDROID))
  find_library(RT rt)
  target_link_libraries(extra INTERFACE rt)
endif()

if (WIN32)
  target_link_libraries(extra INTERFACE setupapi)
endif()

if (BUILD_INTEGRATION)
  target_compile_definitions(extra INTERFACE OXEN_ENABLE_INTEGRATION_TEST_HOOKS)
else()
  option(USE_READLINE "Build with GNU readline support." ON)
  if(USE_READLINE AND BUILD_STATIC_DEPS)
    # readline target already set up
  elseif(USE_READLINE)
    find_package(Readline)
    if(READLINE_FOUND AND GNU_READLINE_FOUND)
      add_library(readline INTERFACE)
      target_link_libraries(readline INTERFACE ${GNU_READLINE_LIBRARY})
      target_include_directories(readline INTERFACE ${Readline_INCLUDE_DIR})
      target_compile_definitions(readline INTERFACE HAVE_READLINE)
      message(STATUS "Found readline library at: ${GNU_READLINE_LIBRARY}")
    else()
      message(STATUS "Could not find GNU readline library so building without readline support")
    endif()
  endif()
endif()

if(ANDROID)
  target_compile_options(extra INTERFACE "-Wno-error=user-defined-warnings")
endif()
if(CMAKE_C_COMPILER_ID STREQUAL "Clang" AND ARCH_WIDTH EQUAL "32" AND NOT IOS AND NOT FREEBSD)
  find_library(ATOMIC atomic)
  if (ATOMIC_FOUND)
    target_link_libraries(extra INTERFACE ${ATOMIC})
  endif()
endif()


if(BUILD_STATIC_DEPS)
  # sqlite3 target already set up
else()
  add_library(sqlite3 INTERFACE)
  pkg_check_modules(SQLITE3 REQUIRED sqlite3 IMPORTED_TARGET)
  message(STATUS "Found sqlite3 ${SQLITE3_VERSION}")
  target_link_libraries(sqlite3 INTERFACE PkgConfig::SQLITE3)
endif()

add_subdirectory(contrib)
add_subdirectory(src)

if(BUILD_TESTS)
  message(STATUS "Building tests")
  add_subdirectory(tests)
else()
  message(STATUS "Not building tests")
endif()

if(BUILD_DOCUMENTATION)
  set(DOC_GRAPHS "YES" CACHE STRING "Create dependency graphs (needs graphviz)")
  set(DOC_FULLGRAPHS "NO" CACHE STRING "Create call/callee graphs (large)")

  find_program(DOT_PATH dot)

  if (DOT_PATH STREQUAL "DOT_PATH-NOTFOUND")
    message("Doxygen: graphviz not found - graphs disabled")
    set(DOC_GRAPHS "NO")
  endif()

  find_package(Doxygen)
  if(DOXYGEN_FOUND)
    configure_file("cmake/Doxyfile.in" "Doxyfile" @ONLY)
    configure_file("cmake/Doxygen.extra.css.in" "Doxygen.extra.css" @ONLY)
    add_custom_target(doc
      ${DOXYGEN_EXECUTABLE} ${CMAKE_CURRENT_BINARY_DIR}/Doxyfile
      WORKING_DIRECTORY ${CMAKE_CURRENT_BINARY_DIR}
      COMMENT "Generating API documentation with Doxygen.." VERBATIM)
  endif()
endif()

find_package(PythonInterp)
find_program(iwyu_tool_path NAMES iwyu_tool.py iwyu_tool)
if (iwyu_tool_path AND PYTHONINTERP_FOUND)
  add_custom_target(iwyu
    COMMAND "${PYTHON_EXECUTABLE}" "${iwyu_tool_path}" -p "${CMAKE_BINARY_DIR}" -- --no_fwd_decls
    COMMENT "Running include-what-you-use tool"
    VERBATIM
  )
endif()

# Set up a `make strip_binaries` target that strips built binaries.  This depends on all
# default-built binaries and strips them after build.  (To also build and strip debug utilities
# there is also a `make strip_binaries_all` target.)
get_property(oxen_exec_tgts_all GLOBAL PROPERTY oxen_executable_targets)
set(oxen_exec_tgts "")
set(strip_binaries "")
set(strip_binaries_all "")
foreach(tgt ${oxen_exec_tgts_all})
  list(APPEND strip_binaries_all COMMAND ${CMAKE_STRIP} $<TARGET_FILE:${tgt}>)
  # Look for a EXCLUDE_FROM_ALL property:
  get_property(tgt_excl_all TARGET ${tgt} PROPERTY EXCLUDE_FROM_ALL)
  # Also look for EXCLUDE_FROM_ALL on the target's source directory (this, unfortunately, is not
  # inherited into the target itself, hence we check both).
  get_property(tgt_dir TARGET ${tgt} PROPERTY SOURCE_DIR)
  get_property(tgt_dir_excl_all DIRECTORY ${tgt_dir} PROPERTY EXCLUDE_FROM_ALL)
  if (NOT tgt_excl_all AND NOT tgt_dir_excl_all)
    list(APPEND oxen_exec_tgts ${tgt})
    list(APPEND strip_binaries COMMAND ${CMAKE_STRIP} $<TARGET_FILE:${tgt}>)
  endif()
endforeach()
add_custom_target(strip_binaries ${strip_binaries} DEPENDS ${oxen_exec_tgts})
add_custom_target(strip_binaries_all ${strip_binaries_all} DEPENDS ${oxen_exec_tgts_all})

execute_process(COMMAND tar --version RESULT_VARIABLE tar_exit_code OUTPUT_VARIABLE tar_vers)
set(git_tag "-unknown")
if(GIT_FOUND)
  execute_process(COMMAND "${GIT_EXECUTABLE}" rev-parse HEAD RESULT_VARIABLE ret OUTPUT_VARIABLE curr_commit OUTPUT_STRIP_TRAILING_WHITESPACE)
  execute_process(COMMAND "${GIT_EXECUTABLE}" rev-parse stable RESULT_VARIABLE ret2 OUTPUT_VARIABLE stable_commit OUTPUT_STRIP_TRAILING_WHITESPACE)
  if(NOT ret AND NOT ret2 AND curr_commit STREQUAL "${stable_commit}")
    # Get the tag description; for a tagged release this will be just the tag (v1.2.3); for
    # something following a tag this will be something like "v1.2.3-2-abcdef" for something 2
    # commits beyond the tag, currently at commit "abcdef".
    execute_process(COMMAND "${GIT_EXECUTABLE}" describe --tags --abbrev=6 HEAD RESULT_VARIABLE ret OUTPUT_VARIABLE tag OUTPUT_STRIP_TRAILING_WHITESPACE)
    if(NOT ret AND tag MATCHES "v[0-9]+\\.[0-9]+\\.[0-9]+(-.*)")
      # We're building something following a tagged release, so append the post-version git tag info
      set(git_tag "${CMAKE_MATCH_1}")
    else()
      set(git_tag "") # No tag appended if we're building a tagged stable branch release
    endif()
  else()
    execute_process(COMMAND "${GIT_EXECUTABLE}" rev-parse --short=9 HEAD RESULT_VARIABLE ret OUTPUT_VARIABLE commithash OUTPUT_STRIP_TRAILING_WHITESPACE)
    if(NOT ret)
      set(git_tag "-${commithash}")
    endif()
  endif()
endif()

set(tar_os ${CMAKE_SYSTEM_NAME})
set(default_archive create_tarxz)
if(tar_os STREQUAL "Linux")
  set(tar_os "linux-${CMAKE_SYSTEM_PROCESSOR}")
elseif(tar_os STREQUAL "Darwin")
  set(tar_os "macos")
elseif(tar_os STREQUAL "Windows")
  if(CMAKE_CROSSCOMPILING AND ARCH_TRIPLET MATCHES i686-.*mingw)
    set(tar_os "win-x86")
  elseif(CMAKE_CROSSCOMPILING AND ARCH_TRIPLET MATCHES x86_64-.*mingw)
    set(tar_os "win-x64")
  else()
    set(tar_os "windows") # Don't know what arch
  endif()
  set(default_archive create_zip) # .tar.xz files are too scary for Windows users
endif()
set(tar_dir "oxen-${tar_os}-${PROJECT_VERSION}${OXEN_RELEASE_SUFFIX}${git_tag}")
add_custom_target(create_tarxz
  COMMAND ${CMAKE_COMMAND} -E rename bin "${tar_dir}"
  COMMAND ${CMAKE_COMMAND} -E tar cvJ "${tar_dir}.tar.xz" -- "${tar_dir}"
  COMMAND ${CMAKE_COMMAND} -E rename "${tar_dir}" bin
  DEPENDS ${oxen_exec_tgts})

add_custom_target(create_zip
  COMMAND ${CMAKE_COMMAND} -E rename bin "${tar_dir}"
  COMMAND ${CMAKE_COMMAND} -E tar cv "${tar_dir}.zip" --format=zip -- "${tar_dir}"
  COMMAND ${CMAKE_COMMAND} -E rename "${tar_dir}" bin
  DEPENDS ${oxen_exec_tgts})

add_custom_target(create_archive DEPENDS ${default_archive})<|MERGE_RESOLUTION|>--- conflicted
+++ resolved
@@ -51,11 +51,7 @@
 set(CMAKE_OSX_DEPLOYMENT_TARGET 10.12 CACHE STRING "macOS deployment target (Apple clang only)")
 
 project(oxen
-<<<<<<< HEAD
-    VERSION 9.1.2
-=======
     VERSION 9.1.3
->>>>>>> a4cd3dda
     LANGUAGES CXX C)
 set(OXEN_RELEASE_CODENAME "Audacious Aurochs")
 
