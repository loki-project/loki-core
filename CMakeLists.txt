--- conflicted
+++ resolved
@@ -983,12 +983,8 @@
 # This is not nice, distribution packagers should not enable this, but depend
 # on libunbound shipped with their distribution instead
 option(INSTALL_VENDORED_LIBUNBOUND "Install libunbound binary built from source vendored with this repo." OFF)
-<<<<<<< HEAD
-=======
-
 
 CHECK_C_COMPILER_FLAG(-std=c11 HAVE_C11)
-
 find_package(PythonInterp)
 find_program(iwyu_tool_path NAMES iwyu_tool.py iwyu_tool)
 if (iwyu_tool_path AND PYTHONINTERP_FOUND)
@@ -997,5 +993,4 @@
     COMMENT "Running include-what-you-use tool"
     VERBATIM
   )
-endif()
->>>>>>> 353debe1
+endif()