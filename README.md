--- conflicted
+++ resolved
@@ -4,32 +4,9 @@
     <a href="https://github.com/loki-project/loki/commits/dev"><img alt="pipeline status" src="https://gitlab.com/lokiproject/loki/badges/dev/pipeline.svg" /></a>
 </p>
 
-<<<<<<< HEAD
 Copyright (c) 2018 The Loki Project.   
 Portions Copyright (c) 2014-2019 The Monero Project.   
 Portions Copyright (c) 2012-2013 The Cryptonote developers.
-=======
-## Table of Contents
-
-  - [Development resources](#development-resources)
-  - [Vulnerability response](#vulnerability-response)
-  - [Research](#research)
-  - [Announcements](#announcements)
-  - [Translations](#translations)
-  - [Build Status](#build-status)
-    - [IMPORTANT](#important)
-  - [Coverage](#coverage)
-  - [Introduction](#introduction)
-  - [About this project](#about-this-project)
-  - [Supporting the project](#supporting-the-project)
-  - [License](#license)
-  - [Contributing](#contributing)
-  - [Scheduled software upgrades](#scheduled-software-upgrades)
-  - [Release staging schedule and protocol](#release-staging-schedule-and-protocol)
-  - [Compiling Monero from source](#compiling-monero-from-source)
-    - [Dependencies](#dependencies)
-  - [Known issues](#known-issues)
->>>>>>> 198fb35c
 
 ## Development resources
 
