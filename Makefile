--- conflicted
+++ resolved
@@ -64,15 +64,9 @@
 	mkdir -p $(builddir)/debug
 	cd $(builddir)/debug && cmake -D BUILD_TESTS=ON -D CMAKE_BUILD_TYPE=Debug $(topdir) &&  $(MAKE) && $(MAKE) ARGS="-E libwallet_api_tests" test
 
-<<<<<<< HEAD
-integration:
-	mkdir -p $(builddir)/integration
-	cd $(builddir)/integration && cmake -D CMAKE_BUILD_TYPE=Debug -D BUILD_INTEGRATION=ON $(topdir) &&  $(MAKE)
-=======
 debug-test-asan:
 	mkdir -p $(builddir)/debug
 	cd $(builddir)/debug && cmake -D BUILD_TESTS=ON -D SANITIZE=ON -D CMAKE_BUILD_TYPE=Debug $(topdir) &&  $(MAKE) && $(MAKE) ARGS="-E libwallet_api_tests" test
->>>>>>> dc64fcb8
 
 debug-test-trezor:
 	mkdir -p $(builddir)/debug
@@ -184,6 +178,10 @@
 tags:
 	ctags -R --sort=1 --c++-kinds=+p --fields=+iaS --extra=+q --language-force=C++ src contrib tests/gtest tests
 
+integration:
+	mkdir -p $(builddir)/integration
+	cd $(builddir)/integration && cmake -D CMAKE_BUILD_TYPE=Debug -D BUILD_INTEGRATION=ON $(topdir) &&  $(MAKE)
+
 # Debug Target for Developers: Only build daemon and wallet
 developer-daemon-and-wallet:
 	mkdir -p $(builddir)/debug
