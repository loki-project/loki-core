--- conflicted
+++ resolved
@@ -5,7 +5,7 @@
 local submodules = {
     name: 'submodules',
     image: 'drone/git',
-    commands: ['git fetch --tags', 'git submodule update --init --recursive']
+    commands: ['git fetch --tags', 'git submodule update --init --recursive --depth=1']
 };
 
 local repo_suffix = '/staging'; // can be /beta or /staging for non-primary repo deps
@@ -40,46 +40,8 @@
 };
 
 [
-<<<<<<< HEAD
     deb_pipeline("Debian sid (amd64)", "debian:sid"),
     deb_pipeline("Debian sid (i386)", "i386/debian:sid", buildarch='amd64', debarch='i386'),
     deb_pipeline("Debian sid (arm64)", "arm64v8/debian:sid", buildarch='arm64', debarch="arm64", jobs=1),
     deb_pipeline("Debian sid (armhf)", "arm32v7/debian:sid", buildarch='arm64', debarch="armhf", jobs=1),
-=======
-    // Various debian builds
-    debian_pipeline("Debian (w/ tests) (amd64)", "debian:testing", lto=true, run_tests=true),
-    debian_pipeline("Debian Debug (amd64)", "debian:testing", build_type='Debug'),
-    debian_pipeline("Debian clang-10 (amd64)", "debian:testing", deps='clang-10 '+default_deps_base,
-                    cmake_extra='-DCMAKE_C_COMPILER=clang-10 -DCMAKE_CXX_COMPILER=clang++-10 ', lto=true),
-    debian_pipeline("Debian gcc-10 (amd64)", "debian:testing", deps='g++-10 '+default_deps_base,
-                    cmake_extra='-DCMAKE_C_COMPILER=gcc-10 -DCMAKE_CXX_COMPILER=g++-10 -DBUILD_DEBUG_UTILS=ON'),
-    debian_pipeline("Debian buster (i386)", "i386/debian:buster", cmake_extra='-DDOWNLOAD_SODIUM=ON -DARCH_ID=i386'),
-    debian_pipeline("Ubuntu focal (amd64)", "ubuntu:focal"),
-
-    // ARM builds (ARM64 and armhf)
-    debian_pipeline("Debian (ARM64)", "debian:testing", arch="arm64", build_tests=false),
-    debian_pipeline("Debian buster (armhf)", "arm32v7/debian:buster", arch="arm64", build_tests=false, cmake_extra='-DDOWNLOAD_SODIUM=ON -DARCH_ID=armhf'),
-
-    // Static build (on bionic) which gets uploaded to builds.lokinet.dev:
-    debian_pipeline("Static (bionic amd64)", "ubuntu:bionic", deps='g++-8 '+static_build_deps,
-                    cmake_extra='-DBUILD_STATIC_DEPS=ON -DCMAKE_C_COMPILER=gcc-8 -DCMAKE_CXX_COMPILER=g++-8',
-                    build_tests=false, lto=true, extra_cmds=static_check_and_upload),
-    // Static mingw build (on focal) which gets uploaded to builds.lokinet.dev:
-    debian_pipeline("Static (win64)", "ubuntu:focal", deps='g++ g++-mingw-w64-x86-64 '+static_build_deps,
-                    cmake_extra='-DCMAKE_TOOLCHAIN_FILE=../cmake/64-bit-toolchain.cmake -DBUILD_STATIC_DEPS=ON',
-                    build_tests=false, lto=false, test_lokid=false, extra_cmds=[
-                        'ninja strip_binaries', 'ninja create_zip', '../utils/build_scripts/drone-static-upload.sh']),
-/*
-    // Deb builds:
-    deb_builder("debian:sid", "sid", "debian/sid"),
-    deb_builder("debian:buster", "buster", "debian/buster", imaginary_repo=true),
-    deb_builder("ubuntu:focal", "focal", "ubuntu/focal"),
-    deb_builder("debian:sid", "sid", "debian/sid", arch='arm64'),
-*/
-    // Macos builds:
-    mac_builder('macOS (Release)', run_tests=true),
-    mac_builder('macOS (Debug)', build_type='Debug', cmake_extra='-DBUILD_DEBUG_UTILS=ON'),
-    mac_builder('macOS (Static)', cmake_extra='-DBUILD_STATIC_DEPS=ON -DCMAKE_OSX_DEPLOYMENT_TARGET=10.14',
-                build_tests=false, extra_cmds=static_check_and_upload),
->>>>>>> c4750bcd
 ]