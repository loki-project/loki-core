// Copyright (c) 2006-2013, Andrey N. Sabelnikov, www.sabelnikov.net
// All rights reserved.
//
// Redistribution and use in source and binary forms, with or without
// modification, are permitted provided that the following conditions are met:
// * Redistributions of source code must retain the above copyright
// notice, this list of conditions and the following disclaimer.
// * Redistributions in binary form must reproduce the above copyright
// notice, this list of conditions and the following disclaimer in the
// documentation and/or other materials provided with the distribution.
// * Neither the name of the Andrey N. Sabelnikov nor the
// names of its contributors may be used to endorse or promote products
// derived from this software without specific prior written permission.
//
// THIS SOFTWARE IS PROVIDED BY THE COPYRIGHT HOLDERS AND CONTRIBUTORS "AS IS" AND
// ANY EXPRESS OR IMPLIED WARRANTIES, INCLUDING, BUT NOT LIMITED TO, THE IMPLIED
// WARRANTIES OF MERCHANTABILITY AND FITNESS FOR A PARTICULAR PURPOSE ARE
// DISCLAIMED. IN NO EVENT SHALL THE COPYRIGHT OWNER  BE LIABLE FOR ANY
// DIRECT, INDIRECT, INCIDENTAL, SPECIAL, EXEMPLARY, OR CONSEQUENTIAL DAMAGES
// (INCLUDING, BUT NOT LIMITED TO, PROCUREMENT OF SUBSTITUTE GOODS OR SERVICES;
// LOSS OF USE, DATA, OR PROFITS; OR BUSINESS INTERRUPTION) HOWEVER CAUSED AND
// ON ANY THEORY OF LIABILITY, WHETHER IN CONTRACT, STRICT LIABILITY, OR TORT
// (INCLUDING NEGLIGENCE OR OTHERWISE) ARISING IN ANY WAY OUT OF THE USE OF THIS
// SOFTWARE, EVEN IF ADVISED OF THE POSSIBILITY OF SUCH DAMAGE.
//


#ifndef _MLOG_H_
#define _MLOG_H_

#ifdef _WIN32
#include <windows.h>
#ifndef ENABLE_VIRTUAL_TERMINAL_PROCESSING
#define ENABLE_VIRTUAL_TERMINAL_PROCESSING  0x0004
#endif
#endif

#include <time.h>
#include <atomic>
#include <boost/filesystem.hpp>
#include <boost/algorithm/string.hpp>
#include "string_tools.h"
#include "misc_os_dependent.h"
#include "misc_log_ex.h"

#undef LOKI_DEFAULT_LOG_CATEGORY
#define LOKI_DEFAULT_LOG_CATEGORY "logging"

#define MLOG_BASE_FORMAT "%datetime{%Y-%M-%d %H:%m:%s.%g}\t%thread\t%level\t%logger\t%loc\t%msg"

#define MLOG_LOG(x) CINFO(el::base::Writer,el::base::DispatchAction::FileOnlyLog,LOKI_DEFAULT_LOG_CATEGORY) << x

using namespace epee;

static std::string generate_log_filename(const char *base)
{
  std::string filename(base);
  static unsigned int fallback_counter = 0;
  char tmp[200];
  struct tm tm;
  time_t now = time(NULL);
  if (!epee::misc_utils::get_gmt_time(now, tm))
    snprintf(tmp, sizeof(tmp), "part-%u", ++fallback_counter);
  else
    strftime(tmp, sizeof(tmp), "%Y-%m-%d-%H-%M-%S", &tm);
  tmp[sizeof(tmp) - 1] = 0;
  filename += "-";
  filename += tmp;
  return filename;
}

std::string mlog_get_default_log_path(const char *default_filename)
{
  std::string process_name = epee::string_tools::get_current_module_name();
  std::string default_log_folder = epee::string_tools::get_current_module_folder();
  std::string default_log_file = process_name;
  std::string::size_type a = default_log_file.rfind('.');
  if ( a != std::string::npos )
    default_log_file.erase( a, default_log_file.size());
  if ( ! default_log_file.empty() )
    default_log_file += ".log";
  else
    default_log_file = default_filename;

  return (boost::filesystem::path(default_log_folder) / boost::filesystem::path(default_log_file)).string();
}

static void mlog_set_common_prefix()
{
  static const char * const expected_filename = "contrib/epee/src/mlog.cpp";
  const char *path = __FILE__, *expected_ptr = strstr(path, expected_filename);
  if (!expected_ptr)
    return;
  el::Loggers::setFilenameCommonPrefix(std::string(path, expected_ptr - path));
}

static const char *get_default_categories(int level)
{
  const char *categories = "";
  switch (level)
  {
    case 0:
      categories = "*:WARNING,net:FATAL,net.http:FATAL,net.ssl:FATAL,net.p2p:FATAL,net.cn:FATAL,global:INFO,verify:FATAL,serialization:FATAL,logging:INFO,msgwriter:INFO";
      break;
    case 1:
      categories = "*:INFO,global:INFO,stacktrace:INFO,logging:INFO,msgwriter:INFO,perf.*:DEBUG";
      break;
    case 2:
      categories = "*:DEBUG";
      break;
    case 3:
      categories = "*:TRACE,*.dump:DEBUG";
      break;
    case 4:
      categories = "*:TRACE";
      break;
    default:
      break;
  }
  return categories;
}

#ifdef WIN32
bool EnableVTMode()
{
  // Set output mode to handle virtual terminal sequences
  HANDLE hOut = GetStdHandle(STD_OUTPUT_HANDLE);
  if (hOut == INVALID_HANDLE_VALUE)
  {
    return false;
  }

  DWORD dwMode = 0;
  if (!GetConsoleMode(hOut, &dwMode))
  {
    return false;
  }

  dwMode |= ENABLE_VIRTUAL_TERMINAL_PROCESSING;
  if (!SetConsoleMode(hOut, dwMode))
  {
    return false;
  }
  return true;
}
#endif

void mlog_configure(const std::string &filename_base, bool console, const std::size_t max_log_file_size, const std::size_t max_log_files)
{
  el::Configurations c;
  c.setGlobally(el::ConfigurationType::Filename, filename_base);
  c.setGlobally(el::ConfigurationType::ToFile, "true");
  const char *log_format = getenv("LOKI_LOG_FORMAT");
  if (!log_format)
    log_format = MLOG_BASE_FORMAT;
  c.setGlobally(el::ConfigurationType::Format, log_format);
  c.setGlobally(el::ConfigurationType::ToStandardOutput, console ? "true" : "false");
  c.setGlobally(el::ConfigurationType::MaxLogFileSize, std::to_string(max_log_file_size));
  el::Loggers::setDefaultConfigurations(c, true);

  el::Loggers::addFlag(el::LoggingFlag::HierarchicalLogging);
  el::Loggers::addFlag(el::LoggingFlag::CreateLoggerAutomatically);
  el::Loggers::addFlag(el::LoggingFlag::DisableApplicationAbortOnFatalLog);
  el::Loggers::addFlag(el::LoggingFlag::ColoredTerminalOutput);
  el::Loggers::addFlag(el::LoggingFlag::StrictLogFileSizeCheck);
  el::Helpers::installPreRollOutCallback([filename_base, max_log_files](const char *name, size_t){
    std::string rname = generate_log_filename(filename_base.c_str());
    int ret = rename(name, rname.c_str());
    if (ret < 0)
    {
      // can't log a failure, but don't do the file removal below
      return;
    }
    if (max_log_files != 0)
    {
      std::vector<boost::filesystem::path> found_files;
      const boost::filesystem::directory_iterator end_itr;
      const boost::filesystem::path filename_base_path(filename_base);
      const boost::filesystem::path parent_path = filename_base_path.has_parent_path() ? filename_base_path.parent_path() : ".";
      for (boost::filesystem::directory_iterator iter(parent_path); iter != end_itr; ++iter)
      {
        const std::string filename = iter->path().string();
        if (filename.size() >= filename_base.size() && std::memcmp(filename.data(), filename_base.data(), filename_base.size()) == 0)
        {
          found_files.push_back(iter->path());
        }
      }
      if (found_files.size() >= max_log_files)
      {
        std::sort(found_files.begin(), found_files.end(), [](const boost::filesystem::path &a, const boost::filesystem::path &b) {
          boost::system::error_code ec;
          std::time_t ta = boost::filesystem::last_write_time(boost::filesystem::path(a), ec);
          if (ec)
          {
            MERROR("Failed to get timestamp from " << a << ": " << ec);
            ta = std::time(nullptr);
          }
          std::time_t tb = boost::filesystem::last_write_time(boost::filesystem::path(b), ec);
          if (ec)
          {
            MERROR("Failed to get timestamp from " << b << ": " << ec);
            tb = std::time(nullptr);
          }
          static_assert(std::is_integral<time_t>(), "bad time_t");
          return ta < tb;
        });
        for (size_t i = 0; i <= found_files.size() - max_log_files; ++i)
        {
          try
          {
            boost::system::error_code ec;
            boost::filesystem::remove(found_files[i], ec);
            if (ec)
            {
              MERROR("Failed to remove " << found_files[i] << ": " << ec);
            }
          }
          catch (const std::exception &e)
          {
            MERROR("Failed to remove " << found_files[i] << ": " << e.what());
          }
        }
      }
    }
  });
  mlog_set_common_prefix();
  const char *loki_log = getenv("LOKI_LOGS");
  if (!loki_log)
  {
    loki_log = get_default_categories(0);
  }
  mlog_set_log(loki_log);
#ifdef WIN32
  EnableVTMode();
#endif
}

void mlog_set_categories(const char *categories)
{
  std::string new_categories;
  if (*categories)
  {
    if (*categories == '+')
    {
      ++categories;
      new_categories = mlog_get_categories();
      if (*categories)
      {
        if (!new_categories.empty())
          new_categories += ",";
        new_categories += categories;
      }
    }
    else if (*categories == '-')
    {
      ++categories;
      new_categories = mlog_get_categories();
      std::vector<std::string> single_categories;
      boost::split(single_categories, categories, boost::is_any_of(","), boost::token_compress_on);
      for (const std::string &s: single_categories)
      {
        size_t pos = new_categories.find(s);
        if (pos != std::string::npos)
          new_categories = new_categories.erase(pos, s.size());
      }
    }
    else
    {
      new_categories = categories;
    }
  }
  el::Loggers::setCategories(new_categories.c_str(), true);
  MLOG_LOG("New log categories: " << el::Loggers::getCategories());
}

std::string mlog_get_categories()
{
  return el::Loggers::getCategories();
}

// maps epee style log level to new logging system
void mlog_set_log_level(int level)
{
  const char *categories = get_default_categories(level);
  mlog_set_categories(categories);
}

void mlog_set_log(const char *log)
{
  long level;
  char *ptr = NULL;

  if (!*log)
  {
    mlog_set_categories(log);
    return;
  }
  level = strtol(log, &ptr, 10);
  if (ptr && *ptr)
  {
    // we can have a default level, eg, 2,foo:ERROR
    if (*ptr == ',') {
      std::string new_categories = std::string(get_default_categories(level)) + ptr;
      mlog_set_categories(new_categories.c_str());
    }
    else {
      mlog_set_categories(log);
    }
  }
  else if (level >= 0 && level <= 4)
  {
    mlog_set_log_level(level);
  }
  else
  {
    MERROR("Invalid numerical log level: " << log);
  }
}

namespace epee
{

bool is_stdout_a_tty()
{
  static std::atomic<bool> initialized(false);
  static std::atomic<bool> is_a_tty(false);

  if (!initialized.load(std::memory_order_acquire))
  {
#if defined(WIN32)
    is_a_tty.store(0 != _isatty(_fileno(stdout)), std::memory_order_relaxed);
#else
    is_a_tty.store(0 != isatty(fileno(stdout)), std::memory_order_relaxed);
#endif
    initialized.store(true, std::memory_order_release);
  }

  return is_a_tty.load(std::memory_order_relaxed);
}

void set_console_color(int color, bool bright)
{
  if (!is_stdout_a_tty())
    return;

  switch(color)
  {
  case console_color_default:
    {
#ifdef WIN32
      HANDLE h_stdout = GetStdHandle(STD_OUTPUT_HANDLE);
      SetConsoleTextAttribute(h_stdout, FOREGROUND_RED | FOREGROUND_GREEN | FOREGROUND_BLUE| (bright ? FOREGROUND_INTENSITY:0));
#else
      if(bright)
        std::cout << "\033[1;37m";
      else
        std::cout << "\033[0m";
#endif
    }
    break;
  case console_color_white:
    {
#ifdef WIN32
      HANDLE h_stdout = GetStdHandle(STD_OUTPUT_HANDLE);
      SetConsoleTextAttribute(h_stdout, FOREGROUND_RED | FOREGROUND_GREEN | FOREGROUND_BLUE | (bright ? FOREGROUND_INTENSITY:0));
#else
      if(bright)
        std::cout << "\033[1;37m";
      else
        std::cout << "\033[0;37m";
#endif
    }
    break;
  case console_color_red:
    {
#ifdef WIN32
      HANDLE h_stdout = GetStdHandle(STD_OUTPUT_HANDLE);
      SetConsoleTextAttribute(h_stdout, FOREGROUND_RED | (bright ? FOREGROUND_INTENSITY:0));
#else
      if(bright)
        std::cout << "\033[1;31m";
      else
        std::cout << "\033[0;31m";
#endif
    }
    break;
  case console_color_green:
    {
#ifdef WIN32
      HANDLE h_stdout = GetStdHandle(STD_OUTPUT_HANDLE);
      SetConsoleTextAttribute(h_stdout, FOREGROUND_GREEN | (bright ? FOREGROUND_INTENSITY:0));
#else
      if(bright)
        std::cout << "\033[1;32m";
      else
        std::cout << "\033[0;32m";
#endif
    }
    break;

  case console_color_blue:
    {
#ifdef WIN32
      HANDLE h_stdout = GetStdHandle(STD_OUTPUT_HANDLE);
      SetConsoleTextAttribute(h_stdout, FOREGROUND_BLUE | FOREGROUND_INTENSITY);//(bright ? FOREGROUND_INTENSITY:0));
#else
      if(bright)
        std::cout << "\033[1;34m";
      else
        std::cout << "\033[0;34m";
#endif
    }
    break;

  case console_color_cyan:
    {
#ifdef WIN32
      HANDLE h_stdout = GetStdHandle(STD_OUTPUT_HANDLE);
      SetConsoleTextAttribute(h_stdout, FOREGROUND_GREEN | FOREGROUND_BLUE | (bright ? FOREGROUND_INTENSITY:0));
#else
      if(bright)
        std::cout << "\033[1;36m";
      else
        std::cout << "\033[0;36m";
#endif
    }
    break;

  case console_color_magenta:
    {
#ifdef WIN32
      HANDLE h_stdout = GetStdHandle(STD_OUTPUT_HANDLE);
      SetConsoleTextAttribute(h_stdout, FOREGROUND_BLUE | FOREGROUND_RED | (bright ? FOREGROUND_INTENSITY:0));
#else
      if(bright)
        std::cout << "\033[1;35m";
      else
        std::cout << "\033[0;35m";
#endif
    }
    break;

  case console_color_yellow:
    {
#ifdef WIN32
      HANDLE h_stdout = GetStdHandle(STD_OUTPUT_HANDLE);
      SetConsoleTextAttribute(h_stdout, FOREGROUND_RED | FOREGROUND_GREEN | (bright ? FOREGROUND_INTENSITY:0));
#else
      if(bright)
        std::cout << "\033[1;33m";
      else
        std::cout << "\033[0;33m";
#endif
    }
    break;

  }
}

void reset_console_color() {
  if (!is_stdout_a_tty())
    return;

#ifdef WIN32
  HANDLE h_stdout = GetStdHandle(STD_OUTPUT_HANDLE);
  SetConsoleTextAttribute(h_stdout, FOREGROUND_RED | FOREGROUND_GREEN | FOREGROUND_BLUE);
#else
  std::cout << "\033[0m";
  std::cout.flush();
#endif
}

}

<<<<<<< HEAD
static bool mlog(el::Level level, const char *category, const char *format, va_list ap) noexcept
=======
static void mlog(el::Level level, const char *category, const char *format, va_list ap)
>>>>>>> 8c41d36a
{
  int size = 0;
  char *p = NULL;
  va_list apc;
<<<<<<< HEAD
  bool ret = true;
=======
>>>>>>> 8c41d36a

  /* Determine required size */
  va_copy(apc, ap);
  size = vsnprintf(p, size, format, apc);
  va_end(apc);
  if (size < 0)
<<<<<<< HEAD
    return false;
=======
    return;
>>>>>>> 8c41d36a

  size++;             /* For '\0' */
  p = (char*)malloc(size);
  if (p == NULL)
<<<<<<< HEAD
    return false;
=======
    return;
>>>>>>> 8c41d36a

  size = vsnprintf(p, size, format, ap);
  if (size < 0)
  {
    free(p);
<<<<<<< HEAD
    return false;
  }

  try
  {
    /* TODO(loki): when pulling upstream epee changes change this to:
    MCLOG(level, category, el::Color::Default, p);
    */
    MCLOG(level, category, p);
  }
  catch(...)
  {
    ret = false;
  }
  free(p);

  return ret;
}

#define DEFLOG(fun,lev) \
  bool m##fun(const char *category, const char *fmt, ...) { va_list ap; va_start(ap, fmt); bool ret = mlog(el::Level::lev, category, fmt, ap); va_end(ap); return ret; }

DEFLOG(error, Error)
DEFLOG(warning, Warning)
DEFLOG(info, Info)
DEFLOG(debug, Debug)
DEFLOG(trace, Trace)

#undef DEFLOG
=======
    return;
  }

  MCLOG(level, category, el::Color::Default, p);
  free(p);
}

void mfatal(const char *category, const char *fmt, ...) { va_list ap; va_start(ap, fmt); mlog(el::Level::Fatal, category, fmt, ap); va_end(ap); }
void merror(const char *category, const char *fmt, ...) { va_list ap; va_start(ap, fmt); mlog(el::Level::Error, category, fmt, ap); va_end(ap); }
void mwarning(const char *category, const char *fmt, ...) { va_list ap; va_start(ap, fmt); mlog(el::Level::Warning, category, fmt, ap); va_end(ap); }
void minfo(const char *category, const char *fmt, ...) { va_list ap; va_start(ap, fmt); mlog(el::Level::Info, category, fmt, ap); va_end(ap); }
void mdebug(const char *category, const char *fmt, ...) { va_list ap; va_start(ap, fmt); mlog(el::Level::Debug, category, fmt, ap); va_end(ap); }
void mtrace(const char *category, const char *fmt, ...) { va_list ap; va_start(ap, fmt); mlog(el::Level::Trace, category, fmt, ap); va_end(ap); }
>>>>>>> 8c41d36a

#endif //_MLOG_H_<|MERGE_RESOLUTION|>--- conflicted
+++ resolved
@@ -472,75 +472,28 @@
 
 }
 
-<<<<<<< HEAD
-static bool mlog(el::Level level, const char *category, const char *format, va_list ap) noexcept
-=======
 static void mlog(el::Level level, const char *category, const char *format, va_list ap)
->>>>>>> 8c41d36a
 {
   int size = 0;
   char *p = NULL;
   va_list apc;
-<<<<<<< HEAD
-  bool ret = true;
-=======
->>>>>>> 8c41d36a
 
   /* Determine required size */
   va_copy(apc, ap);
   size = vsnprintf(p, size, format, apc);
   va_end(apc);
   if (size < 0)
-<<<<<<< HEAD
-    return false;
-=======
-    return;
->>>>>>> 8c41d36a
+    return;
 
   size++;             /* For '\0' */
   p = (char*)malloc(size);
   if (p == NULL)
-<<<<<<< HEAD
-    return false;
-=======
-    return;
->>>>>>> 8c41d36a
+    return;
 
   size = vsnprintf(p, size, format, ap);
   if (size < 0)
   {
     free(p);
-<<<<<<< HEAD
-    return false;
-  }
-
-  try
-  {
-    /* TODO(loki): when pulling upstream epee changes change this to:
-    MCLOG(level, category, el::Color::Default, p);
-    */
-    MCLOG(level, category, p);
-  }
-  catch(...)
-  {
-    ret = false;
-  }
-  free(p);
-
-  return ret;
-}
-
-#define DEFLOG(fun,lev) \
-  bool m##fun(const char *category, const char *fmt, ...) { va_list ap; va_start(ap, fmt); bool ret = mlog(el::Level::lev, category, fmt, ap); va_end(ap); return ret; }
-
-DEFLOG(error, Error)
-DEFLOG(warning, Warning)
-DEFLOG(info, Info)
-DEFLOG(debug, Debug)
-DEFLOG(trace, Trace)
-
-#undef DEFLOG
-=======
     return;
   }
 
@@ -554,6 +507,5 @@
 void minfo(const char *category, const char *fmt, ...) { va_list ap; va_start(ap, fmt); mlog(el::Level::Info, category, fmt, ap); va_end(ap); }
 void mdebug(const char *category, const char *fmt, ...) { va_list ap; va_start(ap, fmt); mlog(el::Level::Debug, category, fmt, ap); va_end(ap); }
 void mtrace(const char *category, const char *fmt, ...) { va_list ap; va_start(ap, fmt); mlog(el::Level::Trace, category, fmt, ap); va_end(ap); }
->>>>>>> 8c41d36a
 
 #endif //_MLOG_H_