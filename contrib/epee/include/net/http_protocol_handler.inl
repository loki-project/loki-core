// Copyright (c) 2006-2013, Andrey N. Sabelnikov, www.sabelnikov.net
// All rights reserved.
// 
// Redistribution and use in source and binary forms, with or without
// modification, are permitted provided that the following conditions are met:
// * Redistributions of source code must retain the above copyright
// notice, this list of conditions and the following disclaimer.
// * Redistributions in binary form must reproduce the above copyright
// notice, this list of conditions and the following disclaimer in the
// documentation and/or other materials provided with the distribution.
// * Neither the name of the Andrey N. Sabelnikov nor the
// names of its contributors may be used to endorse or promote products
// derived from this software without specific prior written permission.
// 
// THIS SOFTWARE IS PROVIDED BY THE COPYRIGHT HOLDERS AND CONTRIBUTORS "AS IS" AND
// ANY EXPRESS OR IMPLIED WARRANTIES, INCLUDING, BUT NOT LIMITED TO, THE IMPLIED
// WARRANTIES OF MERCHANTABILITY AND FITNESS FOR A PARTICULAR PURPOSE ARE
// DISCLAIMED. IN NO EVENT SHALL THE COPYRIGHT OWNER  BE LIABLE FOR ANY
// DIRECT, INDIRECT, INCIDENTAL, SPECIAL, EXEMPLARY, OR CONSEQUENTIAL DAMAGES
// (INCLUDING, BUT NOT LIMITED TO, PROCUREMENT OF SUBSTITUTE GOODS OR SERVICES;
// LOSS OF USE, DATA, OR PROFITS; OR BUSINESS INTERRUPTION) HOWEVER CAUSED AND
// ON ANY THEORY OF LIABILITY, WHETHER IN CONTRACT, STRICT LIABILITY, OR TORT
// (INCLUDING NEGLIGENCE OR OTHERWISE) ARISING IN ANY WAY OUT OF THE USE OF THIS
// SOFTWARE, EVEN IF ADVISED OF THE POSSIBILITY OF SUCH DAMAGE.
// 


#include <boost/regex.hpp>
#include <boost/lexical_cast.hpp>
#include "http_protocol_handler.h"
#include "reg_exp_definer.h"
#include "string_tools.h"
#include "file_io_utils.h"
#include "net_parse_helpers.h"
#include "time_helper.h"

#undef LOKI_DEFAULT_LOG_CATEGORY
#define LOKI_DEFAULT_LOG_CATEGORY "net.http"

#define HTTP_MAX_URI_LEN		 9000 
#define HTTP_MAX_HEADER_LEN		 100000
#define HTTP_MAX_STARTING_NEWLINES       8

namespace epee
{
namespace net_utils
{
	namespace http
	{

		struct multipart_entry
		{
			std::list<std::pair<std::string, std::string> > m_etc_header_fields;
			std::string m_content_disposition;
			std::string m_content_type;
			std::string m_body;
		};

		inline
			bool match_boundary(const std::string& content_type, std::string& boundary)
		{
			STATIC_REGEXP_EXPR_1(rexp_match_boundary, "boundary=(.*?)(($)|([;\\s,]))", boost::regex::icase | boost::regex::normal);
			//											        1
			boost::smatch result;	
			if(boost::regex_search(content_type, result, rexp_match_boundary, boost::match_default) && result[0].matched)
			{
				boundary = result[1];
				return true;
			}

			return false;
		}

		inline 
			bool parse_header(std::string::const_iterator it_begin, std::string::const_iterator it_end, multipart_entry& entry)
		{
			STATIC_REGEXP_EXPR_1(rexp_mach_field, 
				"\n?((Content-Disposition)|(Content-Type)"
				//  12                     3 
				"|([\\w-]+?)) ?: ?((.*?)(\r?\n))[^\t ]",	
				//4               56    7 
				boost::regex::icase | boost::regex::normal);

			boost::smatch		result;
			std::string::const_iterator it_current_bound = it_begin;
			std::string::const_iterator it_end_bound = it_end;

			//lookup all fields and fill well-known fields
			while( boost::regex_search( it_current_bound, it_end_bound, result, rexp_mach_field, boost::match_default) && result[0].matched) 
			{
				const size_t field_val = 6;
				const size_t field_etc_name = 4;

				int i = 2; //start position = 2
				if(result[i++].matched)//"Content-Disposition"
					entry.m_content_disposition = result[field_val];
				else if(result[i++].matched)//"Content-Type"
					entry.m_content_type = result[field_val];
				else if(result[i++].matched)//e.t.c (HAVE TO BE MATCHED!)
					entry.m_etc_header_fields.push_back(std::pair<std::string, std::string>(result[field_etc_name], result[field_val]));
				else
				{
					LOG_ERROR("simple_http_connection_handler::parse_header() not matched last entry in:"<<std::string(it_current_bound, it_end));
				}

				it_current_bound = result[(int)result.size()-1].first;
			}
			return  true;
		}

		inline
			bool handle_part_of_multipart(std::string::const_iterator it_begin, std::string::const_iterator it_end, multipart_entry& entry)
		{
			std::string end_str = "\r\n\r\n";
			std::string::const_iterator end_header_it = std::search(it_begin, it_end, end_str.begin(), end_str.end());
			if(end_header_it == it_end)
			{
				//header not matched 
				return false;
			}

			if(!parse_header(it_begin, end_header_it+4, entry))
			{
				LOG_ERROR("Failed to parse header:" << std::string(it_begin, end_header_it+2));
				return false;
			}
		
			entry.m_body.assign(end_header_it+4, it_end);

			return true;
		}

		inline
			bool parse_multipart_body(const std::string& content_type, const std::string& body, std::list<multipart_entry>& out_values)
		{
			//bool res = file_io_utils::load_file_to_string("C:\\public\\multupart_data", body);

			std::string boundary;
			if(!match_boundary(content_type, boundary))
			{
				MERROR("Failed to match boundary in content type: " << content_type);
				return false;
			}
			
			boundary+="\r\n";
			bool is_stop = false;
			bool first_step = true;
			
			std::string::const_iterator it_begin = body.begin();
			std::string::const_iterator it_end;
			while(!is_stop)
			{
				std::string::size_type pos = body.find(boundary, std::distance(body.begin(), it_begin));
			
				if(std::string::npos == pos)
				{
					is_stop = true;
					boundary.erase(boundary.size()-2, 2);
					boundary+= "--";
					pos = body.find(boundary, std::distance(body.begin(), it_begin));
					if(std::string::npos == pos)
					{
						MERROR("Error: Filed to match closing multipart tag");
						it_end = body.end();
					}else
					{
						it_end =  body.begin() + pos;
					}
				}else
					it_end =  body.begin() + pos;

			
				if(first_step && !is_stop)
				{
					first_step = false;
					it_begin = it_end + boundary.size();
					std::string temp = "\r\n--";
					boundary = temp + boundary;
					continue;
				}
				
				out_values.push_back(multipart_entry());
				if(!handle_part_of_multipart(it_begin, it_end, out_values.back()))
				{
					MERROR("Failed to handle_part_of_multipart");
					return false;
				}

				it_begin = it_end + boundary.size();
			}

			return true;
		}




		//--------------------------------------------------------------------------------------------
		template<class t_connection_context>
		simple_http_connection_handler<t_connection_context>::simple_http_connection_handler(i_service_endpoint* psnd_hndlr, config_type& config, t_connection_context& conn_context):
		m_state(http_state_retriving_comand_line),
		m_body_transfer_type(http_body_transfer_undefined),
		m_is_stop_handling(false),
		m_len_summary(0),
		m_len_remain(0),
		m_config(config),
		m_want_close(false),
		m_newlines(0),
		m_psnd_hndlr(psnd_hndlr),
		m_conn_context(conn_context)
	{

	}
	//--------------------------------------------------------------------------------------------
    template<class t_connection_context>
	bool simple_http_connection_handler<t_connection_context>::set_ready_state()
	{
		m_is_stop_handling = false;
		m_state = http_state_retriving_comand_line;
		m_body_transfer_type = http_body_transfer_undefined;
		m_query_info.clear();
		m_len_summary = 0;
		m_newlines = 0;
		return true;
	}
	//--------------------------------------------------------------------------------------------
  template<class t_connection_context>
	bool simple_http_connection_handler<t_connection_context>::handle_recv(const void* ptr, size_t cb)
	{
		std::string buf((const char*)ptr, cb);
		//LOG_PRINT_L0("HTTP_RECV: " << ptr << "\r\n" << buf);
		//file_io_utils::save_string_to_file(string_tools::get_current_module_folder() + "/" + boost::lexical_cast<std::string>(ptr), std::string((const char*)ptr, cb));

		bool res = handle_buff_in(buf);
		if(m_want_close/*m_state == http_state_connection_close || m_state == http_state_error*/)
			return false;
		return res;
	}
	//--------------------------------------------------------------------------------------------
  template<class t_connection_context>
	bool simple_http_connection_handler<t_connection_context>::handle_buff_in(std::string& buf)
	{

		size_t ndel;

		if(m_cache.size())
			m_cache += buf;
		else
			m_cache.swap(buf);

		m_is_stop_handling = false;
		while(!m_is_stop_handling)
		{
			switch(m_state)
			{
			case http_state_retriving_comand_line:
				//The HTTP protocol does not place any a priori limit on the length of a URI.  (c)RFC2616
				//but we forebly restirct it len to HTTP_MAX_URI_LEN to make it more safely
				if(!m_cache.size())
					break;

				//check_and_handle_fake_response();
				ndel = m_cache.find_first_not_of("\r\n");
				if (ndel != 0)
				{
          //some times it could be that before query line cold be few line breaks
          //so we have to be calm without panic with assers
					m_newlines += std::string::npos == ndel ? m_cache.size() : ndel;
					if (m_newlines > HTTP_MAX_STARTING_NEWLINES)
					{
						LOG_ERROR("simple_http_connection_handler::handle_buff_out: Too many starting newlines");
						m_state = http_state_error;
						return false;
					}
					m_cache.erase(0, ndel);
					break;
				}

				if(std::string::npos != m_cache.find('\n', 0))
					handle_invoke_query_line();
				else
				{
					m_is_stop_handling = true;
					if(m_cache.size() > HTTP_MAX_URI_LEN)
					{
						LOG_ERROR_CC(m_conn_context, "simple_http_connection_handler::handle_buff_out: Too long URI line");
						m_state = http_state_error;
						return false;
					}
				}
				break;
			case http_state_retriving_header:
				{
					std::string::size_type pos = match_end_of_header(m_cache);
					if(std::string::npos == pos)
					{
						m_is_stop_handling = true;
						if(m_cache.size() > HTTP_MAX_HEADER_LEN)
						{
							LOG_ERROR_CC(m_conn_context, "simple_http_connection_handler::handle_buff_in: Too long header area");
							m_state = http_state_error;
							return false;
						}	
						break;
					}
					if (!analize_cached_request_header_and_invoke_state(pos))
						return false;
					break;
				}
			case http_state_retriving_body:
				return handle_retriving_query_body();
			case http_state_connection_close:
				return false;
			default:
				LOG_ERROR_CC(m_conn_context, "simple_http_connection_handler::handle_char_out: Wrong state: " << m_state);
				return false;
			case http_state_error:
				LOG_ERROR_CC(m_conn_context, "simple_http_connection_handler::handle_char_out: Error state!!!");
				return false;
			}

			if(!m_cache.size())
				m_is_stop_handling = true;
		}

		return true;
	}
	//--------------------------------------------------------------------------------------------
	inline bool analize_http_method(const boost::smatch& result, http::http_method& method, int& http_ver_major, int& http_ver_minor)
	{
		CHECK_AND_ASSERT_MES(result[0].matched, false, "simple_http_connection_handler::analize_http_method() assert failed...");
		if (!boost::conversion::try_lexical_convert<int>(result[11], http_ver_major))
			return false;
		if (!boost::conversion::try_lexical_convert<int>(result[12], http_ver_minor))
			return false;

		if(result[3].matched)
			method = http::http_method_options;
		else if(result[4].matched)
			method = http::http_method_get;
		else if(result[5].matched)
			method = http::http_method_head;
		else if(result[6].matched)
			method = http::http_method_post;
		else if(result[7].matched)
			method = http::http_method_put;
		else 
			method = http::http_method_etc;

		return true;
	}

  //--------------------------------------------------------------------------------------------
  template<class t_connection_context>
	bool simple_http_connection_handler<t_connection_context>::handle_invoke_query_line()
	{ 
		STATIC_REGEXP_EXPR_1(rexp_match_command_line, "^(((OPTIONS)|(GET)|(HEAD)|(POST)|(PUT)|(DELETE)|(TRACE)) (\\S+) HTTP/(\\d+)\\.(\\d+))\r?\n", boost::regex::icase | boost::regex::normal);
		//											    123         4     5      6      7     8        9        10          11     12    
		//size_t match_len = 0;
		boost::smatch result;	
		if(boost::regex_search(m_cache, result, rexp_match_command_line, boost::match_default) && result[0].matched)
		{
			if (!analize_http_method(result, m_query_info.m_http_method, m_query_info.m_http_ver_hi, m_query_info.m_http_ver_hi))
			{
				m_state = http_state_error;
				MERROR("Failed to analyze method");
				return false;
			}
			m_query_info.m_URI = result[10];
			if (!parse_uri(m_query_info.m_URI, m_query_info.m_uri_content))
			{
				m_state = http_state_error;
				MERROR("Failed to parse URI: m_query_info.m_URI");
				return false;
			}
			m_query_info.m_http_method_str = result[2];
			m_query_info.m_full_request_str = result[0];

			m_cache.erase(m_cache.begin(),  to_nonsonst_iterator(m_cache, result[0].second));

			m_state = http_state_retriving_header;

			return true;
		}else
		{
			m_state = http_state_error;
			LOG_ERROR_CC(m_conn_context, "simple_http_connection_handler<t_connection_context>::handle_invoke_query_line(): Failed to match first line: " << m_cache);
			return false;
		}

		return false;
	}
	//--------------------------------------------------------------------------------------------
  template<class t_connection_context>
	std::string::size_type simple_http_connection_handler<t_connection_context>::match_end_of_header(const std::string& buf)
	{

    //Here we returning head size, including terminating sequence (\r\n\r\n or \n\n)
		std::string::size_type res = buf.find("\r\n\r\n");
		if(std::string::npos != res)
			return res+4;
		res = buf.find("\n\n");
		if(std::string::npos != res)
			return res+2;
		return res;
	}
	//--------------------------------------------------------------------------------------------
  template<class t_connection_context>
	bool simple_http_connection_handler<t_connection_context>::analize_cached_request_header_and_invoke_state(size_t pos)
	{ 
		LOG_PRINT_L3("HTTP HEAD:\r\n" << m_cache.substr(0, pos));

		m_query_info.m_full_request_buf_size = pos;
    m_query_info.m_request_head.assign(m_cache.begin(), m_cache.begin()+pos); 

		if(!parse_cached_header(m_query_info.m_header_info, m_cache, pos))
		{
			LOG_ERROR_CC(m_conn_context, "simple_http_connection_handler<t_connection_context>::analize_cached_request_header_and_invoke_state(): failed to anilize request header: " << m_cache);
			m_state = http_state_error;
			return false;
		}

		m_cache.erase(0, pos);

		std::string req_command_str = m_query_info.m_full_request_str;
    //if we have POST or PUT command, it is very possible tha we will get body
    //but now, we suppose than we have body only in case of we have "ContentLength" 
		if(m_query_info.m_header_info.m_content_length.size())
		{
			m_state = http_state_retriving_body;
			m_body_transfer_type = http_body_transfer_measure;
			if(!get_len_from_content_lenght(m_query_info.m_header_info.m_content_length, m_len_summary))
			{
				LOG_ERROR_CC(m_conn_context, "simple_http_connection_handler<t_connection_context>::analize_cached_request_header_and_invoke_state(): Failed to get_len_from_content_lenght();, m_query_info.m_content_length="<<m_query_info.m_header_info.m_content_length);
				m_state = http_state_error;
				return false;
			}
			if(0 == m_len_summary)
			{	//current query finished, next will be next query
				if(handle_request_and_send_response(m_query_info))
					set_ready_state();
				else
					m_state = http_state_error;
			}
			m_len_remain = m_len_summary;
		}else
		{//current query finished, next will be next query
			handle_request_and_send_response(m_query_info);
			set_ready_state();
		}

		return true;
	}
	//-----------------------------------------------------------------------------------
  template<class t_connection_context>
	bool simple_http_connection_handler<t_connection_context>::handle_retriving_query_body()
	{
		switch(m_body_transfer_type)
		{
		case http_body_transfer_measure:
			return handle_query_measure();
		case http_body_transfer_chunked:
		case http_body_transfer_connection_close:
		case http_body_transfer_multipart:
		case http_body_transfer_undefined:
		default:
			LOG_ERROR_CC(m_conn_context, "simple_http_connection_handler<t_connection_context>::handle_retriving_query_body(): Unexpected m_body_query_type state:" << m_body_transfer_type);
			m_state = http_state_error;
			return false;
		}

		return true;
	}
	//-----------------------------------------------------------------------------------
  template<class t_connection_context>
	bool simple_http_connection_handler<t_connection_context>::handle_query_measure()
	{

		if(m_len_remain >= m_cache.size())
		{
			m_len_remain -= m_cache.size();
			m_query_info.m_body += m_cache;
			m_cache.clear();
		}else
		{
			m_query_info.m_body.append(m_cache.begin(), m_cache.begin() + m_len_remain);
			m_cache.erase(0, m_len_remain);
			m_len_remain = 0;
		}

		if(!m_len_remain)
		{
			if(handle_request_and_send_response(m_query_info))
				set_ready_state();
			else
				m_state = http_state_error;
		}
		return true;
	}
	//--------------------------------------------------------------------------------------------
  template<class t_connection_context>
	bool simple_http_connection_handler<t_connection_context>::parse_cached_header(http_header_info& body_info, const std::string& m_cache_to_process, size_t pos)
	{ 
		STATIC_REGEXP_EXPR_1(rexp_mach_field, 
			"\n?((Connection)|(Referer)|(Content-Length)|(Content-Type)|(Transfer-Encoding)|(Content-Encoding)|(Host)|(Cookie)|(User-Agent)|(Origin)"
			//  12            3         4                5              6                   7                  8      9        10           11
			"|([\\w-]+?)) ?: ?((.*?)(\r?\n))[^\t ]",	
			//11             1213   14 
			boost::regex::icase | boost::regex::normal);

		boost::smatch		result;
		std::string::const_iterator it_current_bound = m_cache_to_process.begin();
		std::string::const_iterator it_end_bound = m_cache_to_process.begin()+pos;

		body_info.clear();

		//lookup all fields and fill well-known fields
		while( boost::regex_search( it_current_bound, it_end_bound, result, rexp_mach_field, boost::match_default) && result[0].matched) 
		{
			const size_t field_val = 14;
			const size_t field_etc_name = 12;

			int i = 2; //start position = 2
			if(result[i++].matched)//"Connection"
				body_info.m_connection = result[field_val];
			else if(result[i++].matched)//"Referer"
				body_info.m_referer = result[field_val];
			else if(result[i++].matched)//"Content-Length"
				body_info.m_content_length = result[field_val];
			else if(result[i++].matched)//"Content-Type"
				body_info.m_content_type = result[field_val];
			else if(result[i++].matched)//"Transfer-Encoding"
				body_info.m_transfer_encoding = result[field_val];
			else if(result[i++].matched)//"Content-Encoding"
				body_info.m_content_encoding = result[field_val];
			else if(result[i++].matched)//"Host"
				body_info.m_host = result[field_val];
			else if(result[i++].matched)//"Cookie"
				body_info.m_cookie = result[field_val];
			else if(result[i++].matched)//"User-Agent"
				body_info.m_user_agent = result[field_val];
			else if(result[i++].matched)//"Origin"
				body_info.m_origin = result[field_val];
			else if(result[i++].matched)//e.t.c (HAVE TO BE MATCHED!)
				body_info.m_etc_fields.push_back(std::pair<std::string, std::string>(result[field_etc_name], result[field_val]));
			else
			{
				LOG_ERROR_CC(m_conn_context, "simple_http_connection_handler<t_connection_context>::parse_cached_header() not matched last entry in:" << m_cache_to_process);
			}

			it_current_bound = result[(int)result.size()-1]. first;
		}
		return  true;
	}
	//-----------------------------------------------------------------------------------
  template<class t_connection_context>
	bool simple_http_connection_handler<t_connection_context>::get_len_from_content_lenght(const std::string& str, size_t& OUT len)
	{
		STATIC_REGEXP_EXPR_1(rexp_mach_field, "\\d+", boost::regex::normal);
		std::string res;
		boost::smatch result;
		if(!(boost::regex_search( str, result, rexp_mach_field, boost::match_default) && result[0].matched))
			return false;

		try { len = boost::lexical_cast<size_t>(result[0]); }
		catch(...) { return false; }
		return true;
	}
	//-----------------------------------------------------------------------------------
  template<class t_connection_context>
	bool simple_http_connection_handler<t_connection_context>::handle_request_and_send_response(const http::http_request_info& query_info)
	{
		http_response_info response{};
		//CHECK_AND_ASSERT_MES(res, res, "handle_request(query_info, response) returned false" );
		bool res = true;

		if (query_info.m_http_method != http::http_method_options)
		{
			res = handle_request(query_info, response);
		}
		else
		{
			response.m_response_code = 200;
			response.m_response_comment = "OK";
		}

		if (response.m_body_pieces.empty())
			response.m_body_pieces.push_back(std::move(response.m_body));

		std::string response_data = get_response_header(response);
		//LOG_PRINT_L0("HTTP_SEND: << \r\n" << response_data + response.m_body);

<<<<<<< HEAD
    LOG_PRINT_L3("HTTP_RESPONSE_HEAD: << \r\n" << response_data);
		
		m_psnd_hndlr->do_send((void*) response_data.data(), response_data.size());
		if (query_info.m_http_method != http::http_method_head)
			for (auto& body_piece : response.m_body_pieces)
				m_psnd_hndlr->do_send((void*) body_piece.data(), body_piece.size());
=======
		LOG_PRINT_L3("HTTP_RESPONSE_HEAD: << \r\n" << response_data);

		if ((response.m_body.size() && (query_info.m_http_method != http::http_method_head)) || (query_info.m_http_method == http::http_method_options))
			response_data += response.m_body;

		m_psnd_hndlr->do_send(byte_slice{std::move(response_data)});
>>>>>>> 98af2e95
		m_psnd_hndlr->send_done();
		return res;
	}
	//-----------------------------------------------------------------------------------
  template<class t_connection_context>
	bool simple_http_connection_handler<t_connection_context>::handle_request(const http::http_request_info& query_info, http_response_info& response)
	{

		std::string uri_to_path = query_info.m_uri_content.m_path;
		if("/" == uri_to_path)
			uri_to_path = "/index.html";

		//slash_to_back_slash(uri_to_path);
		m_config.m_lock.lock();
		std::string destination_file_path = m_config.m_folder + uri_to_path;
		m_config.m_lock.unlock();
		if(!file_io_utils::load_file_to_string(destination_file_path.c_str(), response.m_body))
		{
			MWARNING("URI \""<< query_info.m_full_request_str.substr(0, query_info.m_full_request_str.size()-2) << "\" [" << destination_file_path << "] Not Found (404 )");
			response.m_body = get_not_found_response_body(query_info.m_URI);
			response.m_response_code = 404;
			response.m_response_comment = "Not found";
			response.m_mime_type = "text/html";
			return true;
		}

		MDEBUG(" -->> " << query_info.m_full_request_str << "\r\n<<--OK");
		response.m_response_code = 200;
		response.m_response_comment = "OK";
		response.m_mime_type = get_file_mime_type(uri_to_path);

		return true;
	}
	//-----------------------------------------------------------------------------------
  template<class t_connection_context>
	std::string simple_http_connection_handler<t_connection_context>::get_response_header(const http_response_info& response)
	{
		std::string buf;
		buf.reserve(200); // Typical length seems to be around 145 bytes
		buf += "HTTP/1.1 ";
		buf += std::to_string(response.m_response_code);
		buf += ' ';
		buf += response.m_response_comment;
		buf += "\r\n"
			"Server: Epee-based\r\n"
			"Content-Length: ";

		size_t size = 0;
		for (auto& piece : response.m_body_pieces)
			size += piece.size();

		buf += std::to_string(size);
		buf += "\r\n";

		if(!response.m_mime_type.empty())
		{
			buf += "Content-Type: ";
			buf += response.m_mime_type;
			buf += "\r\n";
		}

		buf += "Last-Modified: "; //Wed, 01 Dec 2010 03:27:41 GMT"
		buf += misc_utils::get_internet_time_str(std::time(nullptr));
		buf += "\r\nAccept-Ranges: bytes\r\n";

		string_tools::trim(m_query_info.m_header_info.m_connection);
		if(m_query_info.m_header_info.m_connection.size())
		{
			if(!string_tools::compare_no_case("close", m_query_info.m_header_info.m_connection))
			{
        //closing connection after sending
				buf += "Connection: close\r\n";
				m_state = http_state_connection_close;
				m_want_close = true;
			}
		}

		// Cross-origin resource sharing
		if(m_query_info.m_header_info.m_origin.size())
		{
			if (std::binary_search(m_config.m_access_control_origins.begin(), m_config.m_access_control_origins.end(), m_query_info.m_header_info.m_origin))
			{
				buf += "Access-Control-Allow-Origin: ";
				buf += m_query_info.m_header_info.m_origin;
				buf += "\r\n";
				buf += "Access-Control-Expose-Headers: www-authenticate\r\n";
				if (m_query_info.m_http_method == http::http_method_options)
					buf += "Access-Control-Allow-Headers: Content-Type, Authorization, X-Requested-With\r\n";
				buf += "Access-Control-Allow-Methods: POST, PUT, GET, OPTIONS\r\n";
			}
		}

		//add additional fields, if it is
		for(fields_list::const_iterator it = response.m_additional_fields.begin(); it!=response.m_additional_fields.end(); it++)
			buf += it->first + ": " + it->second + "\r\n";

		buf+="\r\n";

		return buf;
	}
	//-----------------------------------------------------------------------------------
	template<class t_connection_context>
  std::string simple_http_connection_handler<t_connection_context>::get_file_mime_type(const std::string& path)
	{
		std::string result;
		std::string ext = string_tools::get_extension(path);
		if(!string_tools::compare_no_case(ext, "gif"))
			result = "image/gif";
		else if(!string_tools::compare_no_case(ext, "jpg"))
			result = "image/jpeg";
		else if(!string_tools::compare_no_case(ext, "html"))
			result = "text/html";
		else if(!string_tools::compare_no_case(ext, "htm"))
			result = "text/html";
		else if(!string_tools::compare_no_case(ext, "js"))
			result = "application/x-javascript";
		else if(!string_tools::compare_no_case(ext, "css"))
			result = "text/css";
		else if(!string_tools::compare_no_case(ext, "xml"))
			result = "application/xml";
    else if(!string_tools::compare_no_case(ext, "svg"))
      result = "image/svg+xml";


		return result;
	}
	//-----------------------------------------------------------------------------------
	template<class t_connection_context>
  std::string simple_http_connection_handler<t_connection_context>::get_not_found_response_body(const std::string& URI)
	{
		std::string body = 
			"<!DOCTYPE HTML PUBLIC \"-//IETF//DTD HTML 2.0//EN\">\r\n"
			"<html><head>\r\n"
			"<title>404 Not Found</title>\r\n"
			"</head><body>\r\n"
			"<h1>Not Found</h1>\r\n"
			"<p>The requested URL \r\n";
		body += URI;
		body += "was not found on this server.</p>\r\n"
			"</body></html>\r\n";

		return body;
	}
	//--------------------------------------------------------------------------------------------
	template<class t_connection_context>
  bool simple_http_connection_handler<t_connection_context>::slash_to_back_slash(std::string& str)
	{
		for(std::string::iterator it = str.begin(); it!=str.end(); it++)
			if('/' == *it)
				*it = '\\';
		return true;
	}
	}
}
}

//--------------------------------------------------------------------------------------------
//--------------------------------------------------------------------------------------------
//--------------------------------------------------------------------------------------------<|MERGE_RESOLUTION|>--- conflicted
+++ resolved
@@ -590,21 +590,14 @@
 		std::string response_data = get_response_header(response);
 		//LOG_PRINT_L0("HTTP_SEND: << \r\n" << response_data + response.m_body);
 
-<<<<<<< HEAD
     LOG_PRINT_L3("HTTP_RESPONSE_HEAD: << \r\n" << response_data);
 		
 		m_psnd_hndlr->do_send((void*) response_data.data(), response_data.size());
 		if (query_info.m_http_method != http::http_method_head)
 			for (auto& body_piece : response.m_body_pieces)
 				m_psnd_hndlr->do_send((void*) body_piece.data(), body_piece.size());
-=======
-		LOG_PRINT_L3("HTTP_RESPONSE_HEAD: << \r\n" << response_data);
-
-		if ((response.m_body.size() && (query_info.m_http_method != http::http_method_head)) || (query_info.m_http_method == http::http_method_options))
-			response_data += response.m_body;
 
 		m_psnd_hndlr->do_send(byte_slice{std::move(response_data)});
->>>>>>> 98af2e95
 		m_psnd_hndlr->send_done();
 		return res;
 	}
