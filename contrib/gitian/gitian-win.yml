--- conflicted
+++ resolved
@@ -101,10 +101,7 @@
   export PATH=${WRAP_DIR}:${PATH}
 
   git config --global core.abbrev 9
-<<<<<<< HEAD
   cd loki
-=======
-  cd monero
   # Set the version string that gets added to the tar archive name
   version="`git describe`"
   if [[ $version == *"-"*"-"* ]]; then
@@ -112,7 +109,6 @@
     version="`echo $version | head -c 9`"
   fi
 
->>>>>>> 1010a650
   BASEPREFIX=`pwd`/contrib/depends
   # Build dependencies for each host
   for i in $HOSTS; do
@@ -138,11 +134,7 @@
     mkdir build && cd build
     cmake .. -DCMAKE_TOOLCHAIN_FILE=${BASEPREFIX}/${i}/share/toolchain.cmake
     make ${MAKEOPTS}
-<<<<<<< HEAD
-    DISTNAME=loki-${i}
-=======
-    DISTNAME=monero-${i}-${version}
->>>>>>> 1010a650
+    DISTNAME=loki-${i}-${version}
     mv bin ${DISTNAME}
     find ${DISTNAME}/ | sort | zip -X@ ${OUTDIR}/${DISTNAME}.zip
     cd .. && rm -rf build
