# Multistage docker build, requires docker 17.05

# builder stage
FROM ubuntu:16.04 as builder

RUN set -ex && \
    apt-get update && \
    apt-get --no-install-recommends --yes install \
        ca-certificates \
        cmake \
        g++ \
        make \
        pkg-config \
        graphviz \
        doxygen \
        git \
        curl \
        libtool-bin \
        autoconf \
        automake \
        bzip2 \
        xsltproc \
        gperf \
        unzip

WORKDIR /usr/local

#Cmake
ARG CMAKE_VERSION=3.13.0
ARG CMAKE_VERSION_DOT=v3.13
ARG CMAKE_HASH=4058b2f1a53c026564e8936698d56c3b352d90df067b195cb749a97a3d273c90 
RUN set -ex \
    && curl -s -O https://cmake.org/files/${CMAKE_VERSION_DOT}/cmake-${CMAKE_VERSION}.tar.gz \
    && echo "${CMAKE_HASH}  cmake-${CMAKE_VERSION}.tar.gz" | sha256sum -c \
    && tar -xzf cmake-${CMAKE_VERSION}.tar.gz \
    && cd cmake-${CMAKE_VERSION} \
    && ./configure \
    && make \
    && make install

## Boost
ARG BOOST_VERSION=1_68_0
ARG BOOST_VERSION_DOT=1.68.0
ARG BOOST_HASH=7f6130bc3cf65f56a618888ce9d5ea704fa10b462be126ad053e80e553d6d8b7
RUN set -ex \
    && curl -s -L -o  boost_${BOOST_VERSION}.tar.bz2 https://dl.bintray.com/boostorg/release/${BOOST_VERSION_DOT}/source/boost_${BOOST_VERSION}.tar.bz2 \
    && echo "${BOOST_HASH}  boost_${BOOST_VERSION}.tar.bz2" | sha256sum -c \
    && tar -xvf boost_${BOOST_VERSION}.tar.bz2 \
    && cd boost_${BOOST_VERSION} \
    && ./bootstrap.sh \
    && ./b2 --build-type=minimal link=static runtime-link=static --with-chrono --with-date_time --with-filesystem --with-program_options --with-regex --with-serialization --with-system --with-thread --with-locale threading=multi threadapi=pthread cflags="-fPIC" cxxflags="-fPIC" stage
ENV BOOST_ROOT /usr/local/boost_${BOOST_VERSION}

# OpenSSL
ARG OPENSSL_VERSION=1.1.0j
ARG OPENSSL_HASH=31bec6c203ce1a8e93d5994f4ed304c63ccf07676118b6634edded12ad1b3246
RUN set -ex \
    && curl -s -O https://www.openssl.org/source/openssl-${OPENSSL_VERSION}.tar.gz \
    && echo "${OPENSSL_HASH}  openssl-${OPENSSL_VERSION}.tar.gz" | sha256sum -c \
    && tar -xzf openssl-${OPENSSL_VERSION}.tar.gz \
    && cd openssl-${OPENSSL_VERSION} \
    && ./Configure linux-x86_64 no-shared --static -fPIC \
    && make build_generated \
    && make libcrypto.a \
    && make install
ENV OPENSSL_ROOT_DIR=/usr/local/openssl-${OPENSSL_VERSION}

# ZMQ
ARG ZMQ_VERSION=v4.2.5
ARG ZMQ_HASH=d062edd8c142384792955796329baf1e5a3377cd
RUN set -ex \
    && git clone https://github.com/zeromq/libzmq.git -b ${ZMQ_VERSION} --depth=1 \
    && cd libzmq \
    && test `git rev-parse HEAD` = ${ZMQ_HASH} || exit 1 \
    && ./autogen.sh \
    && CFLAGS="-fPIC" CXXFLAGS="-fPIC" ./configure --enable-static --disable-shared \
    && make \
    && make install \
    && ldconfig

# ncurses
ARG NCURSES_VERSION=6.1
ARG READLINE_HASH=750d437185286f40a369e1e4f4764eda932b9459b5ec9a731628393dd3d32334
RUN set -ex \
    && curl -s -O ftp://ftp.invisible-island.net/ncurses/ncurses-6.1.tar.gz \
    && tar -xzf ncurses-${NCURSES_VERSION}.tar.gz \
    && cd ncurses-${NCURSES_VERSION} \
    && CFLAGS="-fPIC" CXXFLAGS="-P -fPIC" ./configure --enable-termcap --with-termlib \
    && make \
    && make install

# zmq.hpp
ARG CPPZMQ_VERSION=v4.3.0
ARG CPPZMQ_HASH=213da0b04ae3b4d846c9abc46bab87f86bfb9cf4
RUN set -ex \
    && git clone https://github.com/zeromq/cppzmq.git -b ${CPPZMQ_VERSION} --depth=1 \
    && cd cppzmq \
    && test `git rev-parse HEAD` = ${CPPZMQ_HASH} || exit 1 \
    && mv *.hpp /usr/local/include

# Readline
ARG READLINE_VERSION=7.0
ARG READLINE_HASH=750d437185286f40a369e1e4f4764eda932b9459b5ec9a731628393dd3d32334
RUN set -ex \
    && curl -s -O https://ftp.gnu.org/gnu/readline/readline-${READLINE_VERSION}.tar.gz \
    && echo "${READLINE_HASH}  readline-${READLINE_VERSION}.tar.gz" | sha256sum -c \
    && tar -xzf readline-${READLINE_VERSION}.tar.gz \
    && cd readline-${READLINE_VERSION} \
    && CFLAGS="-fPIC" CXXFLAGS="-fPIC" ./configure \
    && make \
    && make install

# Sodium
ARG SODIUM_VERSION=1.0.16
ARG SODIUM_HASH=675149b9b8b66ff44152553fb3ebf9858128363d
RUN set -ex \
    && git clone https://github.com/jedisct1/libsodium.git -b ${SODIUM_VERSION} --depth=1 \
    && cd libsodium \
    && test `git rev-parse HEAD` = ${SODIUM_HASH} || exit 1 \
    && ./autogen.sh \
    && CFLAGS="-fPIC" CXXFLAGS="-fPIC" ./configure \
    && make \
    && make check \
    && make install

# Udev
ARG UDEV_VERSION=v3.2.6
ARG UDEV_HASH=0c35b136c08d64064efa55087c54364608e65ed6
RUN set -ex \
    && git clone https://github.com/gentoo/eudev -b ${UDEV_VERSION} \
    && cd eudev \
    && test `git rev-parse HEAD` = ${UDEV_HASH} || exit 1 \
    && ./autogen.sh \
    && CFLAGS="-fPIC" CXXFLAGS="-fPIC" ./configure --disable-gudev --disable-introspection --disable-hwdb --disable-manpages --disable-shared \
    && make \
    && make install

# Libusb
ARG USB_VERSION=v1.0.22
ARG USB_HASH=0034b2afdcdb1614e78edaa2a9e22d5936aeae5d
RUN set -ex \
    && git clone https://github.com/libusb/libusb.git -b ${USB_VERSION} \
    && cd libusb \
    && test `git rev-parse HEAD` = ${USB_HASH} || exit 1 \
    && ./autogen.sh \
    && CFLAGS="-fPIC" CXXFLAGS="-fPIC" ./configure --disable-shared \
    && make \
    && make install

# Hidapi
ARG HIDAPI_VERSION=hidapi-0.8.0-rc1
ARG HIDAPI_HASH=40cf516139b5b61e30d9403a48db23d8f915f52c
RUN set -ex \
    && git clone https://github.com/signal11/hidapi -b ${HIDAPI_VERSION} \
    && cd hidapi \
    && test `git rev-parse HEAD` = ${HIDAPI_HASH} || exit 1 \
    && ./bootstrap \
    && CFLAGS="-fPIC" CXXFLAGS="-fPIC" ./configure --enable-static --disable-shared \
    && make \
    && make install

# Protobuf
ARG PROTOBUF_VERSION=v3.6.1
ARG PROTOBUF_HASH=48cb18e5c419ddd23d9badcfe4e9df7bde1979b2
RUN set -ex \
    && git clone https://github.com/protocolbuffers/protobuf -b ${PROTOBUF_VERSION} \
    && cd protobuf \
    && test `git rev-parse HEAD` = ${PROTOBUF_HASH} || exit 1 \
    && git submodule update --init --recursive \
    && ./autogen.sh \
    && CFLAGS="-fPIC" CXXFLAGS="-fPIC" ./configure --enable-static --disable-shared \
    && make \
    && make install \
    && ldconfig

WORKDIR /src
COPY . .

ENV USE_SINGLE_BUILDDIR=1
ARG NPROC
RUN set -ex && \
    git submodule init && git submodule update && \
    rm -rf build && \
    if [ -z "$NPROC" ] ; \
    then make -j$(nproc) release-static ; \
    else make -j$NPROC release-static ; \
    fi

# runtime stage
FROM ubuntu:16.04

RUN set -ex && \
    apt-get update && \
    apt-get --no-install-recommends --yes install ca-certificates && \
    apt-get clean && \
    rm -rf /var/lib/apt
COPY --from=builder /src/build/release/bin /usr/local/bin/

# Create monero user
RUN adduser --system --group --disabled-password monero && \
	mkdir -p /wallet /home/monero/.bitmonero && \
	chown -R monero:monero /home/monero/.bitmonero && \
	chown -R monero:monero /wallet

# Contains the blockchain
<<<<<<< HEAD
VOLUME /root/.loki
=======
VOLUME /home/monero/.bitmonero
>>>>>>> cd776b19

# Generate your wallet via accessing the container and run:
# cd /wallet
# loki-wallet-cli
VOLUME /wallet

EXPOSE 22022
EXPOSE 22023

<<<<<<< HEAD
ENTRYPOINT ["lokid", "--p2p-bind-ip=0.0.0.0", "--p2p-bind-port=22022", "--rpc-bind-ip=0.0.0.0", "--rpc-bind-port=22023", "--non-interactive", "--confirm-external-bind"]
=======
# switch to user monero
USER monero

ENTRYPOINT ["monerod", "--p2p-bind-ip=0.0.0.0", "--p2p-bind-port=18080", "--rpc-bind-ip=0.0.0.0", "--rpc-bind-port=18081", "--non-interactive", "--confirm-external-bind"]
>>>>>>> cd776b19
<|MERGE_RESOLUTION|>--- conflicted
+++ resolved
@@ -196,18 +196,14 @@
     rm -rf /var/lib/apt
 COPY --from=builder /src/build/release/bin /usr/local/bin/
 
-# Create monero user
-RUN adduser --system --group --disabled-password monero && \
-	mkdir -p /wallet /home/monero/.bitmonero && \
-	chown -R monero:monero /home/monero/.bitmonero && \
-	chown -R monero:monero /wallet
+# Create loki user
+RUN adduser --system --group --disabled-password loki && \
+	mkdir -p /wallet /home/loki/.loki && \
+	chown -R loki:loki /home/loki/.loki && \
+	chown -R loki:loki /wallet
 
 # Contains the blockchain
-<<<<<<< HEAD
-VOLUME /root/.loki
-=======
-VOLUME /home/monero/.bitmonero
->>>>>>> cd776b19
+VOLUME /home/loki/.loki
 
 # Generate your wallet via accessing the container and run:
 # cd /wallet
@@ -217,11 +213,7 @@
 EXPOSE 22022
 EXPOSE 22023
 
-<<<<<<< HEAD
+# switch to user monero
+USER loki
+
 ENTRYPOINT ["lokid", "--p2p-bind-ip=0.0.0.0", "--p2p-bind-port=22022", "--rpc-bind-ip=0.0.0.0", "--rpc-bind-port=22023", "--non-interactive", "--confirm-external-bind"]
-=======
-# switch to user monero
-USER monero
-
-ENTRYPOINT ["monerod", "--p2p-bind-ip=0.0.0.0", "--p2p-bind-port=18080", "--rpc-bind-ip=0.0.0.0", "--rpc-bind-port=18081", "--non-interactive", "--confirm-external-bind"]
->>>>>>> cd776b19
