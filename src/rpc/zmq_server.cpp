// Copyright (c) 2016-2019, The Monero Project
// 
// All rights reserved.
// 
// Redistribution and use in source and binary forms, with or without modification, are
// permitted provided that the following conditions are met:
// 
// 1. Redistributions of source code must retain the above copyright notice, this list of
//    conditions and the following disclaimer.
// 
// 2. Redistributions in binary form must reproduce the above copyright notice, this list
//    of conditions and the following disclaimer in the documentation and/or other
//    materials provided with the distribution.
// 
// 3. Neither the name of the copyright holder nor the names of its contributors may be
//    used to endorse or promote products derived from this software without specific
//    prior written permission.
// 
// THIS SOFTWARE IS PROVIDED BY THE COPYRIGHT HOLDERS AND CONTRIBUTORS "AS IS" AND ANY
// EXPRESS OR IMPLIED WARRANTIES, INCLUDING, BUT NOT LIMITED TO, THE IMPLIED WARRANTIES OF
// MERCHANTABILITY AND FITNESS FOR A PARTICULAR PURPOSE ARE DISCLAIMED. IN NO EVENT SHALL
// THE COPYRIGHT HOLDER OR CONTRIBUTORS BE LIABLE FOR ANY DIRECT, INDIRECT, INCIDENTAL,
// SPECIAL, EXEMPLARY, OR CONSEQUENTIAL DAMAGES (INCLUDING, BUT NOT LIMITED TO,
// PROCUREMENT OF SUBSTITUTE GOODS OR SERVICES; LOSS OF USE, DATA, OR PROFITS; OR BUSINESS
// INTERRUPTION) HOWEVER CAUSED AND ON ANY THEORY OF LIABILITY, WHETHER IN CONTRACT,
// STRICT LIABILITY, OR TORT (INCLUDING NEGLIGENCE OR OTHERWISE) ARISING IN ANY WAY OUT OF
// THE USE OF THIS SOFTWARE, EVEN IF ADVISED OF THE POSSIBILITY OF SUCH DAMAGE.

#include "zmq_server.h"

namespace cryptonote
{

namespace rpc
{

ZmqServer::ZmqServer(RpcHandler& h) :
    handler(h),
    stop_signal(false),
    running(false),
    context(DEFAULT_NUM_ZMQ_THREADS) // TODO: make this configurable
{
}

ZmqServer::~ZmqServer()
{
}

void ZmqServer::serve()
{

  while (1)
  {
    try
    {
      zmq::message_t message;

      if (!rep_socket)
      {
        throw std::runtime_error("ZMQ RPC server reply socket is null");
      }
<<<<<<< HEAD
      while (rep_socket->recv(&message, 0))
=======
      while (rep_socket->recv(message, zmq::recv_flags::none))
>>>>>>> 5977768e
      {
        std::string message_string(reinterpret_cast<const char *>(message.data()), message.size());

        MDEBUG(std::string("Received RPC request: \"") + message_string + "\"");

        std::string response = handler.handle(message_string);

        zmq::message_t reply(response.size());
        memcpy((void *) reply.data(), response.c_str(), response.size());

        rep_socket->send(reply, zmq::send_flags::none);
        MDEBUG(std::string("Sent RPC reply: \"") + response + "\"");

      }
    }
    catch (const boost::thread_interrupted& e)
    {
      MDEBUG("ZMQ Server thread interrupted.");
    }
    catch (const zmq::error_t& e)
    {
      MERROR(std::string("ZMQ error: ") + e.what());
    }
    boost::this_thread::interruption_point();
  }
}

bool ZmqServer::addIPCSocket(std::string address, std::string port)
{
  MERROR("ZmqServer::addIPCSocket not yet implemented!");
  return false;
}

bool ZmqServer::addTCPSocket(std::string address, std::string port)
{
  try
  {
    std::string addr_prefix("tcp://");

    rep_socket.reset(new zmq::socket_t(context, ZMQ_REP));

    rep_socket->setsockopt(ZMQ_RCVTIMEO, &DEFAULT_RPC_RECV_TIMEOUT_MS, sizeof(DEFAULT_RPC_RECV_TIMEOUT_MS));

    if (address.empty())
      address = "*";
    if (port.empty())
      port = "*";
    std::string bind_address = addr_prefix + address + std::string(":") + port;
    rep_socket->bind(bind_address.c_str());
  }
  catch (const std::exception& e)
  {
    MERROR(std::string("Error creating ZMQ Socket: ") + e.what());
    return false;
  }
  return true;
}

void ZmqServer::run()
{
  running = true;
  run_thread = boost::thread(boost::bind(&ZmqServer::serve, this));
}

void ZmqServer::stop()
{
  if (!running) return;

  stop_signal = true;

  run_thread.interrupt();
  run_thread.join();

  running = false;

  return;
}


}  // namespace cryptonote

}  // namespace rpc<|MERGE_RESOLUTION|>--- conflicted
+++ resolved
@@ -59,11 +59,7 @@
       {
         throw std::runtime_error("ZMQ RPC server reply socket is null");
       }
-<<<<<<< HEAD
-      while (rep_socket->recv(&message, 0))
-=======
       while (rep_socket->recv(message, zmq::recv_flags::none))
->>>>>>> 5977768e
       {
         std::string message_string(reinterpret_cast<const char *>(message.data()), message.size());
 
