--- conflicted
+++ resolved
@@ -62,54 +62,26 @@
   try
   {
     // socket must close before `zmq_term` will exit.
-    const net::zmq::socket socket = std::move(rep_socket);
+    const net::monero_zmq::socket socket = std::move(rep_socket);
     if (!socket)
     {
-<<<<<<< HEAD
-      zmq::message_t message;
-
-      if (!rep_socket)
-      {
-        throw std::runtime_error("ZMQ RPC server reply socket is null");
-      }
-      while (rep_socket->recv(message, zmq::recv_flags::none))
-      {
-        std::string message_string(reinterpret_cast<const char *>(message.data()), message.size());
-
-        MDEBUG(std::string("Received RPC request: \"") + message_string + "\"");
-
-        std::string response = handler.handle(message_string);
-
-        zmq::message_t reply(response.size());
-        memcpy((void *) reply.data(), response.c_str(), response.size());
-
-        rep_socket->send(reply, zmq::send_flags::none);
-        MDEBUG(std::string("Sent RPC reply: \"") + response + "\"");
-
-      }
-    }
-    catch (const boost::thread_interrupted& e)
-    {
-      MDEBUG("ZMQ Server thread interrupted.");
-=======
       MERROR("ZMQ RPC server reply socket is null");
       return;
->>>>>>> d663e1e3
     }
 
     while (1)
     {
-      const std::string message = MONERO_UNWRAP(net::zmq::receive(socket.get()));
+      const std::string message = MONERO_UNWRAP(net::monero_zmq::receive(socket.get()));
       MDEBUG("Received RPC request: \"" << message << "\"");
       const std::string& response = handler.handle(message);
 
-      MONERO_UNWRAP(net::zmq::send(epee::strspan<std::uint8_t>(response), socket.get()));
+      MONERO_UNWRAP(net::monero_zmq::send(epee::strspan<std::uint8_t>(response), socket.get()));
       MDEBUG("Sent RPC reply: \"" << response << "\"");
     }
   }
   catch (const std::system_error& e)
   {
-    if (e.code() != net::zmq::make_error_code(ETERM))
+    if (e.code() != net::monero_zmq::make_error_code(ETERM))
       MERROR("ZMQ RPC Server Error: " << e.what());
   }
   catch (const std::exception& e)
