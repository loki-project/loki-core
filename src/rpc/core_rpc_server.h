--- conflicted
+++ resolved
@@ -342,13 +342,10 @@
 
     bool check_core_busy();
     bool check_core_ready();
-<<<<<<< HEAD
 
     template<typename response>
     void fill_sn_response_entry(response &entry, const service_nodes::service_node_pubkey_info &sn_info, uint64_t current_height);
-=======
     bool add_host_fail(const connection_context *ctx);
->>>>>>> c5e92667
     
     //utils
     uint64_t get_block_reward(const block& blk);
