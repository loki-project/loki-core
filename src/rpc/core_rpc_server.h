--- conflicted
+++ resolved
@@ -120,11 +120,7 @@
       MAP_URI_AUTO_JON2_IF("/stop_save_graph", on_stop_save_graph, COMMAND_RPC_STOP_SAVE_GRAPH, !m_restricted)
       MAP_URI_AUTO_JON2("/get_outs", on_get_outs, COMMAND_RPC_GET_OUTPUTS)      
       MAP_URI_AUTO_JON2_IF("/update", on_update, COMMAND_RPC_UPDATE, !m_restricted)
-<<<<<<< HEAD
-      MAP_URI_AUTO_JON2("/get_quorum_list", on_get_quorum_list, COMMAND_RPC_GET_QUORUM_LIST)
-=======
       MAP_URI_AUTO_JON2("/get_quorum_state", on_get_quorum_state, COMMAND_RPC_GET_QUORUM_STATE)
->>>>>>> fc368a99
       MAP_URI_AUTO_JON2("/submit_deregister_vote", on_submit_deregister_vote, COMMAND_RPC_SEND_DEREGISTER_VOTE)
       BEGIN_JSON_RPC_MAP("/json_rpc")
         MAP_JON_RPC("get_block_count",           on_getblockcount,              COMMAND_RPC_GETBLOCKCOUNT)
@@ -160,11 +156,7 @@
         MAP_JON_RPC_WE_IF("sync_info",           on_sync_info,                  COMMAND_RPC_SYNC_INFO, !m_restricted)
         MAP_JON_RPC_WE("get_txpool_backlog",     on_get_txpool_backlog,         COMMAND_RPC_GET_TRANSACTION_POOL_BACKLOG)
         MAP_JON_RPC_WE("get_output_distribution", on_get_output_distribution, COMMAND_RPC_GET_OUTPUT_DISTRIBUTION)
-<<<<<<< HEAD
-        MAP_JON_RPC_WE("get_quorum_list",         on_get_quorum_list_json,      COMMAND_RPC_GET_QUORUM_LIST)
-=======
         MAP_JON_RPC_WE("get_quorum_state",        on_get_quorum_state_json,     COMMAND_RPC_GET_QUORUM_STATE)
->>>>>>> fc368a99
       END_JSON_RPC_MAP()
     END_URI_MAP2()
 
@@ -201,11 +193,7 @@
     bool on_start_save_graph(const COMMAND_RPC_START_SAVE_GRAPH::request& req, COMMAND_RPC_START_SAVE_GRAPH::response& res);
     bool on_stop_save_graph(const COMMAND_RPC_STOP_SAVE_GRAPH::request& req, COMMAND_RPC_STOP_SAVE_GRAPH::response& res);
     bool on_update(const COMMAND_RPC_UPDATE::request& req, COMMAND_RPC_UPDATE::response& res);
-<<<<<<< HEAD
-    bool on_get_quorum_list(const COMMAND_RPC_GET_QUORUM_LIST::request& req, COMMAND_RPC_GET_QUORUM_LIST::response& res);
-=======
     bool on_get_quorum_state(const COMMAND_RPC_GET_QUORUM_STATE::request& req, COMMAND_RPC_GET_QUORUM_STATE::response& res);
->>>>>>> fc368a99
     bool on_submit_deregister_vote(const COMMAND_RPC_SEND_DEREGISTER_VOTE::request& req, COMMAND_RPC_SEND_DEREGISTER_VOTE::response& resp);
 
     //json_rpc
@@ -233,11 +221,7 @@
     bool on_sync_info(const COMMAND_RPC_SYNC_INFO::request& req, COMMAND_RPC_SYNC_INFO::response& res, epee::json_rpc::error& error_resp);
     bool on_get_txpool_backlog(const COMMAND_RPC_GET_TRANSACTION_POOL_BACKLOG::request& req, COMMAND_RPC_GET_TRANSACTION_POOL_BACKLOG::response& res, epee::json_rpc::error& error_resp);
     bool on_get_output_distribution(const COMMAND_RPC_GET_OUTPUT_DISTRIBUTION::request& req, COMMAND_RPC_GET_OUTPUT_DISTRIBUTION::response& res, epee::json_rpc::error& error_resp);
-<<<<<<< HEAD
-    bool on_get_quorum_list_json(const COMMAND_RPC_GET_QUORUM_LIST::request& req, COMMAND_RPC_GET_QUORUM_LIST::response& res, epee::json_rpc::error& error_resp);
-=======
     bool on_get_quorum_state_json(const COMMAND_RPC_GET_QUORUM_STATE::request& req, COMMAND_RPC_GET_QUORUM_STATE::response& res, epee::json_rpc::error& error_resp);
->>>>>>> fc368a99
     //-----------------------
 
 private:
