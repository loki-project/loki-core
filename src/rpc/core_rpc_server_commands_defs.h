--- conflicted
+++ resolved
@@ -2265,11 +2265,7 @@
     };
   };
 
-<<<<<<< HEAD
-  struct COMMAND_RPC_GET_QUORUM_LIST
-=======
   struct COMMAND_RPC_GET_QUORUM_STATE
->>>>>>> fc368a99
   {
     struct request
     {
@@ -2282,22 +2278,14 @@
     struct response
     {
       std::string status;
-<<<<<<< HEAD
-      std::vector<std::string> quorum;
-=======
       std::vector<std::string> quorum_nodes;
       std::vector<std::string> nodes_to_test;
->>>>>>> fc368a99
-      bool untrusted;
-
-      BEGIN_KV_SERIALIZE_MAP()
-        KV_SERIALIZE(status)
-<<<<<<< HEAD
-        KV_SERIALIZE(quorum)
-=======
+      bool untrusted;
+
+      BEGIN_KV_SERIALIZE_MAP()
+        KV_SERIALIZE(status)
         KV_SERIALIZE(quorum_nodes)
         KV_SERIALIZE(nodes_to_test)
->>>>>>> fc368a99
         KV_SERIALIZE(untrusted)
       END_KV_SERIALIZE_MAP()
     };
