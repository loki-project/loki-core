// Copyright (c) 2014-2019, The Monero Project
//
// All rights reserved.
//
// Redistribution and use in source and binary forms, with or without modification, are
// permitted provided that the following conditions are met:
//
// 1. Redistributions of source code must retain the above copyright notice, this list of
//    conditions and the following disclaimer.
//
// 2. Redistributions in binary form must reproduce the above copyright notice, this list
//    of conditions and the following disclaimer in the documentation and/or other
//    materials provided with the distribution.
//
// 3. Neither the name of the copyright holder nor the names of its contributors may be
//    used to endorse or promote products derived from this software without specific
//    prior written permission.
//
// THIS SOFTWARE IS PROVIDED BY THE COPYRIGHT HOLDERS AND CONTRIBUTORS "AS IS" AND ANY
// EXPRESS OR IMPLIED WARRANTIES, INCLUDING, BUT NOT LIMITED TO, THE IMPLIED WARRANTIES OF
// MERCHANTABILITY AND FITNESS FOR A PARTICULAR PURPOSE ARE DISCLAIMED. IN NO EVENT SHALL
// THE COPYRIGHT HOLDER OR CONTRIBUTORS BE LIABLE FOR ANY DIRECT, INDIRECT, INCIDENTAL,
// SPECIAL, EXEMPLARY, OR CONSEQUENTIAL DAMAGES (INCLUDING, BUT NOT LIMITED TO,
// PROCUREMENT OF SUBSTITUTE GOODS OR SERVICES; LOSS OF USE, DATA, OR PROFITS; OR BUSINESS
// INTERRUPTION) HOWEVER CAUSED AND ON ANY THEORY OF LIABILITY, WHETHER IN CONTRACT,
// STRICT LIABILITY, OR TORT (INCLUDING NEGLIGENCE OR OTHERWISE) ARISING IN ANY WAY OUT OF
// THE USE OF THIS SOFTWARE, EVEN IF ADVISED OF THE POSSIBILITY OF SUCH DAMAGE.
//
// Parts of this file are originally copyright (c) 2012-2013 The Cryptonote developers

#pragma once

#include "string_tools.h"

#include "cryptonote_protocol/cryptonote_protocol_defs.h"
#include "cryptonote_basic/cryptonote_basic.h"
#include "cryptonote_basic/verification_context.h"
#include "cryptonote_basic/difficulty.h"
#include "crypto/hash.h"
#include "cryptonote_config.h"
#include "cryptonote_core/service_node_voting.h"
#include "rpc/rpc_handler.h"
#include "common/varint.h"
#include "common/perf_timer.h"
#include "checkpoints/checkpoints.h"

#include "cryptonote_core/service_node_quorum_cop.h"
#include "common/loki.h"

namespace
{
  template<typename T>
  std::string compress_integer_array(const std::vector<T> &v)
  {
    std::string s;
    s.resize(v.size() * (sizeof(T) * 8 / 7 + 1));
    char *ptr = (char*)s.data();
    for (const T &t: v)
      tools::write_varint(ptr, t);
    s.resize(ptr - s.data());
    return s;
  }

  template<typename T>
  std::vector<T> decompress_integer_array(const std::string &s)
  {
    std::vector<T> v;
    v.reserve(s.size());
    int read = 0;
    const std::string::const_iterator end = s.end();
    for (std::string::const_iterator i = s.begin(); i != end; std::advance(i, read))
    {
      T t;
      read = tools::read_varint(std::string::const_iterator(i), s.end(), t);
      CHECK_AND_ASSERT_THROW_MES(read > 0 && read <= 256, "Error decompressing data");
      v.push_back(t);
    }
    return v;
  }
}

namespace cryptonote
{
  //-----------------------------------------------
#define CORE_RPC_STATUS_OK   "OK"
#define CORE_RPC_STATUS_BUSY   "BUSY"
#define CORE_RPC_STATUS_NOT_MINING "NOT MINING"

// When making *any* change here, bump minor
// If the change is incompatible, then bump major and set minor to 0
// This ensures CORE_RPC_VERSION always increases, that every change
// has its own version, and that clients can just test major to see
// whether they can talk to a given daemon without having to know in
// advance which version they will stop working with
// Don't go over 32767 for any of these
<<<<<<< HEAD
#define CORE_RPC_VERSION_MAJOR 3
#define CORE_RPC_VERSION_MINOR 0
=======
#define CORE_RPC_VERSION_MAJOR 2
#define CORE_RPC_VERSION_MINOR 9
>>>>>>> c9df9d68
#define MAKE_CORE_RPC_VERSION(major,minor) (((major)<<16)|(minor))
#define CORE_RPC_VERSION MAKE_CORE_RPC_VERSION(CORE_RPC_VERSION_MAJOR, CORE_RPC_VERSION_MINOR)

  LOKI_RPC_DOC_INTROSPECT
  // Get the node's current height.
  struct COMMAND_RPC_GET_HEIGHT
  {
    struct request_t
    {
      BEGIN_KV_SERIALIZE_MAP()
      END_KV_SERIALIZE_MAP()
    };
    typedef epee::misc_utils::struct_init<request_t> request;

    struct response_t
    {
      uint64_t height;    // The current blockchain height according to the queried daemon.
      std::string status; // Generic RPC error code. "OK" is the success value.
      bool untrusted;     // If the result is obtained using bootstrap mode, and therefore not trusted `true`, or otherwise `false`.
      std::string hash;   // Hash of the block at the current height

      BEGIN_KV_SERIALIZE_MAP()
        KV_SERIALIZE(height)
        KV_SERIALIZE(status)
        KV_SERIALIZE(untrusted)
        KV_SERIALIZE(hash)
      END_KV_SERIALIZE_MAP()
    };
    typedef epee::misc_utils::struct_init<response_t> response;
  };

  LOKI_RPC_DOC_INTROSPECT
  // Get all blocks info. Binary request.
  struct COMMAND_RPC_GET_BLOCKS_FAST
  {

    struct request_t
    {
      std::list<crypto::hash> block_ids; // First 10 blocks id goes sequential, next goes in pow(2,n) offset, like 2, 4, 8, 16, 32, 64 and so on, and the last one is always genesis block
      uint64_t    start_height;          // The starting block's height.
      bool        prune;                 // Prunes the blockchain, drops off 7/8 off the block iirc.
      bool        no_miner_tx;           // Optional (false by default).

      BEGIN_KV_SERIALIZE_MAP()
        KV_SERIALIZE_CONTAINER_POD_AS_BLOB(block_ids)
        KV_SERIALIZE(start_height)
        KV_SERIALIZE(prune)
        KV_SERIALIZE_OPT(no_miner_tx, false)
      END_KV_SERIALIZE_MAP()
    };
    typedef epee::misc_utils::struct_init<request_t> request;

    struct tx_output_indices
    {
      std::vector<uint64_t> indices; // Array of unsigned int.

      BEGIN_KV_SERIALIZE_MAP()
        KV_SERIALIZE(indices)
      END_KV_SERIALIZE_MAP()
    };

    struct block_output_indices
    {
      std::vector<tx_output_indices> indices; // Array of TX output indices:

      BEGIN_KV_SERIALIZE_MAP()
        KV_SERIALIZE(indices)
      END_KV_SERIALIZE_MAP()
    };

    struct response_t
    {
      std::vector<block_complete_entry> blocks;         // Array of block complete entries
      uint64_t    start_height;                         // The starting block's height.
      uint64_t    current_height;                       // The current block height.
      std::string status;                               // General RPC error code. "OK" means everything looks good.
      std::vector<block_output_indices> output_indices; // Array of indices.
      bool untrusted;                                   // States if the result is obtained using the bootstrap mode, and is therefore not trusted (`true`), or when the daemon is fully synced (`false`).

      BEGIN_KV_SERIALIZE_MAP()
        KV_SERIALIZE(blocks)
        KV_SERIALIZE(start_height)
        KV_SERIALIZE(current_height)
        KV_SERIALIZE(status)
        KV_SERIALIZE(output_indices)
        KV_SERIALIZE(untrusted) 
      END_KV_SERIALIZE_MAP()
    };
    typedef epee::misc_utils::struct_init<response_t> response;
  };

  LOKI_RPC_DOC_INTROSPECT
  // Get blocks by height. Binary request.
  struct COMMAND_RPC_GET_BLOCKS_BY_HEIGHT
  {
    struct request_t
    {
      std::vector<uint64_t> heights;         // List of block heights

      BEGIN_KV_SERIALIZE_MAP()
        KV_SERIALIZE(heights)
      END_KV_SERIALIZE_MAP()
    };
    typedef epee::misc_utils::struct_init<request_t> request;

    struct response_t
    {
      std::vector<block_complete_entry> blocks; // Array of block complete entries
      std::string status;                       // General RPC error code. "OK" means everything looks good.
      bool untrusted;                           // States if the result is obtained using the bootstrap mode, and is therefore not trusted (`true`), or when the daemon is fully synced (`false`).

      BEGIN_KV_SERIALIZE_MAP()
        KV_SERIALIZE(blocks)
        KV_SERIALIZE(status)
        KV_SERIALIZE(untrusted)
      END_KV_SERIALIZE_MAP()
    };
    typedef epee::misc_utils::struct_init<response_t> response;
  };


  LOKI_RPC_DOC_INTROSPECT
  // Get the known blocks hashes which are not on the main chain.
  struct COMMAND_RPC_GET_ALT_BLOCKS_HASHES
  {
    struct request_t
    {
        BEGIN_KV_SERIALIZE_MAP()
        END_KV_SERIALIZE_MAP()
    };
    typedef epee::misc_utils::struct_init<request_t> request;

    struct response_t
    {
        std::vector<std::string> blks_hashes; // List of alternative blocks hashes to main chain.
        std::string status;                   // General RPC error code. "OK" means everything looks good.
        bool untrusted;                       // States if the result is obtained using the bootstrap mode, and is therefore not trusted (`true`), or when the daemon is fully synced (`false`).

        BEGIN_KV_SERIALIZE_MAP()
            KV_SERIALIZE(blks_hashes)
            KV_SERIALIZE(status)
            KV_SERIALIZE(untrusted)
        END_KV_SERIALIZE_MAP()
    };
    typedef epee::misc_utils::struct_init<response_t> response;
  };

  LOKI_RPC_DOC_INTROSPECT
  // Get hashes. Binary request.
  struct COMMAND_RPC_GET_HASHES_FAST
  {

    struct request_t
    {
      std::list<crypto::hash> block_ids; // First 10 blocks id goes sequential, next goes in pow(2,n) offset, like 2, 4, 8, 16, 32, 64 and so on, and the last one is always genesis block */
      uint64_t    start_height;          // The starting block's height.

      BEGIN_KV_SERIALIZE_MAP()
        KV_SERIALIZE_CONTAINER_POD_AS_BLOB(block_ids)
        KV_SERIALIZE(start_height)
      END_KV_SERIALIZE_MAP()
    };
    typedef epee::misc_utils::struct_init<request_t> request;

    struct response_t
    {
      std::vector<crypto::hash> m_block_ids; // Binary array of hashes, See block_ids above.
      uint64_t    start_height;              // The starting block's height.
      uint64_t    current_height;            // The current block height.
      std::string status;                    // General RPC error code. "OK" means everything looks good.
      bool untrusted;                        // States if the result is obtained using the bootstrap mode, and is therefore not trusted (`true`), or when the daemon is fully synced (`false`).

      BEGIN_KV_SERIALIZE_MAP()
        KV_SERIALIZE_CONTAINER_POD_AS_BLOB(m_block_ids)
        KV_SERIALIZE(start_height)
        KV_SERIALIZE(current_height)
        KV_SERIALIZE(status)
        KV_SERIALIZE(untrusted)
      END_KV_SERIALIZE_MAP()
    };
    typedef epee::misc_utils::struct_init<response_t> response;
  };

  LOKI_RPC_DOC_INTROSPECT
  struct COMMAND_RPC_GET_RANDOM_OUTS
  {
      struct request_t
      {
        std::vector<std::string> amounts;
        uint32_t count;

        BEGIN_KV_SERIALIZE_MAP()
          KV_SERIALIZE(amounts)
          KV_SERIALIZE(count)
        END_KV_SERIALIZE_MAP()
      };
      typedef epee::misc_utils::struct_init<request_t> request;
    
      
      struct output {
        std::string public_key;
        uint64_t global_index;
        std::string rct; // 64+64+64 characters long (<rct commit> + <encrypted mask> + <rct amount>)

        BEGIN_KV_SERIALIZE_MAP()
          KV_SERIALIZE(public_key)
          KV_SERIALIZE(global_index)
          KV_SERIALIZE(rct)
        END_KV_SERIALIZE_MAP()
      };

      struct amount_out 
      {
        uint64_t amount;
        std::vector<output> outputs;

        BEGIN_KV_SERIALIZE_MAP()
          KV_SERIALIZE(amount)
          KV_SERIALIZE(outputs)
        END_KV_SERIALIZE_MAP()
      };
      
      struct response_t
      {
        std::vector<amount_out> amount_outs;
        std::string Error;

        BEGIN_KV_SERIALIZE_MAP()
          KV_SERIALIZE(amount_outs)
          KV_SERIALIZE(Error)
        END_KV_SERIALIZE_MAP()
      };
      typedef epee::misc_utils::struct_init<response_t> response;
  };

  LOKI_RPC_DOC_INTROSPECT
  // TODO: Undocumented light wallet RPC call
  struct COMMAND_RPC_SUBMIT_RAW_TX
  {
      struct request_t
      {
        std::string address;
        std::string view_key;
        std::string tx;

        BEGIN_KV_SERIALIZE_MAP()
          KV_SERIALIZE(address)
          KV_SERIALIZE(view_key)
          KV_SERIALIZE(tx)
        END_KV_SERIALIZE_MAP()
      };
      typedef epee::misc_utils::struct_init<request_t> request;
    
      
      struct response_t
      {
        std::string status;
        std::string error;

        BEGIN_KV_SERIALIZE_MAP()
          KV_SERIALIZE(status)
          KV_SERIALIZE(error)
        END_KV_SERIALIZE_MAP()
      };
      typedef epee::misc_utils::struct_init<response_t> response;
  };

  LOKI_RPC_DOC_INTROSPECT
  // TODO: Undocumented light wallet RPC call
  struct COMMAND_RPC_LOGIN
  {
      struct request_t
      {
        std::string address;
        std::string view_key;
        bool create_account;

        BEGIN_KV_SERIALIZE_MAP()
          KV_SERIALIZE(address)
          KV_SERIALIZE(view_key)
          KV_SERIALIZE(create_account)
        END_KV_SERIALIZE_MAP()
      };
      typedef epee::misc_utils::struct_init<request_t> request;

      struct response_t
      {
        std::string status;
        std::string reason;
        bool new_address;

        BEGIN_KV_SERIALIZE_MAP()
          KV_SERIALIZE(status)
          KV_SERIALIZE(reason)
          KV_SERIALIZE(new_address)
        END_KV_SERIALIZE_MAP()
      };
      typedef epee::misc_utils::struct_init<response_t> response;
  };

  LOKI_RPC_DOC_INTROSPECT
  // TODO: Undocumented light wallet RPC call
  struct COMMAND_RPC_IMPORT_WALLET_REQUEST
  {
      struct request_t
      {
        std::string address;
        std::string view_key;

        BEGIN_KV_SERIALIZE_MAP()
          KV_SERIALIZE(address)
          KV_SERIALIZE(view_key)
        END_KV_SERIALIZE_MAP()
      };
      typedef epee::misc_utils::struct_init<request_t> request;

      struct response_t
      {
        std::string payment_id;
        uint64_t import_fee;
        bool new_request;
        bool request_fulfilled;
        std::string payment_address;
        std::string status;

        BEGIN_KV_SERIALIZE_MAP()
          KV_SERIALIZE(payment_id)
          KV_SERIALIZE(import_fee)
          KV_SERIALIZE(new_request)
          KV_SERIALIZE(request_fulfilled)
          KV_SERIALIZE(payment_address)
          KV_SERIALIZE(status)
        END_KV_SERIALIZE_MAP()
      };
      typedef epee::misc_utils::struct_init<response_t> response;
  };

  LOKI_RPC_DOC_INTROSPECT
  // Look up one or more transactions by hash.
  struct COMMAND_RPC_GET_TRANSACTIONS
  {
    struct request_t
    {
      std::vector<std::string> txs_hashes; // List of transaction hashes to look up.
      bool decode_as_json;                 // Optional (`false` by default). If set true, the returned transaction information will be decoded rather than binary.
      bool prune;                          // Prunes the blockchain, drops off 7/8 off the block iirc. Optional (`False` by default).
      bool split;                          // Optional (`false` by default).

      BEGIN_KV_SERIALIZE_MAP()
        KV_SERIALIZE(txs_hashes)
        KV_SERIALIZE(decode_as_json) 
        KV_SERIALIZE_OPT(prune, false)
        KV_SERIALIZE_OPT(split, false)
      END_KV_SERIALIZE_MAP()
    };
    typedef epee::misc_utils::struct_init<request_t> request;

    struct entry
    {
      std::string tx_hash;                  // Transaction hash.
      std::string as_hex;                   // Full transaction information as a hex string.
      std::string pruned_as_hex; 
      std::string prunable_as_hex;
      std::string prunable_hash;
      std::string as_json;                  // List of transaction info.
      bool in_pool;                         // States if the transaction is in pool (`true`) or included in a block (`false`).
      bool double_spend_seen;               // States if the transaction is a double-spend (`true`) or not (`false`).
      uint64_t block_height;                // Block height including the transaction.
      uint64_t block_timestamp;             // Unix time at chich the block has been added to the blockchain.
      std::vector<uint64_t> output_indices; // List of transaction indexes.
      bool relayed;

      BEGIN_KV_SERIALIZE_MAP()
        KV_SERIALIZE(tx_hash)
        KV_SERIALIZE(as_hex)
        KV_SERIALIZE(pruned_as_hex)
        KV_SERIALIZE(prunable_as_hex)
        KV_SERIALIZE(prunable_hash)
        KV_SERIALIZE(as_json)
        KV_SERIALIZE(in_pool)
        KV_SERIALIZE(double_spend_seen)
        if (!this_ref.in_pool)
        {
          KV_SERIALIZE(block_height)
          KV_SERIALIZE(block_timestamp)
          KV_SERIALIZE(output_indices)
        }
        else
        {
          KV_SERIALIZE(relayed)
        }
      END_KV_SERIALIZE_MAP()
    };

    struct response_t
    {
      // older compatibility stuff
      std::vector<std::string> txs_as_hex;  // Full transaction information as a hex string (old compatibility parameter)
      std::vector<std::string> txs_as_json; // Transactions decoded as json (old compat)

      // in both old and new
      std::vector<std::string> missed_tx;   // (Optional - returned if not empty) Transaction hashes that could not be found.

      // new style
      std::vector<entry> txs;               // Array of structure entry as follows:
      std::string status;                   // General RPC error code. "OK" means everything looks good.
      bool untrusted;                       // States if the result is obtained using the bootstrap mode, and is therefore not trusted (`true`), or when the daemon is fully synced (`false`).

      BEGIN_KV_SERIALIZE_MAP()
        KV_SERIALIZE(txs_as_hex)
        KV_SERIALIZE(txs_as_json)
        KV_SERIALIZE(txs)
        KV_SERIALIZE(missed_tx)
        KV_SERIALIZE(status)
        KV_SERIALIZE(untrusted)
      END_KV_SERIALIZE_MAP()
    };
    typedef epee::misc_utils::struct_init<response_t> response;
  };

  LOKI_RPC_DOC_INTROSPECT
  // Check if outputs have been spent using the key image associated with the output.
  struct COMMAND_RPC_IS_KEY_IMAGE_SPENT
  {
    enum STATUS 
    {
      UNSPENT = 0,
      SPENT_IN_BLOCKCHAIN = 1,
      SPENT_IN_POOL = 2,
    };

    struct request_t
    {
      std::vector<std::string> key_images; // List of key image hex strings to check.

      BEGIN_KV_SERIALIZE_MAP()
        KV_SERIALIZE(key_images)
      END_KV_SERIALIZE_MAP()
    };
    typedef epee::misc_utils::struct_init<request_t> request;


    struct response_t
    {
      std::vector<int> spent_status; // List of statuses for each image checked. Statuses are follows: 0 = unspent, 1 = spent in blockchain, 2 = spent in transaction pool
      std::string status;            // General RPC error code. "OK" means everything looks good.
      bool untrusted;                // States if the result is obtained using the bootstrap mode, and is therefore not trusted (`true`), or when the daemon is fully synced (`false`).

      BEGIN_KV_SERIALIZE_MAP()
        KV_SERIALIZE(spent_status)
        KV_SERIALIZE(status)
        KV_SERIALIZE(untrusted)
      END_KV_SERIALIZE_MAP()
    };
    typedef epee::misc_utils::struct_init<response_t> response;
  };


  LOKI_RPC_DOC_INTROSPECT
  // Get global outputs of transactions. Binary request.
  struct COMMAND_RPC_GET_TX_GLOBAL_OUTPUTS_INDEXES
  {
    struct request_t
    {
      crypto::hash txid; // Binary txid.

      BEGIN_KV_SERIALIZE_MAP()
        KV_SERIALIZE_VAL_POD_AS_BLOB(txid)
      END_KV_SERIALIZE_MAP()
    };
    typedef epee::misc_utils::struct_init<request_t> request;


    struct response_t
    {
      std::vector<uint64_t> o_indexes; // List of output indexes
      std::string status;              // General RPC error code. "OK" means everything looks good.
      bool untrusted;                  // States if the result is obtained using the bootstrap mode, and is therefore not trusted (`true`), or when the daemon is fully synced (`false`).

      BEGIN_KV_SERIALIZE_MAP()
        KV_SERIALIZE(o_indexes)
        KV_SERIALIZE(status)
        KV_SERIALIZE(untrusted)
      END_KV_SERIALIZE_MAP()
    };
    typedef epee::misc_utils::struct_init<response_t> response;
  };

  LOKI_RPC_DOC_INTROSPECT
  struct get_outputs_out
  {
    uint64_t amount; // Amount of Loki in TXID.
    uint64_t index;  

    BEGIN_KV_SERIALIZE_MAP()
      KV_SERIALIZE(amount)
      KV_SERIALIZE(index)
    END_KV_SERIALIZE_MAP()
  };

  LOKI_RPC_DOC_INTROSPECT
  // Get outputs. Binary request.
  struct COMMAND_RPC_GET_OUTPUTS_BIN
  {
    struct request_t
    {
      std::vector<get_outputs_out> outputs; // Array of structure `get_outputs_out`.
      bool get_txid;                        // TXID

      BEGIN_KV_SERIALIZE_MAP()
        KV_SERIALIZE(outputs)
        KV_SERIALIZE_OPT(get_txid, true)
      END_KV_SERIALIZE_MAP()
    };
    typedef epee::misc_utils::struct_init<request_t> request;

    struct outkey
    {
      crypto::public_key key; // The public key of the output.
      rct::key mask;        
      bool unlocked;          // States if output is locked (`false`) or not (`true`).
      uint64_t height;        // Block height of the output.
      crypto::hash txid;      // Transaction id.

      BEGIN_KV_SERIALIZE_MAP()
        KV_SERIALIZE_VAL_POD_AS_BLOB(key)
        KV_SERIALIZE_VAL_POD_AS_BLOB(mask)
        KV_SERIALIZE(unlocked)
        KV_SERIALIZE(height)
        KV_SERIALIZE_VAL_POD_AS_BLOB(txid)
      END_KV_SERIALIZE_MAP()
    };

    struct response_t
    {
      std::vector<outkey> outs; // List of outkey information.
      std::string status;       // General RPC error code. "OK" means everything looks good.
      bool untrusted;           // States if the result is obtained using the bootstrap mode, and is therefore not trusted (`true`), or when the daemon is fully synced (`false`).

      BEGIN_KV_SERIALIZE_MAP()
        KV_SERIALIZE(outs)
        KV_SERIALIZE(status)
        KV_SERIALIZE(untrusted)
      END_KV_SERIALIZE_MAP()
    };
    typedef epee::misc_utils::struct_init<response_t> response;
  };

  LOKI_RPC_DOC_INTROSPECT
  struct COMMAND_RPC_GET_OUTPUTS
  {
    struct request_t
    {
      std::vector<get_outputs_out> outputs; // Array of structure `get_outputs_out`.
      bool get_txid;                        // Request the TXID/hash of the transaction as well.

      BEGIN_KV_SERIALIZE_MAP()
        KV_SERIALIZE(outputs)
        KV_SERIALIZE(get_txid)
      END_KV_SERIALIZE_MAP()
    };
    typedef epee::misc_utils::struct_init<request_t> request;

    struct outkey
    {
      std::string key;  // The public key of the output.
      std::string mask; 
      bool unlocked;    // States if output is locked (`false`) or not (`true`).
      uint64_t height;  // Block height of the output.
      std::string txid; // Transaction id.

      BEGIN_KV_SERIALIZE_MAP()
        KV_SERIALIZE(key)
        KV_SERIALIZE(mask)
        KV_SERIALIZE(unlocked)
        KV_SERIALIZE(height)
        KV_SERIALIZE(txid)
      END_KV_SERIALIZE_MAP()
    };

    struct response_t
    {
      std::vector<outkey> outs; // List of outkey information.
      std::string status;       // General RPC error code. "OK" means everything looks good.
      bool untrusted;           // States if the result is obtained using the bootstrap mode, and is therefore not trusted (`true`), or when the daemon is fully synced (`false`).

      BEGIN_KV_SERIALIZE_MAP()
        KV_SERIALIZE(outs)
        KV_SERIALIZE(status)
        KV_SERIALIZE(untrusted)
      END_KV_SERIALIZE_MAP()
    };
    typedef epee::misc_utils::struct_init<response_t> response;
  };

  LOKI_RPC_DOC_INTROSPECT
  // Broadcast a raw transaction to the network.
  struct COMMAND_RPC_SEND_RAW_TX
  {
    struct request_t
    {
      std::string tx_as_hex; // Full transaction information as hexidecimal string.
      bool do_not_relay;     // (Optional: Default false) Stop relaying transaction to other nodes.
      bool do_sanity_checks; // (Optional: Default true) Verify TX params have sane values.

      BEGIN_KV_SERIALIZE_MAP()
        KV_SERIALIZE(tx_as_hex)
        KV_SERIALIZE_OPT(do_not_relay, false)
        KV_SERIALIZE_OPT(do_sanity_checks, true)
      END_KV_SERIALIZE_MAP()
    };
    typedef epee::misc_utils::struct_init<request_t> request;


    struct response_t
    {
      std::string status; // General RPC error code. "OK" means everything looks good. Any other value means that something went wrong.
      std::string reason; // Additional information. Currently empty or "Not relayed" if transaction was accepted but not relayed.
      bool not_relayed;   // Transaction was not relayed (true) or relayed (false).
      bool untrusted;     // States if the result is obtained using the bootstrap mode, and is therefore not trusted (`true`), or when the daemon is fully synced (`false`).
      tx_verification_context tvc;
      bool sanity_check_failed;

      BEGIN_KV_SERIALIZE_MAP()
        KV_SERIALIZE(status)
        KV_SERIALIZE(reason)
        KV_SERIALIZE(not_relayed)
        KV_SERIALIZE(sanity_check_failed)
        KV_SERIALIZE(untrusted)
        KV_SERIALIZE(tvc)
      END_KV_SERIALIZE_MAP()
    };
    typedef epee::misc_utils::struct_init<response_t> response;
  };

  LOKI_RPC_DOC_INTROSPECT
  // Start mining on the daemon.
  struct COMMAND_RPC_START_MINING
  {
    struct request_t
    {
      std::string miner_address;        // Account address to mine to.
      uint64_t    threads_count;        // Number of mining thread to run.
      bool        do_background_mining; // States if the mining should run in background (`true`) or foreground (`false`).
      bool        ignore_battery;       // States if battery state (on laptop) should be ignored (`true`) or not (`false`).

      BEGIN_KV_SERIALIZE_MAP()
        KV_SERIALIZE(miner_address)
        KV_SERIALIZE(threads_count)
        KV_SERIALIZE(do_background_mining)
        KV_SERIALIZE(ignore_battery)
      END_KV_SERIALIZE_MAP()
    };
    typedef epee::misc_utils::struct_init<request_t> request;

    struct response_t
    {
      std::string status; // General RPC error code. "OK" means everything looks good. Any other value means that something went wrong.

      BEGIN_KV_SERIALIZE_MAP()
        KV_SERIALIZE(status)
      END_KV_SERIALIZE_MAP()
    };
    typedef epee::misc_utils::struct_init<response_t> response;
  };

  LOKI_RPC_DOC_INTROSPECT
  // Retrieve general information about the state of your node and the network.
  struct COMMAND_RPC_GET_INFO
  {
    struct request_t
    {
      BEGIN_KV_SERIALIZE_MAP()
      END_KV_SERIALIZE_MAP()
    };
    typedef epee::misc_utils::struct_init<request_t> request;

    struct response_t
    {
      std::string status;                   // General RPC error code. "OK" means everything looks good.
      uint64_t height;                      // Current length of longest chain known to daemon.
      uint64_t target_height;               // The height of the next block in the chain.
      uint64_t difficulty;                  // Network difficulty (analogous to the strength of the network).
      uint64_t target;                      // Current target for next proof of work.
      uint64_t tx_count;                    // Total number of non-coinbase transaction in the chain.
      uint64_t tx_pool_size;                // Number of transactions that have been broadcast but not included in a block.
      uint64_t alt_blocks_count;            // Number of alternative blocks to main chain.
      uint64_t outgoing_connections_count;  // Number of peers that you are connected to and getting information from.
      uint64_t incoming_connections_count;  // Number of peers connected to and pulling from your node.
      uint64_t rpc_connections_count;       // Number of RPC client connected to the daemon (Including this RPC request).
      uint64_t white_peerlist_size;         // White Peerlist Size
      uint64_t grey_peerlist_size;          // Grey Peerlist Size
      bool mainnet;                         // States if the node is on the mainnet (`true`) or not (`false`).
      bool testnet;                         // States if the node is on the testnet (`true`) or not (`false`).
      bool stagenet;                        // States if the node is on the stagenet (`true`) or not (`false`).
      std::string nettype;                  // Nettype value used.
      std::string top_block_hash;           // Hash of the highest block in the chain.
      uint64_t cumulative_difficulty;       // Cumulative difficulty of all blocks in the blockchain.
      uint64_t block_size_limit;            // Maximum allowed block size.
      uint64_t block_weight_limit;          // Maximum allowed block weight.
      uint64_t block_size_median;           // Median block size of latest 100 blocks.
      uint64_t block_weight_median;         // Median block weight of latest 100 blocks.
      uint64_t start_time;                  // Start time of the daemon, as UNIX time.
      uint64_t free_space;                  // Available disk space on the node.
      bool offline;                         // States if the node is offline (`true`) or online (`false`).
      bool untrusted;                       // States if the result is obtained using the bootstrap mode, and is therefore not trusted (`true`), or when the daemon is fully synced (`false`).
      std::string bootstrap_daemon_address; // Bootstrap node to give immediate usability to wallets while syncing by proxying RPC to it. (Note: the replies may be untrustworthy).
      uint64_t height_without_bootstrap;    // Current length of the local chain of the daemon.
      bool was_bootstrap_ever_used;         // States if a bootstrap node has ever been used since the daemon started.
      uint64_t database_size;               // Current size of Blockchain data.
      bool update_available;                // States if a update is available ('true') and if one is not available ('false').
      std::string version;                  // Current version of software running.

      BEGIN_KV_SERIALIZE_MAP()
        KV_SERIALIZE(status)
        KV_SERIALIZE(height)
        KV_SERIALIZE(target_height)
        KV_SERIALIZE(difficulty)
        KV_SERIALIZE(target)
        KV_SERIALIZE(tx_count)
        KV_SERIALIZE(tx_pool_size)
        KV_SERIALIZE(alt_blocks_count)
        KV_SERIALIZE(outgoing_connections_count)
        KV_SERIALIZE(incoming_connections_count)
        KV_SERIALIZE(rpc_connections_count)
        KV_SERIALIZE(white_peerlist_size)
        KV_SERIALIZE(grey_peerlist_size)
        KV_SERIALIZE(mainnet)
        KV_SERIALIZE(testnet)
        KV_SERIALIZE(stagenet)
        KV_SERIALIZE(nettype)
        KV_SERIALIZE(top_block_hash)
        KV_SERIALIZE(cumulative_difficulty)
        KV_SERIALIZE(block_size_limit)
        KV_SERIALIZE_OPT(block_weight_limit, (uint64_t)0)
        KV_SERIALIZE(block_size_median)
        KV_SERIALIZE_OPT(block_weight_median, (uint64_t)0)
        KV_SERIALIZE(start_time)
        KV_SERIALIZE(free_space)
        KV_SERIALIZE(offline)
        KV_SERIALIZE(untrusted)
        KV_SERIALIZE(bootstrap_daemon_address)
        KV_SERIALIZE(height_without_bootstrap)
        KV_SERIALIZE(was_bootstrap_ever_used)
        KV_SERIALIZE(database_size)
        KV_SERIALIZE(update_available)
        KV_SERIALIZE(version)
      END_KV_SERIALIZE_MAP()
    };
    typedef epee::misc_utils::struct_init<response_t> response;
  };

  //-----------------------------------------------
  LOKI_RPC_DOC_INTROSPECT
  struct COMMAND_RPC_GET_NET_STATS
  {
    struct request_t
    {

      BEGIN_KV_SERIALIZE_MAP()
      END_KV_SERIALIZE_MAP()
    };
    typedef epee::misc_utils::struct_init<request_t> request;


    struct response_t
    {
      std::string status;
      uint64_t start_time;
      uint64_t total_packets_in;
      uint64_t total_bytes_in;
      uint64_t total_packets_out;
      uint64_t total_bytes_out;

      BEGIN_KV_SERIALIZE_MAP()
        KV_SERIALIZE(status)
        KV_SERIALIZE(start_time)
        KV_SERIALIZE(total_packets_in)
        KV_SERIALIZE(total_bytes_in)
        KV_SERIALIZE(total_packets_out)
        KV_SERIALIZE(total_bytes_out)
      END_KV_SERIALIZE_MAP()
    };
    typedef epee::misc_utils::struct_init<response_t> response;
  };

  //-----------------------------------------------
  LOKI_RPC_DOC_INTROSPECT
  // Retrieve all Service Node Keys.
  struct COMMAND_RPC_GET_ALL_SERVICE_NODES_KEYS
  {
    struct request_t
    {
      bool active_nodes_only; // Return keys for service nodes if they are funded and working on the network
      BEGIN_KV_SERIALIZE_MAP()
        KV_SERIALIZE_OPT(active_nodes_only, (bool)true)
      END_KV_SERIALIZE_MAP()
    };
    typedef epee::misc_utils::struct_init<request_t> request;

    struct response_t
    {
      std::vector<std::string> keys; // Returns as base32z of the hex key, for Lokinet internal usage
      BEGIN_KV_SERIALIZE_MAP()
        KV_SERIALIZE(keys)
      END_KV_SERIALIZE_MAP()
    };
    typedef epee::misc_utils::struct_init<response_t> response;
  };

  LOKI_RPC_DOC_INTROSPECT
  // Stop mining on the daemon.
  struct COMMAND_RPC_STOP_MINING
  {
    struct request_t
    {
      BEGIN_KV_SERIALIZE_MAP()
      END_KV_SERIALIZE_MAP()
    };
    typedef epee::misc_utils::struct_init<request_t> request;

    struct response_t
    {
      std::string status; // General RPC error code. "OK" means everything looks good. Any other value means that something went wrong.

      BEGIN_KV_SERIALIZE_MAP()
        KV_SERIALIZE(status)
      END_KV_SERIALIZE_MAP()
    };
    typedef epee::misc_utils::struct_init<response_t> response;
  };

  LOKI_RPC_DOC_INTROSPECT
  // Get the mining status of the daemon.
  struct COMMAND_RPC_MINING_STATUS
  {
    struct request_t
    {
      BEGIN_KV_SERIALIZE_MAP()
      END_KV_SERIALIZE_MAP()
    };
    typedef epee::misc_utils::struct_init<request_t> request;


    struct response_t
    {
      std::string status;                // General RPC error code. "OK" means everything looks good. Any other value means that something went wrong.
      bool active;                       // States if mining is enabled (`true`) or disabled (`false`).
      uint64_t speed;                    // Mining power in hashes per seconds.
      uint32_t threads_count;            // Number of running mining threads.
      std::string address;               // Account address daemon is mining to. Empty if not mining.
      std::string pow_algorithm;         // Current hashing algorithm name
      bool is_background_mining_enabled; // States if the mining is running in background (`true`) or foreground (`false`).
      uint8_t bg_idle_threshold;         // Background mining, the minimum amount of time in average the CPU should idle in percentage.
      uint8_t bg_min_idle_seconds;       // Background mining, how long the minimum amount of time is for the idle threshold.
      bool bg_ignore_battery;            // Background mining, if true mining does not adjust power depending on battery percentage remaining.
      uint8_t bg_target;                 // Background mining, how much percentage of CPU(?) to consume, default 40%.
      uint32_t block_target;             // The expected time to solve per block, i.e. DIFFICULTY_TARGET_V2
      uint64_t block_reward;             // Block reward for the current block being mined.
      uint64_t difficulty;               // The difficulty for the current block being mined.

      BEGIN_KV_SERIALIZE_MAP()
        KV_SERIALIZE(status)
        KV_SERIALIZE(active)
        KV_SERIALIZE(speed)
        KV_SERIALIZE(threads_count)
        KV_SERIALIZE(address)
        KV_SERIALIZE(pow_algorithm)
        KV_SERIALIZE(is_background_mining_enabled)
        KV_SERIALIZE(bg_idle_threshold)
        KV_SERIALIZE(bg_min_idle_seconds)
        KV_SERIALIZE(bg_ignore_battery)
        KV_SERIALIZE(bg_target)
        KV_SERIALIZE(block_target)
        KV_SERIALIZE(block_reward)
        KV_SERIALIZE(difficulty)
      END_KV_SERIALIZE_MAP()
    };
    typedef epee::misc_utils::struct_init<response_t> response;
  };

  LOKI_RPC_DOC_INTROSPECT
  // Save the blockchain. The blockchain does not need saving and is always saved when modified, 
  // however it does a sync to flush the filesystem cache onto the disk for safety purposes against Operating System or Hardware crashes.
  struct COMMAND_RPC_SAVE_BC
  {
    struct request_t
    {
      BEGIN_KV_SERIALIZE_MAP()
      END_KV_SERIALIZE_MAP()
    };
    typedef epee::misc_utils::struct_init<request_t> request;

    struct response_t
    {
      std::string status; // General RPC error code. "OK" means everything looks good. Any other value means that something went wrong.

      BEGIN_KV_SERIALIZE_MAP()
        KV_SERIALIZE(status)
      END_KV_SERIALIZE_MAP()
    };
    typedef epee::misc_utils::struct_init<response_t> response;
  };

  LOKI_RPC_DOC_INTROSPECT
  // Look up how many blocks are in the longest chain known to the node.
  struct COMMAND_RPC_GETBLOCKCOUNT
  {
    typedef std::list<std::string> request;

    struct response_t
    {
      uint64_t count;     // Number of blocks in longest chain seen by the node.
      std::string status; // General RPC error code. "OK" means everything looks good.

      BEGIN_KV_SERIALIZE_MAP()
        KV_SERIALIZE(count)
        KV_SERIALIZE(status)
      END_KV_SERIALIZE_MAP()
    };
    typedef epee::misc_utils::struct_init<response_t> response;
  };

  LOKI_RPC_DOC_INTROSPECT
  // Look up a block's hash by its height.
  struct COMMAND_RPC_GETBLOCKHASH
  {
    typedef std::vector<uint64_t> request; // Block height (int array of length 1).
    typedef std::string response;          // Block hash (string).
  };

  LOKI_RPC_DOC_INTROSPECT
  // Get a block template on which mining a new block.
  struct COMMAND_RPC_GETBLOCKTEMPLATE
  {
    struct request_t
    {
      uint64_t reserve_size;      // Max 255 bytes
      std::string wallet_address; // Address of wallet to receive coinbase transactions if block is successfully mined.
      std::string prev_block;
      std::string extra_nonce;

      BEGIN_KV_SERIALIZE_MAP()
        KV_SERIALIZE(reserve_size)
        KV_SERIALIZE(wallet_address)
        KV_SERIALIZE(prev_block)
        KV_SERIALIZE(extra_nonce)
      END_KV_SERIALIZE_MAP()
    };
    typedef epee::misc_utils::struct_init<request_t> request;

    struct response_t
    {
      uint64_t difficulty;         // Difficulty of next block.
      uint64_t height;             // Height on which to mine.
      uint64_t reserved_offset;    // Reserved offset.
      uint64_t expected_reward;    // Coinbase reward expected to be received if block is successfully mined.
      std::string prev_hash;       // Hash of the most recent block on which to mine the next block.
      std::string seed_hash;       // RandomX current seed hash
      std::string next_seed_hash;  // RandomX upcoming seed hash
      blobdata blocktemplate_blob; // Blob on which to try to mine a new block.
      blobdata blockhashing_blob;  // Blob on which to try to find a valid nonce.
      std::string status;          // General RPC error code. "OK" means everything looks good.
      bool untrusted;              // States if the result is obtained using the bootstrap mode, and is therefore not trusted (`true`), or when the daemon is fully synced (`false`).

      BEGIN_KV_SERIALIZE_MAP()
        KV_SERIALIZE(difficulty)
        KV_SERIALIZE(height)
        KV_SERIALIZE(reserved_offset)
        KV_SERIALIZE(expected_reward)
        KV_SERIALIZE(prev_hash)
        KV_SERIALIZE(blocktemplate_blob)
        KV_SERIALIZE(blockhashing_blob)
        KV_SERIALIZE(status)
        KV_SERIALIZE(untrusted)
        KV_SERIALIZE(seed_hash)
        KV_SERIALIZE(next_seed_hash)
      END_KV_SERIALIZE_MAP()
    };
    typedef epee::misc_utils::struct_init<response_t> response;
  };

  LOKI_RPC_DOC_INTROSPECT
  // Submit a mined block to the network.
  struct COMMAND_RPC_SUBMITBLOCK
  {
    typedef std::vector<std::string> request; // Block blob data - array of strings; list of block blobs which have been mined. See get_block_template to get a blob on which to mine.
    struct response_t
    {
      std::string status; // Block submit status.

      BEGIN_KV_SERIALIZE_MAP()
        KV_SERIALIZE(status)
      END_KV_SERIALIZE_MAP()
    };
    typedef epee::misc_utils::struct_init<response_t> response;
  };

  LOKI_RPC_DOC_INTROSPECT
  // Developer only.
  struct COMMAND_RPC_GENERATEBLOCKS
  {
    struct request_t
    {
      uint64_t amount_of_blocks; 
      std::string wallet_address;
      std::string prev_block;
      uint32_t starting_nonce;

      BEGIN_KV_SERIALIZE_MAP()
        KV_SERIALIZE(amount_of_blocks)
        KV_SERIALIZE(wallet_address)
        KV_SERIALIZE(prev_block)
        KV_SERIALIZE_OPT(starting_nonce, (uint32_t)0)
      END_KV_SERIALIZE_MAP()
    };
    typedef epee::misc_utils::struct_init<request_t> request;

    struct response_t
    {
      uint64_t height;
      std::vector<std::string> blocks;
      std::string status; // General RPC error code. "OK" means everything looks good.
      
      BEGIN_KV_SERIALIZE_MAP()
        KV_SERIALIZE(height)
        KV_SERIALIZE(blocks)
        KV_SERIALIZE(status)
      END_KV_SERIALIZE_MAP()
    };
    typedef epee::misc_utils::struct_init<response_t> response;
  };

  LOKI_RPC_DOC_INTROSPECT
  struct block_header_response
  {
      uint8_t major_version;                  // The major version of the loki protocol at this block height.
      uint8_t minor_version;                  // The minor version of the loki protocol at this block height.
      uint64_t timestamp;                     // The unix time at which the block was recorded into the blockchain.
      std::string prev_hash;                  // The hash of the block immediately preceding this block in the chain.
      uint32_t nonce;                         // A cryptographic random one-time number used in mining a Loki block.
      bool orphan_status;                     // Usually `false`. If `true`, this block is not part of the longest chain.
      uint64_t height;                        // The number of blocks preceding this block on the blockchain.
      uint64_t depth;                         // The number of blocks succeeding this block on the blockchain. A larger number means an older block.
      std::string hash;                       // The hash of this block.
      difficulty_type difficulty;             // The strength of the Loki network based on mining power.
      difficulty_type cumulative_difficulty;  // The cumulative strength of the Loki network based on mining power.
      uint64_t reward;                        // The amount of new generated in this block and rewarded to the miner, foundation and service Nodes. Note: 1 LOKI = 1e12 atomic units.
      uint64_t miner_reward;                  // The amount of new generated in this block and rewarded to the miner. Note: 1 LOKI = 1e12 atomic units. 
      uint64_t block_size;                    // The block size in bytes.
      uint64_t block_weight;                  // The block weight in bytes.
      uint64_t num_txes;                      // Number of transactions in the block, not counting the coinbase tx.
      std::string pow_hash;                   // The hash of the block's proof of work.
      uint64_t long_term_weight;              // Long term weight of the block.
      std::string miner_tx_hash;

      BEGIN_KV_SERIALIZE_MAP()
        KV_SERIALIZE(major_version)
        KV_SERIALIZE(minor_version)
        KV_SERIALIZE(timestamp)
        KV_SERIALIZE(prev_hash)
        KV_SERIALIZE(nonce)
        KV_SERIALIZE(orphan_status)
        KV_SERIALIZE(height)
        KV_SERIALIZE(depth)
        KV_SERIALIZE(hash)
        KV_SERIALIZE(difficulty)
        KV_SERIALIZE(cumulative_difficulty)
        KV_SERIALIZE(reward)
        KV_SERIALIZE(miner_reward)
        KV_SERIALIZE(block_size)
        KV_SERIALIZE_OPT(block_weight, (uint64_t)0)
        KV_SERIALIZE(num_txes)
        KV_SERIALIZE(pow_hash)
        KV_SERIALIZE_OPT(long_term_weight, (uint64_t)0)
        KV_SERIALIZE(miner_tx_hash)
      END_KV_SERIALIZE_MAP()
  };

  LOKI_RPC_DOC_INTROSPECT
  // Block header information for the most recent block is easily retrieved with this method. No inputs are needed.
  struct COMMAND_RPC_GET_LAST_BLOCK_HEADER
  {
    struct request_t
    {
      bool fill_pow_hash; // Tell the daemon if it should fill out pow_hash field.

      BEGIN_KV_SERIALIZE_MAP()
        KV_SERIALIZE_OPT(fill_pow_hash, false);
      END_KV_SERIALIZE_MAP()
    };
    typedef epee::misc_utils::struct_init<request_t> request;

    struct response_t
    {
      std::string status;                 // General RPC error code. "OK" means everything looks good.
      block_header_response block_header; // A structure containing block header information.
      bool untrusted;                     // States if the result is obtained using the bootstrap mode, and is therefore not trusted (`true`), or when the daemon is fully synced (`false`).

      BEGIN_KV_SERIALIZE_MAP()
        KV_SERIALIZE(block_header)
        KV_SERIALIZE(status)
        KV_SERIALIZE(untrusted)
      END_KV_SERIALIZE_MAP()
    };
    typedef epee::misc_utils::struct_init<response_t> response;
  };

  LOKI_RPC_DOC_INTROSPECT
  // Block header information can be retrieved using either a block's hash or height. This method includes a block's hash as an input parameter to retrieve basic information about the block.
  struct COMMAND_RPC_GET_BLOCK_HEADER_BY_HASH
  {
    struct request_t
    {
      std::string hash;                // The block's SHA256 hash.
      std::vector<std::string> hashes; // Other blocks to query SHA256 hash
      bool fill_pow_hash;              // Tell the daemon if it should fill out pow_hash field.

      BEGIN_KV_SERIALIZE_MAP()
        KV_SERIALIZE(hash)
        KV_SERIALIZE(hashes)
        KV_SERIALIZE_OPT(fill_pow_hash, false);
      END_KV_SERIALIZE_MAP()
    };
    typedef epee::misc_utils::struct_init<request_t> request;

    struct response_t
    {
      std::string status;                               // General RPC error code. "OK" means everything looks good.
      block_header_response block_header;               // A structure containing block header information.
      std::vector<block_header_response> block_headers; // Array of block headers initially queried in hashes
      bool untrusted;                                   // States if the result is obtained using the bootstrap mode, and is therefore not trusted (`true`), or when the daemon is fully synced (`false`).

      BEGIN_KV_SERIALIZE_MAP()
        KV_SERIALIZE(block_header)
        KV_SERIALIZE(block_headers)
        KV_SERIALIZE(status)
        KV_SERIALIZE(untrusted)
      END_KV_SERIALIZE_MAP()
    };
    typedef epee::misc_utils::struct_init<response_t> response;
  };

  LOKI_RPC_DOC_INTROSPECT
  // Similar to get_block_header_by_hash above, this method includes a block's height as an input parameter to retrieve basic information about the block.
  struct COMMAND_RPC_GET_BLOCK_HEADER_BY_HEIGHT
  {
    struct request_t
    {
      uint64_t height;    // The block's height.
      bool fill_pow_hash; // Tell the daemon if it should fill out pow_hash field.

      BEGIN_KV_SERIALIZE_MAP()
        KV_SERIALIZE(height)
        KV_SERIALIZE_OPT(fill_pow_hash, false);
      END_KV_SERIALIZE_MAP()
    };
    typedef epee::misc_utils::struct_init<request_t> request;

    struct response_t
    {
      std::string status;                 // General RPC error code. "OK" means everything looks good.
      block_header_response block_header; // A structure containing block header information.
      bool untrusted;                     // States if the result is obtained using the bootstrap mode, and is therefore not trusted (`true`), or when the daemon is fully synced (`false`).

      BEGIN_KV_SERIALIZE_MAP()
        KV_SERIALIZE(block_header)
        KV_SERIALIZE(status)
        KV_SERIALIZE(untrusted)
      END_KV_SERIALIZE_MAP()
    };
    typedef epee::misc_utils::struct_init<response_t> response;
  };

  LOKI_RPC_DOC_INTROSPECT
  // Full block information can be retrieved by either block height or hash, like with the above block header calls. 
  // For full block information, both lookups use the same method, but with different input parameters.
  struct COMMAND_RPC_GET_BLOCK
  {
    struct request_t
    {
      std::string hash;   // The block's hash.
      uint64_t height;    // The block's height.
      bool fill_pow_hash; // Tell the daemon if it should fill out pow_hash field.

      BEGIN_KV_SERIALIZE_MAP()
        KV_SERIALIZE(hash)
        KV_SERIALIZE(height)
        KV_SERIALIZE_OPT(fill_pow_hash, false);
      END_KV_SERIALIZE_MAP()
    };
    typedef epee::misc_utils::struct_init<request_t> request;

    struct response_t
    {
      std::string status;                 // General RPC error code. "OK" means everything looks good.
      block_header_response block_header; // A structure containing block header information. See get_last_block_header.
      std::string miner_tx_hash;          // Miner transaction information
      std::vector<std::string> tx_hashes; // List of hashes of non-coinbase transactions in the block. If there are no other transactions, this will be an empty list.
      std::string blob;                   // Hexadecimal blob of block information.
      std::string json;                   // JSON formatted block details.
      bool untrusted;                     // States if the result is obtained using the bootstrap mode, and is therefore not trusted (`true`), or when the daemon is fully synced (`false`).

      BEGIN_KV_SERIALIZE_MAP()
        KV_SERIALIZE(block_header)
        KV_SERIALIZE(miner_tx_hash)
        KV_SERIALIZE(tx_hashes)
        KV_SERIALIZE(status)
        KV_SERIALIZE(blob)
        KV_SERIALIZE(json)
        KV_SERIALIZE(untrusted)
      END_KV_SERIALIZE_MAP()
    };
    typedef epee::misc_utils::struct_init<response_t> response;
  };

  LOKI_RPC_DOC_INTROSPECT
  struct peer 
  {
    uint64_t id;           // Peer id.
    std::string host;      // IP address in string format.
    uint32_t ip;           // IP address in integer format.
    uint16_t port;         // TCP port the peer is using to connect to loki network.
    uint16_t rpc_port;     // RPC port the peer is using
    uint64_t last_seen;    // Unix time at which the peer has been seen for the last time
    uint32_t pruning_seed; //

    peer() = default;

    peer(uint64_t id, const std::string &host, uint64_t last_seen, uint32_t pruning_seed, uint16_t rpc_port)
      : id(id), host(host), ip(0), port(0), rpc_port(rpc_port), last_seen(last_seen), pruning_seed(pruning_seed)
    {}
    peer(uint64_t id, const std::string &host, uint16_t port, uint64_t last_seen, uint32_t pruning_seed, uint16_t rpc_port)
      : id(id), host(host), ip(0), port(port), rpc_port(rpc_port), last_seen(last_seen), pruning_seed(pruning_seed)
    {}
    peer(uint64_t id, uint32_t ip, uint16_t port, uint64_t last_seen, uint32_t pruning_seed, uint16_t rpc_port)
      : id(id), host(epee::string_tools::get_ip_string_from_int32(ip)), ip(ip), port(port), rpc_port(rpc_port), last_seen(last_seen), pruning_seed(pruning_seed)
    {}

    BEGIN_KV_SERIALIZE_MAP()
      KV_SERIALIZE(id)
      KV_SERIALIZE(host)
      KV_SERIALIZE(ip)
      KV_SERIALIZE(port)
      KV_SERIALIZE_OPT(rpc_port, (uint16_t)0)
      KV_SERIALIZE(last_seen)
      KV_SERIALIZE_OPT(pruning_seed, (uint32_t)0)
    END_KV_SERIALIZE_MAP()
  };

  LOKI_RPC_DOC_INTROSPECT
  // Get the known peers list.
  struct COMMAND_RPC_GET_PEER_LIST
  {
    struct request_t
    {
      bool public_only;

      BEGIN_KV_SERIALIZE_MAP()
        KV_SERIALIZE_OPT(public_only, true)
      END_KV_SERIALIZE_MAP()
    };
    typedef epee::misc_utils::struct_init<request_t> request;

    struct response_t
    {
      std::string status;           // General RPC error code. "OK" means everything looks good. Any other value means that something went wrong.
      std::vector<peer> white_list; // Array of online peer structure.
      std::vector<peer> gray_list;  // Array of offline peer structure.

      BEGIN_KV_SERIALIZE_MAP()
        KV_SERIALIZE(status)
        KV_SERIALIZE(white_list)
        KV_SERIALIZE(gray_list)
      END_KV_SERIALIZE_MAP()
    };
    typedef epee::misc_utils::struct_init<response_t> response;
  };

  LOKI_RPC_DOC_INTROSPECT
  struct public_node
  {
    std::string host;
    uint64_t last_seen;
    uint16_t rpc_port;

    public_node() = delete;

    public_node(const peer &peer)
      : host(peer.host), last_seen(peer.last_seen), rpc_port(peer.rpc_port)
    {}

    BEGIN_KV_SERIALIZE_MAP()
      KV_SERIALIZE(host)
      KV_SERIALIZE(last_seen)
      KV_SERIALIZE(rpc_port)
    END_KV_SERIALIZE_MAP()
  };

  LOKI_RPC_DOC_INTROSPECT
  // Get all connected nodes with an open RPC port
  struct COMMAND_RPC_GET_PUBLIC_NODES
  {
    struct request_t
    {
      bool gray;
      bool white;

      BEGIN_KV_SERIALIZE_MAP()
        KV_SERIALIZE_OPT(gray, false)
        KV_SERIALIZE_OPT(white, true)
      END_KV_SERIALIZE_MAP()
    };
    typedef epee::misc_utils::struct_init<request_t> request;

    struct response_t
    {
      std::string status;
      std::vector<public_node> gray;
      std::vector<public_node> white;

      BEGIN_KV_SERIALIZE_MAP()
        KV_SERIALIZE(status)
        KV_SERIALIZE(gray)
        KV_SERIALIZE(white)
      END_KV_SERIALIZE_MAP()
    };
    typedef epee::misc_utils::struct_init<response_t> response;
  };

  LOKI_RPC_DOC_INTROSPECT
  // Set the log hash rate display mode.
  struct COMMAND_RPC_SET_LOG_HASH_RATE
  {
    struct request_t
    {
      bool visible; // States if hash rate logs should be visible (true) or hidden (false)

      BEGIN_KV_SERIALIZE_MAP()
        KV_SERIALIZE(visible)
      END_KV_SERIALIZE_MAP()
    };
    typedef epee::misc_utils::struct_init<request_t> request;

    struct response_t
    {
      std::string status; // General RPC error code. "OK" means everything looks good. Any other value means that something went wrong.
      BEGIN_KV_SERIALIZE_MAP()
        KV_SERIALIZE(status)
      END_KV_SERIALIZE_MAP()
    };
    typedef epee::misc_utils::struct_init<response_t> response;
  };

  LOKI_RPC_DOC_INTROSPECT
  // Set the daemon log level. By default, log level is set to `0`.
  struct COMMAND_RPC_SET_LOG_LEVEL
  {
    struct request_t
    {
      int8_t level; // Daemon log level to set from `0` (less verbose) to `4` (most verbose)

      BEGIN_KV_SERIALIZE_MAP()
        KV_SERIALIZE(level)
      END_KV_SERIALIZE_MAP()
    };
    typedef epee::misc_utils::struct_init<request_t> request;

    struct response_t
    {
      std::string status; // General RPC error code. "OK" means everything looks good. Any other value means that something went wrong.
      BEGIN_KV_SERIALIZE_MAP()
        KV_SERIALIZE(status)
      END_KV_SERIALIZE_MAP()
    };
    typedef epee::misc_utils::struct_init<response_t> response;
  };

  LOKI_RPC_DOC_INTROSPECT
  // Set the daemon log categories. Categories are represented as a comma separated list of `<Category>:<level>` (similarly to syslog standard `<Facility>:<Severity-level>`), where:
  // Category is one of the following: * (all facilities), default, net, net.http, net.p2p, logging, net.trottle, blockchain.db, blockchain.db.lmdb, bcutil, checkpoints, net.dns, net.dl,
  // i18n, perf,stacktrace, updates, account, cn ,difficulty, hardfork, miner, blockchain, txpool, cn.block_queue, net.cn, daemon, debugtools.deserialize, debugtools.objectsizes, device.ledger, 
  // wallet.gen_multisig, multisig, bulletproofs, ringct, daemon.rpc, wallet.simplewallet, WalletAPI, wallet.ringdb, wallet.wallet2, wallet.rpc, tests.core.
  //
  // Level is one of the following: FATAL - higher level, ERROR, WARNING, INFO, DEBUG, TRACE.
  // Lower level A level automatically includes higher level. By default, categories are set to:
  // `*:WARNING,net:FATAL,net.p2p:FATAL,net.cn:FATAL,global:INFO,verify:FATAL,stacktrace:INFO,logging:INFO,msgwriter:INFO`
  // Setting the categories to "" prevent any logs to be outputed.
  struct COMMAND_RPC_SET_LOG_CATEGORIES
  {
    struct request_t
    {
      std::string categories; // Optional, daemon log categories to enable

      BEGIN_KV_SERIALIZE_MAP()
        KV_SERIALIZE(categories)
      END_KV_SERIALIZE_MAP()
    };
    typedef epee::misc_utils::struct_init<request_t> request;

    struct response_t
    {
      std::string status;     // General RPC error code. "OK" means everything looks good. Any other value means that something went wrong.
      std::string categories; // Daemon log enabled categories

      BEGIN_KV_SERIALIZE_MAP()
        KV_SERIALIZE(status)
        KV_SERIALIZE(categories)
      END_KV_SERIALIZE_MAP()
    };
    typedef epee::misc_utils::struct_init<response_t> response;
  };

  LOKI_RPC_DOC_INTROSPECT
  struct tx_info
  {
    std::string id_hash;                // The transaction ID hash.
    std::string tx_json;                // JSON structure of all information in the transaction
    uint64_t blob_size;                 // The size of the full transaction blob.
    uint64_t weight;                    // The weight of the transaction.
    uint64_t fee;                       // The amount of the mining fee included in the transaction, in atomic units.
    std::string max_used_block_id_hash; // Tells the hash of the most recent block with an output used in this transaction.
    uint64_t max_used_block_height;     // Tells the height of the most recent block with an output used in this transaction.
    bool kept_by_block;                 // States if the tx was included in a block at least once (`true`) or not (`false`).
    uint64_t last_failed_height;        // If the transaction validation has previously failed, this tells at what height that occured.
    std::string last_failed_id_hash;    // Like the previous, this tells the previous transaction ID hash.
    uint64_t receive_time;              // The Unix time that the transaction was first seen on the network by the node.
    bool relayed;                       // States if this transaction has been relayed
    uint64_t last_relayed_time;         // Last unix time at which the transaction has been relayed.
    bool do_not_relay;                  // States if this transaction should not be relayed.
    bool double_spend_seen;             // States if this transaction has been seen as double spend.
    std::string tx_blob;                // Hexadecimal blob represnting the transaction.

    BEGIN_KV_SERIALIZE_MAP()
      KV_SERIALIZE(id_hash)
      KV_SERIALIZE(tx_json)
      KV_SERIALIZE(blob_size)
      KV_SERIALIZE_OPT(weight, (uint64_t)0)
      KV_SERIALIZE(fee)
      KV_SERIALIZE(max_used_block_id_hash)
      KV_SERIALIZE(max_used_block_height)
      KV_SERIALIZE(kept_by_block)
      KV_SERIALIZE(last_failed_height)
      KV_SERIALIZE(last_failed_id_hash)
      KV_SERIALIZE(receive_time)
      KV_SERIALIZE(relayed)
      KV_SERIALIZE(last_relayed_time)
      KV_SERIALIZE(do_not_relay)
      KV_SERIALIZE(double_spend_seen)
      KV_SERIALIZE(tx_blob)
    END_KV_SERIALIZE_MAP()
  };

  LOKI_RPC_DOC_INTROSPECT
  struct spent_key_image_info
  {
    std::string id_hash;                 // Key image.
    std::vector<std::string> txs_hashes; // List of tx hashes of the txes (usually one) spending that key image.

    BEGIN_KV_SERIALIZE_MAP()
      KV_SERIALIZE(id_hash)
      KV_SERIALIZE(txs_hashes)
    END_KV_SERIALIZE_MAP()
  };

  LOKI_RPC_DOC_INTROSPECT
  // Show information about valid transactions seen by the node but not yet mined into a block, 
  // as well as spent key image information for the txpool in the node's memory.
  struct COMMAND_RPC_GET_TRANSACTION_POOL
  {
    struct request_t
    {
      BEGIN_KV_SERIALIZE_MAP()
      END_KV_SERIALIZE_MAP()
    };
    typedef epee::misc_utils::struct_init<request_t> request;

    struct response_t
    {
      std::string status;                                 // General RPC error code. "OK" means everything looks good.
      std::vector<tx_info> transactions;                  // List of transactions in the mempool are not in a block on the main chain at the moment:
      std::vector<spent_key_image_info> spent_key_images; // List of spent output key images:
      bool untrusted;                                     // States if the result is obtained using the bootstrap mode, and is therefore not trusted (`true`), or when the daemon is fully synced (`false`).

      BEGIN_KV_SERIALIZE_MAP()
        KV_SERIALIZE(status)
        KV_SERIALIZE(transactions)
        KV_SERIALIZE(spent_key_images)
        KV_SERIALIZE(untrusted)
      END_KV_SERIALIZE_MAP()
    };
    typedef epee::misc_utils::struct_init<response_t> response;
  };

  LOKI_RPC_DOC_INTROSPECT
  // Get hashes from transaction pool. Binary request.
  struct COMMAND_RPC_GET_TRANSACTION_POOL_HASHES_BIN
  {
    struct request_t
    {
      BEGIN_KV_SERIALIZE_MAP()
      END_KV_SERIALIZE_MAP()
    };
    typedef epee::misc_utils::struct_init<request_t> request;

    struct response_t
    {
      std::string status;                  // General RPC error code. "OK" means everything looks good.
      std::vector<crypto::hash> tx_hashes; // List of transaction hashes,
      bool untrusted;                      // States if the result is obtained using the bootstrap mode, and is therefore not trusted (`true`), or when the daemon is fully synced (`false`).

      BEGIN_KV_SERIALIZE_MAP()
        KV_SERIALIZE(status)
        KV_SERIALIZE_CONTAINER_POD_AS_BLOB(tx_hashes)
        KV_SERIALIZE(untrusted)
      END_KV_SERIALIZE_MAP()
    };
    typedef epee::misc_utils::struct_init<response_t> response;
  };

  LOKI_RPC_DOC_INTROSPECT
  // Get hashes from transaction pool.
  struct COMMAND_RPC_GET_TRANSACTION_POOL_HASHES
  {
    struct request_t
    {
      BEGIN_KV_SERIALIZE_MAP()
      END_KV_SERIALIZE_MAP()
    };
    typedef epee::misc_utils::struct_init<request_t> request;

    struct response_t
    {
      std::string status;                 // General RPC error code. "OK" means everything looks good.
      std::vector<std::string> tx_hashes; // List of transaction hashes,
      bool untrusted;                     // States if the result is obtained using the bootstrap mode, and is therefore not trusted (`true`), or when the daemon is fully synced (`false`).

      BEGIN_KV_SERIALIZE_MAP()
        KV_SERIALIZE(status)
        KV_SERIALIZE(tx_hashes)
        KV_SERIALIZE(untrusted)
      END_KV_SERIALIZE_MAP()
    };
    typedef epee::misc_utils::struct_init<response_t> response;
  };

  LOKI_RPC_DOC_INTROSPECT
  struct tx_backlog_entry
  {
    uint64_t weight;       // 
    uint64_t fee;          // Fee in Loki measured in atomic units.
    uint64_t time_in_pool;
  };

  LOKI_RPC_DOC_INTROSPECT
  // Get all transaction pool backlog.
  struct COMMAND_RPC_GET_TRANSACTION_POOL_BACKLOG
  {
    struct request_t
    {
      BEGIN_KV_SERIALIZE_MAP()
      END_KV_SERIALIZE_MAP()
    };
    typedef epee::misc_utils::struct_init<request_t> request;

    struct response_t
    {
      std::string status;                    // General RPC error code. "OK" means everything looks good.
      std::vector<tx_backlog_entry> backlog; // Array of structures tx_backlog_entry (in binary form):
      bool untrusted;                        // States if the result is obtained using the bootstrap mode, and is therefore not trusted (`true`), or when the daemon is fully synced (`false`).

      BEGIN_KV_SERIALIZE_MAP()
        KV_SERIALIZE(status)
        KV_SERIALIZE_CONTAINER_POD_AS_BLOB(backlog)
        KV_SERIALIZE(untrusted)
      END_KV_SERIALIZE_MAP()
    };
    typedef epee::misc_utils::struct_init<response_t> response;
  };

  LOKI_RPC_DOC_INTROSPECT
  struct txpool_histo
  {
    uint32_t txs;   // Number of transactions.
    uint64_t bytes; // Size in bytes.

    BEGIN_KV_SERIALIZE_MAP()
      KV_SERIALIZE(txs)
      KV_SERIALIZE(bytes)
    END_KV_SERIALIZE_MAP()
  };

  LOKI_RPC_DOC_INTROSPECT
  struct txpool_stats
  {
    uint64_t bytes_total;            // Total size of all transactions in pool.
    uint32_t bytes_min;              // Min transaction size in pool.
    uint32_t bytes_max;              // Max transaction size in pool.
    uint32_t bytes_med;              // Median transaction size in pool.
    uint64_t fee_total;              // Total fee's in pool in atomic units.
    uint64_t oldest;                 // Unix time of the oldest transaction in the pool.
    uint32_t txs_total;              // Total number of transactions.
    uint32_t num_failing;            // Bumber of failing transactions.
    uint32_t num_10m;                // Number of transactions in pool for more than 10 minutes.
    uint32_t num_not_relayed;        // Number of non-relayed transactions.
    uint64_t histo_98pc;             // the time 98% of txes are "younger" than.
    std::vector<txpool_histo> histo; // List of txpool histo.
    uint32_t num_double_spends;      // Number of double spend transactions.

    txpool_stats(): bytes_total(0), bytes_min(0), bytes_max(0), bytes_med(0), fee_total(0), oldest(0), txs_total(0), num_failing(0), num_10m(0), num_not_relayed(0), histo_98pc(0), num_double_spends(0) {}

    BEGIN_KV_SERIALIZE_MAP()
      KV_SERIALIZE(bytes_total)
      KV_SERIALIZE(bytes_min)
      KV_SERIALIZE(bytes_max)
      KV_SERIALIZE(bytes_med)
      KV_SERIALIZE(fee_total)
      KV_SERIALIZE(oldest)
      KV_SERIALIZE(txs_total)
      KV_SERIALIZE(num_failing)
      KV_SERIALIZE(num_10m)
      KV_SERIALIZE(num_not_relayed)
      KV_SERIALIZE(histo_98pc)
      KV_SERIALIZE_CONTAINER_POD_AS_BLOB(histo)
      KV_SERIALIZE(num_double_spends)
    END_KV_SERIALIZE_MAP()
  };

  LOKI_RPC_DOC_INTROSPECT
  // Get the transaction pool statistics.
  struct COMMAND_RPC_GET_TRANSACTION_POOL_STATS
  {
    struct request_t
    {
      BEGIN_KV_SERIALIZE_MAP()
      END_KV_SERIALIZE_MAP()
    };
    typedef epee::misc_utils::struct_init<request_t> request;

    struct response_t
    {
      std::string status;      // General RPC error code. "OK" means everything looks good.
      txpool_stats pool_stats; // List of pool stats:
      bool untrusted;          // States if the result is obtained using the bootstrap mode, and is therefore not trusted (`true`), or when the daemon is fully synced (`false`).

      BEGIN_KV_SERIALIZE_MAP()
        KV_SERIALIZE(status)
        KV_SERIALIZE(pool_stats)
        KV_SERIALIZE(untrusted)
      END_KV_SERIALIZE_MAP()
    };
    typedef epee::misc_utils::struct_init<response_t> response;
  };

  LOKI_RPC_DOC_INTROSPECT
  // Retrieve information about incoming and outgoing connections to your node.
  struct COMMAND_RPC_GET_CONNECTIONS
  {
    struct request_t
    {
      BEGIN_KV_SERIALIZE_MAP()
      END_KV_SERIALIZE_MAP()
    };
    typedef epee::misc_utils::struct_init<request_t> request;

    struct response_t
    {
      std::string status; // General RPC error code. "OK" means everything looks good.
      std::list<connection_info> connections; // List of all connections and their info:

      BEGIN_KV_SERIALIZE_MAP()
        KV_SERIALIZE(status)
        KV_SERIALIZE(connections)
      END_KV_SERIALIZE_MAP()
    };
    typedef epee::misc_utils::struct_init<response_t> response;
  };

  LOKI_RPC_DOC_INTROSPECT
  // Similar to get_block_header_by_height above, but for a range of blocks. 
  // This method includes a starting block height and an ending block height as 
  // parameters to retrieve basic information about the range of blocks.
  struct COMMAND_RPC_GET_BLOCK_HEADERS_RANGE
  {
    struct request_t
    {
      uint64_t start_height; // The starting block's height.
      uint64_t end_height;   // The ending block's height.
      bool fill_pow_hash;    // Tell the daemon if it should fill out pow_hash field.

      BEGIN_KV_SERIALIZE_MAP()
        KV_SERIALIZE(start_height)
        KV_SERIALIZE(end_height)
        KV_SERIALIZE_OPT(fill_pow_hash, false);
      END_KV_SERIALIZE_MAP()
    };
    typedef epee::misc_utils::struct_init<request_t> request;

    struct response_t
    {
      std::string status;                         // General RPC error code. "OK" means everything looks good.
      std::vector<block_header_response> headers; // Array of block_header (a structure containing block header information. See get_last_block_header).
      bool untrusted;                             // States if the result is obtained using the bootstrap mode, and is therefore not trusted (`true`), or when the daemon is fully synced (`false`).

      BEGIN_KV_SERIALIZE_MAP()
        KV_SERIALIZE(status)
        KV_SERIALIZE(headers)
        KV_SERIALIZE(untrusted)
      END_KV_SERIALIZE_MAP()
    };
    typedef epee::misc_utils::struct_init<response_t> response;
  };

  LOKI_RPC_DOC_INTROSPECT
  // Set the daemon to use for query operations whilst syncing the chain
  struct COMMAND_RPC_SET_BOOTSTRAP_DAEMON
  {
    struct request_t
    {
      std::string address;
      std::string username;
      std::string password;

      BEGIN_KV_SERIALIZE_MAP()
        KV_SERIALIZE(address)
        KV_SERIALIZE(username)
        KV_SERIALIZE(password)
      END_KV_SERIALIZE_MAP()
    };
    typedef epee::misc_utils::struct_init<request_t> request;

    struct response_t
    {
      std::string status;

      BEGIN_KV_SERIALIZE_MAP()
        KV_SERIALIZE(status)
      END_KV_SERIALIZE_MAP()
    };
    typedef epee::misc_utils::struct_init<response_t> response;
  };

  LOKI_RPC_DOC_INTROSPECT
  // Send a command to the daemon to safely disconnect and shut down.
  struct COMMAND_RPC_STOP_DAEMON
  {
    struct request_t
    {
      BEGIN_KV_SERIALIZE_MAP()
      END_KV_SERIALIZE_MAP()
    };
    typedef epee::misc_utils::struct_init<request_t> request;

    struct response_t
    {
      std::string status; // General RPC error code. "OK" means everything looks good.

      BEGIN_KV_SERIALIZE_MAP()
        KV_SERIALIZE(status)
      END_KV_SERIALIZE_MAP()
    };
    typedef epee::misc_utils::struct_init<response_t> response;
  };

  LOKI_RPC_DOC_INTROSPECT
  // Get daemon bandwidth limits.
  struct COMMAND_RPC_GET_LIMIT
  {
    struct request_t
    {
      BEGIN_KV_SERIALIZE_MAP()
      END_KV_SERIALIZE_MAP()
    };

    typedef epee::misc_utils::struct_init<request_t> request;
    struct response_t
    {
      std::string status;  // General RPC error code. "OK" means everything looks good.
      uint64_t limit_up;   // Upload limit in kBytes per second.
      uint64_t limit_down; // Download limit in kBytes per second.
      bool untrusted;      // States if the result is obtained using the bootstrap mode, and is therefore not trusted (`true`), or when the daemon is fully synced (`false`).

      BEGIN_KV_SERIALIZE_MAP()
        KV_SERIALIZE(status)
        KV_SERIALIZE(limit_up)
        KV_SERIALIZE(limit_down)
        KV_SERIALIZE(untrusted)
      END_KV_SERIALIZE_MAP()
    };
    typedef epee::misc_utils::struct_init<response_t> response;
  };

  LOKI_RPC_DOC_INTROSPECT
  // Set daemon bandwidth limits.
  struct COMMAND_RPC_SET_LIMIT
  {
    struct request_t
    {
      int64_t limit_down;  // Download limit in kBytes per second (-1 reset to default, 0 don't change the current limit)
      int64_t limit_up;    // Upload limit in kBytes per second (-1 reset to default, 0 don't change the current limit)

      BEGIN_KV_SERIALIZE_MAP()
        KV_SERIALIZE(limit_down)
        KV_SERIALIZE(limit_up)
      END_KV_SERIALIZE_MAP()
    };
    typedef epee::misc_utils::struct_init<request_t> request;
    
    struct response_t
    {
      std::string status; // General RPC error code. "OK" means everything looks good.
      int64_t limit_up;   // Upload limit in kBytes per second.
      int64_t limit_down; // Download limit in kBytes per second.

      BEGIN_KV_SERIALIZE_MAP()
        KV_SERIALIZE(status)
        KV_SERIALIZE(limit_up)
        KV_SERIALIZE(limit_down)
      END_KV_SERIALIZE_MAP()
    };
    typedef epee::misc_utils::struct_init<response_t> response;
  };

  LOKI_RPC_DOC_INTROSPECT
  // Limit number of Outgoing peers.
  struct COMMAND_RPC_OUT_PEERS
  {
    struct request_t
    {
      bool set;
      uint32_t out_peers; // Max number of outgoing peers
      BEGIN_KV_SERIALIZE_MAP()
        KV_SERIALIZE_OPT(set, true)
        KV_SERIALIZE(out_peers)
      END_KV_SERIALIZE_MAP()
    };
    typedef epee::misc_utils::struct_init<request_t> request;
    
    struct response_t
    {
      uint32_t out_peers;
      std::string status; // General RPC error code. "OK" means everything looks good.

      BEGIN_KV_SERIALIZE_MAP()
        KV_SERIALIZE(out_peers)
        KV_SERIALIZE(status)
      END_KV_SERIALIZE_MAP()
    };
    typedef epee::misc_utils::struct_init<response_t> response;
  };

  LOKI_RPC_DOC_INTROSPECT
  // Limit number of Incoming peers.
  struct COMMAND_RPC_IN_PEERS
  {
    struct request_t
    {
      bool set;
      uint32_t in_peers;
      BEGIN_KV_SERIALIZE_MAP()
        KV_SERIALIZE_OPT(set, true)
        KV_SERIALIZE(in_peers)
      END_KV_SERIALIZE_MAP()
    };
    typedef epee::misc_utils::struct_init<request_t> request;

    struct response_t
    {
      uint32_t in_peers;
      std::string status; // General RPC error code. "OK" means everything looks good.

      BEGIN_KV_SERIALIZE_MAP()
        KV_SERIALIZE(in_peers)
        KV_SERIALIZE(status)
      END_KV_SERIALIZE_MAP()
    };
    typedef epee::misc_utils::struct_init<response_t> response;
  };

  LOKI_RPC_DOC_INTROSPECT
  // Look up information regarding hard fork voting and readiness.
  struct COMMAND_RPC_HARD_FORK_INFO
  {
    struct request_t
    {
      uint8_t version; // The major block version for the fork.

      BEGIN_KV_SERIALIZE_MAP()
        KV_SERIALIZE(version)
      END_KV_SERIALIZE_MAP()
    };
    typedef epee::misc_utils::struct_init<request_t> request;

    struct response_t
    {
      uint8_t version;          // The major block version for the fork.
      bool enabled;             // Tells if hard fork is enforced.
      uint32_t window;          // Number of blocks over which current votes are cast. Default is 10080 blocks.
      uint32_t votes;           // Number of votes towards hard fork.
      uint32_t threshold;       // Minimum percent of votes to trigger hard fork. Default is 80.
      uint8_t voting;           // Hard fork voting status.
      uint32_t state;           // Current hard fork state: 0 (There is likely a hard fork), 1 (An update is needed to fork properly), or 2 (Everything looks good).
      uint64_t earliest_height; // Block height at which hard fork would be enabled if voted in.
      std::string status;       // General RPC error code. "OK" means everything looks good.
      bool untrusted;           // States if the result is obtained using the bootstrap mode, and is therefore not trusted (`true`), or when the daemon is fully synced (`false`).

      BEGIN_KV_SERIALIZE_MAP()
        KV_SERIALIZE(version)
        KV_SERIALIZE(enabled)
        KV_SERIALIZE(window)
        KV_SERIALIZE(votes)
        KV_SERIALIZE(threshold)
        KV_SERIALIZE(voting)
        KV_SERIALIZE(state)
        KV_SERIALIZE(earliest_height)
        KV_SERIALIZE(status)
        KV_SERIALIZE(untrusted)
      END_KV_SERIALIZE_MAP()
    };
    typedef epee::misc_utils::struct_init<response_t> response;
  };

  LOKI_RPC_DOC_INTROSPECT
  // Get list of banned IPs.
  struct COMMAND_RPC_GETBANS
  {
    struct ban
    {
      std::string host; // Banned host (IP in A.B.C.D form).
      uint32_t ip;      // Banned IP address, in Int format.
      uint32_t seconds; // Local Unix time that IP is banned until.

      BEGIN_KV_SERIALIZE_MAP()
        KV_SERIALIZE(host)
        KV_SERIALIZE(ip)
        KV_SERIALIZE(seconds)
      END_KV_SERIALIZE_MAP()
    };

    struct request_t
    {
      BEGIN_KV_SERIALIZE_MAP()
      END_KV_SERIALIZE_MAP()
    };
    typedef epee::misc_utils::struct_init<request_t> request;

    struct response_t
    {
      std::string status;    // General RPC error code. "OK" means everything looks good.
      std::vector<ban> bans; // List of banned nodes:

      BEGIN_KV_SERIALIZE_MAP()
        KV_SERIALIZE(status)
        KV_SERIALIZE(bans)
      END_KV_SERIALIZE_MAP()
    };
    typedef epee::misc_utils::struct_init<response_t> response;
  };

  LOKI_RPC_DOC_INTROSPECT
  // Ban another node by IP.
  struct COMMAND_RPC_SETBANS
  {
    struct ban
    {
      std::string host; // Host to ban (IP in A.B.C.D form - will support I2P address in the future).
      uint32_t ip;      // IP address to ban, in Int format.
      bool ban;         // Set true to ban.
      uint32_t seconds; // Number of seconds to ban node.

      BEGIN_KV_SERIALIZE_MAP()
        KV_SERIALIZE(host)
        KV_SERIALIZE(ip)
        KV_SERIALIZE(ban)
        KV_SERIALIZE(seconds)
      END_KV_SERIALIZE_MAP()
    };

    struct request_t
    {
      std::vector<ban> bans; // List of nodes to ban.

      BEGIN_KV_SERIALIZE_MAP()
        KV_SERIALIZE(bans)
      END_KV_SERIALIZE_MAP()
    };
    typedef epee::misc_utils::struct_init<request_t> request;

    struct response_t
    {
      std::string status; // General RPC error code. "OK" means everything looks good.

      BEGIN_KV_SERIALIZE_MAP()
        KV_SERIALIZE(status)
      END_KV_SERIALIZE_MAP()
    };
    typedef epee::misc_utils::struct_init<response_t> response;
  };

  LOKI_RPC_DOC_INTROSPECT
  // Determine whether a given IP address is banned
  struct COMMAND_RPC_BANNED
  {
    struct request_t
    {
      std::string address; // The IP address to check

      BEGIN_KV_SERIALIZE_MAP()
        KV_SERIALIZE(address)
      END_KV_SERIALIZE_MAP()
    };
    typedef epee::misc_utils::struct_init<request_t> request;

    struct response_t
    {
      std::string status; // General RPC error code. "OK" means everything looks good.
      bool banned;        // True if the given address is banned, false otherwise.
      uint32_t seconds;   // The number of seconds remaining in the ban.

      BEGIN_KV_SERIALIZE_MAP()
        KV_SERIALIZE(status)
        KV_SERIALIZE(banned)
        KV_SERIALIZE(seconds)
      END_KV_SERIALIZE_MAP()
    };
    typedef epee::misc_utils::struct_init<response_t> response;
  };

  LOKI_RPC_DOC_INTROSPECT
  // Flush tx ids from transaction pool..
  struct COMMAND_RPC_FLUSH_TRANSACTION_POOL
  {
    struct request_t
    {
      std::vector<std::string> txids; // Optional, list of transactions IDs to flush from pool (all tx ids flushed if empty).

      BEGIN_KV_SERIALIZE_MAP()
        KV_SERIALIZE(txids)
      END_KV_SERIALIZE_MAP()
    };
    typedef epee::misc_utils::struct_init<request_t> request;

    struct response_t
    {
      std::string status; // General RPC error code. "OK" means everything looks good.

      BEGIN_KV_SERIALIZE_MAP()
        KV_SERIALIZE(status)
      END_KV_SERIALIZE_MAP()
    };
    typedef epee::misc_utils::struct_init<response_t> response;
  };

  LOKI_RPC_DOC_INTROSPECT
  // Get a histogram of output amounts. For all amounts (possibly filtered by parameters), 
  // gives the number of outputs on the chain for that amount. RingCT outputs counts as 0 amount.
  struct COMMAND_RPC_GET_OUTPUT_HISTOGRAM
  {
    struct request_t
    {
      std::vector<uint64_t> amounts; // list of amounts in Atomic Units.
      uint64_t min_count;            // The minimum amounts you are requesting.
      uint64_t max_count;            // The maximum amounts you are requesting.
      bool unlocked;                 // Look for locked only.
      uint64_t recent_cutoff;

      BEGIN_KV_SERIALIZE_MAP()
        KV_SERIALIZE(amounts);
        KV_SERIALIZE(min_count);
        KV_SERIALIZE(max_count);
        KV_SERIALIZE(unlocked);
        KV_SERIALIZE(recent_cutoff);
      END_KV_SERIALIZE_MAP()
    };
    typedef epee::misc_utils::struct_init<request_t> request;

    struct entry
    {
      uint64_t amount;            // Output amount in atomic units.
      uint64_t total_instances;
      uint64_t unlocked_instances;
      uint64_t recent_instances;

      BEGIN_KV_SERIALIZE_MAP()
        KV_SERIALIZE(amount);
        KV_SERIALIZE(total_instances);
        KV_SERIALIZE(unlocked_instances);
        KV_SERIALIZE(recent_instances);
      END_KV_SERIALIZE_MAP()

      entry(uint64_t amount, uint64_t total_instances, uint64_t unlocked_instances, uint64_t recent_instances):
          amount(amount), total_instances(total_instances), unlocked_instances(unlocked_instances), recent_instances(recent_instances) {}
      entry() {}
    };

    struct response_t
    {
      std::string status;           // General RPC error code. "OK" means everything looks good.
      std::vector<entry> histogram; // List of histogram entries:
      bool untrusted;               // States if the result is obtained using the bootstrap mode, and is therefore not trusted (`true`), or when the daemon is fully synced (`false`).

      BEGIN_KV_SERIALIZE_MAP()
        KV_SERIALIZE(status)
        KV_SERIALIZE(histogram)
        KV_SERIALIZE(untrusted)
      END_KV_SERIALIZE_MAP()
    };
    typedef epee::misc_utils::struct_init<response_t> response;
  };

  LOKI_RPC_DOC_INTROSPECT
  // Get node current version.
  struct COMMAND_RPC_GET_VERSION
  {
    struct request_t
    {
      BEGIN_KV_SERIALIZE_MAP()
      END_KV_SERIALIZE_MAP()
    };
    typedef epee::misc_utils::struct_init<request_t> request;

    struct response_t
    {
      std::string status; // General RPC error code. "OK" means everything looks good.
      uint32_t version;   // Node current version.
      bool untrusted;     // States if the result is obtained using the bootstrap mode, and is therefore not trusted (`true`), or when the daemon is fully synced (`false`).

      BEGIN_KV_SERIALIZE_MAP()
        KV_SERIALIZE(status)
        KV_SERIALIZE(version)
        KV_SERIALIZE(untrusted)
      END_KV_SERIALIZE_MAP()
    };
    typedef epee::misc_utils::struct_init<response_t> response;
  };

  LOKI_RPC_DOC_INTROSPECT
  // Get the coinbase amount and the fees amount for n last blocks starting at particular height.
  struct COMMAND_RPC_GET_COINBASE_TX_SUM
  {
    struct request_t
    {
      uint64_t height; // Block height from which getting the amounts.
      uint64_t count;  // Number of blocks to include in the sum.

      BEGIN_KV_SERIALIZE_MAP()
        KV_SERIALIZE(height);
        KV_SERIALIZE(count);
      END_KV_SERIALIZE_MAP()
    };
    typedef epee::misc_utils::struct_init<request_t> request;

    struct response_t
    {
      std::string status;       // General RPC error code. "OK" means everything looks good.
      uint64_t emission_amount; // Amount of coinbase reward in atomic units.
      uint64_t fee_amount;      // Amount of fees in atomic units.

      BEGIN_KV_SERIALIZE_MAP()
        KV_SERIALIZE(status)
        KV_SERIALIZE(emission_amount)
        KV_SERIALIZE(fee_amount)
      END_KV_SERIALIZE_MAP()
    };
    typedef epee::misc_utils::struct_init<response_t> response;
  };

  LOKI_RPC_DOC_INTROSPECT
  // Gives an estimation of per-output + per-byte fees
  struct COMMAND_RPC_GET_BASE_FEE_ESTIMATE
  {
    struct request_t
    {
      uint64_t grace_blocks; // Optional

      BEGIN_KV_SERIALIZE_MAP()
        KV_SERIALIZE(grace_blocks)
      END_KV_SERIALIZE_MAP()
    };
    typedef epee::misc_utils::struct_init<request_t> request;

    struct response_t
    {
      std::string status;         // General RPC error code. "OK" means everything looks good.
      uint64_t fee_per_byte;      // Amount of fees estimated per byte in atomic units
      uint64_t fee_per_output;    // Amount of fees per output generated by the tx (adds to the `fee_per_byte` per-byte value)
      uint64_t quantization_mask;
      bool untrusted;             // States if the result is obtained using the bootstrap mode, and is therefore not trusted (`true`), or when the daemon is fully synced (`false`).

      BEGIN_KV_SERIALIZE_MAP()
        KV_SERIALIZE(status)
        KV_SERIALIZE(fee_per_byte)
        KV_SERIALIZE(fee_per_output)
        KV_SERIALIZE_OPT(quantization_mask, (uint64_t)1)
        KV_SERIALIZE(untrusted)
      END_KV_SERIALIZE_MAP()
    };
    typedef epee::misc_utils::struct_init<response_t> response;
  };

  LOKI_RPC_DOC_INTROSPECT
  // Display alternative chains seen by the node.
  struct COMMAND_RPC_GET_ALTERNATE_CHAINS
  {
    struct request_t
    {
      BEGIN_KV_SERIALIZE_MAP()
      END_KV_SERIALIZE_MAP()
    };
    typedef epee::misc_utils::struct_init<request_t> request;

    struct chain_info
    {
      std::string block_hash;                // The block hash of the first diverging block of this alternative chain.
      uint64_t height;                       // The block height of the first diverging block of this alternative chain.
      uint64_t length;                       // The length in blocks of this alternative chain, after divergence.
      uint64_t difficulty;                   // The cumulative difficulty of all blocks in the alternative chain.
      std::vector<std::string> block_hashes; 
      std::string main_chain_parent_block;

      BEGIN_KV_SERIALIZE_MAP()
        KV_SERIALIZE(block_hash)
        KV_SERIALIZE(height)
        KV_SERIALIZE(length)
        KV_SERIALIZE(difficulty)
        KV_SERIALIZE(block_hashes)
        KV_SERIALIZE(main_chain_parent_block)
      END_KV_SERIALIZE_MAP()
    };

    struct response_t
    {
      std::string status;           // General RPC error code. "OK" means everything looks good.
      std::vector<chain_info> chains; // Array of chains

      BEGIN_KV_SERIALIZE_MAP()
        KV_SERIALIZE(status)
        KV_SERIALIZE(chains)
      END_KV_SERIALIZE_MAP()
    };
    typedef epee::misc_utils::struct_init<response_t> response;
  };

  LOKI_RPC_DOC_INTROSPECT
  // Update daemon.
  struct COMMAND_RPC_UPDATE
  {
    struct request_t
    {
      std::string command; // Command to use, either check or download.
      std::string path;    // Optional, path where to download the update.

      BEGIN_KV_SERIALIZE_MAP()
        KV_SERIALIZE(command);
        KV_SERIALIZE(path);
      END_KV_SERIALIZE_MAP()
    };
    typedef epee::misc_utils::struct_init<request_t> request;

    struct response_t
    {
      std::string status;   // General RPC error code. "OK" means everything looks good.
      bool update;          // States if an update is available to download (`true`) or not (`false`).
      std::string version;  // Version available for download.
      std::string user_uri;
      std::string auto_uri;
      std::string hash;
      std::string path;     // Path to download the update.

      BEGIN_KV_SERIALIZE_MAP()
        KV_SERIALIZE(status)
        KV_SERIALIZE(update)
        KV_SERIALIZE(version)
        KV_SERIALIZE(user_uri)
        KV_SERIALIZE(auto_uri)
        KV_SERIALIZE(hash)
        KV_SERIALIZE(path)
      END_KV_SERIALIZE_MAP()
    };
    typedef epee::misc_utils::struct_init<response_t> response;
  };

  LOKI_RPC_DOC_INTROSPECT
  // Relay a list of transaction IDs.
  struct COMMAND_RPC_RELAY_TX
  {
    struct request_t
    {
      std::vector<std::string> txids; // Optional, list of transactions IDs to flush from pool (all tx ids flushed if empty).

      BEGIN_KV_SERIALIZE_MAP()
        KV_SERIALIZE(txids)
      END_KV_SERIALIZE_MAP()
    };
    typedef epee::misc_utils::struct_init<request_t> request;

    struct response_t
    {
      std::string status; // General RPC error code. "OK" means everything looks good.

      BEGIN_KV_SERIALIZE_MAP()
        KV_SERIALIZE(status)
      END_KV_SERIALIZE_MAP()
    };
    typedef epee::misc_utils::struct_init<response_t> response;
  };

  LOKI_RPC_DOC_INTROSPECT
  // Get synchronisation information.
  struct COMMAND_RPC_SYNC_INFO
  {
    struct request_t
    {
      BEGIN_KV_SERIALIZE_MAP()
      END_KV_SERIALIZE_MAP()
    };
    typedef epee::misc_utils::struct_init<request_t> request;

    struct peer
    {
      connection_info info; // Structure of connection info, as defined in get_connections.

      BEGIN_KV_SERIALIZE_MAP()
        KV_SERIALIZE(info)
      END_KV_SERIALIZE_MAP()
    };

    struct span
    {
      uint64_t start_block_height; // Block height of the first block in that span.
      uint64_t nblocks;            // Number of blocks in that span.
      std::string connection_id;   // Id of connection.
      uint32_t rate;               // Connection rate.
      uint32_t speed;              // Connection speed.
      uint64_t size;               // Total number of bytes in that span's blocks (including txes).
      std::string remote_address;  // Peer address the node is downloading (or has downloaded) than span from.

      BEGIN_KV_SERIALIZE_MAP()
        KV_SERIALIZE(start_block_height)
        KV_SERIALIZE(nblocks)
        KV_SERIALIZE(connection_id)
        KV_SERIALIZE(rate)
        KV_SERIALIZE(speed)
        KV_SERIALIZE(size)
        KV_SERIALIZE(remote_address)
      END_KV_SERIALIZE_MAP()
    };

    struct response_t
    {
      std::string status;                // General RPC error code. "OK" means everything looks good. Any other value means that something went wrong.
      uint64_t height;                   // Block height.
      uint64_t target_height;            // Target height the node is syncing from (optional, absent if node is fully synced).
      uint32_t next_needed_pruning_seed;
      std::list<peer> peers;             // Array of Peer structure
      std::list<span> spans;             // Array of Span Structure.
      std::string overview;

      BEGIN_KV_SERIALIZE_MAP()
        KV_SERIALIZE(status)
        KV_SERIALIZE(height)
        KV_SERIALIZE(target_height)
        KV_SERIALIZE(next_needed_pruning_seed)
        KV_SERIALIZE(peers)
        KV_SERIALIZE(spans)
        KV_SERIALIZE(overview)
      END_KV_SERIALIZE_MAP()
    };
    typedef epee::misc_utils::struct_init<response_t> response;
  };

  LOKI_RPC_DOC_INTROSPECT
  struct COMMAND_RPC_GET_OUTPUT_DISTRIBUTION
  {
    struct request_t
    {
      std::vector<uint64_t> amounts; // Amounts to look for in atomic units.
      uint64_t from_height;          // (optional, default is 0) starting height to check from.
      uint64_t to_height;            // (optional, default is 0) ending height to check up to.
      bool cumulative;               // (optional, default is false) States if the result should be cumulative (true) or not (false).
      bool binary; 
      bool compress;

      BEGIN_KV_SERIALIZE_MAP()
        KV_SERIALIZE(amounts)
        KV_SERIALIZE_OPT(from_height, (uint64_t)0)
        KV_SERIALIZE_OPT(to_height, (uint64_t)0)
        KV_SERIALIZE_OPT(cumulative, false)
        KV_SERIALIZE_OPT(binary, true)
        KV_SERIALIZE_OPT(compress, false)
      END_KV_SERIALIZE_MAP()
    };
    typedef epee::misc_utils::struct_init<request_t> request;

    struct distribution
    {
      rpc::output_distribution_data data;
      uint64_t amount; 
      std::string compressed_data;
      bool binary;
      bool compress;

      BEGIN_KV_SERIALIZE_MAP()
        KV_SERIALIZE(amount)
        KV_SERIALIZE_N(data.start_height, "start_height")
        KV_SERIALIZE(binary)
        KV_SERIALIZE(compress)
        if (this_ref.binary)
        {
          if (is_store)
          {
            if (this_ref.compress)
            {
              const_cast<std::string&>(this_ref.compressed_data) = compress_integer_array(this_ref.data.distribution);
              KV_SERIALIZE(compressed_data)
            }
            else
              KV_SERIALIZE_CONTAINER_POD_AS_BLOB_N(data.distribution, "distribution")
          }
          else
          {
            if (this_ref.compress)
            {
              KV_SERIALIZE(compressed_data)
              const_cast<std::vector<uint64_t>&>(this_ref.data.distribution) = decompress_integer_array<uint64_t>(this_ref.compressed_data);
            }
            else
              KV_SERIALIZE_CONTAINER_POD_AS_BLOB_N(data.distribution, "distribution")
          }
        }
        else
          KV_SERIALIZE_N(data.distribution, "distribution")
        KV_SERIALIZE_N(data.base, "base")
      END_KV_SERIALIZE_MAP()
    };

    struct response_t
    {
      std::string status;                      // General RPC error code. "OK" means everything looks good.
      std::vector<distribution> distributions; // 
      bool untrusted;                          // States if the result is obtained using the bootstrap mode, and is therefore not trusted (`true`), or when the daemon is fully synced (`false`).

      BEGIN_KV_SERIALIZE_MAP()
        KV_SERIALIZE(status)
        KV_SERIALIZE(distributions)
        KV_SERIALIZE(untrusted)
      END_KV_SERIALIZE_MAP()
    };
    typedef epee::misc_utils::struct_init<response_t> response;
  };

  LOKI_RPC_DOC_INTROSPECT
  struct COMMAND_RPC_POP_BLOCKS
  {
    struct request_t
    {
      uint64_t nblocks; // Number of blocks in that span.

      BEGIN_KV_SERIALIZE_MAP()
        KV_SERIALIZE(nblocks);
      END_KV_SERIALIZE_MAP()
    };
    typedef epee::misc_utils::struct_init<request_t> request;

    struct response_t
    {
      std::string status; // General RPC error code. "OK" means everything looks good.
      uint64_t height;

      BEGIN_KV_SERIALIZE_MAP()
        KV_SERIALIZE(status)
        KV_SERIALIZE(height)
      END_KV_SERIALIZE_MAP()
    };
    typedef epee::misc_utils::struct_init<response_t> response;
  };

  LOKI_RPC_DOC_INTROSPECT
  struct COMMAND_RPC_PRUNE_BLOCKCHAIN
  {
    struct request_t
    {
      bool check;

      BEGIN_KV_SERIALIZE_MAP()
        KV_SERIALIZE_OPT(check, false)
      END_KV_SERIALIZE_MAP()
    };
    typedef epee::misc_utils::struct_init<request_t> request;

    struct response_t
    {
      bool pruned;
      uint32_t pruning_seed;
      std::string status;

      BEGIN_KV_SERIALIZE_MAP()
        KV_SERIALIZE(status)
        KV_SERIALIZE(pruned)
        KV_SERIALIZE(pruning_seed)
      END_KV_SERIALIZE_MAP()
    };
    typedef epee::misc_utils::struct_init<response_t> response;
  };


  LOKI_RPC_DOC_INTROSPECT
  // Get the quorum state which is the list of public keys of the nodes who are voting, and the list of public keys of the nodes who are being tested.
  struct COMMAND_RPC_GET_QUORUM_STATE
  {
    static constexpr uint64_t HEIGHT_SENTINEL_VALUE = UINT64_MAX;
    struct request_t
    {
      uint64_t start_height; // (Optional): Start height, omit both start and end height to request the latest quorum
      uint64_t end_height;   // (Optional): End height, omit both start and end height to request the latest quorum
      uint8_t  quorum_type;  // (Optional): Set value to request a specific quorum, 0 = Obligation, 1 = Checkpointing, 255 = all quorums, default is all quorums;

      BEGIN_KV_SERIALIZE_MAP()
        KV_SERIALIZE_OPT(start_height, HEIGHT_SENTINEL_VALUE)
        KV_SERIALIZE_OPT(end_height, HEIGHT_SENTINEL_VALUE)
        KV_SERIALIZE_OPT(quorum_type, (uint8_t)service_nodes::quorum_type::rpc_request_all_quorums_sentinel_value)
      END_KV_SERIALIZE_MAP()
    };
    typedef epee::misc_utils::struct_init<request_t> request;

    struct quorum_t
    {
      std::vector<std::string> validators; // Public key of the service node
      std::vector<std::string> workers; // Public key of the service node

      BEGIN_KV_SERIALIZE_MAP()
        KV_SERIALIZE(validators)
        KV_SERIALIZE(workers)
      END_KV_SERIALIZE_MAP()

      BEGIN_SERIALIZE() // NOTE: For store_t_to_json
        FIELD(validators)
        FIELD(workers)
      END_SERIALIZE()
    };

    struct quorum_for_height
    {
      uint64_t height;          // The height the quorums are relevant for
      uint8_t  quorum_type;     // The quorum type
      quorum_t quorum;          // Quorum of Service Nodes
      BEGIN_KV_SERIALIZE_MAP()
        KV_SERIALIZE(height)
        KV_SERIALIZE(quorum_type)
        KV_SERIALIZE(quorum)
      END_KV_SERIALIZE_MAP()

      BEGIN_SERIALIZE() // NOTE: For store_t_to_json
        FIELD(height)
        FIELD(quorum_type)
        FIELD(quorum)
      END_SERIALIZE()
    };

    struct response_t
    {
      std::string status;                     // Generic RPC error code. "OK" is the success value.
      std::vector<quorum_for_height> quorums; // An array of quorums associated with the requested height
      bool untrusted;                         // If the result is obtained using bootstrap mode, and therefore not trusted `true`, or otherwise `false`.

      BEGIN_KV_SERIALIZE_MAP()
        KV_SERIALIZE(status)
        KV_SERIALIZE(quorums)
        KV_SERIALIZE(untrusted)
      END_KV_SERIALIZE_MAP()
    };
    typedef epee::misc_utils::struct_init<response_t> response;
  };

  LOKI_RPC_DOC_INTROSPECT
  struct COMMAND_RPC_GET_SERVICE_NODE_REGISTRATION_CMD_RAW
  {
    struct request_t
    {
      std::vector<std::string> args; // (Developer) The arguments used in raw registration, i.e. portions
      bool make_friendly;            // Provide information about how to use the command in the result.
      uint64_t staking_requirement;  // The staking requirement to become a Service Node the registration command will be generated upon

      BEGIN_KV_SERIALIZE_MAP()
        KV_SERIALIZE(args)
        KV_SERIALIZE(make_friendly)
        KV_SERIALIZE(staking_requirement)
      END_KV_SERIALIZE_MAP()
    };
    typedef epee::misc_utils::struct_init<request_t> request;

    struct response_t
    {
      std::string status;           // Generic RPC error code. "OK" is the success value.
      std::string registration_cmd; // The command to execute in the wallet CLI to register the queried daemon as a Service Node.

      BEGIN_KV_SERIALIZE_MAP()
        KV_SERIALIZE(status)
        KV_SERIALIZE(registration_cmd)
      END_KV_SERIALIZE_MAP()
    };
    typedef epee::misc_utils::struct_init<response_t> response;
  };

  LOKI_RPC_DOC_INTROSPECT
  struct COMMAND_RPC_GET_SERVICE_NODE_REGISTRATION_CMD
  {
    struct contribution_t
    {
      std::string address; // The wallet address for the contributor
      uint64_t amount;     // The amount that the contributor will reserve in Loki atomic units towards the staking requirement

      BEGIN_KV_SERIALIZE_MAP()
        KV_SERIALIZE(address)
        KV_SERIALIZE(amount)
      END_KV_SERIALIZE_MAP()
    };

    struct request_t
    {
      std::string operator_cut;                  // The percentage of cut per reward the operator receives expressed as a string, i.e. "1.1%"
      std::vector<contribution_t> contributions; // Array of contributors for this Service Node
      uint64_t staking_requirement;              // The staking requirement to become a Service Node the registration command will be generated upon

      BEGIN_KV_SERIALIZE_MAP()
        KV_SERIALIZE(operator_cut)
        KV_SERIALIZE(contributions)
        KV_SERIALIZE(staking_requirement)
      END_KV_SERIALIZE_MAP()
    };
    typedef epee::misc_utils::struct_init<request_t> request;

    struct response_t
    {
      std::string status;           // Generic RPC error code. "OK" is the success value.
      std::string registration_cmd; // The command to execute in the wallet CLI to register the queried daemon as a Service Node.

      BEGIN_KV_SERIALIZE_MAP()
        KV_SERIALIZE(status)
        KV_SERIALIZE(registration_cmd)
      END_KV_SERIALIZE_MAP()
    };
    typedef epee::misc_utils::struct_init<response_t> response;
  };

  LOKI_RPC_DOC_INTROSPECT
  // Get the service node public key of the queried daemon. 
  // The daemon must be started in --service-node mode otherwise this RPC command will fail.
  struct COMMAND_RPC_GET_SERVICE_NODE_KEY
  {
    struct request_t
    {
      BEGIN_KV_SERIALIZE_MAP()
      END_KV_SERIALIZE_MAP()
    };
    typedef epee::misc_utils::struct_init<request_t> request;

    struct response_t
    {
      std::string service_node_pubkey; // The queried daemon's service node key.
      std::string status;              // Generic RPC error code. "OK" is the success value.

      BEGIN_KV_SERIALIZE_MAP()
        KV_SERIALIZE(service_node_pubkey)
        KV_SERIALIZE(status)
      END_KV_SERIALIZE_MAP()
    };
    typedef epee::misc_utils::struct_init<response_t> response;
  };

  LOKI_RPC_DOC_INTROSPECT
  // TODO: Undocumented, -- unused
  struct COMMAND_RPC_PERFORM_BLOCKCHAIN_TEST
  {
    struct request
    {
      uint64_t max_height;
      uint64_t seed;

      BEGIN_KV_SERIALIZE_MAP()
      KV_SERIALIZE(max_height)
      KV_SERIALIZE(seed)
      END_KV_SERIALIZE_MAP()
    };

    struct response
    {
      std::string status;
      uint64_t res_height;

      BEGIN_KV_SERIALIZE_MAP()
      KV_SERIALIZE(status)
      KV_SERIALIZE(res_height)
      END_KV_SERIALIZE_MAP()
    };
  };

  LOKI_RPC_DOC_INTROSPECT
  struct service_node_contribution
  {
    std::string key_image;         // The contribution's key image that is locked on the network.
    std::string key_image_pub_key; // The contribution's key image, public key component
    uint64_t    amount;            // The amount that is locked in this contribution.

    BEGIN_KV_SERIALIZE_MAP()
      KV_SERIALIZE(key_image)
      KV_SERIALIZE(key_image_pub_key)
      KV_SERIALIZE(amount)
    END_KV_SERIALIZE_MAP()
  };

  LOKI_RPC_DOC_INTROSPECT
  struct service_node_contributor
  {
    uint64_t amount;                                             // The total amount of locked Loki in atomic units for this contributor.
    uint64_t reserved;                                           // The amount of Loki in atomic units reserved by this contributor for this Service Node.
    std::string address;                                         // The wallet address for this contributor rewards are sent to and contributions came from.
    std::vector<service_node_contribution> locked_contributions; // Array of contributions from this contributor.

    BEGIN_KV_SERIALIZE_MAP()
      KV_SERIALIZE(amount)
      KV_SERIALIZE(reserved)
      KV_SERIALIZE(address)
      KV_SERIALIZE(locked_contributions)
    END_KV_SERIALIZE_MAP()
  };

  LOKI_RPC_DOC_INTROSPECT
  // Get information on Service Nodes.
  struct COMMAND_RPC_GET_SERVICE_NODES
  {
    struct request_t
    {
      std::vector<std::string> service_node_pubkeys; // Array of public keys of active Service Nodes to get information about. Pass the empty array to query all Service Nodes.
      bool include_json;                             // When set, the response's as_json member is filled out.

      BEGIN_KV_SERIALIZE_MAP()
        KV_SERIALIZE(service_node_pubkeys);
        KV_SERIALIZE(include_json);
      END_KV_SERIALIZE_MAP()
    };
    typedef epee::misc_utils::struct_init<request_t> request;

    struct response_t
    {
      struct entry
      {
        std::string                           service_node_pubkey;           // The public key of the Service Node.
        uint64_t                              registration_height;           // The height at which the registration for the Service Node arrived on the blockchain.
        uint64_t                              requested_unlock_height;       // The height at which contributions will be released and the Service Node expires. 0 if not requested yet.
        uint64_t                              last_reward_block_height;      // The last height at which this Service Node received a reward.
        uint32_t                              last_reward_transaction_index; // When multiple Service Nodes register on the same height, the order the transaction arrive dictate the order you receive rewards.
        uint64_t                              last_uptime_proof;             // The last time this Service Node's uptime proof was relayed by at least 1 Service Node other than itself in unix epoch time.
        bool                                  active;                        // True if fully funded and not currently decommissioned (and so `active && !funded` implicitly defines decommissioned)
        bool                                  funded;                        // True if the required stakes have been submitted to activate this Service Node
        uint64_t                              state_height;                  // If active: the state at which registration was completed; if decommissioned: the decommissioning height; if awaiting: the last contribution (or registration) height
        uint32_t                              decommission_count;            // The number of times the Service Node has been decommissioned since registration
        int64_t                               earned_downtime_blocks;        // The number of blocks earned towards decommissioning, or the number of blocks remaining until deregistration if currently decommissioned
        std::vector<uint16_t>                 service_node_version;          // The major, minor, patch version of the Service Node respectively.
        std::vector<service_node_contributor> contributors;                  // Array of contributors, contributing to this Service Node.
        uint64_t                              total_contributed;             // The total amount of Loki in atomic units contributed to this Service Node.
        uint64_t                              total_reserved;                // The total amount of Loki in atomic units reserved in this Service Node.
        uint64_t                              staking_requirement;           // The staking requirement in atomic units that is required to be contributed to become a Service Node.
        uint64_t                              portions_for_operator;         // The operator percentage cut to take from each reward expressed in portions, see cryptonote_config.h's STAKING_PORTIONS.
        uint64_t                              swarm_id;                      // The identifier of the Service Node's current swarm.
        std::string                           operator_address;              // The wallet address of the operator to which the operator cut of the staking reward is sent to.
        std::string                           public_ip;                     // The public ip address of the service node
        uint16_t                              storage_port;                  // The port number associated with the storage server
        bool                                  storage_server_reachable;      // Whether the node's storage server has been reported as unreachable for a long time

        BEGIN_KV_SERIALIZE_MAP()
            KV_SERIALIZE(service_node_pubkey)
            KV_SERIALIZE(registration_height)
            KV_SERIALIZE(requested_unlock_height)
            KV_SERIALIZE(last_reward_block_height)
            KV_SERIALIZE(last_reward_transaction_index)
            KV_SERIALIZE(last_uptime_proof)
            KV_SERIALIZE(active)
            KV_SERIALIZE(funded)
            KV_SERIALIZE(state_height)
            KV_SERIALIZE(decommission_count)
            KV_SERIALIZE(earned_downtime_blocks)
            KV_SERIALIZE(service_node_version)
            KV_SERIALIZE(contributors)
            KV_SERIALIZE(total_contributed)
            KV_SERIALIZE(total_reserved)
            KV_SERIALIZE(staking_requirement)
            KV_SERIALIZE(portions_for_operator)
            KV_SERIALIZE(swarm_id)
            KV_SERIALIZE(operator_address)
            KV_SERIALIZE(public_ip)
            KV_SERIALIZE(storage_port)
            KV_SERIALIZE(storage_server_reachable)
        END_KV_SERIALIZE_MAP()
      };

      std::vector<entry> service_node_states; // Array of service node registration information
      uint64_t    height;                     // Current block's height.
      std::string block_hash;                 // Current block's hash.
      std::string status;                     // Generic RPC error code. "OK" is the success value.
      std::string as_json;                    // If `include_json` is set in the request, this contains the json representation of the `entry` data structure


      BEGIN_KV_SERIALIZE_MAP()
        KV_SERIALIZE(service_node_states)
        KV_SERIALIZE(height)
        KV_SERIALIZE(block_hash)
        KV_SERIALIZE(status)
        KV_SERIALIZE(as_json)
      END_KV_SERIALIZE_MAP()
    };
    typedef epee::misc_utils::struct_init<response_t> response;
  };

  #define KV_SERIALIZE_ENTRY_FIELD_IF_REQUESTED(var) \
  if (this_ref.requested_fields.var || !this_ref.requested_fields.explicitly_set) KV_SERIALIZE(var)

  LOKI_RPC_DOC_INTROSPECT
  // Get information on a random subset of Service Nodes.
  struct COMMAND_RPC_GET_N_SERVICE_NODES
  {

    // Boolean values indicate whether corresponding
    // fields should be included in the response
    struct requested_fields_t {

      bool explicitly_set = false;          // internal use only: incicates whether one of the other parameters has been explicitly set

      bool service_node_pubkey;
      bool registration_height;
      bool requested_unlock_height;
      bool last_reward_block_height;
      bool last_reward_transaction_index;
      bool last_uptime_proof;
      bool active;
      bool funded;
      bool state_height;
      bool decommission_count;
      bool earned_downtime_blocks;

      bool service_node_version;
      bool contributors;
      bool total_contributed;
      bool total_reserved;
      bool staking_requirement;
      bool portions_for_operator;
      bool swarm_id;
      bool operator_address;
      bool public_ip;
      bool storage_port;
      bool storage_server_reachable;

      bool block_hash;
      bool height;
      bool target_height;
      bool hardfork;

      BEGIN_KV_SERIALIZE_MAP()
        KV_SERIALIZE_OPT2(service_node_pubkey, false)
        KV_SERIALIZE_OPT2(registration_height, false)
        KV_SERIALIZE_OPT2(requested_unlock_height, false)
        KV_SERIALIZE_OPT2(last_reward_block_height, false)
        KV_SERIALIZE_OPT2(last_reward_transaction_index, false)
        KV_SERIALIZE_OPT2(last_uptime_proof, false)
        KV_SERIALIZE_OPT2(active, false)
        KV_SERIALIZE_OPT2(funded, false)
        KV_SERIALIZE_OPT2(state_height, false)
        KV_SERIALIZE_OPT2(decommission_count, false)
        KV_SERIALIZE_OPT2(earned_downtime_blocks, false)
        KV_SERIALIZE_OPT2(service_node_version, false)
        KV_SERIALIZE_OPT2(contributors, false)
        KV_SERIALIZE_OPT2(total_contributed, false)
        KV_SERIALIZE_OPT2(total_reserved, false)
        KV_SERIALIZE_OPT2(staking_requirement, false)
        KV_SERIALIZE_OPT2(portions_for_operator, false)
        KV_SERIALIZE_OPT2(swarm_id, false)
        KV_SERIALIZE_OPT2(operator_address, false)
        KV_SERIALIZE_OPT2(public_ip, false)
        KV_SERIALIZE_OPT2(storage_port, false)
        KV_SERIALIZE_OPT2(storage_server_reachable, false)
        KV_SERIALIZE_OPT2(block_hash, false)
        KV_SERIALIZE_OPT2(height, false)
        KV_SERIALIZE_OPT2(target_height, false)
        KV_SERIALIZE_OPT2(hardfork, false)
      END_KV_SERIALIZE_MAP()
    };

    struct request_t
    {
      uint32_t limit;
      bool active_only;
      requested_fields_t fields;

      BEGIN_KV_SERIALIZE_MAP()
        KV_SERIALIZE(limit)
        KV_SERIALIZE(active_only)
        KV_SERIALIZE(fields)
      END_KV_SERIALIZE_MAP()
    };
    typedef epee::misc_utils::struct_init<request_t> request;

    struct response_t
    {

      struct entry {
        const requested_fields_t& requested_fields;

        entry(const requested_fields_t& res)
          : requested_fields(res)
        {}

        std::string                           service_node_pubkey;           // The public key of the Service Node.
        uint64_t                              registration_height;           // The height at which the registration for the Service Node arrived on the blockchain.
        uint64_t                              requested_unlock_height;       // The height at which contributions will be released and the Service Node expires. 0 if not requested yet.
        uint64_t                              last_reward_block_height;      // The last height at which this Service Node received a reward.
        uint32_t                              last_reward_transaction_index; // When multiple Service Nodes register on the same height, the order the transaction arrive dictate the order you receive rewards.
        uint64_t                              last_uptime_proof;             // The last time this Service Node's uptime proof was relayed by atleast 1 Service Node other than itself in unix epoch time.
        bool                                  active;                        // True if fully funded and not currently decommissioned (and so `active && !funded` implicitly defines decommissioned)
        bool                                  funded;                        // True if the required stakes have been submitted to activate this Service Node
        uint64_t                              state_height;                  // If active: the state at which registration was completed; if decommissioned: the decommissioning height; if awaiting: the last contribution (or registration) height
        uint32_t                              decommission_count;            // The number of times the Service Node has been decommissioned since registration
        int64_t                               earned_downtime_blocks;        // The number of blocks earned towards decommissioning, or the number of blocks remaining until deregistration if currently decommissioned
        std::vector<uint16_t>                 service_node_version;          // The major, minor, patch version of the Service Node respectively.
        std::vector<service_node_contributor> contributors;                  // Array of contributors, contributing to this Service Node.
        uint64_t                              total_contributed;             // The total amount of Loki in atomic units contributed to this Service Node.
        uint64_t                              total_reserved;                // The total amount of Loki in atomic units reserved in this Service Node.
        uint64_t                              staking_requirement;           // The staking requirement in atomic units that is required to be contributed to become a Service Node.
        uint64_t                              portions_for_operator;         // The operator percentage cut to take from each reward expressed in portions, see cryptonote_config.h's STAKING_PORTIONS.
        uint64_t                              swarm_id;                      // The identifier of the Service Node's current swarm.
        std::string                           operator_address;              // The wallet address of the operator to which the operator cut of the staking reward is sent to.
        std::string                           public_ip;                     // The public ip address of the service node
        uint16_t                              storage_port;                  // The port number associated with the storage server
        bool                                  storage_server_reachable;      // Whether the node's storage server has been reported as unreachable for a long time

        BEGIN_KV_SERIALIZE_MAP()
          KV_SERIALIZE_ENTRY_FIELD_IF_REQUESTED(service_node_pubkey);
          KV_SERIALIZE_ENTRY_FIELD_IF_REQUESTED(registration_height);
          KV_SERIALIZE_ENTRY_FIELD_IF_REQUESTED(requested_unlock_height);
          KV_SERIALIZE_ENTRY_FIELD_IF_REQUESTED(last_reward_block_height);
          KV_SERIALIZE_ENTRY_FIELD_IF_REQUESTED(last_reward_transaction_index);
          KV_SERIALIZE_ENTRY_FIELD_IF_REQUESTED(last_uptime_proof);
          KV_SERIALIZE_ENTRY_FIELD_IF_REQUESTED(active);
          KV_SERIALIZE_ENTRY_FIELD_IF_REQUESTED(funded);
          KV_SERIALIZE_ENTRY_FIELD_IF_REQUESTED(state_height);
          KV_SERIALIZE_ENTRY_FIELD_IF_REQUESTED(decommission_count);
          KV_SERIALIZE_ENTRY_FIELD_IF_REQUESTED(earned_downtime_blocks);
          KV_SERIALIZE_ENTRY_FIELD_IF_REQUESTED(service_node_version);
          KV_SERIALIZE_ENTRY_FIELD_IF_REQUESTED(contributors);
          KV_SERIALIZE_ENTRY_FIELD_IF_REQUESTED(total_contributed);
          KV_SERIALIZE_ENTRY_FIELD_IF_REQUESTED(total_reserved);
          KV_SERIALIZE_ENTRY_FIELD_IF_REQUESTED(staking_requirement);
          KV_SERIALIZE_ENTRY_FIELD_IF_REQUESTED(portions_for_operator);
          KV_SERIALIZE_ENTRY_FIELD_IF_REQUESTED(swarm_id);
          KV_SERIALIZE_ENTRY_FIELD_IF_REQUESTED(operator_address);
          KV_SERIALIZE_ENTRY_FIELD_IF_REQUESTED(public_ip);
          KV_SERIALIZE_ENTRY_FIELD_IF_REQUESTED(storage_port);
          KV_SERIALIZE_ENTRY_FIELD_IF_REQUESTED(storage_server_reachable);
        END_KV_SERIALIZE_MAP()
      };

      requested_fields_t fields;

      std::vector<entry> service_node_states; // Array of service node registration information
      uint64_t    height;                     // Current block's height.
      uint64_t    target_height;              // Blockchain's target height.
      std::string block_hash;                 // Current block's hash.
      uint8_t     hardfork;                   // Current hardfork version.
      std::string status;                     // Generic RPC error code. "OK" is the success value.

      BEGIN_KV_SERIALIZE_MAP()
        KV_SERIALIZE(service_node_states)
        KV_SERIALIZE(status)
        if (this_ref.fields.height) {
          KV_SERIALIZE(height)
        }
        if (this_ref.fields.target_height) {
          KV_SERIALIZE(target_height)
        }
        if (this_ref.fields.block_hash) {
          KV_SERIALIZE(block_hash)
        }
        if (this_ref.fields.hardfork) {
          KV_SERIALIZE(hardfork)
        }
      END_KV_SERIALIZE_MAP()
    };
    typedef epee::misc_utils::struct_init<response_t> response;
  };

  LOKI_RPC_DOC_INTROSPECT
  struct COMMAND_RPC_STORAGE_SERVER_PING
  {
    struct request
    {
      int version_major; // Storage Server Major version
      int version_minor; // Storage Server Minor version
      int version_patch; // Storage Server Patch version
      BEGIN_KV_SERIALIZE_MAP()
        KV_SERIALIZE(version_major);
        KV_SERIALIZE(version_minor);
        KV_SERIALIZE(version_patch);
      END_KV_SERIALIZE_MAP()
    };

    struct response
    {
      std::string status; // Generic RPC error code. "OK" is the success value.
      BEGIN_KV_SERIALIZE_MAP()
        KV_SERIALIZE(status)
      END_KV_SERIALIZE_MAP()
    };
  };

  LOKI_RPC_DOC_INTROSPECT
  // Get the required amount of Loki to become a Service Node at the queried height. 
  // For stagenet and testnet values, ensure the daemon is started with the 
  // `--stagenet` or `--testnet` flags respectively.
  struct COMMAND_RPC_GET_STAKING_REQUIREMENT
  {
    struct request_t
    {
      uint64_t height; // The height to query the staking requirement for.

      BEGIN_KV_SERIALIZE_MAP()
        KV_SERIALIZE(height)
      END_KV_SERIALIZE_MAP()
    };
    typedef epee::misc_utils::struct_init<request_t> request;

    struct response_t
    {
      uint64_t staking_requirement; // The staking requirement in Loki, in atomic units.
      std::string status;           // Generic RPC error code. "OK" is the success value.

      BEGIN_KV_SERIALIZE_MAP()
        KV_SERIALIZE(staking_requirement)
        KV_SERIALIZE(status)
      END_KV_SERIALIZE_MAP()
    };
    typedef epee::misc_utils::struct_init<response_t> response;
  };

  LOKI_RPC_DOC_INTROSPECT
  // Get information on blacklisted Service Node key images.
  struct COMMAND_RPC_GET_SERVICE_NODE_BLACKLISTED_KEY_IMAGES
  {
    struct request_t
    {
      BEGIN_KV_SERIALIZE_MAP()
      END_KV_SERIALIZE_MAP()
    };
    typedef epee::misc_utils::struct_init<request_t> request;

    struct entry
    {
      std::string key_image;  // The key image of the transaction that is blacklisted on the network.
      uint64_t unlock_height; // The height at which the key image is removed from the blacklist and becomes spendable.

      BEGIN_KV_SERIALIZE_MAP()
        KV_SERIALIZE(key_image)
        KV_SERIALIZE(unlock_height)
      END_KV_SERIALIZE_MAP()
    };

    struct response_t
    {
      std::vector<entry> blacklist; // Array of blacklisted key images, i.e. unspendable transactions
      std::string status;           // Generic RPC error code. "OK" is the success value.

      BEGIN_KV_SERIALIZE_MAP()
        KV_SERIALIZE(blacklist)
        KV_SERIALIZE(status)
      END_KV_SERIALIZE_MAP()
    };
    typedef epee::misc_utils::struct_init<response_t> response;
  };

  LOKI_RPC_DOC_INTROSPECT
  // Get information on output blacklist.
  struct COMMAND_RPC_GET_OUTPUT_BLACKLIST
  {
    struct request_t
    {
      BEGIN_KV_SERIALIZE_MAP() 
      END_KV_SERIALIZE_MAP() 
    };
    typedef epee::misc_utils::struct_init<request_t> request;

    struct response_t
    {
      std::vector<uint64_t> blacklist; // (Developer): Array of indexes from the global output list, corresponding to blacklisted key images.
      std::string status;              // Generic RPC error code. "OK" is the success value.
      bool untrusted;                  // If the result is obtained using bootstrap mode, and therefore not trusted `true`, or otherwise `false`.

      BEGIN_KV_SERIALIZE_MAP()
        KV_SERIALIZE(blacklist)
        KV_SERIALIZE(status)
        KV_SERIALIZE(untrusted)
      END_KV_SERIALIZE_MAP()
    };
    typedef epee::misc_utils::struct_init<response_t> response;
  };

  LOKI_RPC_DOC_INTROSPECT
  // Query hardcoded/service node checkpoints stored for the blockchain. Omit all arguments to retrieve the latest "count" checkpoints.
  struct COMMAND_RPC_GET_CHECKPOINTS
  {
    constexpr static uint32_t NUM_CHECKPOINTS_TO_QUERY_BY_DEFAULT = 60;
    constexpr static uint64_t HEIGHT_SENTINEL_VALUE               = (UINT64_MAX - 1);
    struct request_t
    {
      uint64_t start_height; // Optional: Get the first count checkpoints starting from this height. Specify both start and end to get the checkpoints inbetween.
      uint64_t end_height;   // Optional: Get the first count checkpoints before end height. Specify both start and end to get the checkpoints inbetween.
      uint32_t count;        // Optional: Number of checkpoints to query.

      BEGIN_KV_SERIALIZE_MAP()
        KV_SERIALIZE_OPT(start_height, HEIGHT_SENTINEL_VALUE)
        KV_SERIALIZE_OPT(end_height, HEIGHT_SENTINEL_VALUE)
        KV_SERIALIZE_OPT(count, NUM_CHECKPOINTS_TO_QUERY_BY_DEFAULT)
      END_KV_SERIALIZE_MAP()
    };
    typedef epee::misc_utils::struct_init<request_t> request;

    struct voter_to_signature_serialized
    {
      uint16_t voter_index;  // Index of the voter in the relevant quorum
      std::string signature; // The signature generated by the voter in the quorum

      voter_to_signature_serialized() = default;
      voter_to_signature_serialized(service_nodes::voter_to_signature const &entry)
      : voter_index(entry.voter_index)
      , signature(epee::string_tools::pod_to_hex(entry.signature)) { }

      BEGIN_KV_SERIALIZE_MAP()
        KV_SERIALIZE(voter_index);
        KV_SERIALIZE(signature);
      END_KV_SERIALIZE_MAP()

      BEGIN_SERIALIZE() // NOTE: For store_t_to_json
        FIELD(voter_index)
        FIELD(signature)
      END_SERIALIZE()
    };

    struct checkpoint_serialized
    {
      uint8_t version;
      std::string type;                                      // Either "Hardcoded" or "ServiceNode" for checkpoints generated by Service Nodes or declared in the code
      uint64_t height;                                       // The height the checkpoint is relevant for
      std::string block_hash;                                // The block hash the checkpoint is specifying
      std::vector<voter_to_signature_serialized> signatures; // Signatures from Service Nodes who agree on the block hash
      uint64_t prev_height;                                  // The previous height the checkpoint is based off

      checkpoint_serialized() = default;
      checkpoint_serialized(checkpoint_t const &checkpoint)
      : version(checkpoint.version)
      , type(checkpoint_t::type_to_string(checkpoint.type))
      , height(checkpoint.height)
      , block_hash(epee::string_tools::pod_to_hex(checkpoint.block_hash))
      , prev_height(checkpoint.prev_height)
      {
        signatures.reserve(checkpoint.signatures.size());
        for (service_nodes::voter_to_signature const &entry : checkpoint.signatures)
          signatures.push_back(entry);
      }

      BEGIN_KV_SERIALIZE_MAP()
        KV_SERIALIZE(version);
        KV_SERIALIZE(type);
        KV_SERIALIZE(height);
        KV_SERIALIZE(block_hash);
        KV_SERIALIZE(signatures);
        KV_SERIALIZE(prev_height);
      END_KV_SERIALIZE_MAP()

      BEGIN_SERIALIZE() // NOTE: For store_t_to_json
        FIELD(version)
        FIELD(type)
        FIELD(height)
        FIELD(block_hash)
        FIELD(signatures)
        FIELD(prev_height)
      END_SERIALIZE()
    };

    struct response_t
    {
      std::vector<checkpoint_serialized> checkpoints; // Array of requested checkpoints
      std::string status;                             // Generic RPC error code. "OK" is the success value.
      bool untrusted;                                 // If the result is obtained using bootstrap mode, and therefore not trusted `true`, or otherwise `false`.

      BEGIN_KV_SERIALIZE_MAP()
        KV_SERIALIZE(checkpoints)
        KV_SERIALIZE(status)
        KV_SERIALIZE(untrusted)
      END_KV_SERIALIZE_MAP()
    };
    typedef epee::misc_utils::struct_init<response_t> response;
  };

  LOKI_RPC_DOC_INTROSPECT
  // Query hardcoded/service node checkpoints stored for the blockchain. Omit all arguments to retrieve the latest "count" checkpoints.
  struct COMMAND_RPC_GET_SN_STATE_CHANGES
  {
    constexpr static uint32_t NUM_BLOCKS_TO_SCAN_BY_DEFAULT = 720;
    constexpr static uint64_t HEIGHT_SENTINEL_VALUE         = (UINT64_MAX - 1);
    struct request_t
    {
      uint64_t start_height;
      uint64_t end_height;   // Optional: If omitted, the tally runs until the current block

      BEGIN_KV_SERIALIZE_MAP()
      KV_SERIALIZE(start_height)
      KV_SERIALIZE_OPT(end_height, HEIGHT_SENTINEL_VALUE)
      END_KV_SERIALIZE_MAP()
    };
    typedef epee::misc_utils::struct_init<request_t> request;

    struct response_t
    {
      std::string status;                    // Generic RPC error code. "OK" is the success value.
      bool untrusted;                        // If the result is obtained using bootstrap mode, and therefore not trusted `true`, or otherwise `false`.

      uint32_t total_deregister;
      uint32_t total_ip_change_penalty;
      uint32_t total_decommission;
      uint32_t total_recommission;
      uint32_t total_unlock;
      uint64_t start_height;
      uint64_t end_height;

      BEGIN_KV_SERIALIZE_MAP()
        KV_SERIALIZE(status)
        KV_SERIALIZE(untrusted)
        KV_SERIALIZE(total_deregister)
        KV_SERIALIZE(total_ip_change_penalty)
        KV_SERIALIZE(total_decommission)
        KV_SERIALIZE(total_recommission)
        KV_SERIALIZE(start_height)
        KV_SERIALIZE(end_height)
      END_KV_SERIALIZE_MAP()
    };
    typedef epee::misc_utils::struct_init<response_t> response;
  };


  LOKI_RPC_DOC_INTROSPECT
  struct COMMAND_RPC_REPORT_PEER_SS_STATUS
  {
    struct request
    {
      std::string type; // test type (currently used: ["reachability"])
      std::string pubkey; // service node pubkey
      bool passed; // whether the node is passing the test
      BEGIN_KV_SERIALIZE_MAP()
        KV_SERIALIZE(type)
        KV_SERIALIZE(pubkey)
        KV_SERIALIZE(passed)
      END_KV_SERIALIZE_MAP()
    };

    struct response
    {
      std::string status; // Generic RPC error code. "OK" is the success value.
      BEGIN_KV_SERIALIZE_MAP()
        KV_SERIALIZE(status)
      END_KV_SERIALIZE_MAP()
    };
  };

}<|MERGE_RESOLUTION|>--- conflicted
+++ resolved
@@ -93,13 +93,8 @@
 // whether they can talk to a given daemon without having to know in
 // advance which version they will stop working with
 // Don't go over 32767 for any of these
-<<<<<<< HEAD
 #define CORE_RPC_VERSION_MAJOR 3
 #define CORE_RPC_VERSION_MINOR 0
-=======
-#define CORE_RPC_VERSION_MAJOR 2
-#define CORE_RPC_VERSION_MINOR 9
->>>>>>> c9df9d68
 #define MAKE_CORE_RPC_VERSION(major,minor) (((major)<<16)|(minor))
 #define CORE_RPC_VERSION MAKE_CORE_RPC_VERSION(CORE_RPC_VERSION_MAJOR, CORE_RPC_VERSION_MINOR)
 
@@ -1040,13 +1035,13 @@
       uint64_t reserve_size;      // Max 255 bytes
       std::string wallet_address; // Address of wallet to receive coinbase transactions if block is successfully mined.
       std::string prev_block;
-      std::string extra_nonce;
+      std::string extra_nonce;    // (Optional): Skip creating a blockhashing blob where you already know the data desired for the extra_nonce (so use this instead of reserve_size).
 
       BEGIN_KV_SERIALIZE_MAP()
         KV_SERIALIZE(reserve_size)
         KV_SERIALIZE(wallet_address)
         KV_SERIALIZE(prev_block)
-        KV_SERIALIZE(extra_nonce)
+        KV_SERIALIZE_OPT(extra_nonce, std::string(""))
       END_KV_SERIALIZE_MAP()
     };
     typedef epee::misc_utils::struct_init<request_t> request;
