--- conflicted
+++ resolved
@@ -1748,10 +1748,8 @@
     typedef epee::misc_utils::struct_init<response_t> response;
   };
 
-<<<<<<< HEAD
-  LOKI_RPC_DOC_INTROSPECT
-  // Send a command to the daemon to safely disconnect and shut down.
-=======
+  LOKI_RPC_DOC_INTROSPECT
+  // Set the daemon to use for query operations whilst syncing the chain
   struct COMMAND_RPC_SET_BOOTSTRAP_DAEMON
   {
     struct request_t
@@ -1779,7 +1777,8 @@
     typedef epee::misc_utils::struct_init<response_t> response;
   };
 
->>>>>>> 8adde33e
+  LOKI_RPC_DOC_INTROSPECT
+  // Send a command to the daemon to safely disconnect and shut down.
   struct COMMAND_RPC_STOP_DAEMON
   {
     struct request_t
