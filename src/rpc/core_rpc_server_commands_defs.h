// Copyright (c) 2014-2019, The Monero Project
//
// All rights reserved.
//
// Redistribution and use in source and binary forms, with or without modification, are
// permitted provided that the following conditions are met:
//
// 1. Redistributions of source code must retain the above copyright notice, this list of
//    conditions and the following disclaimer.
//
// 2. Redistributions in binary form must reproduce the above copyright notice, this list
//    of conditions and the following disclaimer in the documentation and/or other
//    materials provided with the distribution.
//
// 3. Neither the name of the copyright holder nor the names of its contributors may be
//    used to endorse or promote products derived from this software without specific
//    prior written permission.
//
// THIS SOFTWARE IS PROVIDED BY THE COPYRIGHT HOLDERS AND CONTRIBUTORS "AS IS" AND ANY
// EXPRESS OR IMPLIED WARRANTIES, INCLUDING, BUT NOT LIMITED TO, THE IMPLIED WARRANTIES OF
// MERCHANTABILITY AND FITNESS FOR A PARTICULAR PURPOSE ARE DISCLAIMED. IN NO EVENT SHALL
// THE COPYRIGHT HOLDER OR CONTRIBUTORS BE LIABLE FOR ANY DIRECT, INDIRECT, INCIDENTAL,
// SPECIAL, EXEMPLARY, OR CONSEQUENTIAL DAMAGES (INCLUDING, BUT NOT LIMITED TO,
// PROCUREMENT OF SUBSTITUTE GOODS OR SERVICES; LOSS OF USE, DATA, OR PROFITS; OR BUSINESS
// INTERRUPTION) HOWEVER CAUSED AND ON ANY THEORY OF LIABILITY, WHETHER IN CONTRACT,
// STRICT LIABILITY, OR TORT (INCLUDING NEGLIGENCE OR OTHERWISE) ARISING IN ANY WAY OUT OF
// THE USE OF THIS SOFTWARE, EVEN IF ADVISED OF THE POSSIBILITY OF SUCH DAMAGE.
//
// Parts of this file are originally copyright (c) 2012-2013 The Cryptonote developers

#pragma once
#include "cryptonote_protocol/cryptonote_protocol_defs.h"
#include "cryptonote_basic/cryptonote_basic.h"
#include "cryptonote_basic/verification_context.h"
#include "cryptonote_basic/difficulty.h"
#include "crypto/hash.h"
#include "cryptonote_config.h"
#include "cryptonote_core/service_node_voting.h"
#include "rpc/rpc_handler.h"
#include "common/varint.h"
#include "common/perf_timer.h"
#include "checkpoints/checkpoints.h"

#include "cryptonote_core/service_node_quorum_cop.h"
#include "cryptonote_core/service_node_list.h"
#include "common/loki.h"

namespace
{
  template<typename T>
  std::string compress_integer_array(const std::vector<T> &v)
  {
    std::string s;
    s.resize(v.size() * (sizeof(T) * 8 / 7 + 1));
    char *ptr = (char*)s.data();
    for (const T &t: v)
      tools::write_varint(ptr, t);
    s.resize(ptr - s.data());
    return s;
  }

  template<typename T>
  std::vector<T> decompress_integer_array(const std::string &s)
  {
    std::vector<T> v;
    v.reserve(s.size());
    int read = 0;
    const std::string::const_iterator end = s.end();
    for (std::string::const_iterator i = s.begin(); i != end; std::advance(i, read))
    {
      T t;
      read = tools::read_varint(std::string::const_iterator(i), s.end(), t);
      CHECK_AND_ASSERT_THROW_MES(read > 0 && read <= 256, "Error decompressing data");
      v.push_back(t);
    }
    return v;
  }
}

namespace cryptonote
{
  //-----------------------------------------------
#define CORE_RPC_STATUS_OK   "OK"
#define CORE_RPC_STATUS_BUSY   "BUSY"
#define CORE_RPC_STATUS_NOT_MINING "NOT MINING"

// When making *any* change here, bump minor
// If the change is incompatible, then bump major and set minor to 0
// This ensures CORE_RPC_VERSION always increases, that every change
// has its own version, and that clients can just test major to see
// whether they can talk to a given daemon without having to know in
// advance which version they will stop working with
// Don't go over 32767 for any of these
#define CORE_RPC_VERSION_MAJOR 3
#define CORE_RPC_VERSION_MINOR 1
#define MAKE_CORE_RPC_VERSION(major,minor) (((major)<<16)|(minor))
#define CORE_RPC_VERSION MAKE_CORE_RPC_VERSION(CORE_RPC_VERSION_MAJOR, CORE_RPC_VERSION_MINOR)

  LOKI_RPC_DOC_INTROSPECT
  // Get the node's current height.
  struct COMMAND_RPC_GET_HEIGHT
  {
    struct request_t
    {
      BEGIN_KV_SERIALIZE_MAP()
      END_KV_SERIALIZE_MAP()
    };
    typedef epee::misc_utils::struct_init<request_t> request;

    struct response_t
    {
      uint64_t height;            // The current blockchain height according to the queried daemon.
      std::string status;         // Generic RPC error code. "OK" is the success value.
      bool untrusted;             // If the result is obtained using bootstrap mode, and therefore not trusted `true`, or otherwise `false`.
      std::string hash;           // Hash of the block at the current height
      uint64_t immutable_height;  // The latest height in the blockchain that can not be reorganized from (backed by atleast 2 Service Node, or 1 hardcoded checkpoint, 0 if N/A).
      std::string immutable_hash; // Hash of the highest block in the chain that can not be reorganized.

      BEGIN_KV_SERIALIZE_MAP()
        KV_SERIALIZE(height)
        KV_SERIALIZE(status)
        KV_SERIALIZE(untrusted)
        KV_SERIALIZE(hash)
        KV_SERIALIZE(immutable_height)
        KV_SERIALIZE(immutable_hash)
      END_KV_SERIALIZE_MAP()
    };
    typedef epee::misc_utils::struct_init<response_t> response;
  };

  LOKI_RPC_DOC_INTROSPECT
  // Get all blocks info. Binary request.
  struct COMMAND_RPC_GET_BLOCKS_FAST
  {

    struct request_t
    {
      std::list<crypto::hash> block_ids; // First 10 blocks id goes sequential, next goes in pow(2,n) offset, like 2, 4, 8, 16, 32, 64 and so on, and the last one is always genesis block
      uint64_t    start_height;          // The starting block's height.
      bool        prune;                 // Prunes the blockchain, drops off 7/8 off the block iirc.
      bool        no_miner_tx;           // Optional (false by default).

      BEGIN_KV_SERIALIZE_MAP()
        KV_SERIALIZE_CONTAINER_POD_AS_BLOB(block_ids)
        KV_SERIALIZE(start_height)
        KV_SERIALIZE(prune)
        KV_SERIALIZE_OPT(no_miner_tx, false)
      END_KV_SERIALIZE_MAP()
    };
    typedef epee::misc_utils::struct_init<request_t> request;

    struct tx_output_indices
    {
      std::vector<uint64_t> indices; // Array of unsigned int.

      BEGIN_KV_SERIALIZE_MAP()
        KV_SERIALIZE(indices)
      END_KV_SERIALIZE_MAP()
    };

    struct block_output_indices
    {
      std::vector<tx_output_indices> indices; // Array of TX output indices:

      BEGIN_KV_SERIALIZE_MAP()
        KV_SERIALIZE(indices)
      END_KV_SERIALIZE_MAP()
    };

    struct response_t
    {
      std::vector<block_complete_entry> blocks;         // Array of block complete entries
      uint64_t    start_height;                         // The starting block's height.
      uint64_t    current_height;                       // The current block height.
      std::string status;                               // General RPC error code. "OK" means everything looks good.
      std::vector<block_output_indices> output_indices; // Array of indices.
      bool untrusted;                                   // States if the result is obtained using the bootstrap mode, and is therefore not trusted (`true`), or when the daemon is fully synced (`false`).

      BEGIN_KV_SERIALIZE_MAP()
        KV_SERIALIZE(blocks)
        KV_SERIALIZE(start_height)
        KV_SERIALIZE(current_height)
        KV_SERIALIZE(status)
        KV_SERIALIZE(output_indices)
        KV_SERIALIZE(untrusted) 
      END_KV_SERIALIZE_MAP()
    };
    typedef epee::misc_utils::struct_init<response_t> response;
  };

  LOKI_RPC_DOC_INTROSPECT
  // Get blocks by height. Binary request.
  struct COMMAND_RPC_GET_BLOCKS_BY_HEIGHT
  {
    struct request_t
    {
      std::vector<uint64_t> heights;         // List of block heights

      BEGIN_KV_SERIALIZE_MAP()
        KV_SERIALIZE(heights)
      END_KV_SERIALIZE_MAP()
    };
    typedef epee::misc_utils::struct_init<request_t> request;

    struct response_t
    {
      std::vector<block_complete_entry> blocks; // Array of block complete entries
      std::string status;                       // General RPC error code. "OK" means everything looks good.
      bool untrusted;                           // States if the result is obtained using the bootstrap mode, and is therefore not trusted (`true`), or when the daemon is fully synced (`false`).

      BEGIN_KV_SERIALIZE_MAP()
        KV_SERIALIZE(blocks)
        KV_SERIALIZE(status)
        KV_SERIALIZE(untrusted)
      END_KV_SERIALIZE_MAP()
    };
    typedef epee::misc_utils::struct_init<response_t> response;
  };


  LOKI_RPC_DOC_INTROSPECT
  // Get the known blocks hashes which are not on the main chain.
  struct COMMAND_RPC_GET_ALT_BLOCKS_HASHES
  {
    struct request_t
    {
        BEGIN_KV_SERIALIZE_MAP()
        END_KV_SERIALIZE_MAP()
    };
    typedef epee::misc_utils::struct_init<request_t> request;

    struct response_t
    {
        std::vector<std::string> blks_hashes; // List of alternative blocks hashes to main chain.
        std::string status;                   // General RPC error code. "OK" means everything looks good.
        bool untrusted;                       // States if the result is obtained using the bootstrap mode, and is therefore not trusted (`true`), or when the daemon is fully synced (`false`).

        BEGIN_KV_SERIALIZE_MAP()
            KV_SERIALIZE(blks_hashes)
            KV_SERIALIZE(status)
            KV_SERIALIZE(untrusted)
        END_KV_SERIALIZE_MAP()
    };
    typedef epee::misc_utils::struct_init<response_t> response;
  };

  LOKI_RPC_DOC_INTROSPECT
  // Get hashes. Binary request.
  struct COMMAND_RPC_GET_HASHES_FAST
  {

    struct request_t
    {
      std::list<crypto::hash> block_ids; // First 10 blocks id goes sequential, next goes in pow(2,n) offset, like 2, 4, 8, 16, 32, 64 and so on, and the last one is always genesis block */
      uint64_t    start_height;          // The starting block's height.

      BEGIN_KV_SERIALIZE_MAP()
        KV_SERIALIZE_CONTAINER_POD_AS_BLOB(block_ids)
        KV_SERIALIZE(start_height)
      END_KV_SERIALIZE_MAP()
    };
    typedef epee::misc_utils::struct_init<request_t> request;

    struct response_t
    {
      std::vector<crypto::hash> m_block_ids; // Binary array of hashes, See block_ids above.
      uint64_t    start_height;              // The starting block's height.
      uint64_t    current_height;            // The current block height.
      std::string status;                    // General RPC error code. "OK" means everything looks good.
      bool untrusted;                        // States if the result is obtained using the bootstrap mode, and is therefore not trusted (`true`), or when the daemon is fully synced (`false`).

      BEGIN_KV_SERIALIZE_MAP()
        KV_SERIALIZE_CONTAINER_POD_AS_BLOB(m_block_ids)
        KV_SERIALIZE(start_height)
        KV_SERIALIZE(current_height)
        KV_SERIALIZE(status)
        KV_SERIALIZE(untrusted)
      END_KV_SERIALIZE_MAP()
    };
    typedef epee::misc_utils::struct_init<response_t> response;
  };

  LOKI_RPC_DOC_INTROSPECT
  struct COMMAND_RPC_GET_RANDOM_OUTS
  {
      struct request_t
      {
        std::vector<std::string> amounts;
        uint32_t count;

        BEGIN_KV_SERIALIZE_MAP()
          KV_SERIALIZE(amounts)
          KV_SERIALIZE(count)
        END_KV_SERIALIZE_MAP()
      };
      typedef epee::misc_utils::struct_init<request_t> request;
    
      
      struct output {
        std::string public_key;
        uint64_t global_index;
        std::string rct; // 64+64+64 characters long (<rct commit> + <encrypted mask> + <rct amount>)

        BEGIN_KV_SERIALIZE_MAP()
          KV_SERIALIZE(public_key)
          KV_SERIALIZE(global_index)
          KV_SERIALIZE(rct)
        END_KV_SERIALIZE_MAP()
      };

      struct amount_out 
      {
        uint64_t amount;
        std::vector<output> outputs;

        BEGIN_KV_SERIALIZE_MAP()
          KV_SERIALIZE(amount)
          KV_SERIALIZE(outputs)
        END_KV_SERIALIZE_MAP()
      };
      
      struct response_t
      {
        std::vector<amount_out> amount_outs;
        std::string Error;

        BEGIN_KV_SERIALIZE_MAP()
          KV_SERIALIZE(amount_outs)
          KV_SERIALIZE(Error)
        END_KV_SERIALIZE_MAP()
      };
      typedef epee::misc_utils::struct_init<response_t> response;
  };

  LOKI_RPC_DOC_INTROSPECT
  // TODO: Undocumented light wallet RPC call
  struct COMMAND_RPC_SUBMIT_RAW_TX
  {
      struct request_t
      {
        std::string address;
        std::string view_key;
        std::string tx;

        BEGIN_KV_SERIALIZE_MAP()
          KV_SERIALIZE(address)
          KV_SERIALIZE(view_key)
          KV_SERIALIZE(tx)
        END_KV_SERIALIZE_MAP()
      };
      typedef epee::misc_utils::struct_init<request_t> request;
    
      
      struct response_t
      {
        std::string status;
        std::string error;

        BEGIN_KV_SERIALIZE_MAP()
          KV_SERIALIZE(status)
          KV_SERIALIZE(error)
        END_KV_SERIALIZE_MAP()
      };
      typedef epee::misc_utils::struct_init<response_t> response;
  };

  LOKI_RPC_DOC_INTROSPECT
  // TODO: Undocumented light wallet RPC call
  struct COMMAND_RPC_LOGIN
  {
      struct request_t
      {
        std::string address;
        std::string view_key;
        bool create_account;

        BEGIN_KV_SERIALIZE_MAP()
          KV_SERIALIZE(address)
          KV_SERIALIZE(view_key)
          KV_SERIALIZE(create_account)
        END_KV_SERIALIZE_MAP()
      };
      typedef epee::misc_utils::struct_init<request_t> request;

      struct response_t
      {
        std::string status;
        std::string reason;
        bool new_address;

        BEGIN_KV_SERIALIZE_MAP()
          KV_SERIALIZE(status)
          KV_SERIALIZE(reason)
          KV_SERIALIZE(new_address)
        END_KV_SERIALIZE_MAP()
      };
      typedef epee::misc_utils::struct_init<response_t> response;
  };

  LOKI_RPC_DOC_INTROSPECT
  // TODO: Undocumented light wallet RPC call
  struct COMMAND_RPC_IMPORT_WALLET_REQUEST
  {
      struct request_t
      {
        std::string address;
        std::string view_key;

        BEGIN_KV_SERIALIZE_MAP()
          KV_SERIALIZE(address)
          KV_SERIALIZE(view_key)
        END_KV_SERIALIZE_MAP()
      };
      typedef epee::misc_utils::struct_init<request_t> request;

      struct response_t
      {
        std::string payment_id;
        uint64_t import_fee;
        bool new_request;
        bool request_fulfilled;
        std::string payment_address;
        std::string status;

        BEGIN_KV_SERIALIZE_MAP()
          KV_SERIALIZE(payment_id)
          KV_SERIALIZE(import_fee)
          KV_SERIALIZE(new_request)
          KV_SERIALIZE(request_fulfilled)
          KV_SERIALIZE(payment_address)
          KV_SERIALIZE(status)
        END_KV_SERIALIZE_MAP()
      };
      typedef epee::misc_utils::struct_init<response_t> response;
  };

  LOKI_RPC_DOC_INTROSPECT
  // Look up one or more transactions by hash.
  struct COMMAND_RPC_GET_TRANSACTIONS
  {
    struct request_t
    {
      std::vector<std::string> txs_hashes; // List of transaction hashes to look up.
      bool decode_as_json;                 // Optional (`false` by default). If set true, the returned transaction information will be decoded rather than binary.
      bool prune;                          // Prunes the blockchain, drops off 7/8 off the block iirc. Optional (`False` by default).
      bool split;                          // Optional (`false` by default).

      BEGIN_KV_SERIALIZE_MAP()
        KV_SERIALIZE(txs_hashes)
        KV_SERIALIZE(decode_as_json) 
        KV_SERIALIZE_OPT(prune, false)
        KV_SERIALIZE_OPT(split, false)
      END_KV_SERIALIZE_MAP()
    };
    typedef epee::misc_utils::struct_init<request_t> request;

    struct entry
    {
      std::string tx_hash;                  // Transaction hash.
      std::string as_hex;                   // Full transaction information as a hex string.
      std::string pruned_as_hex; 
      std::string prunable_as_hex;
      std::string prunable_hash;
      std::string as_json;                  // List of transaction info.
      bool in_pool;                         // States if the transaction is in pool (`true`) or included in a block (`false`).
      bool double_spend_seen;               // States if the transaction is a double-spend (`true`) or not (`false`).
      uint64_t block_height;                // Block height including the transaction.
      uint64_t block_timestamp;             // Unix time at chich the block has been added to the blockchain.
      std::vector<uint64_t> output_indices; // List of transaction indexes.
      bool relayed;

      BEGIN_KV_SERIALIZE_MAP()
        KV_SERIALIZE(tx_hash)
        KV_SERIALIZE(as_hex)
        KV_SERIALIZE(pruned_as_hex)
        KV_SERIALIZE(prunable_as_hex)
        KV_SERIALIZE(prunable_hash)
        KV_SERIALIZE(as_json)
        KV_SERIALIZE(in_pool)
        KV_SERIALIZE(double_spend_seen)
        if (!this_ref.in_pool)
        {
          KV_SERIALIZE(block_height)
          KV_SERIALIZE(block_timestamp)
          KV_SERIALIZE(output_indices)
        }
        else
        {
          KV_SERIALIZE(relayed)
        }
      END_KV_SERIALIZE_MAP()
    };

    struct response_t
    {
      // older compatibility stuff
      std::vector<std::string> txs_as_hex;  // Full transaction information as a hex string (old compatibility parameter)
      std::vector<std::string> txs_as_json; // Transactions decoded as json (old compat)

      // in both old and new
      std::vector<std::string> missed_tx;   // (Optional - returned if not empty) Transaction hashes that could not be found.

      // new style
      std::vector<entry> txs;               // Array of structure entry as follows:
      std::string status;                   // General RPC error code. "OK" means everything looks good.
      bool untrusted;                       // States if the result is obtained using the bootstrap mode, and is therefore not trusted (`true`), or when the daemon is fully synced (`false`).

      BEGIN_KV_SERIALIZE_MAP()
        KV_SERIALIZE(txs_as_hex)
        KV_SERIALIZE(txs_as_json)
        KV_SERIALIZE(txs)
        KV_SERIALIZE(missed_tx)
        KV_SERIALIZE(status)
        KV_SERIALIZE(untrusted)
      END_KV_SERIALIZE_MAP()
    };
    typedef epee::misc_utils::struct_init<response_t> response;
  };

  LOKI_RPC_DOC_INTROSPECT
  // Check if outputs have been spent using the key image associated with the output.
  struct COMMAND_RPC_IS_KEY_IMAGE_SPENT
  {
    enum STATUS 
    {
      UNSPENT = 0,
      SPENT_IN_BLOCKCHAIN = 1,
      SPENT_IN_POOL = 2,
    };

    struct request_t
    {
      std::vector<std::string> key_images; // List of key image hex strings to check.

      BEGIN_KV_SERIALIZE_MAP()
        KV_SERIALIZE(key_images)
      END_KV_SERIALIZE_MAP()
    };
    typedef epee::misc_utils::struct_init<request_t> request;


    struct response_t
    {
      std::vector<int> spent_status; // List of statuses for each image checked. Statuses are follows: 0 = unspent, 1 = spent in blockchain, 2 = spent in transaction pool
      std::string status;            // General RPC error code. "OK" means everything looks good.
      bool untrusted;                // States if the result is obtained using the bootstrap mode, and is therefore not trusted (`true`), or when the daemon is fully synced (`false`).

      BEGIN_KV_SERIALIZE_MAP()
        KV_SERIALIZE(spent_status)
        KV_SERIALIZE(status)
        KV_SERIALIZE(untrusted)
      END_KV_SERIALIZE_MAP()
    };
    typedef epee::misc_utils::struct_init<response_t> response;
  };


  LOKI_RPC_DOC_INTROSPECT
  // Get global outputs of transactions. Binary request.
  struct COMMAND_RPC_GET_TX_GLOBAL_OUTPUTS_INDEXES
  {
    struct request_t
    {
      crypto::hash txid; // Binary txid.

      BEGIN_KV_SERIALIZE_MAP()
        KV_SERIALIZE_VAL_POD_AS_BLOB(txid)
      END_KV_SERIALIZE_MAP()
    };
    typedef epee::misc_utils::struct_init<request_t> request;


    struct response_t
    {
      std::vector<uint64_t> o_indexes; // List of output indexes
      std::string status;              // General RPC error code. "OK" means everything looks good.
      bool untrusted;                  // States if the result is obtained using the bootstrap mode, and is therefore not trusted (`true`), or when the daemon is fully synced (`false`).

      BEGIN_KV_SERIALIZE_MAP()
        KV_SERIALIZE(o_indexes)
        KV_SERIALIZE(status)
        KV_SERIALIZE(untrusted)
      END_KV_SERIALIZE_MAP()
    };
    typedef epee::misc_utils::struct_init<response_t> response;
  };

  LOKI_RPC_DOC_INTROSPECT
  struct get_outputs_out
  {
    uint64_t amount; // Amount of Loki in TXID.
    uint64_t index;  

    BEGIN_KV_SERIALIZE_MAP()
      KV_SERIALIZE(amount)
      KV_SERIALIZE(index)
    END_KV_SERIALIZE_MAP()
  };

  LOKI_RPC_DOC_INTROSPECT
  // Get outputs. Binary request.
  struct COMMAND_RPC_GET_OUTPUTS_BIN
  {
    struct request_t
    {
      std::vector<get_outputs_out> outputs; // Array of structure `get_outputs_out`.
      bool get_txid;                        // TXID

      BEGIN_KV_SERIALIZE_MAP()
        KV_SERIALIZE(outputs)
        KV_SERIALIZE_OPT(get_txid, true)
      END_KV_SERIALIZE_MAP()
    };
    typedef epee::misc_utils::struct_init<request_t> request;

    struct outkey
    {
      crypto::public_key key; // The public key of the output.
      rct::key mask;        
      bool unlocked;          // States if output is locked (`false`) or not (`true`).
      uint64_t height;        // Block height of the output.
      crypto::hash txid;      // Transaction id.

      BEGIN_KV_SERIALIZE_MAP()
        KV_SERIALIZE_VAL_POD_AS_BLOB(key)
        KV_SERIALIZE_VAL_POD_AS_BLOB(mask)
        KV_SERIALIZE(unlocked)
        KV_SERIALIZE(height)
        KV_SERIALIZE_VAL_POD_AS_BLOB(txid)
      END_KV_SERIALIZE_MAP()
    };

    struct response_t
    {
      std::vector<outkey> outs; // List of outkey information.
      std::string status;       // General RPC error code. "OK" means everything looks good.
      bool untrusted;           // States if the result is obtained using the bootstrap mode, and is therefore not trusted (`true`), or when the daemon is fully synced (`false`).

      BEGIN_KV_SERIALIZE_MAP()
        KV_SERIALIZE(outs)
        KV_SERIALIZE(status)
        KV_SERIALIZE(untrusted)
      END_KV_SERIALIZE_MAP()
    };
    typedef epee::misc_utils::struct_init<response_t> response;
  };

  LOKI_RPC_DOC_INTROSPECT
  struct COMMAND_RPC_GET_OUTPUTS
  {
    struct request_t
    {
      std::vector<get_outputs_out> outputs; // Array of structure `get_outputs_out`.
      bool get_txid;                        // Request the TXID/hash of the transaction as well.

      BEGIN_KV_SERIALIZE_MAP()
        KV_SERIALIZE(outputs)
        KV_SERIALIZE(get_txid)
      END_KV_SERIALIZE_MAP()
    };
    typedef epee::misc_utils::struct_init<request_t> request;

    struct outkey
    {
      std::string key;  // The public key of the output.
      std::string mask; 
      bool unlocked;    // States if output is locked (`false`) or not (`true`).
      uint64_t height;  // Block height of the output.
      std::string txid; // Transaction id.

      BEGIN_KV_SERIALIZE_MAP()
        KV_SERIALIZE(key)
        KV_SERIALIZE(mask)
        KV_SERIALIZE(unlocked)
        KV_SERIALIZE(height)
        KV_SERIALIZE(txid)
      END_KV_SERIALIZE_MAP()
    };

    struct response_t
    {
      std::vector<outkey> outs; // List of outkey information.
      std::string status;       // General RPC error code. "OK" means everything looks good.
      bool untrusted;           // States if the result is obtained using the bootstrap mode, and is therefore not trusted (`true`), or when the daemon is fully synced (`false`).

      BEGIN_KV_SERIALIZE_MAP()
        KV_SERIALIZE(outs)
        KV_SERIALIZE(status)
        KV_SERIALIZE(untrusted)
      END_KV_SERIALIZE_MAP()
    };
    typedef epee::misc_utils::struct_init<response_t> response;
  };

  LOKI_RPC_DOC_INTROSPECT
  // Broadcast a raw transaction to the network.
  struct COMMAND_RPC_SEND_RAW_TX
  {
    struct request_t
    {
      std::string tx_as_hex; // Full transaction information as hexidecimal string.
      bool do_not_relay;     // (Optional: Default false) Stop relaying transaction to other nodes.
      bool do_sanity_checks; // (Optional: Default true) Verify TX params have sane values.

      BEGIN_KV_SERIALIZE_MAP()
        KV_SERIALIZE(tx_as_hex)
        KV_SERIALIZE_OPT(do_not_relay, false)
        KV_SERIALIZE_OPT(do_sanity_checks, true)
      END_KV_SERIALIZE_MAP()
    };
    typedef epee::misc_utils::struct_init<request_t> request;


    struct response_t
    {
      std::string status; // General RPC error code. "OK" means everything looks good. Any other value means that something went wrong.
      std::string reason; // Additional information. Currently empty or "Not relayed" if transaction was accepted but not relayed.
      bool not_relayed;   // Transaction was not relayed (true) or relayed (false).
      bool untrusted;     // States if the result is obtained using the bootstrap mode, and is therefore not trusted (`true`), or when the daemon is fully synced (`false`).
      tx_verification_context tvc;
      bool sanity_check_failed;

      BEGIN_KV_SERIALIZE_MAP()
        KV_SERIALIZE(status)
        KV_SERIALIZE(reason)
        KV_SERIALIZE(not_relayed)
        KV_SERIALIZE(sanity_check_failed)
        KV_SERIALIZE(untrusted)
        KV_SERIALIZE(tvc)
      END_KV_SERIALIZE_MAP()
    };
    typedef epee::misc_utils::struct_init<response_t> response;
  };

  LOKI_RPC_DOC_INTROSPECT
  // Start mining on the daemon.
  struct COMMAND_RPC_START_MINING
  {
    struct request_t
    {
      std::string miner_address;        // Account address to mine to.
      uint64_t    threads_count;        // Number of mining thread to run.
      bool        do_background_mining; // States if the mining should run in background (`true`) or foreground (`false`).
      bool        ignore_battery;       // States if battery state (on laptop) should be ignored (`true`) or not (`false`).

      BEGIN_KV_SERIALIZE_MAP()
        KV_SERIALIZE(miner_address)
        KV_SERIALIZE(threads_count)
        KV_SERIALIZE(do_background_mining)
        KV_SERIALIZE(ignore_battery)
      END_KV_SERIALIZE_MAP()
    };
    typedef epee::misc_utils::struct_init<request_t> request;

    struct response_t
    {
      std::string status; // General RPC error code. "OK" means everything looks good. Any other value means that something went wrong.

      BEGIN_KV_SERIALIZE_MAP()
        KV_SERIALIZE(status)
      END_KV_SERIALIZE_MAP()
    };
    typedef epee::misc_utils::struct_init<response_t> response;
  };

  LOKI_RPC_DOC_INTROSPECT
  // Retrieve general information about the state of your node and the network.
  struct COMMAND_RPC_GET_INFO
  {
    struct request_t
    {
      BEGIN_KV_SERIALIZE_MAP()
      END_KV_SERIALIZE_MAP()
    };
    typedef epee::misc_utils::struct_init<request_t> request;

    struct response_t
    {
      std::string status;                   // General RPC error code. "OK" means everything looks good.
      uint64_t height;                      // Current length of longest chain known to daemon.
      uint64_t target_height;               // The height of the next block in the chain.
      uint64_t immutable_height;            // The latest height in the blockchain that can not be reorganized from (backed by atleast 2 Service Node, or 1 hardcoded checkpoint, 0 if N/A).
      uint64_t difficulty;                  // Network difficulty (analogous to the strength of the network).
      uint64_t target;                      // Current target for next proof of work.
      uint64_t tx_count;                    // Total number of non-coinbase transaction in the chain.
      uint64_t tx_pool_size;                // Number of transactions that have been broadcast but not included in a block.
      uint64_t alt_blocks_count;            // Number of alternative blocks to main chain.
      uint64_t outgoing_connections_count;  // Number of peers that you are connected to and getting information from.
      uint64_t incoming_connections_count;  // Number of peers connected to and pulling from your node.
      uint64_t rpc_connections_count;       // Number of RPC client connected to the daemon (Including this RPC request).
      uint64_t white_peerlist_size;         // White Peerlist Size
      uint64_t grey_peerlist_size;          // Grey Peerlist Size
      bool mainnet;                         // States if the node is on the mainnet (`true`) or not (`false`).
      bool testnet;                         // States if the node is on the testnet (`true`) or not (`false`).
      bool stagenet;                        // States if the node is on the stagenet (`true`) or not (`false`).
      std::string nettype;                  // Nettype value used.
      std::string top_block_hash;           // Hash of the highest block in the chain.
      std::string immutable_block_hash;     // Hash of the highest block in the chain that can not be reorganized.
      uint64_t cumulative_difficulty;       // Cumulative difficulty of all blocks in the blockchain.
      uint64_t block_size_limit;            // Maximum allowed block size.
      uint64_t block_weight_limit;          // Maximum allowed block weight.
      uint64_t block_size_median;           // Median block size of latest 100 blocks.
      uint64_t block_weight_median;         // Median block weight of latest 100 blocks.
      uint64_t start_time;                  // Start time of the daemon, as UNIX time.
      uint64_t last_storage_server_ping;    // Last ping time of the storage server (0 if never or not running as a service node)
      uint64_t free_space;                  // Available disk space on the node.
      bool offline;                         // States if the node is offline (`true`) or online (`false`).
      bool untrusted;                       // States if the result is obtained using the bootstrap mode, and is therefore not trusted (`true`), or when the daemon is fully synced (`false`).
      std::string bootstrap_daemon_address; // Bootstrap node to give immediate usability to wallets while syncing by proxying RPC to it. (Note: the replies may be untrustworthy).
      uint64_t height_without_bootstrap;    // Current length of the local chain of the daemon.
      bool was_bootstrap_ever_used;         // States if a bootstrap node has ever been used since the daemon started.
      uint64_t database_size;               // Current size of Blockchain data.
      bool update_available;                // States if a update is available ('true') and if one is not available ('false').
      std::string version;                  // Current version of software running.

      BEGIN_KV_SERIALIZE_MAP()
        KV_SERIALIZE(status)
        KV_SERIALIZE(height)
        KV_SERIALIZE(target_height)
        KV_SERIALIZE(immutable_height)
        KV_SERIALIZE(difficulty)
        KV_SERIALIZE(target)
        KV_SERIALIZE(tx_count)
        KV_SERIALIZE(tx_pool_size)
        KV_SERIALIZE(alt_blocks_count)
        KV_SERIALIZE(outgoing_connections_count)
        KV_SERIALIZE(incoming_connections_count)
        KV_SERIALIZE(rpc_connections_count)
        KV_SERIALIZE(white_peerlist_size)
        KV_SERIALIZE(grey_peerlist_size)
        KV_SERIALIZE(mainnet)
        KV_SERIALIZE(testnet)
        KV_SERIALIZE(stagenet)
        KV_SERIALIZE(nettype)
        KV_SERIALIZE(top_block_hash)
        KV_SERIALIZE(immutable_block_hash)
        KV_SERIALIZE(cumulative_difficulty)
        KV_SERIALIZE(block_size_limit)
        KV_SERIALIZE_OPT(block_weight_limit, (uint64_t)0)
        KV_SERIALIZE(block_size_median)
        KV_SERIALIZE_OPT(block_weight_median, (uint64_t)0)
        KV_SERIALIZE(start_time)
        KV_SERIALIZE(last_storage_server_ping)
        KV_SERIALIZE(free_space)
        KV_SERIALIZE(offline)
        KV_SERIALIZE(untrusted)
        KV_SERIALIZE(bootstrap_daemon_address)
        KV_SERIALIZE(height_without_bootstrap)
        KV_SERIALIZE(was_bootstrap_ever_used)
        KV_SERIALIZE(database_size)
        KV_SERIALIZE(update_available)
        KV_SERIALIZE(version)
      END_KV_SERIALIZE_MAP()
    };
    typedef epee::misc_utils::struct_init<response_t> response;
  };

  //-----------------------------------------------
  LOKI_RPC_DOC_INTROSPECT
  struct COMMAND_RPC_GET_NET_STATS
  {
    struct request_t
    {

      BEGIN_KV_SERIALIZE_MAP()
      END_KV_SERIALIZE_MAP()
    };
    typedef epee::misc_utils::struct_init<request_t> request;


    struct response_t
    {
      std::string status;
      uint64_t start_time;
      uint64_t total_packets_in;
      uint64_t total_bytes_in;
      uint64_t total_packets_out;
      uint64_t total_bytes_out;

      BEGIN_KV_SERIALIZE_MAP()
        KV_SERIALIZE(status)
        KV_SERIALIZE(start_time)
        KV_SERIALIZE(total_packets_in)
        KV_SERIALIZE(total_bytes_in)
        KV_SERIALIZE(total_packets_out)
        KV_SERIALIZE(total_bytes_out)
      END_KV_SERIALIZE_MAP()
    };
    typedef epee::misc_utils::struct_init<response_t> response;
  };

  LOKI_RPC_DOC_INTROSPECT
  // Stop mining on the daemon.
  struct COMMAND_RPC_STOP_MINING
  {
    struct request_t
    {
      BEGIN_KV_SERIALIZE_MAP()
      END_KV_SERIALIZE_MAP()
    };
    typedef epee::misc_utils::struct_init<request_t> request;

    struct response_t
    {
      std::string status; // General RPC error code. "OK" means everything looks good. Any other value means that something went wrong.

      BEGIN_KV_SERIALIZE_MAP()
        KV_SERIALIZE(status)
      END_KV_SERIALIZE_MAP()
    };
    typedef epee::misc_utils::struct_init<response_t> response;
  };

  LOKI_RPC_DOC_INTROSPECT
  // Get the mining status of the daemon.
  struct COMMAND_RPC_MINING_STATUS
  {
    struct request_t
    {
      BEGIN_KV_SERIALIZE_MAP()
      END_KV_SERIALIZE_MAP()
    };
    typedef epee::misc_utils::struct_init<request_t> request;


    struct response_t
    {
      std::string status;                // General RPC error code. "OK" means everything looks good. Any other value means that something went wrong.
      bool active;                       // States if mining is enabled (`true`) or disabled (`false`).
      uint64_t speed;                    // Mining power in hashes per seconds.
      uint32_t threads_count;            // Number of running mining threads.
      std::string address;               // Account address daemon is mining to. Empty if not mining.
      std::string pow_algorithm;         // Current hashing algorithm name
      bool is_background_mining_enabled; // States if the mining is running in background (`true`) or foreground (`false`).
      uint8_t bg_idle_threshold;         // Background mining, the minimum amount of time in average the CPU should idle in percentage.
      uint8_t bg_min_idle_seconds;       // Background mining, how long the minimum amount of time is for the idle threshold.
      bool bg_ignore_battery;            // Background mining, if true mining does not adjust power depending on battery percentage remaining.
      uint8_t bg_target;                 // Background mining, how much percentage of CPU(?) to consume, default 40%.
      uint32_t block_target;             // The expected time to solve per block, i.e. DIFFICULTY_TARGET_V2
      uint64_t block_reward;             // Block reward for the current block being mined.
      uint64_t difficulty;               // The difficulty for the current block being mined.

      BEGIN_KV_SERIALIZE_MAP()
        KV_SERIALIZE(status)
        KV_SERIALIZE(active)
        KV_SERIALIZE(speed)
        KV_SERIALIZE(threads_count)
        KV_SERIALIZE(address)
        KV_SERIALIZE(pow_algorithm)
        KV_SERIALIZE(is_background_mining_enabled)
        KV_SERIALIZE(bg_idle_threshold)
        KV_SERIALIZE(bg_min_idle_seconds)
        KV_SERIALIZE(bg_ignore_battery)
        KV_SERIALIZE(bg_target)
        KV_SERIALIZE(block_target)
        KV_SERIALIZE(block_reward)
        KV_SERIALIZE(difficulty)
      END_KV_SERIALIZE_MAP()
    };
    typedef epee::misc_utils::struct_init<response_t> response;
  };

  LOKI_RPC_DOC_INTROSPECT
  // Save the blockchain. The blockchain does not need saving and is always saved when modified, 
  // however it does a sync to flush the filesystem cache onto the disk for safety purposes against Operating System or Hardware crashes.
  struct COMMAND_RPC_SAVE_BC
  {
    struct request_t
    {
      BEGIN_KV_SERIALIZE_MAP()
      END_KV_SERIALIZE_MAP()
    };
    typedef epee::misc_utils::struct_init<request_t> request;

    struct response_t
    {
      std::string status; // General RPC error code. "OK" means everything looks good. Any other value means that something went wrong.

      BEGIN_KV_SERIALIZE_MAP()
        KV_SERIALIZE(status)
      END_KV_SERIALIZE_MAP()
    };
    typedef epee::misc_utils::struct_init<response_t> response;
  };

  LOKI_RPC_DOC_INTROSPECT
  // Look up how many blocks are in the longest chain known to the node.
  struct COMMAND_RPC_GETBLOCKCOUNT
  {
    typedef std::list<std::string> request;

    struct response_t
    {
      uint64_t count;     // Number of blocks in longest chain seen by the node.
      std::string status; // General RPC error code. "OK" means everything looks good.

      BEGIN_KV_SERIALIZE_MAP()
        KV_SERIALIZE(count)
        KV_SERIALIZE(status)
      END_KV_SERIALIZE_MAP()
    };
    typedef epee::misc_utils::struct_init<response_t> response;
  };

  LOKI_RPC_DOC_INTROSPECT
  // Look up a block's hash by its height.
  struct COMMAND_RPC_GETBLOCKHASH
  {
    typedef std::vector<uint64_t> request; // Block height (int array of length 1).
    typedef std::string response;          // Block hash (string).
  };

  LOKI_RPC_DOC_INTROSPECT
  // Get a block template on which mining a new block.
  struct COMMAND_RPC_GETBLOCKTEMPLATE
  {
    struct request_t
    {
      uint64_t reserve_size;      // Max 255 bytes
      std::string wallet_address; // Address of wallet to receive coinbase transactions if block is successfully mined.
      std::string prev_block;

      BEGIN_KV_SERIALIZE_MAP()
        KV_SERIALIZE(reserve_size)
        KV_SERIALIZE(wallet_address)
        KV_SERIALIZE(prev_block)
      END_KV_SERIALIZE_MAP()
    };
    typedef epee::misc_utils::struct_init<request_t> request;

    struct response_t
    {
      uint64_t difficulty;         // Difficulty of next block.
      uint64_t height;             // Height on which to mine.
      uint64_t reserved_offset;    // Reserved offset.
      uint64_t expected_reward;    // Coinbase reward expected to be received if block is successfully mined.
      std::string prev_hash;       // Hash of the most recent block on which to mine the next block.
      std::string seed_hash;       // RandomX current seed hash
      std::string next_seed_hash;  // RandomX upcoming seed hash
      blobdata blocktemplate_blob; // Blob on which to try to mine a new block.
      blobdata blockhashing_blob;  // Blob on which to try to find a valid nonce.
      std::string status;          // General RPC error code. "OK" means everything looks good.
      bool untrusted;              // States if the result is obtained using the bootstrap mode, and is therefore not trusted (`true`), or when the daemon is fully synced (`false`).

      BEGIN_KV_SERIALIZE_MAP()
        KV_SERIALIZE(difficulty)
        KV_SERIALIZE(height)
        KV_SERIALIZE(reserved_offset)
        KV_SERIALIZE(expected_reward)
        KV_SERIALIZE(prev_hash)
        KV_SERIALIZE(blocktemplate_blob)
        KV_SERIALIZE(blockhashing_blob)
        KV_SERIALIZE(status)
        KV_SERIALIZE(untrusted)
        KV_SERIALIZE(seed_hash)
        KV_SERIALIZE(next_seed_hash)
      END_KV_SERIALIZE_MAP()
    };
    typedef epee::misc_utils::struct_init<response_t> response;
  };

  LOKI_RPC_DOC_INTROSPECT
  // Submit a mined block to the network.
  struct COMMAND_RPC_SUBMITBLOCK
  {
    typedef std::vector<std::string> request; // Block blob data - array of strings; list of block blobs which have been mined. See get_block_template to get a blob on which to mine.
    struct response_t
    {
      std::string status; // Block submit status.

      BEGIN_KV_SERIALIZE_MAP()
        KV_SERIALIZE(status)
      END_KV_SERIALIZE_MAP()
    };
    typedef epee::misc_utils::struct_init<response_t> response;
  };

  LOKI_RPC_DOC_INTROSPECT
  // Developer only.
  struct COMMAND_RPC_GENERATEBLOCKS
  {
    struct request_t
    {
      uint64_t amount_of_blocks; 
      std::string wallet_address;
      std::string prev_block;
      uint32_t starting_nonce;

      BEGIN_KV_SERIALIZE_MAP()
        KV_SERIALIZE(amount_of_blocks)
        KV_SERIALIZE(wallet_address)
        KV_SERIALIZE(prev_block)
        KV_SERIALIZE_OPT(starting_nonce, (uint32_t)0)
      END_KV_SERIALIZE_MAP()
    };
    typedef epee::misc_utils::struct_init<request_t> request;

    struct response_t
    {
      uint64_t height;
      std::vector<std::string> blocks;
      std::string status; // General RPC error code. "OK" means everything looks good.
      
      BEGIN_KV_SERIALIZE_MAP()
        KV_SERIALIZE(height)
        KV_SERIALIZE(blocks)
        KV_SERIALIZE(status)
      END_KV_SERIALIZE_MAP()
    };
    typedef epee::misc_utils::struct_init<response_t> response;
  };

  LOKI_RPC_DOC_INTROSPECT
  struct block_header_response
  {
      uint8_t major_version;                  // The major version of the loki protocol at this block height.
      uint8_t minor_version;                  // The minor version of the loki protocol at this block height.
      uint64_t timestamp;                     // The unix time at which the block was recorded into the blockchain.
      std::string prev_hash;                  // The hash of the block immediately preceding this block in the chain.
      uint32_t nonce;                         // A cryptographic random one-time number used in mining a Loki block.
      bool orphan_status;                     // Usually `false`. If `true`, this block is not part of the longest chain.
      uint64_t height;                        // The number of blocks preceding this block on the blockchain.
      uint64_t depth;                         // The number of blocks succeeding this block on the blockchain. A larger number means an older block.
      std::string hash;                       // The hash of this block.
      difficulty_type difficulty;             // The strength of the Loki network based on mining power.
      difficulty_type cumulative_difficulty;  // The cumulative strength of the Loki network based on mining power.
      uint64_t reward;                        // The amount of new generated in this block and rewarded to the miner, foundation and service Nodes. Note: 1 LOKI = 1e12 atomic units.
      uint64_t miner_reward;                  // The amount of new generated in this block and rewarded to the miner. Note: 1 LOKI = 1e12 atomic units. 
      uint64_t block_size;                    // The block size in bytes.
      uint64_t block_weight;                  // The block weight in bytes.
      uint64_t num_txes;                      // Number of transactions in the block, not counting the coinbase tx.
      std::string pow_hash;                   // The hash of the block's proof of work.
      uint64_t long_term_weight;              // Long term weight of the block.
      std::string miner_tx_hash;              // The TX hash of the miner transaction
      std::string service_node_winner;        // Service node that received a reward for this block

      BEGIN_KV_SERIALIZE_MAP()
        KV_SERIALIZE(major_version)
        KV_SERIALIZE(minor_version)
        KV_SERIALIZE(timestamp)
        KV_SERIALIZE(prev_hash)
        KV_SERIALIZE(nonce)
        KV_SERIALIZE(orphan_status)
        KV_SERIALIZE(height)
        KV_SERIALIZE(depth)
        KV_SERIALIZE(hash)
        KV_SERIALIZE(difficulty)
        KV_SERIALIZE(cumulative_difficulty)
        KV_SERIALIZE(reward)
        KV_SERIALIZE(miner_reward)
        KV_SERIALIZE(block_size)
        KV_SERIALIZE_OPT(block_weight, (uint64_t)0)
        KV_SERIALIZE(num_txes)
        KV_SERIALIZE(pow_hash)
        KV_SERIALIZE_OPT(long_term_weight, (uint64_t)0)
        KV_SERIALIZE(miner_tx_hash)
        KV_SERIALIZE(service_node_winner)
      END_KV_SERIALIZE_MAP()
  };

  LOKI_RPC_DOC_INTROSPECT
  // Block header information for the most recent block is easily retrieved with this method. No inputs are needed.
  struct COMMAND_RPC_GET_LAST_BLOCK_HEADER
  {
    struct request_t
    {
      bool fill_pow_hash; // Tell the daemon if it should fill out pow_hash field.

      BEGIN_KV_SERIALIZE_MAP()
        KV_SERIALIZE_OPT(fill_pow_hash, false);
      END_KV_SERIALIZE_MAP()
    };
    typedef epee::misc_utils::struct_init<request_t> request;

    struct response_t
    {
      std::string status;                 // General RPC error code. "OK" means everything looks good.
      block_header_response block_header; // A structure containing block header information.
      bool untrusted;                     // States if the result is obtained using the bootstrap mode, and is therefore not trusted (`true`), or when the daemon is fully synced (`false`).

      BEGIN_KV_SERIALIZE_MAP()
        KV_SERIALIZE(block_header)
        KV_SERIALIZE(status)
        KV_SERIALIZE(untrusted)
      END_KV_SERIALIZE_MAP()
    };
    typedef epee::misc_utils::struct_init<response_t> response;
  };

  LOKI_RPC_DOC_INTROSPECT
  // Block header information can be retrieved using either a block's hash or height. This method includes a block's hash as an input parameter to retrieve basic information about the block.
  struct COMMAND_RPC_GET_BLOCK_HEADER_BY_HASH
  {
    struct request_t
    {
      std::string hash;   // The block's SHA256 hash.
      bool fill_pow_hash; // Tell the daemon if it should fill out pow_hash field.

      BEGIN_KV_SERIALIZE_MAP()
        KV_SERIALIZE(hash)
        KV_SERIALIZE_OPT(fill_pow_hash, false);
      END_KV_SERIALIZE_MAP()
    };
    typedef epee::misc_utils::struct_init<request_t> request;

    struct response_t
    {
      std::string status;                 // General RPC error code. "OK" means everything looks good.
      block_header_response block_header; // A structure containing block header information.
      bool untrusted;                     // States if the result is obtained using the bootstrap mode, and is therefore not trusted (`true`), or when the daemon is fully synced (`false`).

      BEGIN_KV_SERIALIZE_MAP()
        KV_SERIALIZE(block_header)
        KV_SERIALIZE(status)
        KV_SERIALIZE(untrusted)
      END_KV_SERIALIZE_MAP()
    };
    typedef epee::misc_utils::struct_init<response_t> response;
  };

  LOKI_RPC_DOC_INTROSPECT
  // Similar to get_block_header_by_hash above, this method includes a block's height as an input parameter to retrieve basic information about the block.
  struct COMMAND_RPC_GET_BLOCK_HEADER_BY_HEIGHT
  {
    struct request_t
    {
      uint64_t height;    // The block's height.
      bool fill_pow_hash; // Tell the daemon if it should fill out pow_hash field.

      BEGIN_KV_SERIALIZE_MAP()
        KV_SERIALIZE(height)
        KV_SERIALIZE_OPT(fill_pow_hash, false);
      END_KV_SERIALIZE_MAP()
    };
    typedef epee::misc_utils::struct_init<request_t> request;

    struct response_t
    {
      std::string status;                 // General RPC error code. "OK" means everything looks good.
      block_header_response block_header; // A structure containing block header information.
      bool untrusted;                     // States if the result is obtained using the bootstrap mode, and is therefore not trusted (`true`), or when the daemon is fully synced (`false`).

      BEGIN_KV_SERIALIZE_MAP()
        KV_SERIALIZE(block_header)
        KV_SERIALIZE(status)
        KV_SERIALIZE(untrusted)
      END_KV_SERIALIZE_MAP()
    };
    typedef epee::misc_utils::struct_init<response_t> response;
  };

  LOKI_RPC_DOC_INTROSPECT
  // Full block information can be retrieved by either block height or hash, like with the above block header calls. 
  // For full block information, both lookups use the same method, but with different input parameters.
  struct COMMAND_RPC_GET_BLOCK
  {
    struct request_t
    {
      std::string hash;   // The block's hash.
      uint64_t height;    // The block's height.
      bool fill_pow_hash; // Tell the daemon if it should fill out pow_hash field.

      BEGIN_KV_SERIALIZE_MAP()
        KV_SERIALIZE(hash)
        KV_SERIALIZE(height)
        KV_SERIALIZE_OPT(fill_pow_hash, false);
      END_KV_SERIALIZE_MAP()
    };
    typedef epee::misc_utils::struct_init<request_t> request;

    struct response_t
    {
      std::string status;                 // General RPC error code. "OK" means everything looks good.
      block_header_response block_header; // A structure containing block header information. See get_last_block_header.
      std::string miner_tx_hash;          // Miner transaction information
      std::vector<std::string> tx_hashes; // List of hashes of non-coinbase transactions in the block. If there are no other transactions, this will be an empty list.
      std::string blob;                   // Hexadecimal blob of block information.
      std::string json;                   // JSON formatted block details.
      bool untrusted;                     // States if the result is obtained using the bootstrap mode, and is therefore not trusted (`true`), or when the daemon is fully synced (`false`).

      BEGIN_KV_SERIALIZE_MAP()
        KV_SERIALIZE(block_header)
        KV_SERIALIZE(miner_tx_hash)
        KV_SERIALIZE(tx_hashes)
        KV_SERIALIZE(status)
        KV_SERIALIZE(blob)
        KV_SERIALIZE(json)
        KV_SERIALIZE(untrusted)
      END_KV_SERIALIZE_MAP()
    };
    typedef epee::misc_utils::struct_init<response_t> response;
  };

  LOKI_RPC_DOC_INTROSPECT
  struct peer 
  {
    uint64_t id;           // Peer id.
    std::string host;      // IP address in string format.
    uint32_t ip;           // IP address in integer format.
    uint16_t port;         // TCP port the peer is using to connect to loki network.
    uint16_t rpc_port;     // RPC port the peer is using
    uint64_t last_seen;    // Unix time at which the peer has been seen for the last time
    uint32_t pruning_seed; //

    peer() = default;

    peer(uint64_t id, const std::string &host, uint64_t last_seen, uint32_t pruning_seed, uint16_t rpc_port)
      : id(id), host(host), ip(0), port(0), rpc_port(rpc_port), last_seen(last_seen), pruning_seed(pruning_seed)
    {}
    peer(uint64_t id, const std::string &host, uint16_t port, uint64_t last_seen, uint32_t pruning_seed, uint16_t rpc_port)
      : id(id), host(host), ip(0), port(port), rpc_port(rpc_port), last_seen(last_seen), pruning_seed(pruning_seed)
    {}
    peer(uint64_t id, uint32_t ip, uint16_t port, uint64_t last_seen, uint32_t pruning_seed, uint16_t rpc_port)
      : id(id), host(std::to_string(ip)), ip(ip), port(port), rpc_port(rpc_port), last_seen(last_seen), pruning_seed(pruning_seed)
    {}

    BEGIN_KV_SERIALIZE_MAP()
      KV_SERIALIZE(id)
      KV_SERIALIZE(host)
      KV_SERIALIZE(ip)
      KV_SERIALIZE(port)
      KV_SERIALIZE_OPT(rpc_port, (uint16_t)0)
      KV_SERIALIZE(last_seen)
      KV_SERIALIZE_OPT(pruning_seed, (uint32_t)0)
    END_KV_SERIALIZE_MAP()
  };

  LOKI_RPC_DOC_INTROSPECT
  // Get the known peers list.
  struct COMMAND_RPC_GET_PEER_LIST
  {
    struct request_t
    {
      BEGIN_KV_SERIALIZE_MAP()
      END_KV_SERIALIZE_MAP()
    };
    typedef epee::misc_utils::struct_init<request_t> request;

    struct response_t
    {
      std::string status;           // General RPC error code. "OK" means everything looks good. Any other value means that something went wrong.
      std::vector<peer> white_list; // Array of online peer structure.
      std::vector<peer> gray_list;  // Array of offline peer structure.

      BEGIN_KV_SERIALIZE_MAP()
        KV_SERIALIZE(status)
        KV_SERIALIZE(white_list)
        KV_SERIALIZE(gray_list)
      END_KV_SERIALIZE_MAP()
    };
    typedef epee::misc_utils::struct_init<response_t> response;
  };

  LOKI_RPC_DOC_INTROSPECT
  // Set the log hash rate display mode.
  struct COMMAND_RPC_SET_LOG_HASH_RATE
  {
    struct request_t
    {
      bool visible; // States if hash rate logs should be visible (true) or hidden (false)

      BEGIN_KV_SERIALIZE_MAP()
        KV_SERIALIZE(visible)
      END_KV_SERIALIZE_MAP()
    };
    typedef epee::misc_utils::struct_init<request_t> request;

    struct response_t
    {
      std::string status; // General RPC error code. "OK" means everything looks good. Any other value means that something went wrong.
      BEGIN_KV_SERIALIZE_MAP()
        KV_SERIALIZE(status)
      END_KV_SERIALIZE_MAP()
    };
    typedef epee::misc_utils::struct_init<response_t> response;
  };

  LOKI_RPC_DOC_INTROSPECT
  // Set the daemon log level. By default, log level is set to `0`.
  struct COMMAND_RPC_SET_LOG_LEVEL
  {
    struct request_t
    {
      int8_t level; // Daemon log level to set from `0` (less verbose) to `4` (most verbose)

      BEGIN_KV_SERIALIZE_MAP()
        KV_SERIALIZE(level)
      END_KV_SERIALIZE_MAP()
    };
    typedef epee::misc_utils::struct_init<request_t> request;

    struct response_t
    {
      std::string status; // General RPC error code. "OK" means everything looks good. Any other value means that something went wrong.
      BEGIN_KV_SERIALIZE_MAP()
        KV_SERIALIZE(status)
      END_KV_SERIALIZE_MAP()
    };
    typedef epee::misc_utils::struct_init<response_t> response;
  };

  LOKI_RPC_DOC_INTROSPECT
  // Set the daemon log categories. Categories are represented as a comma separated list of `<Category>:<level>` (similarly to syslog standard `<Facility>:<Severity-level>`), where:
  // Category is one of the following: * (all facilities), default, net, net.http, net.p2p, logging, net.trottle, blockchain.db, blockchain.db.lmdb, bcutil, checkpoints, net.dns, net.dl,
  // i18n, perf,stacktrace, updates, account, cn ,difficulty, hardfork, miner, blockchain, txpool, cn.block_queue, net.cn, daemon, debugtools.deserialize, debugtools.objectsizes, device.ledger, 
  // wallet.gen_multisig, multisig, bulletproofs, ringct, daemon.rpc, wallet.simplewallet, WalletAPI, wallet.ringdb, wallet.wallet2, wallet.rpc, tests.core.
  //
  // Level is one of the following: FATAL - higher level, ERROR, WARNING, INFO, DEBUG, TRACE.
  // Lower level A level automatically includes higher level. By default, categories are set to:
  // `*:WARNING,net:FATAL,net.p2p:FATAL,net.cn:FATAL,global:INFO,verify:FATAL,stacktrace:INFO,logging:INFO,msgwriter:INFO`
  // Setting the categories to "" prevent any logs to be outputed.
  struct COMMAND_RPC_SET_LOG_CATEGORIES
  {
    struct request_t
    {
      std::string categories; // Optional, daemon log categories to enable

      BEGIN_KV_SERIALIZE_MAP()
        KV_SERIALIZE(categories)
      END_KV_SERIALIZE_MAP()
    };
    typedef epee::misc_utils::struct_init<request_t> request;

    struct response_t
    {
      std::string status;     // General RPC error code. "OK" means everything looks good. Any other value means that something went wrong.
      std::string categories; // Daemon log enabled categories

      BEGIN_KV_SERIALIZE_MAP()
        KV_SERIALIZE(status)
        KV_SERIALIZE(categories)
      END_KV_SERIALIZE_MAP()
    };
    typedef epee::misc_utils::struct_init<response_t> response;
  };

  LOKI_RPC_DOC_INTROSPECT
  struct tx_info
  {
    std::string id_hash;                // The transaction ID hash.
    std::string tx_json;                // JSON structure of all information in the transaction
    uint64_t blob_size;                 // The size of the full transaction blob.
    uint64_t weight;                    // The weight of the transaction.
    uint64_t fee;                       // The amount of the mining fee included in the transaction, in atomic units.
    std::string max_used_block_id_hash; // Tells the hash of the most recent block with an output used in this transaction.
    uint64_t max_used_block_height;     // Tells the height of the most recent block with an output used in this transaction.
    bool kept_by_block;                 // States if the tx was included in a block at least once (`true`) or not (`false`).
    uint64_t last_failed_height;        // If the transaction validation has previously failed, this tells at what height that occured.
    std::string last_failed_id_hash;    // Like the previous, this tells the previous transaction ID hash.
    uint64_t receive_time;              // The Unix time that the transaction was first seen on the network by the node.
    bool relayed;                       // States if this transaction has been relayed
    uint64_t last_relayed_time;         // Last unix time at which the transaction has been relayed.
    bool do_not_relay;                  // States if this transaction should not be relayed.
    bool double_spend_seen;             // States if this transaction has been seen as double spend.
    std::string tx_blob;                // Hexadecimal blob represnting the transaction.

    BEGIN_KV_SERIALIZE_MAP()
      KV_SERIALIZE(id_hash)
      KV_SERIALIZE(tx_json)
      KV_SERIALIZE(blob_size)
      KV_SERIALIZE_OPT(weight, (uint64_t)0)
      KV_SERIALIZE(fee)
      KV_SERIALIZE(max_used_block_id_hash)
      KV_SERIALIZE(max_used_block_height)
      KV_SERIALIZE(kept_by_block)
      KV_SERIALIZE(last_failed_height)
      KV_SERIALIZE(last_failed_id_hash)
      KV_SERIALIZE(receive_time)
      KV_SERIALIZE(relayed)
      KV_SERIALIZE(last_relayed_time)
      KV_SERIALIZE(do_not_relay)
      KV_SERIALIZE(double_spend_seen)
      KV_SERIALIZE(tx_blob)
    END_KV_SERIALIZE_MAP()
  };

  LOKI_RPC_DOC_INTROSPECT
  struct spent_key_image_info
  {
    std::string id_hash;                 // Key image.
    std::vector<std::string> txs_hashes; // List of tx hashes of the txes (usually one) spending that key image.

    BEGIN_KV_SERIALIZE_MAP()
      KV_SERIALIZE(id_hash)
      KV_SERIALIZE(txs_hashes)
    END_KV_SERIALIZE_MAP()
  };

  LOKI_RPC_DOC_INTROSPECT
  // Show information about valid transactions seen by the node but not yet mined into a block, 
  // as well as spent key image information for the txpool in the node's memory.
  struct COMMAND_RPC_GET_TRANSACTION_POOL
  {
    struct request_t
    {
      BEGIN_KV_SERIALIZE_MAP()
      END_KV_SERIALIZE_MAP()
    };
    typedef epee::misc_utils::struct_init<request_t> request;

    struct response_t
    {
      std::string status;                                 // General RPC error code. "OK" means everything looks good.
      std::vector<tx_info> transactions;                  // List of transactions in the mempool are not in a block on the main chain at the moment:
      std::vector<spent_key_image_info> spent_key_images; // List of spent output key images:
      bool untrusted;                                     // States if the result is obtained using the bootstrap mode, and is therefore not trusted (`true`), or when the daemon is fully synced (`false`).

      BEGIN_KV_SERIALIZE_MAP()
        KV_SERIALIZE(status)
        KV_SERIALIZE(transactions)
        KV_SERIALIZE(spent_key_images)
        KV_SERIALIZE(untrusted)
      END_KV_SERIALIZE_MAP()
    };
    typedef epee::misc_utils::struct_init<response_t> response;
  };

  LOKI_RPC_DOC_INTROSPECT
  // Get hashes from transaction pool. Binary request.
  struct COMMAND_RPC_GET_TRANSACTION_POOL_HASHES_BIN
  {
    struct request_t
    {
      BEGIN_KV_SERIALIZE_MAP()
      END_KV_SERIALIZE_MAP()
    };
    typedef epee::misc_utils::struct_init<request_t> request;

    struct response_t
    {
      std::string status;                  // General RPC error code. "OK" means everything looks good.
      std::vector<crypto::hash> tx_hashes; // List of transaction hashes,
      bool untrusted;                      // States if the result is obtained using the bootstrap mode, and is therefore not trusted (`true`), or when the daemon is fully synced (`false`).

      BEGIN_KV_SERIALIZE_MAP()
        KV_SERIALIZE(status)
        KV_SERIALIZE_CONTAINER_POD_AS_BLOB(tx_hashes)
        KV_SERIALIZE(untrusted)
      END_KV_SERIALIZE_MAP()
    };
    typedef epee::misc_utils::struct_init<response_t> response;
  };

  LOKI_RPC_DOC_INTROSPECT
  // Get hashes from transaction pool.
  struct COMMAND_RPC_GET_TRANSACTION_POOL_HASHES
  {
    struct request_t
    {
      BEGIN_KV_SERIALIZE_MAP()
      END_KV_SERIALIZE_MAP()
    };
    typedef epee::misc_utils::struct_init<request_t> request;

    struct response_t
    {
      std::string status;                 // General RPC error code. "OK" means everything looks good.
      std::vector<std::string> tx_hashes; // List of transaction hashes,
      bool untrusted;                     // States if the result is obtained using the bootstrap mode, and is therefore not trusted (`true`), or when the daemon is fully synced (`false`).

      BEGIN_KV_SERIALIZE_MAP()
        KV_SERIALIZE(status)
        KV_SERIALIZE(tx_hashes)
        KV_SERIALIZE(untrusted)
      END_KV_SERIALIZE_MAP()
    };
    typedef epee::misc_utils::struct_init<response_t> response;
  };

  LOKI_RPC_DOC_INTROSPECT
  struct tx_backlog_entry
  {
    uint64_t weight;       // 
    uint64_t fee;          // Fee in Loki measured in atomic units.
    uint64_t time_in_pool;
  };

  LOKI_RPC_DOC_INTROSPECT
  // Get all transaction pool backlog.
  struct COMMAND_RPC_GET_TRANSACTION_POOL_BACKLOG
  {
    struct request_t
    {
      BEGIN_KV_SERIALIZE_MAP()
      END_KV_SERIALIZE_MAP()
    };
    typedef epee::misc_utils::struct_init<request_t> request;

    struct response_t
    {
      std::string status;                    // General RPC error code. "OK" means everything looks good.
      std::vector<tx_backlog_entry> backlog; // Array of structures tx_backlog_entry (in binary form):
      bool untrusted;                        // States if the result is obtained using the bootstrap mode, and is therefore not trusted (`true`), or when the daemon is fully synced (`false`).

      BEGIN_KV_SERIALIZE_MAP()
        KV_SERIALIZE(status)
        KV_SERIALIZE_CONTAINER_POD_AS_BLOB(backlog)
        KV_SERIALIZE(untrusted)
      END_KV_SERIALIZE_MAP()
    };
    typedef epee::misc_utils::struct_init<response_t> response;
  };

  LOKI_RPC_DOC_INTROSPECT
  struct txpool_histo
  {
    uint32_t txs;   // Number of transactions.
    uint64_t bytes; // Size in bytes.

    BEGIN_KV_SERIALIZE_MAP()
      KV_SERIALIZE(txs)
      KV_SERIALIZE(bytes)
    END_KV_SERIALIZE_MAP()
  };

  LOKI_RPC_DOC_INTROSPECT
  struct txpool_stats
  {
    uint64_t bytes_total;            // Total size of all transactions in pool.
    uint32_t bytes_min;              // Min transaction size in pool.
    uint32_t bytes_max;              // Max transaction size in pool.
    uint32_t bytes_med;              // Median transaction size in pool.
    uint64_t fee_total;              // Total fee's in pool in atomic units.
    uint64_t oldest;                 // Unix time of the oldest transaction in the pool.
    uint32_t txs_total;              // Total number of transactions.
    uint32_t num_failing;            // Bumber of failing transactions.
    uint32_t num_10m;                // Number of transactions in pool for more than 10 minutes.
    uint32_t num_not_relayed;        // Number of non-relayed transactions.
    uint64_t histo_98pc;             // the time 98% of txes are "younger" than.
    std::vector<txpool_histo> histo; // List of txpool histo.
    uint32_t num_double_spends;      // Number of double spend transactions.

    txpool_stats(): bytes_total(0), bytes_min(0), bytes_max(0), bytes_med(0), fee_total(0), oldest(0), txs_total(0), num_failing(0), num_10m(0), num_not_relayed(0), histo_98pc(0), num_double_spends(0) {}

    BEGIN_KV_SERIALIZE_MAP()
      KV_SERIALIZE(bytes_total)
      KV_SERIALIZE(bytes_min)
      KV_SERIALIZE(bytes_max)
      KV_SERIALIZE(bytes_med)
      KV_SERIALIZE(fee_total)
      KV_SERIALIZE(oldest)
      KV_SERIALIZE(txs_total)
      KV_SERIALIZE(num_failing)
      KV_SERIALIZE(num_10m)
      KV_SERIALIZE(num_not_relayed)
      KV_SERIALIZE(histo_98pc)
      KV_SERIALIZE_CONTAINER_POD_AS_BLOB(histo)
      KV_SERIALIZE(num_double_spends)
    END_KV_SERIALIZE_MAP()
  };

  LOKI_RPC_DOC_INTROSPECT
  // Get the transaction pool statistics.
  struct COMMAND_RPC_GET_TRANSACTION_POOL_STATS
  {
    struct request_t
    {
      BEGIN_KV_SERIALIZE_MAP()
      END_KV_SERIALIZE_MAP()
    };
    typedef epee::misc_utils::struct_init<request_t> request;

    struct response_t
    {
      std::string status;      // General RPC error code. "OK" means everything looks good.
      txpool_stats pool_stats; // List of pool stats:
      bool untrusted;          // States if the result is obtained using the bootstrap mode, and is therefore not trusted (`true`), or when the daemon is fully synced (`false`).

      BEGIN_KV_SERIALIZE_MAP()
        KV_SERIALIZE(status)
        KV_SERIALIZE(pool_stats)
        KV_SERIALIZE(untrusted)
      END_KV_SERIALIZE_MAP()
    };
    typedef epee::misc_utils::struct_init<response_t> response;
  };

  LOKI_RPC_DOC_INTROSPECT
  // Retrieve information about incoming and outgoing connections to your node.
  struct COMMAND_RPC_GET_CONNECTIONS
  {
    struct request_t
    {
      BEGIN_KV_SERIALIZE_MAP()
      END_KV_SERIALIZE_MAP()
    };
    typedef epee::misc_utils::struct_init<request_t> request;

    struct response_t
    {
      std::string status; // General RPC error code. "OK" means everything looks good.
      std::list<connection_info> connections; // List of all connections and their info:

      BEGIN_KV_SERIALIZE_MAP()
        KV_SERIALIZE(status)
        KV_SERIALIZE(connections)
      END_KV_SERIALIZE_MAP()
    };
    typedef epee::misc_utils::struct_init<response_t> response;
  };

  LOKI_RPC_DOC_INTROSPECT
  // Similar to get_block_header_by_height above, but for a range of blocks. 
  // This method includes a starting block height and an ending block height as 
  // parameters to retrieve basic information about the range of blocks.
  struct COMMAND_RPC_GET_BLOCK_HEADERS_RANGE
  {
    struct request_t
    {
      uint64_t start_height; // The starting block's height.
      uint64_t end_height;   // The ending block's height.
      bool fill_pow_hash;    // Tell the daemon if it should fill out pow_hash field.

      BEGIN_KV_SERIALIZE_MAP()
        KV_SERIALIZE(start_height)
        KV_SERIALIZE(end_height)
        KV_SERIALIZE_OPT(fill_pow_hash, false);
      END_KV_SERIALIZE_MAP()
    };
    typedef epee::misc_utils::struct_init<request_t> request;

    struct response_t
    {
      std::string status;                         // General RPC error code. "OK" means everything looks good.
      std::vector<block_header_response> headers; // Array of block_header (a structure containing block header information. See get_last_block_header).
      bool untrusted;                             // States if the result is obtained using the bootstrap mode, and is therefore not trusted (`true`), or when the daemon is fully synced (`false`).

      BEGIN_KV_SERIALIZE_MAP()
        KV_SERIALIZE(status)
        KV_SERIALIZE(headers)
        KV_SERIALIZE(untrusted)
      END_KV_SERIALIZE_MAP()
    };
    typedef epee::misc_utils::struct_init<response_t> response;
  };

  LOKI_RPC_DOC_INTROSPECT
  // Send a command to the daemon to safely disconnect and shut down.
  struct COMMAND_RPC_STOP_DAEMON
  {
    struct request_t
    {
      BEGIN_KV_SERIALIZE_MAP()
      END_KV_SERIALIZE_MAP()
    };
    typedef epee::misc_utils::struct_init<request_t> request;

    struct response_t
    {
      std::string status; // General RPC error code. "OK" means everything looks good.

      BEGIN_KV_SERIALIZE_MAP()
        KV_SERIALIZE(status)
      END_KV_SERIALIZE_MAP()
    };
    typedef epee::misc_utils::struct_init<response_t> response;
  };

  LOKI_RPC_DOC_INTROSPECT
  // Get daemon bandwidth limits.
  struct COMMAND_RPC_GET_LIMIT
  {
    struct request_t
    {
      BEGIN_KV_SERIALIZE_MAP()
      END_KV_SERIALIZE_MAP()
    };

    typedef epee::misc_utils::struct_init<request_t> request;
    struct response_t
    {
      std::string status;  // General RPC error code. "OK" means everything looks good.
      uint64_t limit_up;   // Upload limit in kBytes per second.
      uint64_t limit_down; // Download limit in kBytes per second.
      bool untrusted;      // States if the result is obtained using the bootstrap mode, and is therefore not trusted (`true`), or when the daemon is fully synced (`false`).

      BEGIN_KV_SERIALIZE_MAP()
        KV_SERIALIZE(status)
        KV_SERIALIZE(limit_up)
        KV_SERIALIZE(limit_down)
        KV_SERIALIZE(untrusted)
      END_KV_SERIALIZE_MAP()
    };
    typedef epee::misc_utils::struct_init<response_t> response;
  };

  LOKI_RPC_DOC_INTROSPECT
  // Set daemon bandwidth limits.
  struct COMMAND_RPC_SET_LIMIT
  {
    struct request_t
    {
      int64_t limit_down;  // Download limit in kBytes per second (-1 reset to default, 0 don't change the current limit)
      int64_t limit_up;    // Upload limit in kBytes per second (-1 reset to default, 0 don't change the current limit)

      BEGIN_KV_SERIALIZE_MAP()
        KV_SERIALIZE(limit_down)
        KV_SERIALIZE(limit_up)
      END_KV_SERIALIZE_MAP()
    };
    typedef epee::misc_utils::struct_init<request_t> request;
    
    struct response_t
    {
      std::string status; // General RPC error code. "OK" means everything looks good.
      int64_t limit_up;   // Upload limit in kBytes per second.
      int64_t limit_down; // Download limit in kBytes per second.

      BEGIN_KV_SERIALIZE_MAP()
        KV_SERIALIZE(status)
        KV_SERIALIZE(limit_up)
        KV_SERIALIZE(limit_down)
      END_KV_SERIALIZE_MAP()
    };
    typedef epee::misc_utils::struct_init<response_t> response;
  };

  LOKI_RPC_DOC_INTROSPECT
  // Limit number of Outgoing peers.
  struct COMMAND_RPC_OUT_PEERS
  {
    struct request_t
    {
	  uint64_t out_peers; // Max number of outgoing peers
      BEGIN_KV_SERIALIZE_MAP()
        KV_SERIALIZE(out_peers)
      END_KV_SERIALIZE_MAP()
    };
    typedef epee::misc_utils::struct_init<request_t> request;
    
    struct response_t
    {
      std::string status; // General RPC error code. "OK" means everything looks good.

      BEGIN_KV_SERIALIZE_MAP()
        KV_SERIALIZE(status)
      END_KV_SERIALIZE_MAP()
    };
    typedef epee::misc_utils::struct_init<response_t> response;
  };

  LOKI_RPC_DOC_INTROSPECT
  // Limit number of Incoming peers.
  struct COMMAND_RPC_IN_PEERS
  {
    struct request_t
    {
      uint64_t in_peers;
      BEGIN_KV_SERIALIZE_MAP()
        KV_SERIALIZE(in_peers)
      END_KV_SERIALIZE_MAP()
    };
    typedef epee::misc_utils::struct_init<request_t> request;

    struct response_t
    {
      std::string status; // General RPC error code. "OK" means everything looks good.

      BEGIN_KV_SERIALIZE_MAP()
        KV_SERIALIZE(status)
      END_KV_SERIALIZE_MAP()
    };
    typedef epee::misc_utils::struct_init<response_t> response;
  };

  LOKI_RPC_DOC_INTROSPECT
  // Look up information regarding hard fork voting and readiness.
  struct COMMAND_RPC_HARD_FORK_INFO
  {
    struct request_t
    {
      uint8_t version; // The major block version for the fork.

      BEGIN_KV_SERIALIZE_MAP()
        KV_SERIALIZE(version)
      END_KV_SERIALIZE_MAP()
    };
    typedef epee::misc_utils::struct_init<request_t> request;

    struct response_t
    {
      uint8_t version;          // The major block version for the fork.
      bool enabled;             // Tells if hard fork is enforced.
      uint32_t window;          // Number of blocks over which current votes are cast. Default is 10080 blocks.
      uint32_t votes;           // Number of votes towards hard fork.
      uint32_t threshold;       // Minimum percent of votes to trigger hard fork. Default is 80.
      uint8_t voting;           // Hard fork voting status.
      uint32_t state;           // Current hard fork state: 0 (There is likely a hard fork), 1 (An update is needed to fork properly), or 2 (Everything looks good).
      uint64_t earliest_height; // Block height at which hard fork would be enabled if voted in.
      std::string status;       // General RPC error code. "OK" means everything looks good.
      bool untrusted;           // States if the result is obtained using the bootstrap mode, and is therefore not trusted (`true`), or when the daemon is fully synced (`false`).

      BEGIN_KV_SERIALIZE_MAP()
        KV_SERIALIZE(version)
        KV_SERIALIZE(enabled)
        KV_SERIALIZE(window)
        KV_SERIALIZE(votes)
        KV_SERIALIZE(threshold)
        KV_SERIALIZE(voting)
        KV_SERIALIZE(state)
        KV_SERIALIZE(earliest_height)
        KV_SERIALIZE(status)
        KV_SERIALIZE(untrusted)
      END_KV_SERIALIZE_MAP()
    };
    typedef epee::misc_utils::struct_init<response_t> response;
  };

  LOKI_RPC_DOC_INTROSPECT
  // Get list of banned IPs.
  struct COMMAND_RPC_GETBANS
  {
    struct ban
    {
      std::string host; // Banned host (IP in A.B.C.D form).
      uint32_t ip;      // Banned IP address, in Int format.
      uint32_t seconds; // Local Unix time that IP is banned until.

      BEGIN_KV_SERIALIZE_MAP()
        KV_SERIALIZE(host)
        KV_SERIALIZE(ip)
        KV_SERIALIZE(seconds)
      END_KV_SERIALIZE_MAP()
    };

    struct request_t
    {
      BEGIN_KV_SERIALIZE_MAP()
      END_KV_SERIALIZE_MAP()
    };
    typedef epee::misc_utils::struct_init<request_t> request;

    struct response_t
    {
      std::string status;    // General RPC error code. "OK" means everything looks good.
      std::vector<ban> bans; // List of banned nodes:

      BEGIN_KV_SERIALIZE_MAP()
        KV_SERIALIZE(status)
        KV_SERIALIZE(bans)
      END_KV_SERIALIZE_MAP()
    };
    typedef epee::misc_utils::struct_init<response_t> response;
  };

  LOKI_RPC_DOC_INTROSPECT
  // Ban another node by IP.
  struct COMMAND_RPC_SETBANS
  {
    struct ban
    {
      std::string host; // Host to ban (IP in A.B.C.D form - will support I2P address in the future).
      uint32_t ip;      // IP address to ban, in Int format.
      bool ban;         // Set true to ban.
      uint32_t seconds; // Number of seconds to ban node.

      BEGIN_KV_SERIALIZE_MAP()
        KV_SERIALIZE(host)
        KV_SERIALIZE(ip)
        KV_SERIALIZE(ban)
        KV_SERIALIZE(seconds)
      END_KV_SERIALIZE_MAP()
    };

    struct request_t
    {
      std::vector<ban> bans; // List of nodes to ban.

      BEGIN_KV_SERIALIZE_MAP()
        KV_SERIALIZE(bans)
      END_KV_SERIALIZE_MAP()
    };
    typedef epee::misc_utils::struct_init<request_t> request;

    struct response_t
    {
      std::string status; // General RPC error code. "OK" means everything looks good.

      BEGIN_KV_SERIALIZE_MAP()
        KV_SERIALIZE(status)
      END_KV_SERIALIZE_MAP()
    };
    typedef epee::misc_utils::struct_init<response_t> response;
  };

  LOKI_RPC_DOC_INTROSPECT
  // Determine whether a given IP address is banned
  struct COMMAND_RPC_BANNED
  {
    struct request_t
    {
      std::string address; // The IP address to check

      BEGIN_KV_SERIALIZE_MAP()
        KV_SERIALIZE(address)
      END_KV_SERIALIZE_MAP()
    };
    typedef epee::misc_utils::struct_init<request_t> request;

    struct response_t
    {
      std::string status; // General RPC error code. "OK" means everything looks good.
      bool banned;        // True if the given address is banned, false otherwise.
      uint32_t seconds;   // The number of seconds remaining in the ban.

      BEGIN_KV_SERIALIZE_MAP()
        KV_SERIALIZE(status)
        KV_SERIALIZE(banned)
        KV_SERIALIZE(seconds)
      END_KV_SERIALIZE_MAP()
    };
    typedef epee::misc_utils::struct_init<response_t> response;
  };

  LOKI_RPC_DOC_INTROSPECT
  // Flush tx ids from transaction pool..
  struct COMMAND_RPC_FLUSH_TRANSACTION_POOL
  {
    struct request_t
    {
      std::vector<std::string> txids; // Optional, list of transactions IDs to flush from pool (all tx ids flushed if empty).

      BEGIN_KV_SERIALIZE_MAP()
        KV_SERIALIZE(txids)
      END_KV_SERIALIZE_MAP()
    };
    typedef epee::misc_utils::struct_init<request_t> request;

    struct response_t
    {
      std::string status; // General RPC error code. "OK" means everything looks good.

      BEGIN_KV_SERIALIZE_MAP()
        KV_SERIALIZE(status)
      END_KV_SERIALIZE_MAP()
    };
    typedef epee::misc_utils::struct_init<response_t> response;
  };

  LOKI_RPC_DOC_INTROSPECT
  // Get a histogram of output amounts. For all amounts (possibly filtered by parameters), 
  // gives the number of outputs on the chain for that amount. RingCT outputs counts as 0 amount.
  struct COMMAND_RPC_GET_OUTPUT_HISTOGRAM
  {
    struct request_t
    {
      std::vector<uint64_t> amounts; // list of amounts in Atomic Units.
      uint64_t min_count;            // The minimum amounts you are requesting.
      uint64_t max_count;            // The maximum amounts you are requesting.
      bool unlocked;                 // Look for locked only.
      uint64_t recent_cutoff;

      BEGIN_KV_SERIALIZE_MAP()
        KV_SERIALIZE(amounts);
        KV_SERIALIZE(min_count);
        KV_SERIALIZE(max_count);
        KV_SERIALIZE(unlocked);
        KV_SERIALIZE(recent_cutoff);
      END_KV_SERIALIZE_MAP()
    };
    typedef epee::misc_utils::struct_init<request_t> request;

    struct entry
    {
      uint64_t amount;            // Output amount in atomic units.
      uint64_t total_instances;
      uint64_t unlocked_instances;
      uint64_t recent_instances;

      BEGIN_KV_SERIALIZE_MAP()
        KV_SERIALIZE(amount);
        KV_SERIALIZE(total_instances);
        KV_SERIALIZE(unlocked_instances);
        KV_SERIALIZE(recent_instances);
      END_KV_SERIALIZE_MAP()

      entry(uint64_t amount, uint64_t total_instances, uint64_t unlocked_instances, uint64_t recent_instances):
          amount(amount), total_instances(total_instances), unlocked_instances(unlocked_instances), recent_instances(recent_instances) {}
      entry() {}
    };

    struct response_t
    {
      std::string status;           // General RPC error code. "OK" means everything looks good.
      std::vector<entry> histogram; // List of histogram entries:
      bool untrusted;               // States if the result is obtained using the bootstrap mode, and is therefore not trusted (`true`), or when the daemon is fully synced (`false`).

      BEGIN_KV_SERIALIZE_MAP()
        KV_SERIALIZE(status)
        KV_SERIALIZE(histogram)
        KV_SERIALIZE(untrusted)
      END_KV_SERIALIZE_MAP()
    };
    typedef epee::misc_utils::struct_init<response_t> response;
  };

  LOKI_RPC_DOC_INTROSPECT
  // Get node current version.
  struct COMMAND_RPC_GET_VERSION
  {
    struct request_t
    {
      BEGIN_KV_SERIALIZE_MAP()
      END_KV_SERIALIZE_MAP()
    };
    typedef epee::misc_utils::struct_init<request_t> request;

    struct response_t
    {
      std::string status; // General RPC error code. "OK" means everything looks good.
      uint32_t version;   // Node current version.
      bool untrusted;     // States if the result is obtained using the bootstrap mode, and is therefore not trusted (`true`), or when the daemon is fully synced (`false`).

      BEGIN_KV_SERIALIZE_MAP()
        KV_SERIALIZE(status)
        KV_SERIALIZE(version)
        KV_SERIALIZE(untrusted)
      END_KV_SERIALIZE_MAP()
    };
    typedef epee::misc_utils::struct_init<response_t> response;
  };

  LOKI_RPC_DOC_INTROSPECT
  // Get the coinbase amount and the fees amount for n last blocks starting at particular height.
  struct COMMAND_RPC_GET_COINBASE_TX_SUM
  {
    struct request_t
    {
      uint64_t height; // Block height from which getting the amounts.
      uint64_t count;  // Number of blocks to include in the sum.

      BEGIN_KV_SERIALIZE_MAP()
        KV_SERIALIZE(height);
        KV_SERIALIZE(count);
      END_KV_SERIALIZE_MAP()
    };
    typedef epee::misc_utils::struct_init<request_t> request;

    struct response_t
    {
      std::string status;       // General RPC error code. "OK" means everything looks good.
      uint64_t emission_amount; // Amount of coinbase reward in atomic units.
      uint64_t fee_amount;      // Amount of fees in atomic units.

      BEGIN_KV_SERIALIZE_MAP()
        KV_SERIALIZE(status)
        KV_SERIALIZE(emission_amount)
        KV_SERIALIZE(fee_amount)
      END_KV_SERIALIZE_MAP()
    };
    typedef epee::misc_utils::struct_init<response_t> response;
  };

  LOKI_RPC_DOC_INTROSPECT
  // Gives an estimation of per-output + per-byte fees
  struct COMMAND_RPC_GET_BASE_FEE_ESTIMATE
  {
    struct request_t
    {
      uint64_t grace_blocks; // Optional

      BEGIN_KV_SERIALIZE_MAP()
        KV_SERIALIZE(grace_blocks)
      END_KV_SERIALIZE_MAP()
    };
    typedef epee::misc_utils::struct_init<request_t> request;

    struct response_t
    {
      std::string status;         // General RPC error code. "OK" means everything looks good.
      uint64_t fee_per_byte;      // Amount of fees estimated per byte in atomic units
      uint64_t fee_per_output;    // Amount of fees per output generated by the tx (adds to the `fee_per_byte` per-byte value)
      uint64_t quantization_mask;
      bool untrusted;             // States if the result is obtained using the bootstrap mode, and is therefore not trusted (`true`), or when the daemon is fully synced (`false`).

      BEGIN_KV_SERIALIZE_MAP()
        KV_SERIALIZE(status)
        KV_SERIALIZE(fee_per_byte)
        KV_SERIALIZE(fee_per_output)
        KV_SERIALIZE_OPT(quantization_mask, (uint64_t)1)
        KV_SERIALIZE(untrusted)
      END_KV_SERIALIZE_MAP()
    };
    typedef epee::misc_utils::struct_init<response_t> response;
  };

  LOKI_RPC_DOC_INTROSPECT
  // Display alternative chains seen by the node.
  struct COMMAND_RPC_GET_ALTERNATE_CHAINS
  {
    struct request_t
    {
      BEGIN_KV_SERIALIZE_MAP()
      END_KV_SERIALIZE_MAP()
    };
    typedef epee::misc_utils::struct_init<request_t> request;

    struct chain_info
    {
      std::string block_hash;                // The block hash of the first diverging block of this alternative chain.
      uint64_t height;                       // The block height of the first diverging block of this alternative chain.
      uint64_t length;                       // The length in blocks of this alternative chain, after divergence.
      uint64_t difficulty;                   // The cumulative difficulty of all blocks in the alternative chain.
      std::vector<std::string> block_hashes; 
      std::string main_chain_parent_block;

      BEGIN_KV_SERIALIZE_MAP()
        KV_SERIALIZE(block_hash)
        KV_SERIALIZE(height)
        KV_SERIALIZE(length)
        KV_SERIALIZE(difficulty)
        KV_SERIALIZE(block_hashes)
        KV_SERIALIZE(main_chain_parent_block)
      END_KV_SERIALIZE_MAP()
    };

    struct response_t
    {
      std::string status;           // General RPC error code. "OK" means everything looks good.
      std::list<chain_info> chains; // Array of Chains.

      BEGIN_KV_SERIALIZE_MAP()
        KV_SERIALIZE(status)
        KV_SERIALIZE(chains)
      END_KV_SERIALIZE_MAP()
    };
    typedef epee::misc_utils::struct_init<response_t> response;
  };

  LOKI_RPC_DOC_INTROSPECT
  // Update daemon.
  struct COMMAND_RPC_UPDATE
  {
    struct request_t
    {
      std::string command; // Command to use, either check or download.
      std::string path;    // Optional, path where to download the update.

      BEGIN_KV_SERIALIZE_MAP()
        KV_SERIALIZE(command);
        KV_SERIALIZE(path);
      END_KV_SERIALIZE_MAP()
    };
    typedef epee::misc_utils::struct_init<request_t> request;

    struct response_t
    {
      std::string status;   // General RPC error code. "OK" means everything looks good.
      bool update;          // States if an update is available to download (`true`) or not (`false`).
      std::string version;  // Version available for download.
      std::string user_uri;
      std::string auto_uri;
      std::string hash;
      std::string path;     // Path to download the update.

      BEGIN_KV_SERIALIZE_MAP()
        KV_SERIALIZE(status)
        KV_SERIALIZE(update)
        KV_SERIALIZE(version)
        KV_SERIALIZE(user_uri)
        KV_SERIALIZE(auto_uri)
        KV_SERIALIZE(hash)
        KV_SERIALIZE(path)
      END_KV_SERIALIZE_MAP()
    };
    typedef epee::misc_utils::struct_init<response_t> response;
  };

  LOKI_RPC_DOC_INTROSPECT
  // Relay a list of transaction IDs.
  struct COMMAND_RPC_RELAY_TX
  {
    struct request_t
    {
      std::vector<std::string> txids; // Optional, list of transactions IDs to flush from pool (all tx ids flushed if empty).

      BEGIN_KV_SERIALIZE_MAP()
        KV_SERIALIZE(txids)
      END_KV_SERIALIZE_MAP()
    };
    typedef epee::misc_utils::struct_init<request_t> request;

    struct response_t
    {
      std::string status; // General RPC error code. "OK" means everything looks good.

      BEGIN_KV_SERIALIZE_MAP()
        KV_SERIALIZE(status)
      END_KV_SERIALIZE_MAP()
    };
    typedef epee::misc_utils::struct_init<response_t> response;
  };

  LOKI_RPC_DOC_INTROSPECT
  // Get synchronisation information.
  struct COMMAND_RPC_SYNC_INFO
  {
    struct request_t
    {
      BEGIN_KV_SERIALIZE_MAP()
      END_KV_SERIALIZE_MAP()
    };
    typedef epee::misc_utils::struct_init<request_t> request;

    struct peer
    {
      connection_info info; // Structure of connection info, as defined in get_connections.

      BEGIN_KV_SERIALIZE_MAP()
        KV_SERIALIZE(info)
      END_KV_SERIALIZE_MAP()
    };

    struct span
    {
      uint64_t start_block_height; // Block height of the first block in that span.
      uint64_t nblocks;            // Number of blocks in that span.
      std::string connection_id;   // Id of connection.
      uint32_t rate;               // Connection rate.
      uint32_t speed;              // Connection speed.
      uint64_t size;               // Total number of bytes in that span's blocks (including txes).
      std::string remote_address;  // Peer address the node is downloading (or has downloaded) than span from.

      BEGIN_KV_SERIALIZE_MAP()
        KV_SERIALIZE(start_block_height)
        KV_SERIALIZE(nblocks)
        KV_SERIALIZE(connection_id)
        KV_SERIALIZE(rate)
        KV_SERIALIZE(speed)
        KV_SERIALIZE(size)
        KV_SERIALIZE(remote_address)
      END_KV_SERIALIZE_MAP()
    };

    struct response_t
    {
      std::string status;                // General RPC error code. "OK" means everything looks good. Any other value means that something went wrong.
      uint64_t height;                   // Block height.
      uint64_t target_height;            // Target height the node is syncing from (optional, absent if node is fully synced).
      uint32_t next_needed_pruning_seed;
      std::list<peer> peers;             // Array of Peer structure
      std::list<span> spans;             // Array of Span Structure.
      std::string overview;

      BEGIN_KV_SERIALIZE_MAP()
        KV_SERIALIZE(status)
        KV_SERIALIZE(height)
        KV_SERIALIZE(target_height)
        KV_SERIALIZE(next_needed_pruning_seed)
        KV_SERIALIZE(peers)
        KV_SERIALIZE(spans)
        KV_SERIALIZE(overview)
      END_KV_SERIALIZE_MAP()
    };
    typedef epee::misc_utils::struct_init<response_t> response;
  };

  LOKI_RPC_DOC_INTROSPECT
  struct COMMAND_RPC_GET_OUTPUT_DISTRIBUTION
  {
    struct request_t
    {
      std::vector<uint64_t> amounts; // Amounts to look for in atomic units.
      uint64_t from_height;          // (optional, default is 0) starting height to check from.
      uint64_t to_height;            // (optional, default is 0) ending height to check up to.
      bool cumulative;               // (optional, default is false) States if the result should be cumulative (true) or not (false).
      bool binary; 
      bool compress;

      BEGIN_KV_SERIALIZE_MAP()
        KV_SERIALIZE(amounts)
        KV_SERIALIZE_OPT(from_height, (uint64_t)0)
        KV_SERIALIZE_OPT(to_height, (uint64_t)0)
        KV_SERIALIZE_OPT(cumulative, false)
        KV_SERIALIZE_OPT(binary, true)
        KV_SERIALIZE_OPT(compress, false)
      END_KV_SERIALIZE_MAP()
    };
    typedef epee::misc_utils::struct_init<request_t> request;

    struct distribution
    {
      rpc::output_distribution_data data;
      uint64_t amount; 
      std::string compressed_data;
      bool binary;
      bool compress;

      BEGIN_KV_SERIALIZE_MAP()
        KV_SERIALIZE(amount)
        KV_SERIALIZE_N(data.start_height, "start_height")
        KV_SERIALIZE(binary)
        KV_SERIALIZE(compress)
        if (this_ref.binary)
        {
          if (is_store)
          {
            if (this_ref.compress)
            {
              const_cast<std::string&>(this_ref.compressed_data) = compress_integer_array(this_ref.data.distribution);
              KV_SERIALIZE(compressed_data)
            }
            else
              KV_SERIALIZE_CONTAINER_POD_AS_BLOB_N(data.distribution, "distribution")
          }
          else
          {
            if (this_ref.compress)
            {
              KV_SERIALIZE(compressed_data)
              const_cast<std::vector<uint64_t>&>(this_ref.data.distribution) = decompress_integer_array<uint64_t>(this_ref.compressed_data);
            }
            else
              KV_SERIALIZE_CONTAINER_POD_AS_BLOB_N(data.distribution, "distribution")
          }
        }
        else
          KV_SERIALIZE_N(data.distribution, "distribution")
        KV_SERIALIZE_N(data.base, "base")
      END_KV_SERIALIZE_MAP()
    };

    struct response_t
    {
      std::string status;                      // General RPC error code. "OK" means everything looks good.
      std::vector<distribution> distributions; // 
      bool untrusted;                          // States if the result is obtained using the bootstrap mode, and is therefore not trusted (`true`), or when the daemon is fully synced (`false`).

      BEGIN_KV_SERIALIZE_MAP()
        KV_SERIALIZE(status)
        KV_SERIALIZE(distributions)
        KV_SERIALIZE(untrusted)
      END_KV_SERIALIZE_MAP()
    };
    typedef epee::misc_utils::struct_init<response_t> response;
  };

  LOKI_RPC_DOC_INTROSPECT
  struct COMMAND_RPC_POP_BLOCKS
  {
    struct request_t
    {
      uint64_t nblocks; // Number of blocks in that span.

      BEGIN_KV_SERIALIZE_MAP()
        KV_SERIALIZE(nblocks);
      END_KV_SERIALIZE_MAP()
    };
    typedef epee::misc_utils::struct_init<request_t> request;

    struct response_t
    {
      std::string status; // General RPC error code. "OK" means everything looks good.
      uint64_t height;

      BEGIN_KV_SERIALIZE_MAP()
        KV_SERIALIZE(status)
        KV_SERIALIZE(height)
      END_KV_SERIALIZE_MAP()
    };
    typedef epee::misc_utils::struct_init<response_t> response;
  };

  LOKI_RPC_DOC_INTROSPECT
  struct COMMAND_RPC_PRUNE_BLOCKCHAIN
  {
    struct request_t
    {
      bool check;

      BEGIN_KV_SERIALIZE_MAP()
        KV_SERIALIZE_OPT(check, false)
      END_KV_SERIALIZE_MAP()
    };
    typedef epee::misc_utils::struct_init<request_t> request;

    struct response_t
    {
      bool pruned;
      uint32_t pruning_seed;
      std::string status;

      BEGIN_KV_SERIALIZE_MAP()
        KV_SERIALIZE(status)
        KV_SERIALIZE(pruned)
        KV_SERIALIZE(pruning_seed)
      END_KV_SERIALIZE_MAP()
    };
    typedef epee::misc_utils::struct_init<response_t> response;
  };


  LOKI_RPC_DOC_INTROSPECT
  // Get the quorum state which is the list of public keys of the nodes who are voting, and the list of public keys of the nodes who are being tested.
  struct COMMAND_RPC_GET_QUORUM_STATE
  {
    static constexpr uint64_t HEIGHT_SENTINEL_VALUE = UINT64_MAX;
    struct request_t
    {
      uint64_t start_height; // (Optional): Start height, omit both start and end height to request the latest quorum
      uint64_t end_height;   // (Optional): End height, omit both start and end height to request the latest quorum
      uint8_t  quorum_type;  // (Optional): Set value to request a specific quorum, 0 = Obligation, 1 = Checkpointing, 255 = all quorums, default is all quorums;

      BEGIN_KV_SERIALIZE_MAP()
        KV_SERIALIZE_OPT(start_height, HEIGHT_SENTINEL_VALUE)
        KV_SERIALIZE_OPT(end_height, HEIGHT_SENTINEL_VALUE)
        KV_SERIALIZE_OPT(quorum_type, (uint8_t)service_nodes::quorum_type::rpc_request_all_quorums_sentinel_value)
      END_KV_SERIALIZE_MAP()
    };
    typedef epee::misc_utils::struct_init<request_t> request;

    struct quorum_t
    {
      std::vector<std::string> validators; // Public key of the service node
      std::vector<std::string> workers; // Public key of the service node

      BEGIN_KV_SERIALIZE_MAP()
        KV_SERIALIZE(validators)
        KV_SERIALIZE(workers)
      END_KV_SERIALIZE_MAP()

      BEGIN_SERIALIZE() // NOTE: For store_t_to_json
        FIELD(validators)
        FIELD(workers)
      END_SERIALIZE()
    };

    struct quorum_for_height
    {
      uint64_t height;          // The height the quorums are relevant for
      uint8_t  quorum_type;     // The quorum type
      quorum_t quorum;          // Quorum of Service Nodes
      BEGIN_KV_SERIALIZE_MAP()
        KV_SERIALIZE(height)
        KV_SERIALIZE(quorum_type)
        KV_SERIALIZE(quorum)
      END_KV_SERIALIZE_MAP()

      BEGIN_SERIALIZE() // NOTE: For store_t_to_json
        FIELD(height)
        FIELD(quorum_type)
        FIELD(quorum)
      END_SERIALIZE()
    };

    struct response_t
    {
      std::string status;                     // Generic RPC error code. "OK" is the success value.
      std::vector<quorum_for_height> quorums; // An array of quorums associated with the requested height
      bool untrusted;                         // If the result is obtained using bootstrap mode, and therefore not trusted `true`, or otherwise `false`.

      BEGIN_KV_SERIALIZE_MAP()
        KV_SERIALIZE(status)
        KV_SERIALIZE(quorums)
        KV_SERIALIZE(untrusted)
      END_KV_SERIALIZE_MAP()
    };
    typedef epee::misc_utils::struct_init<response_t> response;
  };

  LOKI_RPC_DOC_INTROSPECT
  struct COMMAND_RPC_GET_SERVICE_NODE_REGISTRATION_CMD_RAW
  {
    struct request_t
    {
      std::vector<std::string> args; // (Developer) The arguments used in raw registration, i.e. portions
      bool make_friendly;            // Provide information about how to use the command in the result.
      uint64_t staking_requirement;  // The staking requirement to become a Service Node the registration command will be generated upon

      BEGIN_KV_SERIALIZE_MAP()
        KV_SERIALIZE(args)
        KV_SERIALIZE(make_friendly)
        KV_SERIALIZE(staking_requirement)
      END_KV_SERIALIZE_MAP()
    };
    typedef epee::misc_utils::struct_init<request_t> request;

    struct response_t
    {
      std::string status;           // Generic RPC error code. "OK" is the success value.
      std::string registration_cmd; // The command to execute in the wallet CLI to register the queried daemon as a Service Node.

      BEGIN_KV_SERIALIZE_MAP()
        KV_SERIALIZE(status)
        KV_SERIALIZE(registration_cmd)
      END_KV_SERIALIZE_MAP()
    };
    typedef epee::misc_utils::struct_init<response_t> response;
  };

  LOKI_RPC_DOC_INTROSPECT
  struct COMMAND_RPC_GET_SERVICE_NODE_REGISTRATION_CMD
  {
    struct contribution_t
    {
      std::string address; // The wallet address for the contributor
      uint64_t amount;     // The amount that the contributor will reserve in Loki atomic units towards the staking requirement

      BEGIN_KV_SERIALIZE_MAP()
        KV_SERIALIZE(address)
        KV_SERIALIZE(amount)
      END_KV_SERIALIZE_MAP()
    };

    struct request_t
    {
      std::string operator_cut;                  // The percentage of cut per reward the operator receives expressed as a string, i.e. "1.1%"
      std::vector<contribution_t> contributions; // Array of contributors for this Service Node
      uint64_t staking_requirement;              // The staking requirement to become a Service Node the registration command will be generated upon

      BEGIN_KV_SERIALIZE_MAP()
        KV_SERIALIZE(operator_cut)
        KV_SERIALIZE(contributions)
        KV_SERIALIZE(staking_requirement)
      END_KV_SERIALIZE_MAP()
    };
    typedef epee::misc_utils::struct_init<request_t> request;

    struct response_t
    {
      std::string status;           // Generic RPC error code. "OK" is the success value.
      std::string registration_cmd; // The command to execute in the wallet CLI to register the queried daemon as a Service Node.

      BEGIN_KV_SERIALIZE_MAP()
        KV_SERIALIZE(status)
        KV_SERIALIZE(registration_cmd)
      END_KV_SERIALIZE_MAP()
    };
    typedef epee::misc_utils::struct_init<response_t> response;
  };

  LOKI_RPC_DOC_INTROSPECT
<<<<<<< HEAD
  // Get the service node public keys of the queried daemon, encoded in hex.
=======
  // Get the service node public keys of the queried daemon.
>>>>>>> 49c2bc35
  // The daemon must be started in --service-node mode otherwise this RPC command will fail.
  struct COMMAND_RPC_GET_SERVICE_NODE_KEY
  {
    struct request_t
    {
      BEGIN_KV_SERIALIZE_MAP()
      END_KV_SERIALIZE_MAP()
    };
    typedef epee::misc_utils::struct_init<request_t> request;

    struct response_t
    {
<<<<<<< HEAD
      std::string service_node_pubkey;         // The queried daemon's service node public key.
      std::string service_node_ed25519_pubkey; // The daemon's service node ed25519 public key.
      std::string service_node_x25519_pubkey;  // The daemon's service node x25519 public key.
=======
      std::string service_node_pubkey;         // The queried daemon's service node key.
      std::string service_node_pubkey_ed25519; // The queried daemon's ed25519 auxiliary public key
      std::string service_node_pubkey_x25519;  // The queried daemon's x25519 auxiliary public key
>>>>>>> 49c2bc35
      std::string status;                      // Generic RPC error code. "OK" is the success value.

      BEGIN_KV_SERIALIZE_MAP()
        KV_SERIALIZE(service_node_pubkey)
<<<<<<< HEAD
        KV_SERIALIZE(service_node_ed25519_pubkey)
        KV_SERIALIZE(service_node_x25519_pubkey)
        KV_SERIALIZE(status)
      END_KV_SERIALIZE_MAP()
    };
    typedef epee::misc_utils::struct_init<response_t> response;
  };

  LOKI_RPC_DOC_INTROSPECT
  // Get the service node private keys of the queried daemon, encoded in hex.  Do not ever share
  // these keys: they would allow someone to impersonate your service node.
  // The daemon must be started in --service-node mode otherwise this RPC command will fail.
  struct COMMAND_RPC_GET_SERVICE_NODE_PRIVKEY
  {
    struct request_t
    {
      BEGIN_KV_SERIALIZE_MAP()
      END_KV_SERIALIZE_MAP()
    };
    typedef epee::misc_utils::struct_init<request_t> request;

    struct response_t
    {
      std::string service_node_privkey;         // The queried daemon's service node private key.
      std::string service_node_ed25519_privkey; // The daemon's service node ed25519 private key (note that this is in sodium's format, which consists of the private and public keys concatenated together)
      std::string service_node_x25519_privkey;  // The daemon's service node x25519 private key.
      std::string status;                       // Generic RPC error code. "OK" is the success value.

      BEGIN_KV_SERIALIZE_MAP()
        KV_SERIALIZE(service_node_privkey)
        KV_SERIALIZE(service_node_ed25519_privkey)
        KV_SERIALIZE(service_node_x25519_privkey)
=======
        KV_SERIALIZE(service_node_pubkey_ed25519)
        KV_SERIALIZE(service_node_pubkey_x25519)
>>>>>>> 49c2bc35
        KV_SERIALIZE(status)
      END_KV_SERIALIZE_MAP()
    };
    typedef epee::misc_utils::struct_init<response_t> response;
  };

  LOKI_RPC_DOC_INTROSPECT
  // TODO: Undocumented, -- unused
  struct COMMAND_RPC_PERFORM_BLOCKCHAIN_TEST
  {
    struct request
    {
      uint64_t max_height;
      uint64_t seed;

      BEGIN_KV_SERIALIZE_MAP()
      KV_SERIALIZE(max_height)
      KV_SERIALIZE(seed)
      END_KV_SERIALIZE_MAP()
    };

    struct response
    {
      std::string status;
      uint64_t res_height;

      BEGIN_KV_SERIALIZE_MAP()
      KV_SERIALIZE(status)
      KV_SERIALIZE(res_height)
      END_KV_SERIALIZE_MAP()
    };
  };

  LOKI_RPC_DOC_INTROSPECT
  struct service_node_contribution
  {
    std::string key_image;         // The contribution's key image that is locked on the network.
    std::string key_image_pub_key; // The contribution's key image, public key component
    uint64_t    amount;            // The amount that is locked in this contribution.

    BEGIN_KV_SERIALIZE_MAP()
      KV_SERIALIZE(key_image)
      KV_SERIALIZE(key_image_pub_key)
      KV_SERIALIZE(amount)
    END_KV_SERIALIZE_MAP()
  };

  LOKI_RPC_DOC_INTROSPECT
  struct service_node_contributor
  {
    uint64_t amount;                                             // The total amount of locked Loki in atomic units for this contributor.
    uint64_t reserved;                                           // The amount of Loki in atomic units reserved by this contributor for this Service Node.
    std::string address;                                         // The wallet address for this contributor rewards are sent to and contributions came from.
    std::vector<service_node_contribution> locked_contributions; // Array of contributions from this contributor.

    BEGIN_KV_SERIALIZE_MAP()
      KV_SERIALIZE(amount)
      KV_SERIALIZE(reserved)
      KV_SERIALIZE(address)
      KV_SERIALIZE(locked_contributions)
    END_KV_SERIALIZE_MAP()
  };

  LOKI_RPC_DOC_INTROSPECT
  // Get information on Service Nodes.
  struct COMMAND_RPC_GET_SERVICE_NODES
  {
    struct request_t
    {
      std::vector<std::string> service_node_pubkeys; // Array of public keys of active Service Nodes to get information about. Pass the empty array to query all Service Nodes.
      bool include_json;                             // When set, the response's as_json member is filled out.

      BEGIN_KV_SERIALIZE_MAP()
        KV_SERIALIZE(service_node_pubkeys);
        KV_SERIALIZE(include_json);
      END_KV_SERIALIZE_MAP()
    };
    typedef epee::misc_utils::struct_init<request_t> request;

    struct response_t
    {
      struct entry
      {
        std::string                           service_node_pubkey;           // The public key of the Service Node.
        uint64_t                              registration_height;           // The height at which the registration for the Service Node arrived on the blockchain.
        uint16_t                              registration_hf_version;       // The hard fork at which the registration for the Service Node arrived on the blockchain.
        uint64_t                              requested_unlock_height;       // The height at which contributions will be released and the Service Node expires. 0 if not requested yet.
        uint64_t                              last_reward_block_height;      // The last height at which this Service Node received a reward.
        uint32_t                              last_reward_transaction_index; // When multiple Service Nodes register on the same height, the order the transaction arrive dictate the order you receive rewards.
        bool                                  active;                        // True if fully funded and not currently decommissioned (and so `active && !funded` implicitly defines decommissioned)
        bool                                  funded;                        // True if the required stakes have been submitted to activate this Service Node
        uint64_t                              state_height;                  // If active: the state at which registration was completed; if decommissioned: the decommissioning height; if awaiting: the last contribution (or registration) height
        uint32_t                              decommission_count;            // The number of times the Service Node has been decommissioned since registration
        int64_t                               earned_downtime_blocks;        // The number of blocks earned towards decommissioning, or the number of blocks remaining until deregistration if currently decommissioned
        std::vector<uint16_t>                 service_node_version;          // The major, minor, patch version of the Service Node respectively.
        std::vector<service_node_contributor> contributors;                  // Array of contributors, contributing to this Service Node.
        uint64_t                              total_contributed;             // The total amount of Loki in atomic units contributed to this Service Node.
        uint64_t                              total_reserved;                // The total amount of Loki in atomic units reserved in this Service Node.
        uint64_t                              staking_requirement;           // The staking requirement in atomic units that is required to be contributed to become a Service Node.
        uint64_t                              portions_for_operator;         // The operator percentage cut to take from each reward expressed in portions, see cryptonote_config.h's STAKING_PORTIONS.
        uint64_t                              swarm_id;                      // The identifier of the Service Node's current swarm.
        std::string                           operator_address;              // The wallet address of the operator to which the operator cut of the staking reward is sent to.
        std::string                           public_ip;                     // The public ip address of the service node
        uint16_t                              storage_port;                  // The port number associated with the storage server
        std::string                           pubkey_ed25519;                // The service node's ed25519 public key for auxiliary services
        std::string                           pubkey_x25519;                 // The service node's x25519 public key for auxiliary services


        // Service Node Testing
        uint64_t                                           last_uptime_proof;                   // The last time this Service Node's uptime proof was relayed by at least 1 Service Node other than itself in unix epoch time.
        bool                                               storage_server_reachable;            // Whether the node's storage server has been reported as unreachable for a long time
        uint64_t                                           storage_server_reachable_timestamp;  // The last time this Service Node's storage server was contacted
        uint16_t                                           version_major;                       // Major version the node is currently running
        uint16_t                                           version_minor;                       // Minor version the node is currently running
        uint16_t                                           version_patch;                       // Patch version the node is currently running
        std::vector<service_nodes::checkpoint_vote_record> votes;                               // Of the last N checkpoints the Service Node is in a checkpointing quorum, record whether or not the Service Node voted to checkpoint a block

        BEGIN_KV_SERIALIZE_MAP()
            KV_SERIALIZE(service_node_pubkey)
            KV_SERIALIZE(registration_height)
            KV_SERIALIZE(registration_hf_version)
            KV_SERIALIZE(requested_unlock_height)
            KV_SERIALIZE(last_reward_block_height)
            KV_SERIALIZE(last_reward_transaction_index)
            KV_SERIALIZE(active)
            KV_SERIALIZE(funded)
            KV_SERIALIZE(state_height)
            KV_SERIALIZE(decommission_count)
            KV_SERIALIZE(earned_downtime_blocks)
            KV_SERIALIZE(service_node_version)
            KV_SERIALIZE(contributors)
            KV_SERIALIZE(total_contributed)
            KV_SERIALIZE(total_reserved)
            KV_SERIALIZE(staking_requirement)
            KV_SERIALIZE(portions_for_operator)
            KV_SERIALIZE(swarm_id)
            KV_SERIALIZE(operator_address)
            KV_SERIALIZE(public_ip)
            KV_SERIALIZE(storage_port)
            KV_SERIALIZE(pubkey_ed25519)
            KV_SERIALIZE(pubkey_x25519)

            KV_SERIALIZE(last_uptime_proof)
            KV_SERIALIZE(storage_server_reachable)
            KV_SERIALIZE(storage_server_reachable_timestamp)
            KV_SERIALIZE(version_major)
            KV_SERIALIZE(version_minor)
            KV_SERIALIZE(version_patch)
            KV_SERIALIZE(votes)
        END_KV_SERIALIZE_MAP()
      };

      std::vector<entry> service_node_states; // Array of service node registration information
      uint64_t    height;                     // Current block's height.
      std::string block_hash;                 // Current block's hash.
      std::string status;                     // Generic RPC error code. "OK" is the success value.
      std::string as_json;                    // If `include_json` is set in the request, this contains the json representation of the `entry` data structure


      BEGIN_KV_SERIALIZE_MAP()
        KV_SERIALIZE(service_node_states)
        KV_SERIALIZE(height)
        KV_SERIALIZE(block_hash)
        KV_SERIALIZE(status)
        KV_SERIALIZE(as_json)
      END_KV_SERIALIZE_MAP()
    };
    typedef epee::misc_utils::struct_init<response_t> response;
  };

  #define KV_SERIALIZE_ENTRY_FIELD_IF_REQUESTED(var) \
  if (this_ref.requested_fields.var || !this_ref.requested_fields.explicitly_set) KV_SERIALIZE(var)

  LOKI_RPC_DOC_INTROSPECT
  // Get information on a all (or optionally a random subset) of Service Nodes.
  struct COMMAND_RPC_GET_N_SERVICE_NODES
  {

    // Boolean values indicate whether corresponding
    // fields should be included in the response
    struct requested_fields_t {

      bool explicitly_set = false;          // internal use only: incicates whether one of the other parameters has been explicitly set

      bool service_node_pubkey;
      bool registration_height;
      bool registration_hf_version;
      bool requested_unlock_height;
      bool last_reward_block_height;
      bool last_reward_transaction_index;
      bool active;
      bool funded;
      bool state_height;
      bool decommission_count;
      bool earned_downtime_blocks;

      bool service_node_version;
      bool contributors;
      bool total_contributed;
      bool total_reserved;
      bool staking_requirement;
      bool portions_for_operator;
      bool swarm_id;
      bool operator_address;
      bool public_ip;
      bool storage_port;
      bool pubkey_ed25519;
      bool pubkey_x25519;

      bool last_uptime_proof;
      bool storage_server_reachable;
      bool storage_server_reachable_timestamp;
      bool version_major;
      bool version_minor;
      bool version_patch;
      bool votes;

      bool block_hash;
      bool height;
      bool target_height;
      bool hardfork;

      BEGIN_KV_SERIALIZE_MAP()
        KV_SERIALIZE_OPT2(service_node_pubkey, false)
        KV_SERIALIZE_OPT2(registration_height, false)
        KV_SERIALIZE_OPT2(registration_hf_version, false)
        KV_SERIALIZE_OPT2(requested_unlock_height, false)
        KV_SERIALIZE_OPT2(last_reward_block_height, false)
        KV_SERIALIZE_OPT2(last_reward_transaction_index, false)
        KV_SERIALIZE_OPT2(active, false)
        KV_SERIALIZE_OPT2(funded, false)
        KV_SERIALIZE_OPT2(state_height, false)
        KV_SERIALIZE_OPT2(decommission_count, false)
        KV_SERIALIZE_OPT2(earned_downtime_blocks, false)
        KV_SERIALIZE_OPT2(service_node_version, false)
        KV_SERIALIZE_OPT2(contributors, false)
        KV_SERIALIZE_OPT2(total_contributed, false)
        KV_SERIALIZE_OPT2(total_reserved, false)
        KV_SERIALIZE_OPT2(staking_requirement, false)
        KV_SERIALIZE_OPT2(portions_for_operator, false)
        KV_SERIALIZE_OPT2(swarm_id, false)
        KV_SERIALIZE_OPT2(operator_address, false)
        KV_SERIALIZE_OPT2(public_ip, false)
        KV_SERIALIZE_OPT2(storage_port, false)
        KV_SERIALIZE_OPT2(pubkey_ed25519, false)
        KV_SERIALIZE_OPT2(pubkey_x25519, false)
        KV_SERIALIZE_OPT2(block_hash, false)
        KV_SERIALIZE_OPT2(height, false)
        KV_SERIALIZE_OPT2(target_height, false)
        KV_SERIALIZE_OPT2(hardfork, false)

        KV_SERIALIZE_OPT2(last_uptime_proof, false)
        KV_SERIALIZE_OPT2(storage_server_reachable, false)
        KV_SERIALIZE_OPT2(storage_server_reachable_timestamp, false)
        KV_SERIALIZE_OPT2(version_major, false)
        KV_SERIALIZE_OPT2(version_minor, false)
        KV_SERIALIZE_OPT2(version_patch, false)
        KV_SERIALIZE_OPT2(votes, false)
      END_KV_SERIALIZE_MAP()
    };

    struct request_t
    {
      uint32_t limit; // If non-zero, select a random sample (in random order) of the given number of service nodes to return from the full list.
      bool active_only; // If true, only include results for active (fully staked, not decommissioned) service nodes.
      requested_fields_t fields;

      std::string poll_block_hash; // If specified this changes the behaviour to only return service node records if the block hash is *not* equal to the given hash; otherwise it omits the records and instead sets `"unchanged": true` in the response. This is primarily used to poll for new results where the requested results only change with new blocks.

      BEGIN_KV_SERIALIZE_MAP()
        KV_SERIALIZE(limit)
        KV_SERIALIZE(active_only)
        KV_SERIALIZE(fields)
        KV_SERIALIZE(poll_block_hash)
      END_KV_SERIALIZE_MAP()
    };
    typedef epee::misc_utils::struct_init<request_t> request;

    struct response_t
    {

      struct entry {
        const requested_fields_t& requested_fields;

        entry(const requested_fields_t& res)
          : requested_fields(res)
        {}

        std::string                           service_node_pubkey;           // The public key of the Service Node.
        uint64_t                              registration_height;           // The height at which the registration for the Service Node arrived on the blockchain.
        uint16_t                              registration_hf_version;       // The hard fork at which the registration for the Service Node arrived on the blockchain.
        uint64_t                              requested_unlock_height;       // The height at which contributions will be released and the Service Node expires. 0 if not requested yet.
        uint64_t                              last_reward_block_height;      // The last height at which this Service Node received a reward.
        uint32_t                              last_reward_transaction_index; // When multiple Service Nodes register on the same height, the order the transaction arrive dictate the order you receive rewards.
        bool                                  active;                        // True if fully funded and not currently decommissioned (and so `active && !funded` implicitly defines decommissioned)
        bool                                  funded;                        // True if the required stakes have been submitted to activate this Service Node
        uint64_t                              state_height;                  // If active: the state at which registration was completed; if decommissioned: the decommissioning height; if awaiting: the last contribution (or registration) height
        uint32_t                              decommission_count;            // The number of times the Service Node has been decommissioned since registration
        int64_t                               earned_downtime_blocks;        // The number of blocks earned towards decommissioning, or the number of blocks remaining until deregistration if currently decommissioned
        std::vector<uint16_t>                 service_node_version;          // The major, minor, patch version of the Service Node respectively.
        std::vector<service_node_contributor> contributors;                  // Array of contributors, contributing to this Service Node.
        uint64_t                              total_contributed;             // The total amount of Loki in atomic units contributed to this Service Node.
        uint64_t                              total_reserved;                // The total amount of Loki in atomic units reserved in this Service Node.
        uint64_t                              staking_requirement;           // The staking requirement in atomic units that is required to be contributed to become a Service Node.
        uint64_t                              portions_for_operator;         // The operator percentage cut to take from each reward expressed in portions, see cryptonote_config.h's STAKING_PORTIONS.
        uint64_t                              swarm_id;                      // The identifier of the Service Node's current swarm.
        std::string                           operator_address;              // The wallet address of the operator to which the operator cut of the staking reward is sent to.
        std::string                           public_ip;                     // The public ip address of the service node
        uint16_t                              storage_port;                  // The port number associated with the storage server
        std::string                           pubkey_ed25519;                // The service node's ed25519 public key for auxiliary services
        std::string                           pubkey_x25519;                 // The service node's x25519 public key for auxiliary services

        // Service Node Testing
        uint64_t                                           last_uptime_proof;                   // The last time this Service Node's uptime proof was relayed by at least 1 Service Node other than itself in unix epoch time.
        bool                                               storage_server_reachable;            // Whether the node's storage server has been reported as unreachable for a long time
        uint64_t                                           storage_server_reachable_timestamp;  // The last time this Service Node's storage server was contacted
        uint16_t                                           version_major;                       // Major version the node is currently running
        uint16_t                                           version_minor;                       // Minor version the node is currently running
        uint16_t                                           version_patch;                       // Patch version the node is currently running
        std::vector<service_nodes::checkpoint_vote_record> votes;                               // Of the last N checkpoints the Service Node is in a checkpointing quorum, record whether or not the Service Node voted to checkpoint a block

        BEGIN_KV_SERIALIZE_MAP()
          KV_SERIALIZE_ENTRY_FIELD_IF_REQUESTED(service_node_pubkey);
          KV_SERIALIZE_ENTRY_FIELD_IF_REQUESTED(registration_height);
          KV_SERIALIZE_ENTRY_FIELD_IF_REQUESTED(registration_hf_version);
          KV_SERIALIZE_ENTRY_FIELD_IF_REQUESTED(requested_unlock_height);
          KV_SERIALIZE_ENTRY_FIELD_IF_REQUESTED(last_reward_block_height);
          KV_SERIALIZE_ENTRY_FIELD_IF_REQUESTED(last_reward_transaction_index);
          KV_SERIALIZE_ENTRY_FIELD_IF_REQUESTED(active);
          KV_SERIALIZE_ENTRY_FIELD_IF_REQUESTED(funded);
          KV_SERIALIZE_ENTRY_FIELD_IF_REQUESTED(state_height);
          KV_SERIALIZE_ENTRY_FIELD_IF_REQUESTED(decommission_count);
          KV_SERIALIZE_ENTRY_FIELD_IF_REQUESTED(earned_downtime_blocks);
          KV_SERIALIZE_ENTRY_FIELD_IF_REQUESTED(service_node_version);
          KV_SERIALIZE_ENTRY_FIELD_IF_REQUESTED(contributors);
          KV_SERIALIZE_ENTRY_FIELD_IF_REQUESTED(total_contributed);
          KV_SERIALIZE_ENTRY_FIELD_IF_REQUESTED(total_reserved);
          KV_SERIALIZE_ENTRY_FIELD_IF_REQUESTED(staking_requirement);
          KV_SERIALIZE_ENTRY_FIELD_IF_REQUESTED(portions_for_operator);
          KV_SERIALIZE_ENTRY_FIELD_IF_REQUESTED(swarm_id);
          KV_SERIALIZE_ENTRY_FIELD_IF_REQUESTED(operator_address);
          KV_SERIALIZE_ENTRY_FIELD_IF_REQUESTED(public_ip);
          KV_SERIALIZE_ENTRY_FIELD_IF_REQUESTED(storage_port);
          KV_SERIALIZE_ENTRY_FIELD_IF_REQUESTED(pubkey_ed25519);
          KV_SERIALIZE_ENTRY_FIELD_IF_REQUESTED(pubkey_x25519);

          KV_SERIALIZE_ENTRY_FIELD_IF_REQUESTED(last_uptime_proof);
          KV_SERIALIZE_ENTRY_FIELD_IF_REQUESTED(storage_server_reachable);
          KV_SERIALIZE_ENTRY_FIELD_IF_REQUESTED(storage_server_reachable_timestamp);
          KV_SERIALIZE_ENTRY_FIELD_IF_REQUESTED(version_major);
          KV_SERIALIZE_ENTRY_FIELD_IF_REQUESTED(version_minor);
          KV_SERIALIZE_ENTRY_FIELD_IF_REQUESTED(version_patch);
          KV_SERIALIZE_ENTRY_FIELD_IF_REQUESTED(votes);
        END_KV_SERIALIZE_MAP()
      };

      requested_fields_t fields; // @NoLokiRPCDocGen Internal use only, not serialized
      bool polling_mode;         // @NoLokiRPCDocGen Internal use only, not serialized

      std::vector<entry> service_node_states; // Array of service node registration information
      uint64_t    height;                     // Current block's height.
      uint64_t    target_height;              // Blockchain's target height.
      std::string block_hash;                 // Current block's hash.
      bool        unchanged;                  // Will be true (and `service_node_states` omitted) if you gave the current block hash to poll_block_hash
      uint8_t     hardfork;                   // Current hardfork version.
      std::string status;                     // Generic RPC error code. "OK" is the success value.

      BEGIN_KV_SERIALIZE_MAP()
        if (!this_ref.unchanged) {
          KV_SERIALIZE(service_node_states)
        }
        KV_SERIALIZE(status)
        if (this_ref.fields.height) {
          KV_SERIALIZE(height)
        }
        if (this_ref.fields.target_height) {
          KV_SERIALIZE(target_height)
        }
        if (this_ref.fields.block_hash || (this_ref.polling_mode && !this_ref.unchanged)) {
          KV_SERIALIZE(block_hash)
        }
        if (this_ref.fields.hardfork) {
          KV_SERIALIZE(hardfork)
        }
        if (this_ref.polling_mode) {
          KV_SERIALIZE(unchanged);
        }
      END_KV_SERIALIZE_MAP()
    };
    typedef epee::misc_utils::struct_init<response_t> response;
  };

  LOKI_RPC_DOC_INTROSPECT
  struct COMMAND_RPC_STORAGE_SERVER_PING
  {
    struct request
    {
      int version_major; // Storage Server Major version
      int version_minor; // Storage Server Minor version
      int version_patch; // Storage Server Patch version
      BEGIN_KV_SERIALIZE_MAP()
        KV_SERIALIZE(version_major);
        KV_SERIALIZE(version_minor);
        KV_SERIALIZE(version_patch);
      END_KV_SERIALIZE_MAP()
    };

    struct response
    {
      std::string status; // Generic RPC error code. "OK" is the success value.
      BEGIN_KV_SERIALIZE_MAP()
        KV_SERIALIZE(status)
      END_KV_SERIALIZE_MAP()
    };
  };

  LOKI_RPC_DOC_INTROSPECT
  struct COMMAND_RPC_LOKINET_PING
  {
    struct request
    {
      std::array<int, 3> version; // Lokinet version
      BEGIN_KV_SERIALIZE_MAP()
        KV_SERIALIZE(version);
      END_KV_SERIALIZE_MAP()
    };

    struct response
    {
      std::string status; // Generic RPC error code. "OK" is the success value.
      BEGIN_KV_SERIALIZE_MAP()
        KV_SERIALIZE(status)
      END_KV_SERIALIZE_MAP()
    };
  };

  LOKI_RPC_DOC_INTROSPECT
  // Get the required amount of Loki to become a Service Node at the queried height. 
  // For stagenet and testnet values, ensure the daemon is started with the 
  // `--stagenet` or `--testnet` flags respectively.
  struct COMMAND_RPC_GET_STAKING_REQUIREMENT
  {
    struct request_t
    {
      uint64_t height; // The height to query the staking requirement for.

      BEGIN_KV_SERIALIZE_MAP()
        KV_SERIALIZE(height)
      END_KV_SERIALIZE_MAP()
    };
    typedef epee::misc_utils::struct_init<request_t> request;

    struct response_t
    {
      uint64_t staking_requirement; // The staking requirement in Loki, in atomic units.
      std::string status;           // Generic RPC error code. "OK" is the success value.

      BEGIN_KV_SERIALIZE_MAP()
        KV_SERIALIZE(staking_requirement)
        KV_SERIALIZE(status)
      END_KV_SERIALIZE_MAP()
    };
    typedef epee::misc_utils::struct_init<response_t> response;
  };

  LOKI_RPC_DOC_INTROSPECT
  // Get information on blacklisted Service Node key images.
  struct COMMAND_RPC_GET_SERVICE_NODE_BLACKLISTED_KEY_IMAGES
  {
    struct request_t
    {
      BEGIN_KV_SERIALIZE_MAP()
      END_KV_SERIALIZE_MAP()
    };
    typedef epee::misc_utils::struct_init<request_t> request;

    struct entry
    {
      std::string key_image;  // The key image of the transaction that is blacklisted on the network.
      uint64_t unlock_height; // The height at which the key image is removed from the blacklist and becomes spendable.

      BEGIN_KV_SERIALIZE_MAP()
        KV_SERIALIZE(key_image)
        KV_SERIALIZE(unlock_height)
      END_KV_SERIALIZE_MAP()
    };

    struct response_t
    {
      std::vector<entry> blacklist; // Array of blacklisted key images, i.e. unspendable transactions
      std::string status;           // Generic RPC error code. "OK" is the success value.

      BEGIN_KV_SERIALIZE_MAP()
        KV_SERIALIZE(blacklist)
        KV_SERIALIZE(status)
      END_KV_SERIALIZE_MAP()
    };
    typedef epee::misc_utils::struct_init<response_t> response;
  };

  LOKI_RPC_DOC_INTROSPECT
  // Get information on output blacklist.
  struct COMMAND_RPC_GET_OUTPUT_BLACKLIST
  {
    struct request_t
    {
      BEGIN_KV_SERIALIZE_MAP() 
      END_KV_SERIALIZE_MAP() 
    };
    typedef epee::misc_utils::struct_init<request_t> request;

    struct response_t
    {
      std::vector<uint64_t> blacklist; // (Developer): Array of indexes from the global output list, corresponding to blacklisted key images.
      std::string status;              // Generic RPC error code. "OK" is the success value.
      bool untrusted;                  // If the result is obtained using bootstrap mode, and therefore not trusted `true`, or otherwise `false`.

      BEGIN_KV_SERIALIZE_MAP()
        KV_SERIALIZE(blacklist)
        KV_SERIALIZE(status)
        KV_SERIALIZE(untrusted)
      END_KV_SERIALIZE_MAP()
    };
    typedef epee::misc_utils::struct_init<response_t> response;
  };

  LOKI_RPC_DOC_INTROSPECT
  // Query hardcoded/service node checkpoints stored for the blockchain. Omit all arguments to retrieve the latest "count" checkpoints.
  struct COMMAND_RPC_GET_CHECKPOINTS
  {
    constexpr static uint32_t NUM_CHECKPOINTS_TO_QUERY_BY_DEFAULT = 60;
    constexpr static uint64_t HEIGHT_SENTINEL_VALUE               = (UINT64_MAX - 1);
    struct request_t
    {
      uint64_t start_height; // Optional: Get the first count checkpoints starting from this height. Specify both start and end to get the checkpoints inbetween.
      uint64_t end_height;   // Optional: Get the first count checkpoints before end height. Specify both start and end to get the checkpoints inbetween.
      uint32_t count;        // Optional: Number of checkpoints to query.

      BEGIN_KV_SERIALIZE_MAP()
        KV_SERIALIZE_OPT(start_height, HEIGHT_SENTINEL_VALUE)
        KV_SERIALIZE_OPT(end_height, HEIGHT_SENTINEL_VALUE)
        KV_SERIALIZE_OPT(count, NUM_CHECKPOINTS_TO_QUERY_BY_DEFAULT)
      END_KV_SERIALIZE_MAP()
    };
    typedef epee::misc_utils::struct_init<request_t> request;

    struct voter_to_signature_serialized
    {
      uint16_t voter_index;  // Index of the voter in the relevant quorum
      std::string signature; // The signature generated by the voter in the quorum

      voter_to_signature_serialized() = default;
      voter_to_signature_serialized(service_nodes::voter_to_signature const &entry)
      : voter_index(entry.voter_index)
      , signature(epee::string_tools::pod_to_hex(entry.signature)) { }

      BEGIN_KV_SERIALIZE_MAP()
        KV_SERIALIZE(voter_index);
        KV_SERIALIZE(signature);
      END_KV_SERIALIZE_MAP()

      BEGIN_SERIALIZE() // NOTE: For store_t_to_json
        FIELD(voter_index)
        FIELD(signature)
      END_SERIALIZE()
    };

    struct checkpoint_serialized
    {
      uint8_t version;
      std::string type;                                      // Either "Hardcoded" or "ServiceNode" for checkpoints generated by Service Nodes or declared in the code
      uint64_t height;                                       // The height the checkpoint is relevant for
      std::string block_hash;                                // The block hash the checkpoint is specifying
      std::vector<voter_to_signature_serialized> signatures; // Signatures from Service Nodes who agree on the block hash
      uint64_t prev_height;                                  // The previous height the checkpoint is based off

      checkpoint_serialized() = default;
      checkpoint_serialized(checkpoint_t const &checkpoint)
      : version(checkpoint.version)
      , type(checkpoint_t::type_to_string(checkpoint.type))
      , height(checkpoint.height)
      , block_hash(epee::string_tools::pod_to_hex(checkpoint.block_hash))
      , prev_height(checkpoint.prev_height)
      {
        signatures.reserve(checkpoint.signatures.size());
        for (service_nodes::voter_to_signature const &entry : checkpoint.signatures)
          signatures.push_back(entry);
      }

      BEGIN_KV_SERIALIZE_MAP()
        KV_SERIALIZE(version);
        KV_SERIALIZE(type);
        KV_SERIALIZE(height);
        KV_SERIALIZE(block_hash);
        KV_SERIALIZE(signatures);
        KV_SERIALIZE(prev_height);
      END_KV_SERIALIZE_MAP()

      BEGIN_SERIALIZE() // NOTE: For store_t_to_json
        FIELD(version)
        FIELD(type)
        FIELD(height)
        FIELD(block_hash)
        FIELD(signatures)
        FIELD(prev_height)
      END_SERIALIZE()
    };

    struct response_t
    {
      std::vector<checkpoint_serialized> checkpoints; // Array of requested checkpoints
      std::string status;                             // Generic RPC error code. "OK" is the success value.
      bool untrusted;                                 // If the result is obtained using bootstrap mode, and therefore not trusted `true`, or otherwise `false`.

      BEGIN_KV_SERIALIZE_MAP()
        KV_SERIALIZE(checkpoints)
        KV_SERIALIZE(status)
        KV_SERIALIZE(untrusted)
      END_KV_SERIALIZE_MAP()
    };
    typedef epee::misc_utils::struct_init<response_t> response;
  };

  LOKI_RPC_DOC_INTROSPECT
  // Query hardcoded/service node checkpoints stored for the blockchain. Omit all arguments to retrieve the latest "count" checkpoints.
  struct COMMAND_RPC_GET_SN_STATE_CHANGES
  {
    constexpr static uint32_t NUM_BLOCKS_TO_SCAN_BY_DEFAULT = 720;
    constexpr static uint64_t HEIGHT_SENTINEL_VALUE         = (UINT64_MAX - 1);
    struct request_t
    {
      uint64_t start_height;
      uint64_t end_height;   // Optional: If omitted, the tally runs until the current block

      BEGIN_KV_SERIALIZE_MAP()
      KV_SERIALIZE(start_height)
      KV_SERIALIZE_OPT(end_height, HEIGHT_SENTINEL_VALUE)
      END_KV_SERIALIZE_MAP()
    };
    typedef epee::misc_utils::struct_init<request_t> request;

    struct response_t
    {
      std::string status;                    // Generic RPC error code. "OK" is the success value.
      bool untrusted;                        // If the result is obtained using bootstrap mode, and therefore not trusted `true`, or otherwise `false`.

      uint32_t total_deregister;
      uint32_t total_ip_change_penalty;
      uint32_t total_decommission;
      uint32_t total_recommission;
      uint32_t total_unlock;
      uint64_t start_height;
      uint64_t end_height;

      BEGIN_KV_SERIALIZE_MAP()
        KV_SERIALIZE(status)
        KV_SERIALIZE(untrusted)
        KV_SERIALIZE(total_deregister)
        KV_SERIALIZE(total_ip_change_penalty)
        KV_SERIALIZE(total_decommission)
        KV_SERIALIZE(total_recommission)
        KV_SERIALIZE(start_height)
        KV_SERIALIZE(end_height)
      END_KV_SERIALIZE_MAP()
    };
    typedef epee::misc_utils::struct_init<response_t> response;
  };


  LOKI_RPC_DOC_INTROSPECT
  struct COMMAND_RPC_REPORT_PEER_SS_STATUS
  {
    struct request
    {
      std::string type; // test type (currently used: ["reachability"])
      std::string pubkey; // service node pubkey
      bool passed; // whether the node is passing the test
      BEGIN_KV_SERIALIZE_MAP()
        KV_SERIALIZE(type)
        KV_SERIALIZE(pubkey)
        KV_SERIALIZE(passed)
      END_KV_SERIALIZE_MAP()
    };

    struct response
    {
      std::string status; // Generic RPC error code. "OK" is the success value.
      BEGIN_KV_SERIALIZE_MAP()
        KV_SERIALIZE(status)
      END_KV_SERIALIZE_MAP()
    };
  };

}<|MERGE_RESOLUTION|>--- conflicted
+++ resolved
@@ -2630,11 +2630,7 @@
   };
 
   LOKI_RPC_DOC_INTROSPECT
-<<<<<<< HEAD
   // Get the service node public keys of the queried daemon, encoded in hex.
-=======
-  // Get the service node public keys of the queried daemon.
->>>>>>> 49c2bc35
   // The daemon must be started in --service-node mode otherwise this RPC command will fail.
   struct COMMAND_RPC_GET_SERVICE_NODE_KEY
   {
@@ -2647,20 +2643,13 @@
 
     struct response_t
     {
-<<<<<<< HEAD
       std::string service_node_pubkey;         // The queried daemon's service node public key.
-      std::string service_node_ed25519_pubkey; // The daemon's service node ed25519 public key.
-      std::string service_node_x25519_pubkey;  // The daemon's service node x25519 public key.
-=======
-      std::string service_node_pubkey;         // The queried daemon's service node key.
-      std::string service_node_pubkey_ed25519; // The queried daemon's ed25519 auxiliary public key
-      std::string service_node_pubkey_x25519;  // The queried daemon's x25519 auxiliary public key
->>>>>>> 49c2bc35
+      std::string service_node_ed25519_pubkey; // The daemon's service node ed25519 auxiliary public key.
+      std::string service_node_x25519_pubkey;  // The daemon's service node x25519 auxiliary public key.
       std::string status;                      // Generic RPC error code. "OK" is the success value.
 
       BEGIN_KV_SERIALIZE_MAP()
         KV_SERIALIZE(service_node_pubkey)
-<<<<<<< HEAD
         KV_SERIALIZE(service_node_ed25519_pubkey)
         KV_SERIALIZE(service_node_x25519_pubkey)
         KV_SERIALIZE(status)
@@ -2693,10 +2682,6 @@
         KV_SERIALIZE(service_node_privkey)
         KV_SERIALIZE(service_node_ed25519_privkey)
         KV_SERIALIZE(service_node_x25519_privkey)
-=======
-        KV_SERIALIZE(service_node_pubkey_ed25519)
-        KV_SERIALIZE(service_node_pubkey_x25519)
->>>>>>> 49c2bc35
         KV_SERIALIZE(status)
       END_KV_SERIALIZE_MAP()
     };
