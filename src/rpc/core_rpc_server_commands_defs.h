--- conflicted
+++ resolved
@@ -2674,7 +2674,6 @@
     };
   };
 
-<<<<<<< HEAD
   struct COMMAND_RPC_GET_OUTPUT_BLACKLIST
   {
     struct request { BEGIN_KV_SERIALIZE_MAP() END_KV_SERIALIZE_MAP() };
@@ -2690,7 +2689,4 @@
       END_KV_SERIALIZE_MAP()
     };
   };
-
-=======
->>>>>>> 3a7b6b59
 }