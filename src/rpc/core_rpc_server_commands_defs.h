--- conflicted
+++ resolved
@@ -2627,20 +2627,13 @@
 
       std::vector<entry> service_node_states;
       std::string        status;
-<<<<<<< HEAD
       std::string        as_json;
-=======
-      std::string        sns_as_json;
->>>>>>> 5bcb4cb1
 
       BEGIN_KV_SERIALIZE_MAP()
         KV_SERIALIZE(service_node_states)
         KV_SERIALIZE(status)
-<<<<<<< HEAD
         KV_SERIALIZE(as_json);
-=======
-        KV_SERIALIZE(sns_as_json)
->>>>>>> 5bcb4cb1
+
       END_KV_SERIALIZE_MAP()
     };
   };
