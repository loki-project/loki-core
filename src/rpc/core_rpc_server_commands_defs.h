// Copyright (c) 2014-2018, The Monero Project
// 
// All rights reserved.
// 
// Redistribution and use in source and binary forms, with or without modification, are
// permitted provided that the following conditions are met:
// 
// 1. Redistributions of source code must retain the above copyright notice, this list of
//    conditions and the following disclaimer.
// 
// 2. Redistributions in binary form must reproduce the above copyright notice, this list
//    of conditions and the following disclaimer in the documentation and/or other
//    materials provided with the distribution.
// 
// 3. Neither the name of the copyright holder nor the names of its contributors may be
//    used to endorse or promote products derived from this software without specific
//    prior written permission.
// 
// THIS SOFTWARE IS PROVIDED BY THE COPYRIGHT HOLDERS AND CONTRIBUTORS "AS IS" AND ANY
// EXPRESS OR IMPLIED WARRANTIES, INCLUDING, BUT NOT LIMITED TO, THE IMPLIED WARRANTIES OF
// MERCHANTABILITY AND FITNESS FOR A PARTICULAR PURPOSE ARE DISCLAIMED. IN NO EVENT SHALL
// THE COPYRIGHT HOLDER OR CONTRIBUTORS BE LIABLE FOR ANY DIRECT, INDIRECT, INCIDENTAL,
// SPECIAL, EXEMPLARY, OR CONSEQUENTIAL DAMAGES (INCLUDING, BUT NOT LIMITED TO,
// PROCUREMENT OF SUBSTITUTE GOODS OR SERVICES; LOSS OF USE, DATA, OR PROFITS; OR BUSINESS
// INTERRUPTION) HOWEVER CAUSED AND ON ANY THEORY OF LIABILITY, WHETHER IN CONTRACT,
// STRICT LIABILITY, OR TORT (INCLUDING NEGLIGENCE OR OTHERWISE) ARISING IN ANY WAY OUT OF
// THE USE OF THIS SOFTWARE, EVEN IF ADVISED OF THE POSSIBILITY OF SUCH DAMAGE.
// 
// Parts of this file are originally copyright (c) 2012-2013 The Cryptonote developers

#pragma once
#include "cryptonote_protocol/cryptonote_protocol_defs.h"
#include "cryptonote_basic/cryptonote_basic.h"
#include "cryptonote_basic/verification_context.h"
#include "cryptonote_basic/difficulty.h"
#include "crypto/hash.h"
#include "cryptonote_config.h"
#include "cryptonote_core/service_node_deregister.h"
#include "rpc/rpc_handler.h"
#include "common/varint.h"
#include "common/perf_timer.h"

namespace
{
  template<typename T>
  std::string compress_integer_array(const std::vector<T> &v)
  {
    std::string s;
    s.resize(v.size() * (sizeof(T) * 8 / 7 + 1));
    char *ptr = (char*)s.data();
    for (const T &t: v)
      tools::write_varint(ptr, t);
    s.resize(ptr - s.data());
    return s;
  }

  template<typename T>
  std::vector<T> decompress_integer_array(const std::string &s)
  {
    std::vector<T> v;
    v.reserve(s.size());
    int read = 0;
    const std::string::const_iterator end = s.end();
    for (std::string::const_iterator i = s.begin(); i != end; std::advance(i, read))
    {
      T t;
      read = tools::read_varint(std::string::const_iterator(i), s.end(), t);
      CHECK_AND_ASSERT_THROW_MES(read > 0 && read <= 256, "Error decompressing data");
      v.push_back(t);
    }
    return v;
  }
}

namespace cryptonote
{
  //-----------------------------------------------
#define CORE_RPC_STATUS_OK   "OK"
#define CORE_RPC_STATUS_BUSY   "BUSY"
#define CORE_RPC_STATUS_NOT_MINING "NOT MINING"

// When making *any* change here, bump minor
// If the change is incompatible, then bump major and set minor to 0
// This ensures CORE_RPC_VERSION always increases, that every change
// has its own version, and that clients can just test major to see
// whether they can talk to a given daemon without having to know in
// advance which version they will stop working with
// Don't go over 32767 for any of these
#define CORE_RPC_VERSION_MAJOR 2
#define CORE_RPC_VERSION_MINOR 3
#define MAKE_CORE_RPC_VERSION(major,minor) (((major)<<16)|(minor))
#define CORE_RPC_VERSION MAKE_CORE_RPC_VERSION(CORE_RPC_VERSION_MAJOR, CORE_RPC_VERSION_MINOR)

  struct COMMAND_RPC_GET_HEIGHT
  {
    struct request
    {
      BEGIN_KV_SERIALIZE_MAP()
      END_KV_SERIALIZE_MAP()
    };

    struct response
    {
      uint64_t 	 height;
      std::string status;
      bool untrusted;

      BEGIN_KV_SERIALIZE_MAP()
        KV_SERIALIZE(height)
        KV_SERIALIZE(status)
        KV_SERIALIZE(untrusted)
      END_KV_SERIALIZE_MAP()
    };
  };

  struct COMMAND_RPC_GET_BLOCKS_FAST
  {

    struct request
    {
      std::list<crypto::hash> block_ids; //*first 10 blocks id goes sequential, next goes in pow(2,n) offset, like 2, 4, 8, 16, 32, 64 and so on, and the last one is always genesis block */
      uint64_t    start_height;
      bool        prune;
      bool        no_miner_tx;
      BEGIN_KV_SERIALIZE_MAP()
        KV_SERIALIZE_CONTAINER_POD_AS_BLOB(block_ids)
        KV_SERIALIZE(start_height)
        KV_SERIALIZE(prune)
        KV_SERIALIZE_OPT(no_miner_tx, false)
      END_KV_SERIALIZE_MAP()
    };

    struct tx_output_indices
    {
      std::vector<uint64_t> indices;

      BEGIN_KV_SERIALIZE_MAP()
        KV_SERIALIZE(indices)
      END_KV_SERIALIZE_MAP()
    };

    struct block_output_indices
    {
      std::vector<tx_output_indices> indices;

      BEGIN_KV_SERIALIZE_MAP()
        KV_SERIALIZE(indices)
      END_KV_SERIALIZE_MAP()
    };

    struct response
    {
      std::vector<block_complete_entry> blocks;
      uint64_t    start_height;
      uint64_t    current_height;
      std::string status;
      std::vector<block_output_indices> output_indices;
      bool untrusted;

      BEGIN_KV_SERIALIZE_MAP()
        KV_SERIALIZE(blocks)
        KV_SERIALIZE(start_height)
        KV_SERIALIZE(current_height)
        KV_SERIALIZE(status)
        KV_SERIALIZE(output_indices)
        KV_SERIALIZE(untrusted)
      END_KV_SERIALIZE_MAP()
    };
  };

  struct COMMAND_RPC_GET_BLOCKS_BY_HEIGHT
  {
    struct request
    {
      std::vector<uint64_t> heights;
      BEGIN_KV_SERIALIZE_MAP()
        KV_SERIALIZE(heights)
      END_KV_SERIALIZE_MAP()
    };

    struct response
    {
      std::vector<block_complete_entry> blocks;
      std::string status;
      bool untrusted;

      BEGIN_KV_SERIALIZE_MAP()
        KV_SERIALIZE(blocks)
        KV_SERIALIZE(status)
        KV_SERIALIZE(untrusted)
      END_KV_SERIALIZE_MAP()
    };
  };

    struct COMMAND_RPC_GET_ALT_BLOCKS_HASHES
    {
        struct request
        {
            BEGIN_KV_SERIALIZE_MAP()
            END_KV_SERIALIZE_MAP()
        };

        struct response
        {
            std::vector<std::string> blks_hashes;
            std::string status;
            bool untrusted;

            BEGIN_KV_SERIALIZE_MAP()
                KV_SERIALIZE(blks_hashes)
                KV_SERIALIZE(status)
                KV_SERIALIZE(untrusted)
            END_KV_SERIALIZE_MAP()
        };
    };
  struct COMMAND_RPC_GET_HASHES_FAST
  {

    struct request
    {
      std::list<crypto::hash> block_ids; //*first 10 blocks id goes sequential, next goes in pow(2,n) offset, like 2, 4, 8, 16, 32, 64 and so on, and the last one is always genesis block */
      uint64_t    start_height;
      BEGIN_KV_SERIALIZE_MAP()
        KV_SERIALIZE_CONTAINER_POD_AS_BLOB(block_ids)
        KV_SERIALIZE(start_height)
      END_KV_SERIALIZE_MAP()
    };

    struct response
    {
      std::vector<crypto::hash> m_block_ids;
      uint64_t    start_height;
      uint64_t    current_height;
      std::string status;
      bool untrusted;

      BEGIN_KV_SERIALIZE_MAP()
        KV_SERIALIZE_CONTAINER_POD_AS_BLOB(m_block_ids)
        KV_SERIALIZE(start_height)
        KV_SERIALIZE(current_height)
        KV_SERIALIZE(status)
        KV_SERIALIZE(untrusted)
      END_KV_SERIALIZE_MAP()
    };
  };

  //-----------------------------------------------
  struct COMMAND_RPC_GET_ADDRESS_TXS
  {
      struct request
      {
        std::string address;
        std::string view_key;

        BEGIN_KV_SERIALIZE_MAP()
          KV_SERIALIZE(address)
          KV_SERIALIZE(view_key)
        END_KV_SERIALIZE_MAP()
      };
      
      struct spent_output {
        uint64_t amount;
        std::string key_image;
        std::string tx_pub_key;
        uint64_t out_index;
        uint32_t mixin;
        
        
        BEGIN_KV_SERIALIZE_MAP()
          KV_SERIALIZE(amount)
          KV_SERIALIZE(key_image)
          KV_SERIALIZE(tx_pub_key)
          KV_SERIALIZE(out_index)
          KV_SERIALIZE(mixin)
        END_KV_SERIALIZE_MAP()
      };
      
      struct transaction
      {
        uint64_t id;
        std::string hash;
        uint64_t timestamp;
        uint64_t total_received;
        uint64_t total_sent;
        uint64_t unlock_time;
        uint64_t height;
        std::list<spent_output> spent_outputs;
        std::string payment_id;
        bool coinbase;
        bool mempool;
        uint32_t mixin;

        BEGIN_KV_SERIALIZE_MAP()
          KV_SERIALIZE(id)
          KV_SERIALIZE(hash)
          KV_SERIALIZE(timestamp)
          KV_SERIALIZE(total_received)
          KV_SERIALIZE(total_sent)
          KV_SERIALIZE(unlock_time)
          KV_SERIALIZE(height)
          KV_SERIALIZE(spent_outputs)
          KV_SERIALIZE(payment_id)
          KV_SERIALIZE(coinbase)
          KV_SERIALIZE(mempool)
          KV_SERIALIZE(mixin)
        END_KV_SERIALIZE_MAP()
      };
      
      
      struct response
      {
        //std::list<std::string> txs_as_json;
        uint64_t total_received;
        uint64_t total_received_unlocked = 0; // OpenMonero only
        uint64_t scanned_height;
        std::vector<transaction> transactions;
        uint64_t blockchain_height;
        uint64_t scanned_block_height;
        std::string status;
        BEGIN_KV_SERIALIZE_MAP()
          KV_SERIALIZE(total_received)
          KV_SERIALIZE(total_received_unlocked)
          KV_SERIALIZE(scanned_height)
          KV_SERIALIZE(transactions)
          KV_SERIALIZE(blockchain_height)
          KV_SERIALIZE(scanned_block_height)
          KV_SERIALIZE(status)
        END_KV_SERIALIZE_MAP()
      };
  };
  
  //-----------------------------------------------
  struct COMMAND_RPC_GET_ADDRESS_INFO
  {
      struct request
      {
        std::string address;
        std::string view_key;

        BEGIN_KV_SERIALIZE_MAP()
          KV_SERIALIZE(address)
          KV_SERIALIZE(view_key)
        END_KV_SERIALIZE_MAP()
      };
      
      struct spent_output 
      {
        uint64_t amount;
        std::string key_image;
        std::string tx_pub_key;
        uint64_t  out_index;
        uint32_t  mixin;
        
        BEGIN_KV_SERIALIZE_MAP()
          KV_SERIALIZE(amount)
          KV_SERIALIZE(key_image)
          KV_SERIALIZE(tx_pub_key)
          KV_SERIALIZE(out_index)
          KV_SERIALIZE(mixin)
        END_KV_SERIALIZE_MAP()
      };
  
      
      
      struct response
      { 
        uint64_t locked_funds;
        uint64_t total_received;
        uint64_t total_sent;
        uint64_t scanned_height;
        uint64_t scanned_block_height;
        uint64_t start_height;
        uint64_t transaction_height;
        uint64_t blockchain_height;
        std::list<spent_output> spent_outputs;
        BEGIN_KV_SERIALIZE_MAP()
          KV_SERIALIZE(locked_funds)
          KV_SERIALIZE(total_received)
          KV_SERIALIZE(total_sent)        
          KV_SERIALIZE(scanned_height)
          KV_SERIALIZE(scanned_block_height)
          KV_SERIALIZE(start_height)
          KV_SERIALIZE(transaction_height)
          KV_SERIALIZE(blockchain_height)
          KV_SERIALIZE(spent_outputs)
        END_KV_SERIALIZE_MAP()
      };
  };
  
  //-----------------------------------------------
  struct COMMAND_RPC_GET_UNSPENT_OUTS
  {
      struct request
      {
        std::string amount;
        std::string address;
        std::string view_key;
        // OpenMonero specific
        uint64_t mixin;
        bool use_dust;
        std::string dust_threshold;

        BEGIN_KV_SERIALIZE_MAP()
          KV_SERIALIZE(amount)
          KV_SERIALIZE(address)
          KV_SERIALIZE(view_key)
          KV_SERIALIZE(mixin)
          KV_SERIALIZE(use_dust)
          KV_SERIALIZE(dust_threshold)
        END_KV_SERIALIZE_MAP()
      };
    
      
      struct output {
        uint64_t amount;
        std::string public_key;
        uint64_t  index;
        uint64_t global_index;
        std::string rct;
        std::string tx_hash;
        std::string tx_pub_key;
        std::string tx_prefix_hash;
        std::vector<std::string> spend_key_images;
        uint64_t timestamp;
        uint64_t height;                


        BEGIN_KV_SERIALIZE_MAP()
          KV_SERIALIZE(amount)
          KV_SERIALIZE(public_key)
          KV_SERIALIZE(index)
          KV_SERIALIZE(global_index)
          KV_SERIALIZE(rct)
          KV_SERIALIZE(tx_hash)
          KV_SERIALIZE(tx_pub_key)
          KV_SERIALIZE(tx_prefix_hash)
          KV_SERIALIZE(spend_key_images)  
          KV_SERIALIZE(timestamp)  
          KV_SERIALIZE(height)                                    
        END_KV_SERIALIZE_MAP()
      };
      
      struct response
      {
        uint64_t amount;
        std::list<output> outputs;
        uint64_t per_kb_fee;
        std::string status;
        std::string reason;
        BEGIN_KV_SERIALIZE_MAP()
          KV_SERIALIZE(amount)
          KV_SERIALIZE(outputs)
          KV_SERIALIZE(per_kb_fee)
          KV_SERIALIZE(status)
          KV_SERIALIZE(reason)
        END_KV_SERIALIZE_MAP()
      };
  };
  
  //-----------------------------------------------
  struct COMMAND_RPC_GET_RANDOM_OUTS
  {
      struct request
      {
        std::vector<std::string> amounts;
        uint32_t count;

        BEGIN_KV_SERIALIZE_MAP()
          KV_SERIALIZE(amounts)
          KV_SERIALIZE(count)
        END_KV_SERIALIZE_MAP()
      };
    
      
      struct output {
        std::string public_key;
        uint64_t global_index;
        std::string rct; // 64+64+64 characters long (<rct commit> + <encrypted mask> + <rct amount>)

        BEGIN_KV_SERIALIZE_MAP()
          KV_SERIALIZE(public_key)
          KV_SERIALIZE(global_index)
          KV_SERIALIZE(rct)                                 
        END_KV_SERIALIZE_MAP()
      };
      
      struct amount_out {
        uint64_t amount;
        std::vector<output> outputs;
        BEGIN_KV_SERIALIZE_MAP()
          KV_SERIALIZE(amount)
          KV_SERIALIZE(outputs)                                
        END_KV_SERIALIZE_MAP()
        
      };
      
      struct response
      {
        std::vector<amount_out> amount_outs;
        std::string Error;
        BEGIN_KV_SERIALIZE_MAP()
          KV_SERIALIZE(amount_outs)
          KV_SERIALIZE(Error)
        END_KV_SERIALIZE_MAP()
      };
  };
  //-----------------------------------------------
  struct COMMAND_RPC_SUBMIT_RAW_TX
  {
      struct request
      {
        std::string address;
        std::string view_key;
        std::string tx;

        BEGIN_KV_SERIALIZE_MAP()
          KV_SERIALIZE(address)
          KV_SERIALIZE(view_key)
          KV_SERIALIZE(tx)  
        END_KV_SERIALIZE_MAP()
      };
    
      
      struct response
      {
        std::string status;
        std::string error;
        
        BEGIN_KV_SERIALIZE_MAP()
          KV_SERIALIZE(status)
          KV_SERIALIZE(error)
        END_KV_SERIALIZE_MAP()
      };
  };
  //-----------------------------------------------
  struct COMMAND_RPC_LOGIN
  {
      struct request
      {
        std::string address;
        std::string view_key;
        bool create_account;

        BEGIN_KV_SERIALIZE_MAP()
          KV_SERIALIZE(address)
          KV_SERIALIZE(view_key) 
          KV_SERIALIZE(create_account) 
        END_KV_SERIALIZE_MAP()
      };
    
      
      struct response
      {
        std::string status;
        std::string reason;
        bool new_address;
        
        BEGIN_KV_SERIALIZE_MAP()
          KV_SERIALIZE(status)
          KV_SERIALIZE(reason)
          KV_SERIALIZE(new_address)
        END_KV_SERIALIZE_MAP()
      };
  };
  //-----------------------------------------------
  struct COMMAND_RPC_IMPORT_WALLET_REQUEST
  {
      struct request
      {
        std::string address;
        std::string view_key;
        
        BEGIN_KV_SERIALIZE_MAP()
          KV_SERIALIZE(address)
          KV_SERIALIZE(view_key)
        END_KV_SERIALIZE_MAP()
      };
    
      
      struct response
      {
        std::string payment_id;
        uint64_t import_fee;
        bool new_request;
        bool request_fulfilled;
        std::string payment_address;
        std::string status;
        
        BEGIN_KV_SERIALIZE_MAP()
          KV_SERIALIZE(payment_id)
          KV_SERIALIZE(import_fee)
          KV_SERIALIZE(new_request)
          KV_SERIALIZE(request_fulfilled)
          KV_SERIALIZE(payment_address)
          KV_SERIALIZE(status)            
        END_KV_SERIALIZE_MAP()
      };
  };
  //-----------------------------------------------
  struct COMMAND_RPC_GET_TRANSACTIONS
  {
    struct request
    {
      std::vector<std::string> txs_hashes;
      bool decode_as_json;
      bool prune;
      bool split;

      BEGIN_KV_SERIALIZE_MAP()
        KV_SERIALIZE(txs_hashes)
        KV_SERIALIZE(decode_as_json)
        KV_SERIALIZE_OPT(prune, false)
        KV_SERIALIZE_OPT(split, false)
      END_KV_SERIALIZE_MAP()
    };

    struct entry
    {
      std::string tx_hash;
      std::string as_hex;
      std::string pruned_as_hex;
      std::string prunable_as_hex;
      std::string prunable_hash;
      std::string as_json;
      bool in_pool;
      bool double_spend_seen;
      uint64_t block_height;
      uint64_t block_timestamp;
      std::vector<uint64_t> output_indices;

      BEGIN_KV_SERIALIZE_MAP()
        KV_SERIALIZE(tx_hash)
        KV_SERIALIZE(as_hex)
        KV_SERIALIZE(pruned_as_hex)
        KV_SERIALIZE(prunable_as_hex)
        KV_SERIALIZE(prunable_hash)
        KV_SERIALIZE(as_json)
        KV_SERIALIZE(in_pool)
        KV_SERIALIZE(double_spend_seen)
        KV_SERIALIZE(block_height)
        KV_SERIALIZE(block_timestamp)
        KV_SERIALIZE(output_indices)
      END_KV_SERIALIZE_MAP()
    };

    struct response
    {
      // older compatibility stuff
      std::vector<std::string> txs_as_hex;  //transactions blobs as hex (old compat)
      std::vector<std::string> txs_as_json; //transactions decoded as json (old compat)

      // in both old and new
      std::vector<std::string> missed_tx;   //not found transactions

      // new style
      std::vector<entry> txs;
      std::string status;
      bool untrusted;

      BEGIN_KV_SERIALIZE_MAP()
        KV_SERIALIZE(txs_as_hex)
        KV_SERIALIZE(txs_as_json)
        KV_SERIALIZE(txs)
        KV_SERIALIZE(missed_tx)
        KV_SERIALIZE(status)
        KV_SERIALIZE(untrusted)
      END_KV_SERIALIZE_MAP()
    };
  };

  //-----------------------------------------------
  struct COMMAND_RPC_IS_KEY_IMAGE_SPENT
  {
    enum STATUS {
      UNSPENT = 0,
      SPENT_IN_BLOCKCHAIN = 1,
      SPENT_IN_POOL = 2,
    };

    struct request
    {
      std::vector<std::string> key_images;

      BEGIN_KV_SERIALIZE_MAP()
        KV_SERIALIZE(key_images)
      END_KV_SERIALIZE_MAP()
    };


    struct response
    {
      std::vector<int> spent_status;
      std::string status;
      bool untrusted;

      BEGIN_KV_SERIALIZE_MAP()
        KV_SERIALIZE(spent_status)
        KV_SERIALIZE(status)
        KV_SERIALIZE(untrusted)
      END_KV_SERIALIZE_MAP()
    };
  };

  //-----------------------------------------------
  struct COMMAND_RPC_GET_TX_GLOBAL_OUTPUTS_INDEXES
  {
    struct request
    {
      crypto::hash txid;
      BEGIN_KV_SERIALIZE_MAP()
        KV_SERIALIZE_VAL_POD_AS_BLOB(txid)
      END_KV_SERIALIZE_MAP()
    };


    struct response
    {
      std::vector<uint64_t> o_indexes;
      std::string status;
      bool untrusted;
      BEGIN_KV_SERIALIZE_MAP()
        KV_SERIALIZE(o_indexes)
        KV_SERIALIZE(status)
        KV_SERIALIZE(untrusted)
      END_KV_SERIALIZE_MAP()
    };
  };
  //-----------------------------------------------
  struct get_outputs_out
  {
    uint64_t amount;
    uint64_t index;

    BEGIN_KV_SERIALIZE_MAP()
      KV_SERIALIZE(amount)
      KV_SERIALIZE(index)
    END_KV_SERIALIZE_MAP()
  };

  struct COMMAND_RPC_GET_OUTPUTS_BIN
  {
    struct request
    {
      std::vector<get_outputs_out> outputs;
      bool get_txid;

      BEGIN_KV_SERIALIZE_MAP()
        KV_SERIALIZE(outputs)
        KV_SERIALIZE_OPT(get_txid, true)
      END_KV_SERIALIZE_MAP()
    };

    struct outkey
    {
      crypto::public_key key;
      rct::key mask;
      bool unlocked;
      uint64_t height;
      crypto::hash txid;

      BEGIN_KV_SERIALIZE_MAP()
        KV_SERIALIZE_VAL_POD_AS_BLOB(key)
        KV_SERIALIZE_VAL_POD_AS_BLOB(mask)
        KV_SERIALIZE(unlocked)
        KV_SERIALIZE(height)
        KV_SERIALIZE_VAL_POD_AS_BLOB(txid)
      END_KV_SERIALIZE_MAP()
    };

    struct response
    {
      std::vector<outkey> outs;
      std::string status;
      bool untrusted;

      BEGIN_KV_SERIALIZE_MAP()
        KV_SERIALIZE(outs)
        KV_SERIALIZE(status)
        KV_SERIALIZE(untrusted)
      END_KV_SERIALIZE_MAP()
    };
  };
  //-----------------------------------------------
  struct COMMAND_RPC_GET_OUTPUTS
  {
    struct request
    {
      std::vector<get_outputs_out> outputs;

      BEGIN_KV_SERIALIZE_MAP()
        KV_SERIALIZE(outputs)
      END_KV_SERIALIZE_MAP()
    };

    struct outkey
    {
      std::string key;
      std::string mask;
      bool unlocked;
      uint64_t height;
      std::string txid;

      BEGIN_KV_SERIALIZE_MAP()
        KV_SERIALIZE(key)
        KV_SERIALIZE(mask)
        KV_SERIALIZE(unlocked)
        KV_SERIALIZE(height)
        KV_SERIALIZE(txid)
      END_KV_SERIALIZE_MAP()
    };

    struct response
    {
      std::vector<outkey> outs;
      std::string status;
      bool untrusted;

      BEGIN_KV_SERIALIZE_MAP()
        KV_SERIALIZE(outs)
        KV_SERIALIZE(status)
        KV_SERIALIZE(untrusted)
      END_KV_SERIALIZE_MAP()
    };
  };
  //-----------------------------------------------
  struct COMMAND_RPC_SEND_RAW_TX
  {
    struct request
    {
      std::string tx_as_hex;
      bool do_not_relay;

      BEGIN_KV_SERIALIZE_MAP()
        KV_SERIALIZE(tx_as_hex)
        KV_SERIALIZE_OPT(do_not_relay, false)
      END_KV_SERIALIZE_MAP()
    };


    struct response
    {
      std::string status;
      std::string reason;
      bool not_relayed;
      bool untrusted;
      tx_verification_context tvc;

      BEGIN_KV_SERIALIZE_MAP()
        KV_SERIALIZE(status)
        KV_SERIALIZE(reason)
        KV_SERIALIZE(not_relayed)
        KV_SERIALIZE(untrusted)
        KV_SERIALIZE(tvc)
      END_KV_SERIALIZE_MAP()
    };
  };
  //-----------------------------------------------
  struct COMMAND_RPC_START_MINING
  {
    struct request
    {
      std::string miner_address;
      uint64_t    threads_count;
      bool        do_background_mining;
      bool        ignore_battery;

      BEGIN_KV_SERIALIZE_MAP()
        KV_SERIALIZE(miner_address)
        KV_SERIALIZE(threads_count)
        KV_SERIALIZE(do_background_mining)        
        KV_SERIALIZE(ignore_battery)        
      END_KV_SERIALIZE_MAP()
    };

    struct response
    {
      std::string status;

      BEGIN_KV_SERIALIZE_MAP()
        KV_SERIALIZE(status)
      END_KV_SERIALIZE_MAP()
    };
  };
  //-----------------------------------------------
  struct COMMAND_RPC_GET_INFO
  {
    struct request
    {

      BEGIN_KV_SERIALIZE_MAP()
      END_KV_SERIALIZE_MAP()
    };

    struct response
    {
      std::string status;
      uint64_t height;
      uint64_t target_height;
      uint64_t difficulty;
      uint64_t target;
      uint64_t tx_count;
      uint64_t tx_pool_size;
      uint64_t alt_blocks_count;
      uint64_t outgoing_connections_count;
      uint64_t incoming_connections_count;
      uint64_t rpc_connections_count;
      uint64_t white_peerlist_size;
      uint64_t grey_peerlist_size;
      bool mainnet;
      bool testnet;
      bool stagenet;
      std::string nettype;
      std::string top_block_hash;
      uint64_t cumulative_difficulty;
      uint64_t block_size_limit;
      uint64_t block_weight_limit;
      uint64_t block_size_median;
      uint64_t block_weight_median;
      uint64_t start_time;
      uint64_t free_space;
      bool offline;
      bool untrusted;
      std::string bootstrap_daemon_address;
      uint64_t height_without_bootstrap;
      bool was_bootstrap_ever_used;
      uint64_t database_size;
      bool update_available;
      std::string version;

      BEGIN_KV_SERIALIZE_MAP()
        KV_SERIALIZE(status)
        KV_SERIALIZE(height)
        KV_SERIALIZE(target_height)
        KV_SERIALIZE(difficulty)
        KV_SERIALIZE(target)
        KV_SERIALIZE(tx_count)
        KV_SERIALIZE(tx_pool_size)
        KV_SERIALIZE(alt_blocks_count)
        KV_SERIALIZE(outgoing_connections_count)
        KV_SERIALIZE(incoming_connections_count)
        KV_SERIALIZE(rpc_connections_count)
        KV_SERIALIZE(white_peerlist_size)
        KV_SERIALIZE(grey_peerlist_size)
        KV_SERIALIZE(mainnet)
        KV_SERIALIZE(testnet)
        KV_SERIALIZE(stagenet)
        KV_SERIALIZE(nettype)
        KV_SERIALIZE(top_block_hash)
        KV_SERIALIZE(cumulative_difficulty)
        KV_SERIALIZE(block_size_limit)
        KV_SERIALIZE_OPT(block_weight_limit, (uint64_t)0)
        KV_SERIALIZE(block_size_median)
        KV_SERIALIZE_OPT(block_weight_median, (uint64_t)0)
        KV_SERIALIZE(start_time)
        KV_SERIALIZE(free_space)
        KV_SERIALIZE(offline)
        KV_SERIALIZE(untrusted)
        KV_SERIALIZE(bootstrap_daemon_address)
        KV_SERIALIZE(height_without_bootstrap)
        KV_SERIALIZE(was_bootstrap_ever_used)
        KV_SERIALIZE(database_size)
        KV_SERIALIZE(update_available)
        KV_SERIALIZE(version)
      END_KV_SERIALIZE_MAP()
    };
  };


  //-----------------------------------------------
  struct COMMAND_RPC_GET_ALL_SERVICE_NODES_KEYS
  {
    struct request
    {
      bool fully_funded_nodes_only; // Return keys for service nodes if they are funded and working on the network
      BEGIN_KV_SERIALIZE_MAP()
        KV_SERIALIZE_OPT(fully_funded_nodes_only, (bool)true)
      END_KV_SERIALIZE_MAP()
    };

    struct response
    {
      std::vector<std::string> keys; // NOTE: Returns as base32z of the hex key, for Lokinet internal usage
      BEGIN_KV_SERIALIZE_MAP()
        KV_SERIALIZE(keys)
      END_KV_SERIALIZE_MAP()
    };
  };

    
  //-----------------------------------------------
  struct COMMAND_RPC_STOP_MINING
  {
    struct request
    {

      BEGIN_KV_SERIALIZE_MAP()
      END_KV_SERIALIZE_MAP()
    };


    struct response
    {
      std::string status;

      BEGIN_KV_SERIALIZE_MAP()
        KV_SERIALIZE(status)
      END_KV_SERIALIZE_MAP()
    };
  };

  //-----------------------------------------------
  struct COMMAND_RPC_MINING_STATUS
  {
    struct request
    {

      BEGIN_KV_SERIALIZE_MAP()
      END_KV_SERIALIZE_MAP()
    };


    struct response
    {
      std::string status;
      bool active;
      uint64_t speed;
      uint32_t threads_count;
      std::string address;
      bool is_background_mining_enabled;

      BEGIN_KV_SERIALIZE_MAP()
        KV_SERIALIZE(status)
        KV_SERIALIZE(active)
        KV_SERIALIZE(speed)
        KV_SERIALIZE(threads_count)
        KV_SERIALIZE(address)
        KV_SERIALIZE(is_background_mining_enabled)
      END_KV_SERIALIZE_MAP()
    };
  };

  //-----------------------------------------------
  struct COMMAND_RPC_SAVE_BC
  {
    struct request
    {

      BEGIN_KV_SERIALIZE_MAP()
      END_KV_SERIALIZE_MAP()
    };


    struct response
    {
      std::string status;

      BEGIN_KV_SERIALIZE_MAP()
        KV_SERIALIZE(status)
      END_KV_SERIALIZE_MAP()
    };
  };
  
  //
  struct COMMAND_RPC_GETBLOCKCOUNT
  {
    typedef std::list<std::string> request;

    struct response
    {
      uint64_t count;
      std::string status;

      BEGIN_KV_SERIALIZE_MAP()
        KV_SERIALIZE(count)
        KV_SERIALIZE(status)
      END_KV_SERIALIZE_MAP()
    };

  };

  struct COMMAND_RPC_GETBLOCKHASH
  {
    typedef std::vector<uint64_t> request;

    typedef std::string response;
  };


  struct COMMAND_RPC_GETBLOCKTEMPLATE
  {
    struct request
    {
      uint64_t reserve_size;       //max 255 bytes
      std::string wallet_address;

      BEGIN_KV_SERIALIZE_MAP()
        KV_SERIALIZE(reserve_size)
        KV_SERIALIZE(wallet_address)
      END_KV_SERIALIZE_MAP()
    };

    struct response
    {
      uint64_t difficulty;
      uint64_t height;
      uint64_t reserved_offset;
      uint64_t expected_reward;
      std::string prev_hash;
      blobdata blocktemplate_blob;
      blobdata blockhashing_blob;
      std::string status;
      bool untrusted;

      BEGIN_KV_SERIALIZE_MAP()
        KV_SERIALIZE(difficulty)
        KV_SERIALIZE(height)
        KV_SERIALIZE(reserved_offset)
        KV_SERIALIZE(expected_reward)
        KV_SERIALIZE(prev_hash)
        KV_SERIALIZE(blocktemplate_blob)
        KV_SERIALIZE(blockhashing_blob)
        KV_SERIALIZE(status)
        KV_SERIALIZE(untrusted)
      END_KV_SERIALIZE_MAP()
    };
  };

  struct COMMAND_RPC_SUBMITBLOCK
  {
    typedef std::vector<std::string> request;
    
    struct response
    {
      std::string status;

      BEGIN_KV_SERIALIZE_MAP()
        KV_SERIALIZE(status)
      END_KV_SERIALIZE_MAP()
    };
  };

  struct COMMAND_RPC_GENERATEBLOCKS
  {
    struct request
    {
      uint64_t amount_of_blocks;
      std::string wallet_address;

      BEGIN_KV_SERIALIZE_MAP()
        KV_SERIALIZE(amount_of_blocks)
        KV_SERIALIZE(wallet_address)
      END_KV_SERIALIZE_MAP()
    };
    
    struct response
    {
      uint64_t height;
      std::string status;
      
      BEGIN_KV_SERIALIZE_MAP()
        KV_SERIALIZE(height)
        KV_SERIALIZE(status)
      END_KV_SERIALIZE_MAP()
    };
  };
  
  struct block_header_response
  {
      uint8_t major_version;
      uint8_t minor_version;
      uint64_t timestamp;
      std::string prev_hash;
      uint32_t nonce;
      bool orphan_status;
      uint64_t height;
      uint64_t depth;
      std::string hash;
      difficulty_type difficulty;
      difficulty_type cumulative_difficulty;
      uint64_t reward;
      uint64_t miner_reward;
      uint64_t block_size;
      uint64_t block_weight;
      uint64_t num_txes;
      std::string pow_hash;
      
      BEGIN_KV_SERIALIZE_MAP()
        KV_SERIALIZE(major_version)
        KV_SERIALIZE(minor_version)
        KV_SERIALIZE(timestamp)
        KV_SERIALIZE(prev_hash)
        KV_SERIALIZE(nonce)
        KV_SERIALIZE(orphan_status)
        KV_SERIALIZE(height)
        KV_SERIALIZE(depth)
        KV_SERIALIZE(hash)
        KV_SERIALIZE(difficulty)
        KV_SERIALIZE(cumulative_difficulty)
        KV_SERIALIZE(reward)
        KV_SERIALIZE(miner_reward)
        KV_SERIALIZE(block_size)
        KV_SERIALIZE_OPT(block_weight, (uint64_t)0)
        KV_SERIALIZE(num_txes)
        KV_SERIALIZE(pow_hash)
      END_KV_SERIALIZE_MAP()
  };

  struct COMMAND_RPC_GET_LAST_BLOCK_HEADER
  {
    struct request
    {
      bool fill_pow_hash;

      BEGIN_KV_SERIALIZE_MAP()
        KV_SERIALIZE_OPT(fill_pow_hash, false);
      END_KV_SERIALIZE_MAP()
    };

    struct response
    {
      std::string status;
      block_header_response block_header;
      bool untrusted;
      
      BEGIN_KV_SERIALIZE_MAP()
        KV_SERIALIZE(block_header)
        KV_SERIALIZE(status)
        KV_SERIALIZE(untrusted)
      END_KV_SERIALIZE_MAP()
    };

  };
  
  struct COMMAND_RPC_GET_BLOCK_HEADER_BY_HASH
  {
    struct request
    {
      std::string hash;
      bool fill_pow_hash;

      BEGIN_KV_SERIALIZE_MAP()
        KV_SERIALIZE(hash)
        KV_SERIALIZE_OPT(fill_pow_hash, false);
      END_KV_SERIALIZE_MAP()
    };

    struct response
    {
      std::string status;
      block_header_response block_header;
      bool untrusted;
      
      BEGIN_KV_SERIALIZE_MAP()
        KV_SERIALIZE(block_header)
        KV_SERIALIZE(status)
        KV_SERIALIZE(untrusted)
      END_KV_SERIALIZE_MAP()
    };

  };

  struct COMMAND_RPC_GET_BLOCK_HEADER_BY_HEIGHT
  {
    struct request
    {
      uint64_t height;
      bool fill_pow_hash;

      BEGIN_KV_SERIALIZE_MAP()
        KV_SERIALIZE(height)
        KV_SERIALIZE_OPT(fill_pow_hash, false);
      END_KV_SERIALIZE_MAP()
    };

    struct response
    {
      std::string status;
      block_header_response block_header;
      bool untrusted;
      
      BEGIN_KV_SERIALIZE_MAP()
        KV_SERIALIZE(block_header)
        KV_SERIALIZE(status)
        KV_SERIALIZE(untrusted)
      END_KV_SERIALIZE_MAP()
    };

  };

  struct COMMAND_RPC_GET_BLOCK
  {
    struct request
    {
      std::string hash;
      uint64_t height;
      bool fill_pow_hash;

      BEGIN_KV_SERIALIZE_MAP()
        KV_SERIALIZE(hash)
        KV_SERIALIZE(height)
        KV_SERIALIZE_OPT(fill_pow_hash, false);
      END_KV_SERIALIZE_MAP()
    };

    struct response
    {
      std::string status;
      block_header_response block_header;
      std::string miner_tx_hash;
      std::vector<std::string> tx_hashes;
      std::string blob;
      std::string json;
      bool untrusted;
      
      BEGIN_KV_SERIALIZE_MAP()
        KV_SERIALIZE(block_header)
        KV_SERIALIZE(miner_tx_hash)
        KV_SERIALIZE(tx_hashes)
        KV_SERIALIZE(status)
        KV_SERIALIZE(blob)
        KV_SERIALIZE(json)
        KV_SERIALIZE(untrusted)
      END_KV_SERIALIZE_MAP()
    };

  };

  struct peer {
    uint64_t id;
    std::string host;
    uint32_t ip;
    uint16_t port;
    uint64_t last_seen;
    uint32_t pruning_seed;

    peer() = default;

    peer(uint64_t id, const std::string &host, uint64_t last_seen, uint32_t pruning_seed)
      : id(id), host(host), ip(0), port(0), last_seen(last_seen), pruning_seed(pruning_seed)
    {}
    peer(uint64_t id, uint32_t ip, uint16_t port, uint64_t last_seen, uint32_t pruning_seed)
      : id(id), host(std::to_string(ip)), ip(ip), port(port), last_seen(last_seen), pruning_seed(pruning_seed)
    {}

    BEGIN_KV_SERIALIZE_MAP()
      KV_SERIALIZE(id)
      KV_SERIALIZE(host)
      KV_SERIALIZE(ip)
      KV_SERIALIZE(port)
      KV_SERIALIZE(last_seen)
      KV_SERIALIZE_OPT(pruning_seed, (uint32_t)0)
    END_KV_SERIALIZE_MAP()
  };

  struct COMMAND_RPC_GET_PEER_LIST
  {
    struct request
    {
      BEGIN_KV_SERIALIZE_MAP()
      END_KV_SERIALIZE_MAP()
    };

    struct response
    {
      std::string status;
      std::vector<peer> white_list;
      std::vector<peer> gray_list;

      BEGIN_KV_SERIALIZE_MAP()
        KV_SERIALIZE(status)
        KV_SERIALIZE(white_list)
        KV_SERIALIZE(gray_list)
      END_KV_SERIALIZE_MAP()
    };
  };

  struct COMMAND_RPC_SET_LOG_HASH_RATE
  {
    struct request
    {
      bool visible;

      BEGIN_KV_SERIALIZE_MAP()
        KV_SERIALIZE(visible)
      END_KV_SERIALIZE_MAP()
    };

    struct response
    {
      std::string status;
      BEGIN_KV_SERIALIZE_MAP()
        KV_SERIALIZE(status)
      END_KV_SERIALIZE_MAP()
    };
  };

  struct COMMAND_RPC_SET_LOG_LEVEL
  {
    struct request
    {
      int8_t level;

      BEGIN_KV_SERIALIZE_MAP()
        KV_SERIALIZE(level)
      END_KV_SERIALIZE_MAP()
    };

    struct response
    {
      std::string status;
      BEGIN_KV_SERIALIZE_MAP()
        KV_SERIALIZE(status)
      END_KV_SERIALIZE_MAP()
    };
  };

  struct COMMAND_RPC_SET_LOG_CATEGORIES
  {
    struct request
    {
      std::string categories;

      BEGIN_KV_SERIALIZE_MAP()
        KV_SERIALIZE(categories)
      END_KV_SERIALIZE_MAP()
    };

    struct response
    {
      std::string status;
      std::string categories;

      BEGIN_KV_SERIALIZE_MAP()
        KV_SERIALIZE(status)
        KV_SERIALIZE(categories)
      END_KV_SERIALIZE_MAP()
    };
  };

  struct tx_info
  {
    std::string id_hash;
    std::string tx_json; // TODO - expose this data directly
    uint64_t blob_size;
    uint64_t weight;
    uint64_t fee;
    std::string max_used_block_id_hash;
    uint64_t max_used_block_height;
    bool kept_by_block;
    uint64_t last_failed_height;
    std::string last_failed_id_hash;
    uint64_t receive_time;
    bool relayed;
    uint64_t last_relayed_time;
    bool do_not_relay;
    bool double_spend_seen;
    std::string tx_blob;

    BEGIN_KV_SERIALIZE_MAP()
      KV_SERIALIZE(id_hash)
      KV_SERIALIZE(tx_json)
      KV_SERIALIZE(blob_size)
      KV_SERIALIZE_OPT(weight, (uint64_t)0)
      KV_SERIALIZE(fee)
      KV_SERIALIZE(max_used_block_id_hash)
      KV_SERIALIZE(max_used_block_height)
      KV_SERIALIZE(kept_by_block)
      KV_SERIALIZE(last_failed_height)
      KV_SERIALIZE(last_failed_id_hash)
      KV_SERIALIZE(receive_time)
      KV_SERIALIZE(relayed)
      KV_SERIALIZE(last_relayed_time)
      KV_SERIALIZE(do_not_relay)
      KV_SERIALIZE(double_spend_seen)
      KV_SERIALIZE(tx_blob)
    END_KV_SERIALIZE_MAP()
  };

  struct spent_key_image_info
  {
    std::string id_hash;
    std::vector<std::string> txs_hashes;

    BEGIN_KV_SERIALIZE_MAP()
      KV_SERIALIZE(id_hash)
      KV_SERIALIZE(txs_hashes)
    END_KV_SERIALIZE_MAP()
  };

  struct COMMAND_RPC_GET_TRANSACTION_POOL
  {
    struct request
    {
      BEGIN_KV_SERIALIZE_MAP()
      END_KV_SERIALIZE_MAP()
    };

    struct response
    {
      std::string status;
      std::vector<tx_info> transactions;
      std::vector<spent_key_image_info> spent_key_images;
      bool untrusted;

      BEGIN_KV_SERIALIZE_MAP()
        KV_SERIALIZE(status)
        KV_SERIALIZE(transactions)
        KV_SERIALIZE(spent_key_images)
        KV_SERIALIZE(untrusted)
      END_KV_SERIALIZE_MAP()
    };
  };

  struct COMMAND_RPC_GET_TRANSACTION_POOL_HASHES_BIN
  {
    struct request
    {
      BEGIN_KV_SERIALIZE_MAP()
      END_KV_SERIALIZE_MAP()
    };

    struct response
    {
      std::string status;
      std::vector<crypto::hash> tx_hashes;
      bool untrusted;

      BEGIN_KV_SERIALIZE_MAP()
        KV_SERIALIZE(status)
        KV_SERIALIZE_CONTAINER_POD_AS_BLOB(tx_hashes)
        KV_SERIALIZE(untrusted)
      END_KV_SERIALIZE_MAP()
    };
  };

  struct COMMAND_RPC_GET_TRANSACTION_POOL_HASHES
  {
    struct request
    {
      BEGIN_KV_SERIALIZE_MAP()
      END_KV_SERIALIZE_MAP()
    };

    struct response
    {
      std::string status;
      std::vector<std::string> tx_hashes;
      bool untrusted;

      BEGIN_KV_SERIALIZE_MAP()
        KV_SERIALIZE(status)
        KV_SERIALIZE(tx_hashes)
        KV_SERIALIZE(untrusted)
      END_KV_SERIALIZE_MAP()
    };
  };

  struct tx_backlog_entry
  {
    uint64_t weight;
    uint64_t fee;
    uint64_t time_in_pool;
  };

  struct COMMAND_RPC_GET_TRANSACTION_POOL_BACKLOG
  {
    struct request
    {
      BEGIN_KV_SERIALIZE_MAP()
      END_KV_SERIALIZE_MAP()
    };

    struct response
    {
      std::string status;
      std::vector<tx_backlog_entry> backlog;
      bool untrusted;

      BEGIN_KV_SERIALIZE_MAP()
        KV_SERIALIZE(status)
        KV_SERIALIZE_CONTAINER_POD_AS_BLOB(backlog)
        KV_SERIALIZE(untrusted)
      END_KV_SERIALIZE_MAP()
    };
  };

  struct txpool_histo
  {
    uint32_t txs;
    uint64_t bytes;

    BEGIN_KV_SERIALIZE_MAP()
      KV_SERIALIZE(txs)
      KV_SERIALIZE(bytes)
    END_KV_SERIALIZE_MAP()
  };

  struct txpool_stats
  {
    uint64_t bytes_total;
    uint32_t bytes_min;
    uint32_t bytes_max;
    uint32_t bytes_med;
    uint64_t fee_total;
    uint64_t oldest;
    uint32_t txs_total;
    uint32_t num_failing;
    uint32_t num_10m;
    uint32_t num_not_relayed;
    uint64_t histo_98pc;
    std::vector<txpool_histo> histo;
    uint32_t num_double_spends;

    txpool_stats(): bytes_total(0), bytes_min(0), bytes_max(0), bytes_med(0), fee_total(0), oldest(0), txs_total(0), num_failing(0), num_10m(0), num_not_relayed(0), histo_98pc(0), num_double_spends(0) {}

    BEGIN_KV_SERIALIZE_MAP()
      KV_SERIALIZE(bytes_total)
      KV_SERIALIZE(bytes_min)
      KV_SERIALIZE(bytes_max)
      KV_SERIALIZE(bytes_med)
      KV_SERIALIZE(fee_total)
      KV_SERIALIZE(oldest)
      KV_SERIALIZE(txs_total)
      KV_SERIALIZE(num_failing)
      KV_SERIALIZE(num_10m)
      KV_SERIALIZE(num_not_relayed)
      KV_SERIALIZE(histo_98pc)
      KV_SERIALIZE_CONTAINER_POD_AS_BLOB(histo)
      KV_SERIALIZE(num_double_spends)
    END_KV_SERIALIZE_MAP()
  };

  struct COMMAND_RPC_GET_TRANSACTION_POOL_STATS
  {
    struct request
    {
      BEGIN_KV_SERIALIZE_MAP()
      END_KV_SERIALIZE_MAP()
    };

    struct response
    {
      std::string status;
      txpool_stats pool_stats;
      bool untrusted;

      BEGIN_KV_SERIALIZE_MAP()
        KV_SERIALIZE(status)
        KV_SERIALIZE(pool_stats)
        KV_SERIALIZE(untrusted)
      END_KV_SERIALIZE_MAP()
    };
  };

  struct COMMAND_RPC_GET_CONNECTIONS
  {
    struct request
    {
      BEGIN_KV_SERIALIZE_MAP()
      END_KV_SERIALIZE_MAP()
    };

    struct response
    {
      std::string status;
      std::list<connection_info> connections;
      
      BEGIN_KV_SERIALIZE_MAP()
        KV_SERIALIZE(status)
        KV_SERIALIZE(connections)
      END_KV_SERIALIZE_MAP()
    };

  };

  struct COMMAND_RPC_GET_BLOCK_HEADERS_RANGE
  {
    struct request
    {
      uint64_t start_height;
      uint64_t end_height;
      bool fill_pow_hash;

      BEGIN_KV_SERIALIZE_MAP()
        KV_SERIALIZE(start_height)
        KV_SERIALIZE(end_height)
        KV_SERIALIZE_OPT(fill_pow_hash, false);
      END_KV_SERIALIZE_MAP()
    };

    struct response
    {
      std::string status;
      std::vector<block_header_response> headers;
      bool untrusted;

      BEGIN_KV_SERIALIZE_MAP()
        KV_SERIALIZE(status)
        KV_SERIALIZE(headers)
        KV_SERIALIZE(untrusted)
      END_KV_SERIALIZE_MAP()
    };
  };

  struct COMMAND_RPC_STOP_DAEMON
  {
    struct request
    {
      BEGIN_KV_SERIALIZE_MAP()
      END_KV_SERIALIZE_MAP()
    };

    struct response
    {
      std::string status;

      BEGIN_KV_SERIALIZE_MAP()
        KV_SERIALIZE(status)
      END_KV_SERIALIZE_MAP()
    };
  };
  
  struct COMMAND_RPC_FAST_EXIT
  {
	struct request
    {
      BEGIN_KV_SERIALIZE_MAP()
      END_KV_SERIALIZE_MAP()
    };
    
    struct response
    {
	  std::string status;
	  
      BEGIN_KV_SERIALIZE_MAP()
        KV_SERIALIZE(status)
      END_KV_SERIALIZE_MAP()
    };
  };
  
  struct COMMAND_RPC_GET_LIMIT
  {
    struct request
    {
      BEGIN_KV_SERIALIZE_MAP()
      END_KV_SERIALIZE_MAP()
    };
    
    struct response
    {
      std::string status;
      uint64_t limit_up;
      uint64_t limit_down;
      bool untrusted;
      
      BEGIN_KV_SERIALIZE_MAP()
        KV_SERIALIZE(status)
        KV_SERIALIZE(limit_up)
        KV_SERIALIZE(limit_down)
        KV_SERIALIZE(untrusted)
      END_KV_SERIALIZE_MAP()
    };
  };
  
  struct COMMAND_RPC_SET_LIMIT
  {
    struct request
    {
      int64_t limit_down;  // all limits (for get and set) are kB/s
      int64_t limit_up;
      
      BEGIN_KV_SERIALIZE_MAP()
        KV_SERIALIZE(limit_down)
        KV_SERIALIZE(limit_up)
      END_KV_SERIALIZE_MAP()
    };
    
    struct response
    {
      std::string status;
      int64_t limit_up;
      int64_t limit_down;
      
      BEGIN_KV_SERIALIZE_MAP()
        KV_SERIALIZE(status)
        KV_SERIALIZE(limit_up)
        KV_SERIALIZE(limit_down)
      END_KV_SERIALIZE_MAP()
    };
  };
  
  struct COMMAND_RPC_OUT_PEERS
  {
	struct request
    {
	  uint64_t out_peers;
      BEGIN_KV_SERIALIZE_MAP()
        KV_SERIALIZE(out_peers)
      END_KV_SERIALIZE_MAP()
    };
    
    struct response
    {
      std::string status;

      BEGIN_KV_SERIALIZE_MAP()
        KV_SERIALIZE(status)
      END_KV_SERIALIZE_MAP()
    };
  };

  struct COMMAND_RPC_IN_PEERS
  {
    struct request
    {
      uint64_t in_peers;
      BEGIN_KV_SERIALIZE_MAP()
        KV_SERIALIZE(in_peers)
      END_KV_SERIALIZE_MAP()
    };

    struct response
    {
      std::string status;

      BEGIN_KV_SERIALIZE_MAP()
        KV_SERIALIZE(status)
      END_KV_SERIALIZE_MAP()
    };
  };
    
  struct COMMAND_RPC_START_SAVE_GRAPH
  {
	struct request
    {
      BEGIN_KV_SERIALIZE_MAP()
      END_KV_SERIALIZE_MAP()
    };
    
    struct response
    {
	  std::string status;
	  
      BEGIN_KV_SERIALIZE_MAP()
        KV_SERIALIZE(status)
      END_KV_SERIALIZE_MAP()
    };
  };
  
  struct COMMAND_RPC_STOP_SAVE_GRAPH
  {
	struct request
    {
      BEGIN_KV_SERIALIZE_MAP()
      END_KV_SERIALIZE_MAP()
    };
    
    struct response
    {
	  std::string status;
	  
      BEGIN_KV_SERIALIZE_MAP()
        KV_SERIALIZE(status)
      END_KV_SERIALIZE_MAP()
    };
  };

  struct COMMAND_RPC_HARD_FORK_INFO
  {
    struct request
    {
      uint8_t version;

      BEGIN_KV_SERIALIZE_MAP()
        KV_SERIALIZE(version)
      END_KV_SERIALIZE_MAP()
    };

    struct response
    {
      uint8_t version;
      bool enabled;
      uint32_t window;
      uint32_t votes;
      uint32_t threshold;
      uint8_t voting;
      uint32_t state;
      uint64_t earliest_height;
      std::string status;
      bool untrusted;

      BEGIN_KV_SERIALIZE_MAP()
        KV_SERIALIZE(version)
        KV_SERIALIZE(enabled)
        KV_SERIALIZE(window)
        KV_SERIALIZE(votes)
        KV_SERIALIZE(threshold)
        KV_SERIALIZE(voting)
        KV_SERIALIZE(state)
        KV_SERIALIZE(earliest_height)
        KV_SERIALIZE(status)
        KV_SERIALIZE(untrusted)
      END_KV_SERIALIZE_MAP()
    };
  };

  struct COMMAND_RPC_GETBANS
  {
    struct ban
    {
      std::string host;
      uint32_t ip;
      uint32_t seconds;

      BEGIN_KV_SERIALIZE_MAP()
        KV_SERIALIZE(host)
        KV_SERIALIZE(ip)
        KV_SERIALIZE(seconds)
      END_KV_SERIALIZE_MAP()
    };

    struct request
    {
      BEGIN_KV_SERIALIZE_MAP()
      END_KV_SERIALIZE_MAP()
    };

    struct response
    {
      std::string status;
      std::vector<ban> bans;

      BEGIN_KV_SERIALIZE_MAP()
        KV_SERIALIZE(status)
        KV_SERIALIZE(bans)
      END_KV_SERIALIZE_MAP()
    };
  };

  struct COMMAND_RPC_SETBANS
  {
    struct ban
    {
      std::string host;
      uint32_t ip;
      bool ban;
      uint32_t seconds;

      BEGIN_KV_SERIALIZE_MAP()
        KV_SERIALIZE(host)
        KV_SERIALIZE(ip)
        KV_SERIALIZE(ban)
        KV_SERIALIZE(seconds)
      END_KV_SERIALIZE_MAP()
    };

    struct request
    {
      std::vector<ban> bans;

      BEGIN_KV_SERIALIZE_MAP()
        KV_SERIALIZE(bans)
      END_KV_SERIALIZE_MAP()
    };

    struct response
    {
      std::string status;

      BEGIN_KV_SERIALIZE_MAP()
        KV_SERIALIZE(status)
      END_KV_SERIALIZE_MAP()
    };
  };

  struct COMMAND_RPC_FLUSH_TRANSACTION_POOL
  {
    struct request
    {
      std::vector<std::string> txids;

      BEGIN_KV_SERIALIZE_MAP()
        KV_SERIALIZE(txids)
      END_KV_SERIALIZE_MAP()
    };

    struct response
    {
      std::string status;

      BEGIN_KV_SERIALIZE_MAP()
        KV_SERIALIZE(status)
      END_KV_SERIALIZE_MAP()
    };
  };

  struct COMMAND_RPC_GET_OUTPUT_HISTOGRAM
  {
    struct request
    {
      std::vector<uint64_t> amounts;
      uint64_t min_count;
      uint64_t max_count;
      bool unlocked;
      uint64_t recent_cutoff;

      BEGIN_KV_SERIALIZE_MAP()
        KV_SERIALIZE(amounts);
        KV_SERIALIZE(min_count);
        KV_SERIALIZE(max_count);
        KV_SERIALIZE(unlocked);
        KV_SERIALIZE(recent_cutoff);
      END_KV_SERIALIZE_MAP()
    };

    struct entry
    {
      uint64_t amount;
      uint64_t total_instances;
      uint64_t unlocked_instances;
      uint64_t recent_instances;

      BEGIN_KV_SERIALIZE_MAP()
        KV_SERIALIZE(amount);
        KV_SERIALIZE(total_instances);
        KV_SERIALIZE(unlocked_instances);
        KV_SERIALIZE(recent_instances);
      END_KV_SERIALIZE_MAP()

      entry(uint64_t amount, uint64_t total_instances, uint64_t unlocked_instances, uint64_t recent_instances):
          amount(amount), total_instances(total_instances), unlocked_instances(unlocked_instances), recent_instances(recent_instances) {}
      entry() {}
    };

    struct response
    {
      std::string status;
      std::vector<entry> histogram;
      bool untrusted;

      BEGIN_KV_SERIALIZE_MAP()
        KV_SERIALIZE(status)
        KV_SERIALIZE(histogram)
        KV_SERIALIZE(untrusted)
      END_KV_SERIALIZE_MAP()
    };
  };

  struct COMMAND_RPC_GET_VERSION
  {
    struct request
    {
      BEGIN_KV_SERIALIZE_MAP()
      END_KV_SERIALIZE_MAP()
    };

    struct response
    {
      std::string status;
      uint32_t version;
      bool untrusted;

      BEGIN_KV_SERIALIZE_MAP()
        KV_SERIALIZE(status)
        KV_SERIALIZE(version)
        KV_SERIALIZE(untrusted)
      END_KV_SERIALIZE_MAP()
    };
  };

  struct COMMAND_RPC_GET_COINBASE_TX_SUM
  {
    struct request
    {
      uint64_t height;
      uint64_t count;

      BEGIN_KV_SERIALIZE_MAP()
        KV_SERIALIZE(height);
        KV_SERIALIZE(count);
      END_KV_SERIALIZE_MAP()
    };

    struct response
    {
      std::string status;
      uint64_t emission_amount;
      uint64_t fee_amount;

      BEGIN_KV_SERIALIZE_MAP()
        KV_SERIALIZE(status)
        KV_SERIALIZE(emission_amount)
        KV_SERIALIZE(fee_amount)
      END_KV_SERIALIZE_MAP()
    };
  };

  struct COMMAND_RPC_GET_BASE_FEE_ESTIMATE
  {
    struct request
    {
      uint64_t grace_blocks;

      BEGIN_KV_SERIALIZE_MAP()
        KV_SERIALIZE(grace_blocks)
      END_KV_SERIALIZE_MAP()
    };

    struct response
    {
      std::string status;
      uint64_t fee;
      uint64_t quantization_mask;
      bool untrusted;

      BEGIN_KV_SERIALIZE_MAP()
        KV_SERIALIZE(status)
        KV_SERIALIZE(fee)
        KV_SERIALIZE_OPT(quantization_mask, (uint64_t)1)
        KV_SERIALIZE(untrusted)
      END_KV_SERIALIZE_MAP()
    };
  };

  struct COMMAND_RPC_GET_ALTERNATE_CHAINS
  {
    struct request
    {
      BEGIN_KV_SERIALIZE_MAP()
      END_KV_SERIALIZE_MAP()
    };

    struct chain_info
    {
      std::string block_hash;
      uint64_t height;
      uint64_t length;
      uint64_t difficulty;
      std::vector<std::string> block_hashes;
      std::string main_chain_parent_block;

      BEGIN_KV_SERIALIZE_MAP()
        KV_SERIALIZE(block_hash)
        KV_SERIALIZE(height)
        KV_SERIALIZE(length)
        KV_SERIALIZE(difficulty)
        KV_SERIALIZE(block_hashes)
        KV_SERIALIZE(main_chain_parent_block)
      END_KV_SERIALIZE_MAP()
    };

    struct response
    {
      std::string status;
      std::list<chain_info> chains;

      BEGIN_KV_SERIALIZE_MAP()
        KV_SERIALIZE(status)
        KV_SERIALIZE(chains)
      END_KV_SERIALIZE_MAP()
    };
  };

  struct COMMAND_RPC_UPDATE
  {
    struct request
    {
      std::string command;
      std::string path;

      BEGIN_KV_SERIALIZE_MAP()
        KV_SERIALIZE(command);
        KV_SERIALIZE(path);
      END_KV_SERIALIZE_MAP()
    };

    struct response
    {
      std::string status;
      bool update;
      std::string version;
      std::string user_uri;
      std::string auto_uri;
      std::string hash;
      std::string path;

      BEGIN_KV_SERIALIZE_MAP()
        KV_SERIALIZE(status)
        KV_SERIALIZE(update)
        KV_SERIALIZE(version)
        KV_SERIALIZE(user_uri)
        KV_SERIALIZE(auto_uri)
        KV_SERIALIZE(hash)
        KV_SERIALIZE(path)
      END_KV_SERIALIZE_MAP()
    };
  };

  struct COMMAND_RPC_RELAY_TX
  {
    struct request
    {
      std::vector<std::string> txids;

      BEGIN_KV_SERIALIZE_MAP()
        KV_SERIALIZE(txids)
      END_KV_SERIALIZE_MAP()
    };

    struct response
    {
      std::string status;

      BEGIN_KV_SERIALIZE_MAP()
        KV_SERIALIZE(status)
      END_KV_SERIALIZE_MAP()
    };
  };

  struct COMMAND_RPC_SYNC_INFO
  {
    struct request
    {
      BEGIN_KV_SERIALIZE_MAP()
      END_KV_SERIALIZE_MAP()
    };

    struct peer
    {
      connection_info info;

      BEGIN_KV_SERIALIZE_MAP()
        KV_SERIALIZE(info)
      END_KV_SERIALIZE_MAP()
    };

    struct span
    {
      uint64_t start_block_height;
      uint64_t nblocks;
      std::string connection_id;
      uint32_t rate;
      uint32_t speed;
      uint64_t size;
      std::string remote_address;

      BEGIN_KV_SERIALIZE_MAP()
        KV_SERIALIZE(start_block_height)
        KV_SERIALIZE(nblocks)
        KV_SERIALIZE(connection_id)
        KV_SERIALIZE(rate)
        KV_SERIALIZE(speed)
        KV_SERIALIZE(size)
        KV_SERIALIZE(remote_address)
      END_KV_SERIALIZE_MAP()
    };

    struct response
    {
      std::string status;
      uint64_t height;
      uint64_t target_height;
      uint32_t next_needed_pruning_seed;
      std::list<peer> peers;
      std::list<span> spans;
      std::string overview;

      BEGIN_KV_SERIALIZE_MAP()
        KV_SERIALIZE(status)
        KV_SERIALIZE(height)
        KV_SERIALIZE(target_height)
        KV_SERIALIZE(next_needed_pruning_seed)
        KV_SERIALIZE(peers)
        KV_SERIALIZE(spans)
        KV_SERIALIZE(overview)
      END_KV_SERIALIZE_MAP()
    };
  };

  struct COMMAND_RPC_GET_OUTPUT_DISTRIBUTION
  {
    struct request
    {
      std::vector<uint64_t> amounts;
      uint64_t from_height;
      uint64_t to_height;
      bool cumulative;
      bool binary;
      bool compress;

      BEGIN_KV_SERIALIZE_MAP()
        KV_SERIALIZE(amounts)
        KV_SERIALIZE_OPT(from_height, (uint64_t)0)
        KV_SERIALIZE_OPT(to_height, (uint64_t)0)
        KV_SERIALIZE_OPT(cumulative, false)
        KV_SERIALIZE_OPT(binary, true)
        KV_SERIALIZE_OPT(compress, false)
      END_KV_SERIALIZE_MAP()
    };

    struct distribution
    {
      rpc::output_distribution_data data;
      uint64_t amount;
      std::string compressed_data;
      bool binary;
      bool compress;

      BEGIN_KV_SERIALIZE_MAP()
        KV_SERIALIZE(amount)
        KV_SERIALIZE_N(data.start_height, "start_height")
        KV_SERIALIZE(binary)
        KV_SERIALIZE(compress)
        if (this_ref.binary)
        {
          if (is_store)
          {
            if (this_ref.compress)
            {
              const_cast<std::string&>(this_ref.compressed_data) = compress_integer_array(this_ref.data.distribution);
              KV_SERIALIZE(compressed_data)
            }
            else
              KV_SERIALIZE_CONTAINER_POD_AS_BLOB_N(data.distribution, "distribution")
          }
          else
          {
            if (this_ref.compress)
            {
              KV_SERIALIZE(compressed_data)
              const_cast<std::vector<uint64_t>&>(this_ref.data.distribution) = decompress_integer_array<uint64_t>(this_ref.compressed_data);
            }
            else
              KV_SERIALIZE_CONTAINER_POD_AS_BLOB_N(data.distribution, "distribution")
          }
        }
        else
          KV_SERIALIZE_N(data.distribution, "distribution")
        KV_SERIALIZE_N(data.base, "base")
      END_KV_SERIALIZE_MAP()
    };

    struct response
    {
      std::string status;
      std::vector<distribution> distributions;
      bool untrusted;

      BEGIN_KV_SERIALIZE_MAP()
        KV_SERIALIZE(status)
        KV_SERIALIZE(distributions)
        KV_SERIALIZE(untrusted)
      END_KV_SERIALIZE_MAP()
    };
  };

  struct COMMAND_RPC_POP_BLOCKS
  {
    struct request
    {
      uint64_t nblocks;

      BEGIN_KV_SERIALIZE_MAP()
        KV_SERIALIZE(nblocks);
      END_KV_SERIALIZE_MAP()
    };

    struct response
    {
      std::string status;
      uint64_t height;

      BEGIN_KV_SERIALIZE_MAP()
        KV_SERIALIZE(status)
        KV_SERIALIZE(height)
      END_KV_SERIALIZE_MAP()
    };
  };

  struct COMMAND_RPC_PRUNE_BLOCKCHAIN
  {
    struct request
    {
      bool check;

      BEGIN_KV_SERIALIZE_MAP()
        KV_SERIALIZE_OPT(check, false)
      END_KV_SERIALIZE_MAP()
    };

    struct response
    {
      uint32_t pruning_seed;
      std::string status;

      BEGIN_KV_SERIALIZE_MAP()
        KV_SERIALIZE(status)
        KV_SERIALIZE(pruning_seed)
      END_KV_SERIALIZE_MAP()
    };
  };

  //
  // Loki
  //
  struct COMMAND_RPC_GET_QUORUM_STATE
  {
    struct request
    {
      uint64_t height;
      BEGIN_KV_SERIALIZE_MAP()
        KV_SERIALIZE(height)
      END_KV_SERIALIZE_MAP()
    };

    struct response
    {
      std::string status;
      std::vector<std::string> quorum_nodes;
      std::vector<std::string> nodes_to_test;
      bool untrusted;

      BEGIN_KV_SERIALIZE_MAP()
        KV_SERIALIZE(status)
        KV_SERIALIZE(quorum_nodes)
        KV_SERIALIZE(nodes_to_test)
        KV_SERIALIZE(untrusted)
      END_KV_SERIALIZE_MAP()
    };
  };

  struct COMMAND_RPC_GET_QUORUM_STATE_BATCHED
  {
    struct request
    {
      /// both inclusive
      uint64_t height_begin;
      uint64_t height_end;
      BEGIN_KV_SERIALIZE_MAP()
        KV_SERIALIZE(height_begin)
        KV_SERIALIZE(height_end)
      END_KV_SERIALIZE_MAP()
    };

    struct response_entry
    {
      uint64_t height;
      std::vector<std::string> quorum_nodes;
      std::vector<std::string> nodes_to_test;

      BEGIN_KV_SERIALIZE_MAP()
        KV_SERIALIZE(height)
        KV_SERIALIZE(quorum_nodes)
        KV_SERIALIZE(nodes_to_test)
      END_KV_SERIALIZE_MAP()
    };

    struct response
    {
      std::string status;
      std::vector<response_entry> quorum_entries;
      bool untrusted;

      BEGIN_KV_SERIALIZE_MAP()
        KV_SERIALIZE(status)
        KV_SERIALIZE(quorum_entries)
        KV_SERIALIZE(untrusted)
      END_KV_SERIALIZE_MAP()
    };
  };

  struct COMMAND_RPC_GET_SERVICE_NODE_REGISTRATION_CMD_RAW
  {
    struct request
    {
      std::vector<std::string> args;
      bool make_friendly; // Provide information about how to use the command in the result
      BEGIN_KV_SERIALIZE_MAP()
        KV_SERIALIZE(args)
        KV_SERIALIZE(make_friendly)
      END_KV_SERIALIZE_MAP()
    };

    struct response
    {
      std::string status;
      std::string registration_cmd;

      BEGIN_KV_SERIALIZE_MAP()
        KV_SERIALIZE(status)
        KV_SERIALIZE(registration_cmd)
      END_KV_SERIALIZE_MAP()
    };
  };

  struct COMMAND_RPC_GET_SERVICE_NODE_REGISTRATION_CMD
  { 
    struct contribution_t {
      std::string address;
      uint64_t amount;

      BEGIN_KV_SERIALIZE_MAP()
        KV_SERIALIZE(address)
        KV_SERIALIZE(amount)
      END_KV_SERIALIZE_MAP()
    };

    struct request
    {
      std::string operator_cut;
      std::vector<contribution_t> contributions;

      BEGIN_KV_SERIALIZE_MAP()
        KV_SERIALIZE(operator_cut)
        KV_SERIALIZE(contributions)
      END_KV_SERIALIZE_MAP()
    };

    struct response
    {
      std::string status;
      std::string registration_cmd;

      BEGIN_KV_SERIALIZE_MAP()
        KV_SERIALIZE(status)
        KV_SERIALIZE(registration_cmd)
      END_KV_SERIALIZE_MAP()
    };
  };

  struct COMMAND_RPC_GET_SERVICE_NODE_KEY
  {
    struct request
    {
      BEGIN_KV_SERIALIZE_MAP()
      END_KV_SERIALIZE_MAP()
    };

    struct response
    {
      std::string service_node_pubkey;
      std::string status;
      BEGIN_KV_SERIALIZE_MAP()
        KV_SERIALIZE(service_node_pubkey)
        KV_SERIALIZE(status)
      END_KV_SERIALIZE_MAP()
    };
  };

  struct COMMAND_RPC_GET_SERVICE_NODES
  {
    struct request
    {
      std::vector<std::string> service_node_pubkeys; // pass empty vector to get all the service nodes
      BEGIN_KV_SERIALIZE_MAP()
        KV_SERIALIZE(service_node_pubkeys);
      END_KV_SERIALIZE_MAP()
    };

    struct response
    {
      struct contribution
      {
        std::string key_image;
        std::string key_image_pub_key;
        uint64_t    amount;

        BEGIN_KV_SERIALIZE_MAP()
          KV_SERIALIZE(key_image)
          KV_SERIALIZE(key_image_pub_key)
          KV_SERIALIZE(amount)
        END_KV_SERIALIZE_MAP()
      };

      struct contributor
      {
        uint64_t amount;
        uint64_t reserved;
        std::string address;
        std::vector<contribution> locked_contributions;

        BEGIN_KV_SERIALIZE_MAP()
          KV_SERIALIZE(amount)
          KV_SERIALIZE(reserved)
          KV_SERIALIZE(address)
          KV_SERIALIZE(locked_contributions)
        END_KV_SERIALIZE_MAP()
      };

      struct entry
      {
        std::string               service_node_pubkey;
        uint64_t                  registration_height;
        uint64_t                  requested_unlock_height;
        uint64_t                  last_reward_block_height;
        uint32_t                  last_reward_transaction_index;
        uint64_t                  last_uptime_proof;
        std::vector<contributor>  contributors;
        uint64_t                  total_contributed;
        uint64_t                  total_reserved;
        uint64_t                  staking_requirement;
        uint64_t                  portions_for_operator;
        std::string               operator_address;

        BEGIN_KV_SERIALIZE_MAP()
            KV_SERIALIZE(service_node_pubkey)
            KV_SERIALIZE(registration_height)
            KV_SERIALIZE(requested_unlock_height)
            KV_SERIALIZE(last_reward_block_height)
            KV_SERIALIZE(last_reward_transaction_index)
            KV_SERIALIZE(last_uptime_proof)
            KV_SERIALIZE(contributors)
            KV_SERIALIZE(total_contributed)
            KV_SERIALIZE(total_reserved)
            KV_SERIALIZE(staking_requirement)
            KV_SERIALIZE(portions_for_operator)
            KV_SERIALIZE(operator_address)
        END_KV_SERIALIZE_MAP()
      };

      std::vector<entry> service_node_states;
      std::string        status;

      BEGIN_KV_SERIALIZE_MAP()
        KV_SERIALIZE(service_node_states)
        KV_SERIALIZE(status)
      END_KV_SERIALIZE_MAP()
    };
  };

  struct COMMAND_RPC_GET_STAKING_REQUIREMENT
  {
    struct request
    {
      uint64_t height;
      BEGIN_KV_SERIALIZE_MAP()
        KV_SERIALIZE(height)
      END_KV_SERIALIZE_MAP()
    };

    struct response
    {
      uint64_t staking_requirement;
      std::string status;
      BEGIN_KV_SERIALIZE_MAP()
        KV_SERIALIZE(staking_requirement)
        KV_SERIALIZE(status)
      END_KV_SERIALIZE_MAP()
    };
  };

  struct COMMAND_RPC_GET_SERVICE_NODE_BLACKLISTED_KEY_IMAGES
  {
    struct request
    {
      BEGIN_KV_SERIALIZE_MAP()
      END_KV_SERIALIZE_MAP()
    };

    struct entry
    {
      std::string key_image;
      uint64_t unlock_height;
      BEGIN_KV_SERIALIZE_MAP()
        KV_SERIALIZE(key_image)
        KV_SERIALIZE(unlock_height)
      END_KV_SERIALIZE_MAP()
    };

    struct response
    {
      std::vector<entry> blacklist;
      std::string status;
      BEGIN_KV_SERIALIZE_MAP()
        KV_SERIALIZE(blacklist)
        KV_SERIALIZE(status)
      END_KV_SERIALIZE_MAP()
    };
  };
<<<<<<< HEAD

  struct COMMAND_RPC_GET_OUTPUT_BLACKLIST
  {
    struct request { BEGIN_KV_SERIALIZE_MAP() END_KV_SERIALIZE_MAP() };
    struct response
    {
      std::vector<uint64_t> blacklist;
      std::string status;
      bool untrusted;
      BEGIN_KV_SERIALIZE_MAP()
        KV_SERIALIZE(blacklist)
        KV_SERIALIZE(status)
        KV_SERIALIZE(untrusted)
      END_KV_SERIALIZE_MAP()
    };
  };
=======
>>>>>>> a72de5e2
}<|MERGE_RESOLUTION|>--- conflicted
+++ resolved
@@ -2677,7 +2677,6 @@
       END_KV_SERIALIZE_MAP()
     };
   };
-<<<<<<< HEAD
 
   struct COMMAND_RPC_GET_OUTPUT_BLACKLIST
   {
@@ -2694,6 +2693,5 @@
       END_KV_SERIALIZE_MAP()
     };
   };
-=======
->>>>>>> a72de5e2
+
 }