// Copyright (c) 2014-2019, The Monero Project
//
// All rights reserved.
//
// Redistribution and use in source and binary forms, with or without modification, are
// permitted provided that the following conditions are met:
//
// 1. Redistributions of source code must retain the above copyright notice, this list of
//    conditions and the following disclaimer.
//
// 2. Redistributions in binary form must reproduce the above copyright notice, this list
//    of conditions and the following disclaimer in the documentation and/or other
//    materials provided with the distribution.
//
// 3. Neither the name of the copyright holder nor the names of its contributors may be
//    used to endorse or promote products derived from this software without specific
//    prior written permission.
//
// THIS SOFTWARE IS PROVIDED BY THE COPYRIGHT HOLDERS AND CONTRIBUTORS "AS IS" AND ANY
// EXPRESS OR IMPLIED WARRANTIES, INCLUDING, BUT NOT LIMITED TO, THE IMPLIED WARRANTIES OF
// MERCHANTABILITY AND FITNESS FOR A PARTICULAR PURPOSE ARE DISCLAIMED. IN NO EVENT SHALL
// THE COPYRIGHT HOLDER OR CONTRIBUTORS BE LIABLE FOR ANY DIRECT, INDIRECT, INCIDENTAL,
// SPECIAL, EXEMPLARY, OR CONSEQUENTIAL DAMAGES (INCLUDING, BUT NOT LIMITED TO,
// PROCUREMENT OF SUBSTITUTE GOODS OR SERVICES; LOSS OF USE, DATA, OR PROFITS; OR BUSINESS
// INTERRUPTION) HOWEVER CAUSED AND ON ANY THEORY OF LIABILITY, WHETHER IN CONTRACT,
// STRICT LIABILITY, OR TORT (INCLUDING NEGLIGENCE OR OTHERWISE) ARISING IN ANY WAY OUT OF
// THE USE OF THIS SOFTWARE, EVEN IF ADVISED OF THE POSSIBILITY OF SUCH DAMAGE.
//
// Parts of this file are originally copyright (c) 2012-2013 The Cryptonote developers

#pragma once

#include "string_tools.h"

#include "cryptonote_protocol/cryptonote_protocol_defs.h"
#include "cryptonote_basic/cryptonote_basic.h"
#include "cryptonote_basic/verification_context.h"
#include "cryptonote_basic/difficulty.h"
#include "crypto/hash.h"
#include "cryptonote_config.h"
#include "cryptonote_core/service_node_voting.h"
#include "rpc/rpc_handler.h"
#include "common/varint.h"
#include "common/perf_timer.h"
#include "checkpoints/checkpoints.h"

#include "cryptonote_core/service_node_quorum_cop.h"
#include "common/loki.h"

namespace
{
  template<typename T>
  std::string compress_integer_array(const std::vector<T> &v)
  {
    std::string s;
    s.resize(v.size() * (sizeof(T) * 8 / 7 + 1));
    char *ptr = (char*)s.data();
    for (const T &t: v)
      tools::write_varint(ptr, t);
    s.resize(ptr - s.data());
    return s;
  }

  template<typename T>
  std::vector<T> decompress_integer_array(const std::string &s)
  {
    std::vector<T> v;
    v.reserve(s.size());
    int read = 0;
    const std::string::const_iterator end = s.end();
    for (std::string::const_iterator i = s.begin(); i != end; std::advance(i, read))
    {
      T t;
      read = tools::read_varint(std::string::const_iterator(i), s.end(), t);
      CHECK_AND_ASSERT_THROW_MES(read > 0 && read <= 256, "Error decompressing data");
      v.push_back(t);
    }
    return v;
  }
}

namespace cryptonote
{
  //-----------------------------------------------
#define CORE_RPC_STATUS_OK   "OK"
#define CORE_RPC_STATUS_BUSY   "BUSY"
#define CORE_RPC_STATUS_NOT_MINING "NOT MINING"

// When making *any* change here, bump minor
// If the change is incompatible, then bump major and set minor to 0
// This ensures CORE_RPC_VERSION always increases, that every change
// has its own version, and that clients can just test major to see
// whether they can talk to a given daemon without having to know in
// advance which version they will stop working with
// Don't go over 32767 for any of these
<<<<<<< HEAD
#define CORE_RPC_VERSION_MAJOR 3
#define CORE_RPC_VERSION_MINOR 0
=======
#define CORE_RPC_VERSION_MAJOR 2
#define CORE_RPC_VERSION_MINOR 10
>>>>>>> 85014813
#define MAKE_CORE_RPC_VERSION(major,minor) (((major)<<16)|(minor))
#define CORE_RPC_VERSION MAKE_CORE_RPC_VERSION(CORE_RPC_VERSION_MAJOR, CORE_RPC_VERSION_MINOR)

  LOKI_RPC_DOC_INTROSPECT
  // Get the node's current height.
  struct COMMAND_RPC_GET_HEIGHT
  {
    struct request_t
    {
      BEGIN_KV_SERIALIZE_MAP()
      END_KV_SERIALIZE_MAP()
    };
    typedef epee::misc_utils::struct_init<request_t> request;

    struct response_t
    {
      uint64_t height;    // The current blockchain height according to the queried daemon.
      std::string status; // Generic RPC error code. "OK" is the success value.
      bool untrusted;     // If the result is obtained using bootstrap mode, and therefore not trusted `true`, or otherwise `false`.
      std::string hash;   // Hash of the block at the current height

      BEGIN_KV_SERIALIZE_MAP()
        KV_SERIALIZE(height)
        KV_SERIALIZE(status)
        KV_SERIALIZE(untrusted)
        KV_SERIALIZE(hash)
      END_KV_SERIALIZE_MAP()
    };
    typedef epee::misc_utils::struct_init<response_t> response;
  };

  LOKI_RPC_DOC_INTROSPECT
  // Get all blocks info. Binary request.
  struct COMMAND_RPC_GET_BLOCKS_FAST
  {

    struct request_t
    {
      std::list<crypto::hash> block_ids; // First 10 blocks id goes sequential, next goes in pow(2,n) offset, like 2, 4, 8, 16, 32, 64 and so on, and the last one is always genesis block
      uint64_t    start_height;          // The starting block's height.
      bool        prune;                 // Prunes the blockchain, drops off 7/8 off the block iirc.
      bool        no_miner_tx;           // Optional (false by default).

      BEGIN_KV_SERIALIZE_MAP()
        KV_SERIALIZE_CONTAINER_POD_AS_BLOB(block_ids)
        KV_SERIALIZE(start_height)
        KV_SERIALIZE(prune)
        KV_SERIALIZE_OPT(no_miner_tx, false)
      END_KV_SERIALIZE_MAP()
    };
    typedef epee::misc_utils::struct_init<request_t> request;

    struct tx_output_indices
    {
      std::vector<uint64_t> indices; // Array of unsigned int.

      BEGIN_KV_SERIALIZE_MAP()
        KV_SERIALIZE(indices)
      END_KV_SERIALIZE_MAP()
    };

    struct block_output_indices
    {
      std::vector<tx_output_indices> indices; // Array of TX output indices:

      BEGIN_KV_SERIALIZE_MAP()
        KV_SERIALIZE(indices)
      END_KV_SERIALIZE_MAP()
    };

    struct response_t
    {
      std::vector<block_complete_entry> blocks;         // Array of block complete entries
      uint64_t    start_height;                         // The starting block's height.
      uint64_t    current_height;                       // The current block height.
      std::string status;                               // General RPC error code. "OK" means everything looks good.
      std::vector<block_output_indices> output_indices; // Array of indices.
      bool untrusted;                                   // States if the result is obtained using the bootstrap mode, and is therefore not trusted (`true`), or when the daemon is fully synced (`false`).

      BEGIN_KV_SERIALIZE_MAP()
        KV_SERIALIZE(blocks)
        KV_SERIALIZE(start_height)
        KV_SERIALIZE(current_height)
        KV_SERIALIZE(status)
        KV_SERIALIZE(output_indices)
        KV_SERIALIZE(untrusted) 
      END_KV_SERIALIZE_MAP()
    };
    typedef epee::misc_utils::struct_init<response_t> response;
  };

  LOKI_RPC_DOC_INTROSPECT
  // Get blocks by height. Binary request.
  struct COMMAND_RPC_GET_BLOCKS_BY_HEIGHT
  {
    struct request_t
    {
      std::vector<uint64_t> heights;         // List of block heights

      BEGIN_KV_SERIALIZE_MAP()
        KV_SERIALIZE(heights)
      END_KV_SERIALIZE_MAP()
    };
    typedef epee::misc_utils::struct_init<request_t> request;

    struct response_t
    {
      std::vector<block_complete_entry> blocks; // Array of block complete entries
      std::string status;                       // General RPC error code. "OK" means everything looks good.
      bool untrusted;                           // States if the result is obtained using the bootstrap mode, and is therefore not trusted (`true`), or when the daemon is fully synced (`false`).

      BEGIN_KV_SERIALIZE_MAP()
        KV_SERIALIZE(blocks)
        KV_SERIALIZE(status)
        KV_SERIALIZE(untrusted)
      END_KV_SERIALIZE_MAP()
    };
    typedef epee::misc_utils::struct_init<response_t> response;
  };


  LOKI_RPC_DOC_INTROSPECT
  // Get the known blocks hashes which are not on the main chain.
  struct COMMAND_RPC_GET_ALT_BLOCKS_HASHES
  {
    struct request_t
    {
        BEGIN_KV_SERIALIZE_MAP()
        END_KV_SERIALIZE_MAP()
    };
    typedef epee::misc_utils::struct_init<request_t> request;

    struct response_t
    {
        std::vector<std::string> blks_hashes; // List of alternative blocks hashes to main chain.
        std::string status;                   // General RPC error code. "OK" means everything looks good.
        bool untrusted;                       // States if the result is obtained using the bootstrap mode, and is therefore not trusted (`true`), or when the daemon is fully synced (`false`).

        BEGIN_KV_SERIALIZE_MAP()
            KV_SERIALIZE(blks_hashes)
            KV_SERIALIZE(status)
            KV_SERIALIZE(untrusted)
        END_KV_SERIALIZE_MAP()
    };
    typedef epee::misc_utils::struct_init<response_t> response;
  };

  LOKI_RPC_DOC_INTROSPECT
  // Get hashes. Binary request.
  struct COMMAND_RPC_GET_HASHES_FAST
  {

    struct request_t
    {
      std::list<crypto::hash> block_ids; // First 10 blocks id goes sequential, next goes in pow(2,n) offset, like 2, 4, 8, 16, 32, 64 and so on, and the last one is always genesis block */
      uint64_t    start_height;          // The starting block's height.

      BEGIN_KV_SERIALIZE_MAP()
        KV_SERIALIZE_CONTAINER_POD_AS_BLOB(block_ids)
        KV_SERIALIZE(start_height)
      END_KV_SERIALIZE_MAP()
    };
    typedef epee::misc_utils::struct_init<request_t> request;

    struct response_t
    {
      std::vector<crypto::hash> m_block_ids; // Binary array of hashes, See block_ids above.
      uint64_t    start_height;              // The starting block's height.
      uint64_t    current_height;            // The current block height.
      std::string status;                    // General RPC error code. "OK" means everything looks good.
      bool untrusted;                        // States if the result is obtained using the bootstrap mode, and is therefore not trusted (`true`), or when the daemon is fully synced (`false`).

      BEGIN_KV_SERIALIZE_MAP()
        KV_SERIALIZE_CONTAINER_POD_AS_BLOB(m_block_ids)
        KV_SERIALIZE(start_height)
        KV_SERIALIZE(current_height)
        KV_SERIALIZE(status)
        KV_SERIALIZE(untrusted)
      END_KV_SERIALIZE_MAP()
    };
    typedef epee::misc_utils::struct_init<response_t> response;
  };

  LOKI_RPC_DOC_INTROSPECT
  struct COMMAND_RPC_GET_RANDOM_OUTS
  {
      struct request_t
      {
        std::vector<std::string> amounts;
        uint32_t count;

        BEGIN_KV_SERIALIZE_MAP()
          KV_SERIALIZE(amounts)
          KV_SERIALIZE(count)
        END_KV_SERIALIZE_MAP()
      };
      typedef epee::misc_utils::struct_init<request_t> request;
    
      
      struct output {
        std::string public_key;
        uint64_t global_index;
        std::string rct; // 64+64+64 characters long (<rct commit> + <encrypted mask> + <rct amount>)

        BEGIN_KV_SERIALIZE_MAP()
          KV_SERIALIZE(public_key)
          KV_SERIALIZE(global_index)
          KV_SERIALIZE(rct)
        END_KV_SERIALIZE_MAP()
      };

      struct amount_out 
      {
        uint64_t amount;
        std::vector<output> outputs;

        BEGIN_KV_SERIALIZE_MAP()
          KV_SERIALIZE(amount)
          KV_SERIALIZE(outputs)
        END_KV_SERIALIZE_MAP()
      };
      
      struct response_t
      {
        std::vector<amount_out> amount_outs;
        std::string Error;

        BEGIN_KV_SERIALIZE_MAP()
          KV_SERIALIZE(amount_outs)
          KV_SERIALIZE(Error)
        END_KV_SERIALIZE_MAP()
      };
      typedef epee::misc_utils::struct_init<response_t> response;
  };

  LOKI_RPC_DOC_INTROSPECT
  // TODO: Undocumented light wallet RPC call
  struct COMMAND_RPC_SUBMIT_RAW_TX
  {
      struct request_t
      {
        std::string address;
        std::string view_key;
        std::string tx;

        BEGIN_KV_SERIALIZE_MAP()
          KV_SERIALIZE(address)
          KV_SERIALIZE(view_key)
          KV_SERIALIZE(tx)
        END_KV_SERIALIZE_MAP()
      };
      typedef epee::misc_utils::struct_init<request_t> request;
    
      
      struct response_t
      {
        std::string status;
        std::string error;

        BEGIN_KV_SERIALIZE_MAP()
          KV_SERIALIZE(status)
          KV_SERIALIZE(error)
        END_KV_SERIALIZE_MAP()
      };
      typedef epee::misc_utils::struct_init<response_t> response;
  };

  LOKI_RPC_DOC_INTROSPECT
  // TODO: Undocumented light wallet RPC call
  struct COMMAND_RPC_LOGIN
  {
      struct request_t
      {
        std::string address;
        std::string view_key;
        bool create_account;

        BEGIN_KV_SERIALIZE_MAP()
          KV_SERIALIZE(address)
          KV_SERIALIZE(view_key)
          KV_SERIALIZE(create_account)
        END_KV_SERIALIZE_MAP()
      };
      typedef epee::misc_utils::struct_init<request_t> request;

      struct response_t
      {
        std::string status;
        std::string reason;
        bool new_address;

        BEGIN_KV_SERIALIZE_MAP()
          KV_SERIALIZE(status)
          KV_SERIALIZE(reason)
          KV_SERIALIZE(new_address)
        END_KV_SERIALIZE_MAP()
      };
      typedef epee::misc_utils::struct_init<response_t> response;
  };

  LOKI_RPC_DOC_INTROSPECT
  // TODO: Undocumented light wallet RPC call
  struct COMMAND_RPC_IMPORT_WALLET_REQUEST
  {
      struct request_t
      {
        std::string address;
        std::string view_key;

        BEGIN_KV_SERIALIZE_MAP()
          KV_SERIALIZE(address)
          KV_SERIALIZE(view_key)
        END_KV_SERIALIZE_MAP()
      };
      typedef epee::misc_utils::struct_init<request_t> request;

      struct response_t
      {
        std::string payment_id;
        uint64_t import_fee;
        bool new_request;
        bool request_fulfilled;
        std::string payment_address;
        std::string status;

        BEGIN_KV_SERIALIZE_MAP()
          KV_SERIALIZE(payment_id)
          KV_SERIALIZE(import_fee)
          KV_SERIALIZE(new_request)
          KV_SERIALIZE(request_fulfilled)
          KV_SERIALIZE(payment_address)
          KV_SERIALIZE(status)
        END_KV_SERIALIZE_MAP()
      };
      typedef epee::misc_utils::struct_init<response_t> response;
  };

  LOKI_RPC_DOC_INTROSPECT
  // Look up one or more transactions by hash.
  struct COMMAND_RPC_GET_TRANSACTIONS
  {
    struct request_t
    {
      std::vector<std::string> txs_hashes; // List of transaction hashes to look up.
      bool decode_as_json;                 // Optional (`false` by default). If set true, the returned transaction information will be decoded rather than binary.
      bool prune;                          // Prunes the blockchain, drops off 7/8 off the block iirc. Optional (`False` by default).
      bool split;                          // Optional (`false` by default).

      BEGIN_KV_SERIALIZE_MAP()
        KV_SERIALIZE(txs_hashes)
        KV_SERIALIZE(decode_as_json) 
        KV_SERIALIZE_OPT(prune, false)
        KV_SERIALIZE_OPT(split, false)
      END_KV_SERIALIZE_MAP()
    };
    typedef epee::misc_utils::struct_init<request_t> request;

    struct entry
    {
      std::string tx_hash;                  // Transaction hash.
      std::string as_hex;                   // Full transaction information as a hex string.
      std::string pruned_as_hex; 
      std::string prunable_as_hex;
      std::string prunable_hash;
      std::string as_json;                  // List of transaction info.
      bool in_pool;                         // States if the transaction is in pool (`true`) or included in a block (`false`).
      bool double_spend_seen;               // States if the transaction is a double-spend (`true`) or not (`false`).
      uint64_t block_height;                // Block height including the transaction.
      uint64_t block_timestamp;             // Unix time at chich the block has been added to the blockchain.
      std::vector<uint64_t> output_indices; // List of transaction indexes.
      bool relayed;

      BEGIN_KV_SERIALIZE_MAP()
        KV_SERIALIZE(tx_hash)
        KV_SERIALIZE(as_hex)
        KV_SERIALIZE(pruned_as_hex)
        KV_SERIALIZE(prunable_as_hex)
        KV_SERIALIZE(prunable_hash)
        KV_SERIALIZE(as_json)
        KV_SERIALIZE(in_pool)
        KV_SERIALIZE(double_spend_seen)
        if (!this_ref.in_pool)
        {
          KV_SERIALIZE(block_height)
          KV_SERIALIZE(block_timestamp)
          KV_SERIALIZE(output_indices)
        }
        else
        {
          KV_SERIALIZE(relayed)
        }
      END_KV_SERIALIZE_MAP()
    };

    struct response_t
    {
      // older compatibility stuff
      std::vector<std::string> txs_as_hex;  // Full transaction information as a hex string (old compatibility parameter)
      std::vector<std::string> txs_as_json; // Transactions decoded as json (old compat)

      // in both old and new
      std::vector<std::string> missed_tx;   // (Optional - returned if not empty) Transaction hashes that could not be found.

      // new style
      std::vector<entry> txs;               // Array of structure entry as follows:
      std::string status;                   // General RPC error code. "OK" means everything looks good.
      bool untrusted;                       // States if the result is obtained using the bootstrap mode, and is therefore not trusted (`true`), or when the daemon is fully synced (`false`).

      BEGIN_KV_SERIALIZE_MAP()
        KV_SERIALIZE(txs_as_hex)
        KV_SERIALIZE(txs_as_json)
        KV_SERIALIZE(txs)
        KV_SERIALIZE(missed_tx)
        KV_SERIALIZE(status)
        KV_SERIALIZE(untrusted)
      END_KV_SERIALIZE_MAP()
    };
    typedef epee::misc_utils::struct_init<response_t> response;
  };

  LOKI_RPC_DOC_INTROSPECT
  // Check if outputs have been spent using the key image associated with the output.
  struct COMMAND_RPC_IS_KEY_IMAGE_SPENT
  {
    enum STATUS 
    {
      UNSPENT = 0,
      SPENT_IN_BLOCKCHAIN = 1,
      SPENT_IN_POOL = 2,
    };

    struct request_t
    {
      std::vector<std::string> key_images; // List of key image hex strings to check.

      BEGIN_KV_SERIALIZE_MAP()
        KV_SERIALIZE(key_images)
      END_KV_SERIALIZE_MAP()
    };
    typedef epee::misc_utils::struct_init<request_t> request;


    struct response_t
    {
      std::vector<int> spent_status; // List of statuses for each image checked. Statuses are follows: 0 = unspent, 1 = spent in blockchain, 2 = spent in transaction pool
      std::string status;            // General RPC error code. "OK" means everything looks good.
      bool untrusted;                // States if the result is obtained using the bootstrap mode, and is therefore not trusted (`true`), or when the daemon is fully synced (`false`).

      BEGIN_KV_SERIALIZE_MAP()
        KV_SERIALIZE(spent_status)
        KV_SERIALIZE(status)
        KV_SERIALIZE(untrusted)
      END_KV_SERIALIZE_MAP()
    };
    typedef epee::misc_utils::struct_init<response_t> response;
  };


  LOKI_RPC_DOC_INTROSPECT
  // Get global outputs of transactions. Binary request.
  struct COMMAND_RPC_GET_TX_GLOBAL_OUTPUTS_INDEXES
  {
    struct request_t
    {
      crypto::hash txid; // Binary txid.

      BEGIN_KV_SERIALIZE_MAP()
        KV_SERIALIZE_VAL_POD_AS_BLOB(txid)
      END_KV_SERIALIZE_MAP()
    };
    typedef epee::misc_utils::struct_init<request_t> request;


    struct response_t
    {
      std::vector<uint64_t> o_indexes; // List of output indexes
      std::string status;              // General RPC error code. "OK" means everything looks good.
      bool untrusted;                  // States if the result is obtained using the bootstrap mode, and is therefore not trusted (`true`), or when the daemon is fully synced (`false`).

      BEGIN_KV_SERIALIZE_MAP()
        KV_SERIALIZE(o_indexes)
        KV_SERIALIZE(status)
        KV_SERIALIZE(untrusted)
      END_KV_SERIALIZE_MAP()
    };
    typedef epee::misc_utils::struct_init<response_t> response;
  };

  LOKI_RPC_DOC_INTROSPECT
  struct get_outputs_out
  {
    uint64_t amount; // Amount of Loki in TXID.
    uint64_t index;  

    BEGIN_KV_SERIALIZE_MAP()
      KV_SERIALIZE(amount)
      KV_SERIALIZE(index)
    END_KV_SERIALIZE_MAP()
  };

  LOKI_RPC_DOC_INTROSPECT
  // Get outputs. Binary request.
  struct COMMAND_RPC_GET_OUTPUTS_BIN
  {
    struct request_t
    {
      std::vector<get_outputs_out> outputs; // Array of structure `get_outputs_out`.
      bool get_txid;                        // TXID

      BEGIN_KV_SERIALIZE_MAP()
        KV_SERIALIZE(outputs)
        KV_SERIALIZE_OPT(get_txid, true)
      END_KV_SERIALIZE_MAP()
    };
    typedef epee::misc_utils::struct_init<request_t> request;

    struct outkey
    {
      crypto::public_key key; // The public key of the output.
      rct::key mask;        
      bool unlocked;          // States if output is locked (`false`) or not (`true`).
      uint64_t height;        // Block height of the output.
      crypto::hash txid;      // Transaction id.

      BEGIN_KV_SERIALIZE_MAP()
        KV_SERIALIZE_VAL_POD_AS_BLOB(key)
        KV_SERIALIZE_VAL_POD_AS_BLOB(mask)
        KV_SERIALIZE(unlocked)
        KV_SERIALIZE(height)
        KV_SERIALIZE_VAL_POD_AS_BLOB(txid)
      END_KV_SERIALIZE_MAP()
    };

    struct response_t
    {
      std::vector<outkey> outs; // List of outkey information.
      std::string status;       // General RPC error code. "OK" means everything looks good.
      bool untrusted;           // States if the result is obtained using the bootstrap mode, and is therefore not trusted (`true`), or when the daemon is fully synced (`false`).

      BEGIN_KV_SERIALIZE_MAP()
        KV_SERIALIZE(outs)
        KV_SERIALIZE(status)
        KV_SERIALIZE(untrusted)
      END_KV_SERIALIZE_MAP()
    };
    typedef epee::misc_utils::struct_init<response_t> response;
  };

  LOKI_RPC_DOC_INTROSPECT
  struct COMMAND_RPC_GET_OUTPUTS
  {
    struct request_t
    {
      std::vector<get_outputs_out> outputs; // Array of structure `get_outputs_out`.
      bool get_txid;                        // Request the TXID/hash of the transaction as well.

      BEGIN_KV_SERIALIZE_MAP()
        KV_SERIALIZE(outputs)
        KV_SERIALIZE(get_txid)
      END_KV_SERIALIZE_MAP()
    };
    typedef epee::misc_utils::struct_init<request_t> request;

    struct outkey
    {
      std::string key;  // The public key of the output.
      std::string mask; 
      bool unlocked;    // States if output is locked (`false`) or not (`true`).
      uint64_t height;  // Block height of the output.
      std::string txid; // Transaction id.

      BEGIN_KV_SERIALIZE_MAP()
        KV_SERIALIZE(key)
        KV_SERIALIZE(mask)
        KV_SERIALIZE(unlocked)
        KV_SERIALIZE(height)
        KV_SERIALIZE(txid)
      END_KV_SERIALIZE_MAP()
    };

    struct response_t
    {
      std::vector<outkey> outs; // List of outkey information.
      std::string status;       // General RPC error code. "OK" means everything looks good.
      bool untrusted;           // States if the result is obtained using the bootstrap mode, and is therefore not trusted (`true`), or when the daemon is fully synced (`false`).

      BEGIN_KV_SERIALIZE_MAP()
        KV_SERIALIZE(outs)
        KV_SERIALIZE(status)
        KV_SERIALIZE(untrusted)
      END_KV_SERIALIZE_MAP()
    };
    typedef epee::misc_utils::struct_init<response_t> response;
  };

  LOKI_RPC_DOC_INTROSPECT
  // Broadcast a raw transaction to the network.
  struct COMMAND_RPC_SEND_RAW_TX
  {
    struct request_t
    {
      std::string tx_as_hex; // Full transaction information as hexidecimal string.
      bool do_not_relay;     // (Optional: Default false) Stop relaying transaction to other nodes.
      bool do_sanity_checks; // (Optional: Default true) Verify TX params have sane values.

      BEGIN_KV_SERIALIZE_MAP()
        KV_SERIALIZE(tx_as_hex)
        KV_SERIALIZE_OPT(do_not_relay, false)
        KV_SERIALIZE_OPT(do_sanity_checks, true)
      END_KV_SERIALIZE_MAP()
    };
    typedef epee::misc_utils::struct_init<request_t> request;


    struct response_t
    {
      std::string status; // General RPC error code. "OK" means everything looks good. Any other value means that something went wrong.
      std::string reason; // Additional information. Currently empty or "Not relayed" if transaction was accepted but not relayed.
      bool not_relayed;   // Transaction was not relayed (true) or relayed (false).
      bool untrusted;     // States if the result is obtained using the bootstrap mode, and is therefore not trusted (`true`), or when the daemon is fully synced (`false`).
      tx_verification_context tvc;
      bool sanity_check_failed;

      BEGIN_KV_SERIALIZE_MAP()
        KV_SERIALIZE(status)
        KV_SERIALIZE(reason)
        KV_SERIALIZE(not_relayed)
        KV_SERIALIZE(sanity_check_failed)
        KV_SERIALIZE(untrusted)
        KV_SERIALIZE(tvc)
      END_KV_SERIALIZE_MAP()
    };
    typedef epee::misc_utils::struct_init<response_t> response;
  };

  LOKI_RPC_DOC_INTROSPECT
  // Start mining on the daemon.
  struct COMMAND_RPC_START_MINING
  {
    struct request_t
    {
      std::string miner_address;        // Account address to mine to.
      uint64_t    threads_count;        // Number of mining thread to run.
      bool        do_background_mining; // States if the mining should run in background (`true`) or foreground (`false`).
      bool        ignore_battery;       // States if battery state (on laptop) should be ignored (`true`) or not (`false`).

      BEGIN_KV_SERIALIZE_MAP()
        KV_SERIALIZE(miner_address)
        KV_SERIALIZE(threads_count)
        KV_SERIALIZE(do_background_mining)
        KV_SERIALIZE(ignore_battery)
      END_KV_SERIALIZE_MAP()
    };
    typedef epee::misc_utils::struct_init<request_t> request;

    struct response_t
    {
      std::string status; // General RPC error code. "OK" means everything looks good. Any other value means that something went wrong.

      BEGIN_KV_SERIALIZE_MAP()
        KV_SERIALIZE(status)
      END_KV_SERIALIZE_MAP()
    };
    typedef epee::misc_utils::struct_init<response_t> response;
  };

  LOKI_RPC_DOC_INTROSPECT
  // Retrieve general information about the state of your node and the network.
  struct COMMAND_RPC_GET_INFO
  {
    struct request_t
    {
      BEGIN_KV_SERIALIZE_MAP()
      END_KV_SERIALIZE_MAP()
    };
    typedef epee::misc_utils::struct_init<request_t> request;

    struct response_t
    {
      std::string status;                   // General RPC error code. "OK" means everything looks good.
      uint64_t height;                      // Current length of longest chain known to daemon.
      uint64_t target_height;               // The height of the next block in the chain.
      uint64_t difficulty;                  // Network difficulty (analogous to the strength of the network).
      uint64_t target;                      // Current target for next proof of work.
      uint64_t tx_count;                    // Total number of non-coinbase transaction in the chain.
      uint64_t tx_pool_size;                // Number of transactions that have been broadcast but not included in a block.
      uint64_t alt_blocks_count;            // Number of alternative blocks to main chain.
      uint64_t outgoing_connections_count;  // Number of peers that you are connected to and getting information from.
      uint64_t incoming_connections_count;  // Number of peers connected to and pulling from your node.
      uint64_t rpc_connections_count;       // Number of RPC client connected to the daemon (Including this RPC request).
      uint64_t white_peerlist_size;         // White Peerlist Size
      uint64_t grey_peerlist_size;          // Grey Peerlist Size
      bool mainnet;                         // States if the node is on the mainnet (`true`) or not (`false`).
      bool testnet;                         // States if the node is on the testnet (`true`) or not (`false`).
      bool stagenet;                        // States if the node is on the stagenet (`true`) or not (`false`).
      std::string nettype;                  // Nettype value used.
      std::string top_block_hash;           // Hash of the highest block in the chain.
      uint64_t cumulative_difficulty;       // Cumulative difficulty of all blocks in the blockchain.
      uint64_t block_size_limit;            // Maximum allowed block size.
      uint64_t block_weight_limit;          // Maximum allowed block weight.
      uint64_t block_size_median;           // Median block size of latest 100 blocks.
      uint64_t block_weight_median;         // Median block weight of latest 100 blocks.
      uint64_t start_time;                  // Start time of the daemon, as UNIX time.
      uint64_t free_space;                  // Available disk space on the node.
      bool offline;                         // States if the node is offline (`true`) or online (`false`).
      bool untrusted;                       // States if the result is obtained using the bootstrap mode, and is therefore not trusted (`true`), or when the daemon is fully synced (`false`).
      std::string bootstrap_daemon_address; // Bootstrap node to give immediate usability to wallets while syncing by proxying RPC to it. (Note: the replies may be untrustworthy).
      uint64_t height_without_bootstrap;    // Current length of the local chain of the daemon.
      bool was_bootstrap_ever_used;         // States if a bootstrap node has ever been used since the daemon started.
      uint64_t database_size;               // Current size of Blockchain data.
      bool update_available;                // States if a update is available ('true') and if one is not available ('false').
      std::string version;                  // Current version of software running.

      BEGIN_KV_SERIALIZE_MAP()
        KV_SERIALIZE(status)
        KV_SERIALIZE(height)
        KV_SERIALIZE(target_height)
        KV_SERIALIZE(difficulty)
        KV_SERIALIZE(target)
        KV_SERIALIZE(tx_count)
        KV_SERIALIZE(tx_pool_size)
        KV_SERIALIZE(alt_blocks_count)
        KV_SERIALIZE(outgoing_connections_count)
        KV_SERIALIZE(incoming_connections_count)
        KV_SERIALIZE(rpc_connections_count)
        KV_SERIALIZE(white_peerlist_size)
        KV_SERIALIZE(grey_peerlist_size)
        KV_SERIALIZE(mainnet)
        KV_SERIALIZE(testnet)
        KV_SERIALIZE(stagenet)
        KV_SERIALIZE(nettype)
        KV_SERIALIZE(top_block_hash)
        KV_SERIALIZE(cumulative_difficulty)
        KV_SERIALIZE(block_size_limit)
        KV_SERIALIZE_OPT(block_weight_limit, (uint64_t)0)
        KV_SERIALIZE(block_size_median)
        KV_SERIALIZE_OPT(block_weight_median, (uint64_t)0)
        KV_SERIALIZE(start_time)
        KV_SERIALIZE(free_space)
        KV_SERIALIZE(offline)
        KV_SERIALIZE(untrusted)
        KV_SERIALIZE(bootstrap_daemon_address)
        KV_SERIALIZE(height_without_bootstrap)
        KV_SERIALIZE(was_bootstrap_ever_used)
        KV_SERIALIZE(database_size)
        KV_SERIALIZE(update_available)
        KV_SERIALIZE(version)
      END_KV_SERIALIZE_MAP()
    };
    typedef epee::misc_utils::struct_init<response_t> response;
  };

  //-----------------------------------------------
  LOKI_RPC_DOC_INTROSPECT
  struct COMMAND_RPC_GET_NET_STATS
  {
    struct request_t
    {

      BEGIN_KV_SERIALIZE_MAP()
      END_KV_SERIALIZE_MAP()
    };
    typedef epee::misc_utils::struct_init<request_t> request;


    struct response_t
    {
      std::string status;
      uint64_t start_time;
      uint64_t total_packets_in;
      uint64_t total_bytes_in;
      uint64_t total_packets_out;
      uint64_t total_bytes_out;

      BEGIN_KV_SERIALIZE_MAP()
        KV_SERIALIZE(status)
        KV_SERIALIZE(start_time)
        KV_SERIALIZE(total_packets_in)
        KV_SERIALIZE(total_bytes_in)
        KV_SERIALIZE(total_packets_out)
        KV_SERIALIZE(total_bytes_out)
      END_KV_SERIALIZE_MAP()
    };
    typedef epee::misc_utils::struct_init<response_t> response;
  };

  //-----------------------------------------------
  LOKI_RPC_DOC_INTROSPECT
  // Retrieve all Service Node Keys.
  struct COMMAND_RPC_GET_ALL_SERVICE_NODES_KEYS
  {
    struct request_t
    {
      bool active_nodes_only; // Return keys for service nodes if they are funded and working on the network
      BEGIN_KV_SERIALIZE_MAP()
        KV_SERIALIZE_OPT(active_nodes_only, (bool)true)
      END_KV_SERIALIZE_MAP()
    };
    typedef epee::misc_utils::struct_init<request_t> request;

    struct response_t
    {
      std::vector<std::string> keys; // Returns as base32z of the hex key, for Lokinet internal usage
      BEGIN_KV_SERIALIZE_MAP()
        KV_SERIALIZE(keys)
      END_KV_SERIALIZE_MAP()
    };
    typedef epee::misc_utils::struct_init<response_t> response;
  };

  LOKI_RPC_DOC_INTROSPECT
  // Stop mining on the daemon.
  struct COMMAND_RPC_STOP_MINING
  {
    struct request_t
    {
      BEGIN_KV_SERIALIZE_MAP()
      END_KV_SERIALIZE_MAP()
    };
    typedef epee::misc_utils::struct_init<request_t> request;

    struct response_t
    {
      std::string status; // General RPC error code. "OK" means everything looks good. Any other value means that something went wrong.

      BEGIN_KV_SERIALIZE_MAP()
        KV_SERIALIZE(status)
      END_KV_SERIALIZE_MAP()
    };
    typedef epee::misc_utils::struct_init<response_t> response;
  };

  LOKI_RPC_DOC_INTROSPECT
  // Get the mining status of the daemon.
  struct COMMAND_RPC_MINING_STATUS
  {
    struct request_t
    {
      BEGIN_KV_SERIALIZE_MAP()
      END_KV_SERIALIZE_MAP()
    };
    typedef epee::misc_utils::struct_init<request_t> request;


    struct response_t
    {
      std::string status;                // General RPC error code. "OK" means everything looks good. Any other value means that something went wrong.
      bool active;                       // States if mining is enabled (`true`) or disabled (`false`).
      uint64_t speed;                    // Mining power in hashes per seconds.
      uint32_t threads_count;            // Number of running mining threads.
      std::string address;               // Account address daemon is mining to. Empty if not mining.
      std::string pow_algorithm;         // Current hashing algorithm name
      bool is_background_mining_enabled; // States if the mining is running in background (`true`) or foreground (`false`).
      uint8_t bg_idle_threshold;         // Background mining, the minimum amount of time in average the CPU should idle in percentage.
      uint8_t bg_min_idle_seconds;       // Background mining, how long the minimum amount of time is for the idle threshold.
      bool bg_ignore_battery;            // Background mining, if true mining does not adjust power depending on battery percentage remaining.
      uint8_t bg_target;                 // Background mining, how much percentage of CPU(?) to consume, default 40%.
      uint32_t block_target;             // The expected time to solve per block, i.e. DIFFICULTY_TARGET_V2
      uint64_t block_reward;             // Block reward for the current block being mined.
      uint64_t difficulty;               // The difficulty for the current block being mined.

      BEGIN_KV_SERIALIZE_MAP()
        KV_SERIALIZE(status)
        KV_SERIALIZE(active)
        KV_SERIALIZE(speed)
        KV_SERIALIZE(threads_count)
        KV_SERIALIZE(address)
        KV_SERIALIZE(pow_algorithm)
        KV_SERIALIZE(is_background_mining_enabled)
        KV_SERIALIZE(bg_idle_threshold)
        KV_SERIALIZE(bg_min_idle_seconds)
        KV_SERIALIZE(bg_ignore_battery)
        KV_SERIALIZE(bg_target)
        KV_SERIALIZE(block_target)
        KV_SERIALIZE(block_reward)
        KV_SERIALIZE(difficulty)
      END_KV_SERIALIZE_MAP()
    };
    typedef epee::misc_utils::struct_init<response_t> response;
  };

  LOKI_RPC_DOC_INTROSPECT
  // Save the blockchain. The blockchain does not need saving and is always saved when modified, 
  // however it does a sync to flush the filesystem cache onto the disk for safety purposes against Operating System or Hardware crashes.
  struct COMMAND_RPC_SAVE_BC
  {
    struct request_t
    {
      BEGIN_KV_SERIALIZE_MAP()
      END_KV_SERIALIZE_MAP()
    };
    typedef epee::misc_utils::struct_init<request_t> request;

    struct response_t
    {
      std::string status; // General RPC error code. "OK" means everything looks good. Any other value means that something went wrong.

      BEGIN_KV_SERIALIZE_MAP()
        KV_SERIALIZE(status)
      END_KV_SERIALIZE_MAP()
    };
    typedef epee::misc_utils::struct_init<response_t> response;
  };

  LOKI_RPC_DOC_INTROSPECT
  // Look up how many blocks are in the longest chain known to the node.
  struct COMMAND_RPC_GETBLOCKCOUNT
  {
    typedef std::list<std::string> request;

    struct response_t
    {
      uint64_t count;     // Number of blocks in longest chain seen by the node.
      std::string status; // General RPC error code. "OK" means everything looks good.

      BEGIN_KV_SERIALIZE_MAP()
        KV_SERIALIZE(count)
        KV_SERIALIZE(status)
      END_KV_SERIALIZE_MAP()
    };
    typedef epee::misc_utils::struct_init<response_t> response;
  };

  LOKI_RPC_DOC_INTROSPECT
  // Look up a block's hash by its height.
  struct COMMAND_RPC_GETBLOCKHASH
  {
    typedef std::vector<uint64_t> request; // Block height (int array of length 1).
    typedef std::string response;          // Block hash (string).
  };

  LOKI_RPC_DOC_INTROSPECT
  // Get a block template on which mining a new block.
  struct COMMAND_RPC_GETBLOCKTEMPLATE
  {
    struct request_t
    {
      uint64_t reserve_size;      // Max 255 bytes
      std::string wallet_address; // Address of wallet to receive coinbase transactions if block is successfully mined.
      std::string prev_block;
      std::string extra_nonce;    // (Optional): Skip creating a blockhashing blob where you already know the data desired for the extra_nonce (so use this instead of reserve_size).

      BEGIN_KV_SERIALIZE_MAP()
        KV_SERIALIZE(reserve_size)
        KV_SERIALIZE(wallet_address)
        KV_SERIALIZE(prev_block)
        KV_SERIALIZE_OPT(extra_nonce, std::string(""))
      END_KV_SERIALIZE_MAP()
    };
    typedef epee::misc_utils::struct_init<request_t> request;

    struct response_t
    {
      uint64_t difficulty;         // Difficulty of next block.
      uint64_t height;             // Height on which to mine.
      uint64_t reserved_offset;    // Reserved offset.
      uint64_t expected_reward;    // Coinbase reward expected to be received if block is successfully mined.
      std::string prev_hash;       // Hash of the most recent block on which to mine the next block.
      std::string seed_hash;       // RandomX current seed hash
      std::string next_seed_hash;  // RandomX upcoming seed hash
      blobdata blocktemplate_blob; // Blob on which to try to mine a new block.
      blobdata blockhashing_blob;  // Blob on which to try to find a valid nonce.
      std::string status;          // General RPC error code. "OK" means everything looks good.
      bool untrusted;              // States if the result is obtained using the bootstrap mode, and is therefore not trusted (`true`), or when the daemon is fully synced (`false`).

      BEGIN_KV_SERIALIZE_MAP()
        KV_SERIALIZE(difficulty)
        KV_SERIALIZE(height)
        KV_SERIALIZE(reserved_offset)
        KV_SERIALIZE(expected_reward)
        KV_SERIALIZE(prev_hash)
        KV_SERIALIZE(blocktemplate_blob)
        KV_SERIALIZE(blockhashing_blob)
        KV_SERIALIZE(status)
        KV_SERIALIZE(untrusted)
        KV_SERIALIZE(seed_hash)
        KV_SERIALIZE(next_seed_hash)
      END_KV_SERIALIZE_MAP()
    };
    typedef epee::misc_utils::struct_init<response_t> response;
  };

  LOKI_RPC_DOC_INTROSPECT
  // Submit a mined block to the network.
  struct COMMAND_RPC_SUBMITBLOCK
  {
    typedef std::vector<std::string> request; // Block blob data - array of strings; list of block blobs which have been mined. See get_block_template to get a blob on which to mine.
    struct response_t
    {
      std::string status; // Block submit status.

      BEGIN_KV_SERIALIZE_MAP()
        KV_SERIALIZE(status)
      END_KV_SERIALIZE_MAP()
    };
    typedef epee::misc_utils::struct_init<response_t> response;
  };

  LOKI_RPC_DOC_INTROSPECT
  // Developer only.
  struct COMMAND_RPC_GENERATEBLOCKS
  {
    struct request_t
    {
      uint64_t amount_of_blocks; 
      std::string wallet_address;
      std::string prev_block;
      uint32_t starting_nonce;

      BEGIN_KV_SERIALIZE_MAP()
        KV_SERIALIZE(amount_of_blocks)
        KV_SERIALIZE(wallet_address)
        KV_SERIALIZE(prev_block)
        KV_SERIALIZE_OPT(starting_nonce, (uint32_t)0)
      END_KV_SERIALIZE_MAP()
    };
    typedef epee::misc_utils::struct_init<request_t> request;

    struct response_t
    {
      uint64_t height;
      std::vector<std::string> blocks;
      std::string status; // General RPC error code. "OK" means everything looks good.
      
      BEGIN_KV_SERIALIZE_MAP()
        KV_SERIALIZE(height)
        KV_SERIALIZE(blocks)
        KV_SERIALIZE(status)
      END_KV_SERIALIZE_MAP()
    };
    typedef epee::misc_utils::struct_init<response_t> response;
  };

  LOKI_RPC_DOC_INTROSPECT
  struct block_header_response
  {
      uint8_t major_version;                  // The major version of the loki protocol at this block height.
      uint8_t minor_version;                  // The minor version of the loki protocol at this block height.
      uint64_t timestamp;                     // The unix time at which the block was recorded into the blockchain.
      std::string prev_hash;                  // The hash of the block immediately preceding this block in the chain.
      uint32_t nonce;                         // A cryptographic random one-time number used in mining a Loki block.
      bool orphan_status;                     // Usually `false`. If `true`, this block is not part of the longest chain.
      uint64_t height;                        // The number of blocks preceding this block on the blockchain.
      uint64_t depth;                         // The number of blocks succeeding this block on the blockchain. A larger number means an older block.
      std::string hash;                       // The hash of this block.
      difficulty_type difficulty;             // The strength of the Loki network based on mining power.
      difficulty_type cumulative_difficulty;  // The cumulative strength of the Loki network based on mining power.
      uint64_t reward;                        // The amount of new generated in this block and rewarded to the miner, foundation and service Nodes. Note: 1 LOKI = 1e12 atomic units.
      uint64_t miner_reward;                  // The amount of new generated in this block and rewarded to the miner. Note: 1 LOKI = 1e12 atomic units. 
      uint64_t block_size;                    // The block size in bytes.
      uint64_t block_weight;                  // The block weight in bytes.
      uint64_t num_txes;                      // Number of transactions in the block, not counting the coinbase tx.
      std::string pow_hash;                   // The hash of the block's proof of work.
      uint64_t long_term_weight;              // Long term weight of the block.
      std::string miner_tx_hash;

      BEGIN_KV_SERIALIZE_MAP()
        KV_SERIALIZE(major_version)
        KV_SERIALIZE(minor_version)
        KV_SERIALIZE(timestamp)
        KV_SERIALIZE(prev_hash)
        KV_SERIALIZE(nonce)
        KV_SERIALIZE(orphan_status)
        KV_SERIALIZE(height)
        KV_SERIALIZE(depth)
        KV_SERIALIZE(hash)
        KV_SERIALIZE(difficulty)
        KV_SERIALIZE(cumulative_difficulty)
        KV_SERIALIZE(reward)
        KV_SERIALIZE(miner_reward)
        KV_SERIALIZE(block_size)
        KV_SERIALIZE_OPT(block_weight, (uint64_t)0)
        KV_SERIALIZE(num_txes)
        KV_SERIALIZE(pow_hash)
        KV_SERIALIZE_OPT(long_term_weight, (uint64_t)0)
        KV_SERIALIZE(miner_tx_hash)
      END_KV_SERIALIZE_MAP()
  };

  LOKI_RPC_DOC_INTROSPECT
  // Block header information for the most recent block is easily retrieved with this method. No inputs are needed.
  struct COMMAND_RPC_GET_LAST_BLOCK_HEADER
  {
    struct request_t
    {
      bool fill_pow_hash; // Tell the daemon if it should fill out pow_hash field.

      BEGIN_KV_SERIALIZE_MAP()
        KV_SERIALIZE_OPT(fill_pow_hash, false);
      END_KV_SERIALIZE_MAP()
    };
    typedef epee::misc_utils::struct_init<request_t> request;

    struct response_t
    {
      std::string status;                 // General RPC error code. "OK" means everything looks good.
      block_header_response block_header; // A structure containing block header information.
      bool untrusted;                     // States if the result is obtained using the bootstrap mode, and is therefore not trusted (`true`), or when the daemon is fully synced (`false`).

      BEGIN_KV_SERIALIZE_MAP()
        KV_SERIALIZE(block_header)
        KV_SERIALIZE(status)
        KV_SERIALIZE(untrusted)
      END_KV_SERIALIZE_MAP()
    };
    typedef epee::misc_utils::struct_init<response_t> response;
  };

  LOKI_RPC_DOC_INTROSPECT
  // Block header information can be retrieved using either a block's hash or height. This method includes a block's hash as an input parameter to retrieve basic information about the block.
  struct COMMAND_RPC_GET_BLOCK_HEADER_BY_HASH
  {
    struct request_t
    {
      std::string hash;                // The block's SHA256 hash.
      std::vector<std::string> hashes; // Other blocks to query SHA256 hash
      bool fill_pow_hash;              // Tell the daemon if it should fill out pow_hash field.

      BEGIN_KV_SERIALIZE_MAP()
        KV_SERIALIZE(hash)
        KV_SERIALIZE(hashes)
        KV_SERIALIZE_OPT(fill_pow_hash, false);
      END_KV_SERIALIZE_MAP()
    };
    typedef epee::misc_utils::struct_init<request_t> request;

    struct response_t
    {
      std::string status;                               // General RPC error code. "OK" means everything looks good.
      block_header_response block_header;               // A structure containing block header information.
      std::vector<block_header_response> block_headers; // Array of block headers initially queried in hashes
      bool untrusted;                                   // States if the result is obtained using the bootstrap mode, and is therefore not trusted (`true`), or when the daemon is fully synced (`false`).

      BEGIN_KV_SERIALIZE_MAP()
        KV_SERIALIZE(block_header)
        KV_SERIALIZE(block_headers)
        KV_SERIALIZE(status)
        KV_SERIALIZE(untrusted)
      END_KV_SERIALIZE_MAP()
    };
    typedef epee::misc_utils::struct_init<response_t> response;
  };

  LOKI_RPC_DOC_INTROSPECT
  // Similar to get_block_header_by_hash above, this method includes a block's height as an input parameter to retrieve basic information about the block.
  struct COMMAND_RPC_GET_BLOCK_HEADER_BY_HEIGHT
  {
    struct request_t
    {
      uint64_t height;    // The block's height.
      bool fill_pow_hash; // Tell the daemon if it should fill out pow_hash field.

      BEGIN_KV_SERIALIZE_MAP()
        KV_SERIALIZE(height)
        KV_SERIALIZE_OPT(fill_pow_hash, false);
      END_KV_SERIALIZE_MAP()
    };
    typedef epee::misc_utils::struct_init<request_t> request;

    struct response_t
    {
      std::string status;                 // General RPC error code. "OK" means everything looks good.
      block_header_response block_header; // A structure containing block header information.
      bool untrusted;                     // States if the result is obtained using the bootstrap mode, and is therefore not trusted (`true`), or when the daemon is fully synced (`false`).

      BEGIN_KV_SERIALIZE_MAP()
        KV_SERIALIZE(block_header)
        KV_SERIALIZE(status)
        KV_SERIALIZE(untrusted)
      END_KV_SERIALIZE_MAP()
    };
    typedef epee::misc_utils::struct_init<response_t> response;
  };

  LOKI_RPC_DOC_INTROSPECT
  // Full block information can be retrieved by either block height or hash, like with the above block header calls. 
  // For full block information, both lookups use the same method, but with different input parameters.
  struct COMMAND_RPC_GET_BLOCK
  {
    struct request_t
    {
      std::string hash;   // The block's hash.
      uint64_t height;    // The block's height.
      bool fill_pow_hash; // Tell the daemon if it should fill out pow_hash field.

      BEGIN_KV_SERIALIZE_MAP()
        KV_SERIALIZE(hash)
        KV_SERIALIZE(height)
        KV_SERIALIZE_OPT(fill_pow_hash, false);
      END_KV_SERIALIZE_MAP()
    };
    typedef epee::misc_utils::struct_init<request_t> request;

    struct response_t
    {
      std::string status;                 // General RPC error code. "OK" means everything looks good.
      block_header_response block_header; // A structure containing block header information. See get_last_block_header.
      std::string miner_tx_hash;          // Miner transaction information
      std::vector<std::string> tx_hashes; // List of hashes of non-coinbase transactions in the block. If there are no other transactions, this will be an empty list.
      std::string blob;                   // Hexadecimal blob of block information.
      std::string json;                   // JSON formatted block details.
      bool untrusted;                     // States if the result is obtained using the bootstrap mode, and is therefore not trusted (`true`), or when the daemon is fully synced (`false`).

      BEGIN_KV_SERIALIZE_MAP()
        KV_SERIALIZE(block_header)
        KV_SERIALIZE(miner_tx_hash)
        KV_SERIALIZE(tx_hashes)
        KV_SERIALIZE(status)
        KV_SERIALIZE(blob)
        KV_SERIALIZE(json)
        KV_SERIALIZE(untrusted)
      END_KV_SERIALIZE_MAP()
    };
    typedef epee::misc_utils::struct_init<response_t> response;
  };

  LOKI_RPC_DOC_INTROSPECT
  struct peer 
  {
    uint64_t id;           // Peer id.
    std::string host;      // IP address in string format.
    uint32_t ip;           // IP address in integer format.
    uint16_t port;         // TCP port the peer is using to connect to loki network.
    uint16_t rpc_port;     // RPC port the peer is using
    uint64_t last_seen;    // Unix time at which the peer has been seen for the last time
    uint32_t pruning_seed; //

    peer() = default;

    peer(uint64_t id, const std::string &host, uint64_t last_seen, uint32_t pruning_seed, uint16_t rpc_port)
      : id(id), host(host), ip(0), port(0), rpc_port(rpc_port), last_seen(last_seen), pruning_seed(pruning_seed)
    {}
    peer(uint64_t id, const std::string &host, uint16_t port, uint64_t last_seen, uint32_t pruning_seed, uint16_t rpc_port)
      : id(id), host(host), ip(0), port(port), rpc_port(rpc_port), last_seen(last_seen), pruning_seed(pruning_seed)
    {}
    peer(uint64_t id, uint32_t ip, uint16_t port, uint64_t last_seen, uint32_t pruning_seed, uint16_t rpc_port)
      : id(id), host(epee::string_tools::get_ip_string_from_int32(ip)), ip(ip), port(port), rpc_port(rpc_port), last_seen(last_seen), pruning_seed(pruning_seed)
    {}

    BEGIN_KV_SERIALIZE_MAP()
      KV_SERIALIZE(id)
      KV_SERIALIZE(host)
      KV_SERIALIZE(ip)
      KV_SERIALIZE(port)
      KV_SERIALIZE_OPT(rpc_port, (uint16_t)0)
      KV_SERIALIZE(last_seen)
      KV_SERIALIZE_OPT(pruning_seed, (uint32_t)0)
    END_KV_SERIALIZE_MAP()
  };

  LOKI_RPC_DOC_INTROSPECT
  // Get the known peers list.
  struct COMMAND_RPC_GET_PEER_LIST
  {
    struct request_t
    {
      bool public_only;

      BEGIN_KV_SERIALIZE_MAP()
        KV_SERIALIZE_OPT(public_only, true)
      END_KV_SERIALIZE_MAP()
    };
    typedef epee::misc_utils::struct_init<request_t> request;

    struct response_t
    {
      std::string status;           // General RPC error code. "OK" means everything looks good. Any other value means that something went wrong.
      std::vector<peer> white_list; // Array of online peer structure.
      std::vector<peer> gray_list;  // Array of offline peer structure.

      BEGIN_KV_SERIALIZE_MAP()
        KV_SERIALIZE(status)
        KV_SERIALIZE(white_list)
        KV_SERIALIZE(gray_list)
      END_KV_SERIALIZE_MAP()
    };
    typedef epee::misc_utils::struct_init<response_t> response;
  };

  LOKI_RPC_DOC_INTROSPECT
  struct public_node
  {
    std::string host;
    uint64_t last_seen;
    uint16_t rpc_port;

    public_node() = delete;

    public_node(const peer &peer)
      : host(peer.host), last_seen(peer.last_seen), rpc_port(peer.rpc_port)
    {}

    BEGIN_KV_SERIALIZE_MAP()
      KV_SERIALIZE(host)
      KV_SERIALIZE(last_seen)
      KV_SERIALIZE(rpc_port)
    END_KV_SERIALIZE_MAP()
  };

  LOKI_RPC_DOC_INTROSPECT
  // Get all connected nodes with an open RPC port
  struct COMMAND_RPC_GET_PUBLIC_NODES
  {
    struct request_t
    {
      bool gray;
      bool white;

      BEGIN_KV_SERIALIZE_MAP()
        KV_SERIALIZE_OPT(gray, false)
        KV_SERIALIZE_OPT(white, true)
      END_KV_SERIALIZE_MAP()
    };
    typedef epee::misc_utils::struct_init<request_t> request;

    struct response_t
    {
      std::string status;
      std::vector<public_node> gray;
      std::vector<public_node> white;

      BEGIN_KV_SERIALIZE_MAP()
        KV_SERIALIZE(status)
        KV_SERIALIZE(gray)
        KV_SERIALIZE(white)
      END_KV_SERIALIZE_MAP()
    };
    typedef epee::misc_utils::struct_init<response_t> response;
  };

  LOKI_RPC_DOC_INTROSPECT
  // Set the log hash rate display mode.
  struct COMMAND_RPC_SET_LOG_HASH_RATE
  {
    struct request_t
    {
      bool visible; // States if hash rate logs should be visible (true) or hidden (false)

      BEGIN_KV_SERIALIZE_MAP()
        KV_SERIALIZE(visible)
      END_KV_SERIALIZE_MAP()
    };
    typedef epee::misc_utils::struct_init<request_t> request;

    struct response_t
    {
      std::string status; // General RPC error code. "OK" means everything looks good. Any other value means that something went wrong.
      BEGIN_KV_SERIALIZE_MAP()
        KV_SERIALIZE(status)
      END_KV_SERIALIZE_MAP()
    };
    typedef epee::misc_utils::struct_init<response_t> response;
  };

  LOKI_RPC_DOC_INTROSPECT
  // Set the daemon log level. By default, log level is set to `0`.
  struct COMMAND_RPC_SET_LOG_LEVEL
  {
    struct request_t
    {
      int8_t level; // Daemon log level to set from `0` (less verbose) to `4` (most verbose)

      BEGIN_KV_SERIALIZE_MAP()
        KV_SERIALIZE(level)
      END_KV_SERIALIZE_MAP()
    };
    typedef epee::misc_utils::struct_init<request_t> request;

    struct response_t
    {
      std::string status; // General RPC error code. "OK" means everything looks good. Any other value means that something went wrong.
      BEGIN_KV_SERIALIZE_MAP()
        KV_SERIALIZE(status)
      END_KV_SERIALIZE_MAP()
    };
    typedef epee::misc_utils::struct_init<response_t> response;
  };

  LOKI_RPC_DOC_INTROSPECT
  // Set the daemon log categories. Categories are represented as a comma separated list of `<Category>:<level>` (similarly to syslog standard `<Facility>:<Severity-level>`), where:
  // Category is one of the following: * (all facilities), default, net, net.http, net.p2p, logging, net.trottle, blockchain.db, blockchain.db.lmdb, bcutil, checkpoints, net.dns, net.dl,
  // i18n, perf,stacktrace, updates, account, cn ,difficulty, hardfork, miner, blockchain, txpool, cn.block_queue, net.cn, daemon, debugtools.deserialize, debugtools.objectsizes, device.ledger, 
  // wallet.gen_multisig, multisig, bulletproofs, ringct, daemon.rpc, wallet.simplewallet, WalletAPI, wallet.ringdb, wallet.wallet2, wallet.rpc, tests.core.
  //
  // Level is one of the following: FATAL - higher level, ERROR, WARNING, INFO, DEBUG, TRACE.
  // Lower level A level automatically includes higher level. By default, categories are set to:
  // `*:WARNING,net:FATAL,net.p2p:FATAL,net.cn:FATAL,global:INFO,verify:FATAL,stacktrace:INFO,logging:INFO,msgwriter:INFO`
  // Setting the categories to "" prevent any logs to be outputed.
  struct COMMAND_RPC_SET_LOG_CATEGORIES
  {
    struct request_t
    {
      std::string categories; // Optional, daemon log categories to enable

      BEGIN_KV_SERIALIZE_MAP()
        KV_SERIALIZE(categories)
      END_KV_SERIALIZE_MAP()
    };
    typedef epee::misc_utils::struct_init<request_t> request;

    struct response_t
    {
      std::string status;     // General RPC error code. "OK" means everything looks good. Any other value means that something went wrong.
      std::string categories; // Daemon log enabled categories

      BEGIN_KV_SERIALIZE_MAP()
        KV_SERIALIZE(status)
        KV_SERIALIZE(categories)
      END_KV_SERIALIZE_MAP()
    };
    typedef epee::misc_utils::struct_init<response_t> response;
  };

  LOKI_RPC_DOC_INTROSPECT
  struct tx_info
  {
    std::string id_hash;                // The transaction ID hash.
    std::string tx_json;                // JSON structure of all information in the transaction
    uint64_t blob_size;                 // The size of the full transaction blob.
    uint64_t weight;                    // The weight of the transaction.
    uint64_t fee;                       // The amount of the mining fee included in the transaction, in atomic units.
    std::string max_used_block_id_hash; // Tells the hash of the most recent block with an output used in this transaction.
    uint64_t max_used_block_height;     // Tells the height of the most recent block with an output used in this transaction.
    bool kept_by_block;                 // States if the tx was included in a block at least once (`true`) or not (`false`).
    uint64_t last_failed_height;        // If the transaction validation has previously failed, this tells at what height that occured.
    std::string last_failed_id_hash;    // Like the previous, this tells the previous transaction ID hash.
    uint64_t receive_time;              // The Unix time that the transaction was first seen on the network by the node.
    bool relayed;                       // States if this transaction has been relayed
    uint64_t last_relayed_time;         // Last unix time at which the transaction has been relayed.
    bool do_not_relay;                  // States if this transaction should not be relayed.
    bool double_spend_seen;             // States if this transaction has been seen as double spend.
    std::string tx_blob;                // Hexadecimal blob represnting the transaction.

    BEGIN_KV_SERIALIZE_MAP()
      KV_SERIALIZE(id_hash)
      KV_SERIALIZE(tx_json)
      KV_SERIALIZE(blob_size)
      KV_SERIALIZE_OPT(weight, (uint64_t)0)
      KV_SERIALIZE(fee)
      KV_SERIALIZE(max_used_block_id_hash)
      KV_SERIALIZE(max_used_block_height)
      KV_SERIALIZE(kept_by_block)
      KV_SERIALIZE(last_failed_height)
      KV_SERIALIZE(last_failed_id_hash)
      KV_SERIALIZE(receive_time)
      KV_SERIALIZE(relayed)
      KV_SERIALIZE(last_relayed_time)
      KV_SERIALIZE(do_not_relay)
      KV_SERIALIZE(double_spend_seen)
      KV_SERIALIZE(tx_blob)
    END_KV_SERIALIZE_MAP()
  };

  LOKI_RPC_DOC_INTROSPECT
  struct spent_key_image_info
  {
    std::string id_hash;                 // Key image.
    std::vector<std::string> txs_hashes; // List of tx hashes of the txes (usually one) spending that key image.

    BEGIN_KV_SERIALIZE_MAP()
      KV_SERIALIZE(id_hash)
      KV_SERIALIZE(txs_hashes)
    END_KV_SERIALIZE_MAP()
  };

  LOKI_RPC_DOC_INTROSPECT
  // Show information about valid transactions seen by the node but not yet mined into a block, 
  // as well as spent key image information for the txpool in the node's memory.
  struct COMMAND_RPC_GET_TRANSACTION_POOL
  {
    struct request_t
    {
      BEGIN_KV_SERIALIZE_MAP()
      END_KV_SERIALIZE_MAP()
    };
    typedef epee::misc_utils::struct_init<request_t> request;

    struct response_t
    {
      std::string status;                                 // General RPC error code. "OK" means everything looks good.
      std::vector<tx_info> transactions;                  // List of transactions in the mempool are not in a block on the main chain at the moment:
      std::vector<spent_key_image_info> spent_key_images; // List of spent output key images:
      bool untrusted;                                     // States if the result is obtained using the bootstrap mode, and is therefore not trusted (`true`), or when the daemon is fully synced (`false`).

      BEGIN_KV_SERIALIZE_MAP()
        KV_SERIALIZE(status)
        KV_SERIALIZE(transactions)
        KV_SERIALIZE(spent_key_images)
        KV_SERIALIZE(untrusted)
      END_KV_SERIALIZE_MAP()
    };
    typedef epee::misc_utils::struct_init<response_t> response;
  };

  LOKI_RPC_DOC_INTROSPECT
  // Get hashes from transaction pool. Binary request.
  struct COMMAND_RPC_GET_TRANSACTION_POOL_HASHES_BIN
  {
    struct request_t
    {
      BEGIN_KV_SERIALIZE_MAP()
      END_KV_SERIALIZE_MAP()
    };
    typedef epee::misc_utils::struct_init<request_t> request;

    struct response_t
    {
      std::string status;                  // General RPC error code. "OK" means everything looks good.
      std::vector<crypto::hash> tx_hashes; // List of transaction hashes,
      bool untrusted;                      // States if the result is obtained using the bootstrap mode, and is therefore not trusted (`true`), or when the daemon is fully synced (`false`).

      BEGIN_KV_SERIALIZE_MAP()
        KV_SERIALIZE(status)
        KV_SERIALIZE_CONTAINER_POD_AS_BLOB(tx_hashes)
        KV_SERIALIZE(untrusted)
      END_KV_SERIALIZE_MAP()
    };
    typedef epee::misc_utils::struct_init<response_t> response;
  };

  LOKI_RPC_DOC_INTROSPECT
  // Get hashes from transaction pool.
  struct COMMAND_RPC_GET_TRANSACTION_POOL_HASHES
  {
    struct request_t
    {
      BEGIN_KV_SERIALIZE_MAP()
      END_KV_SERIALIZE_MAP()
    };
    typedef epee::misc_utils::struct_init<request_t> request;

    struct response_t
    {
      std::string status;                 // General RPC error code. "OK" means everything looks good.
      std::vector<std::string> tx_hashes; // List of transaction hashes,
      bool untrusted;                     // States if the result is obtained using the bootstrap mode, and is therefore not trusted (`true`), or when the daemon is fully synced (`false`).

      BEGIN_KV_SERIALIZE_MAP()
        KV_SERIALIZE(status)
        KV_SERIALIZE(tx_hashes)
        KV_SERIALIZE(untrusted)
      END_KV_SERIALIZE_MAP()
    };
    typedef epee::misc_utils::struct_init<response_t> response;
  };

  LOKI_RPC_DOC_INTROSPECT
  struct tx_backlog_entry
  {
    uint64_t weight;       // 
    uint64_t fee;          // Fee in Loki measured in atomic units.
    uint64_t time_in_pool;
  };

  LOKI_RPC_DOC_INTROSPECT
  // Get all transaction pool backlog.
  struct COMMAND_RPC_GET_TRANSACTION_POOL_BACKLOG
  {
    struct request_t
    {
      BEGIN_KV_SERIALIZE_MAP()
      END_KV_SERIALIZE_MAP()
    };
    typedef epee::misc_utils::struct_init<request_t> request;

    struct response_t
    {
      std::string status;                    // General RPC error code. "OK" means everything looks good.
      std::vector<tx_backlog_entry> backlog; // Array of structures tx_backlog_entry (in binary form):
      bool untrusted;                        // States if the result is obtained using the bootstrap mode, and is therefore not trusted (`true`), or when the daemon is fully synced (`false`).

      BEGIN_KV_SERIALIZE_MAP()
        KV_SERIALIZE(status)
        KV_SERIALIZE_CONTAINER_POD_AS_BLOB(backlog)
        KV_SERIALIZE(untrusted)
      END_KV_SERIALIZE_MAP()
    };
    typedef epee::misc_utils::struct_init<response_t> response;
  };

  LOKI_RPC_DOC_INTROSPECT
  struct txpool_histo
  {
    uint32_t txs;   // Number of transactions.
    uint64_t bytes; // Size in bytes.

    BEGIN_KV_SERIALIZE_MAP()
      KV_SERIALIZE(txs)
      KV_SERIALIZE(bytes)
    END_KV_SERIALIZE_MAP()
  };

  LOKI_RPC_DOC_INTROSPECT
  struct txpool_stats
  {
    uint64_t bytes_total;            // Total size of all transactions in pool.
    uint32_t bytes_min;              // Min transaction size in pool.
    uint32_t bytes_max;              // Max transaction size in pool.
    uint32_t bytes_med;              // Median transaction size in pool.
    uint64_t fee_total;              // Total fee's in pool in atomic units.
    uint64_t oldest;                 // Unix time of the oldest transaction in the pool.
    uint32_t txs_total;              // Total number of transactions.
    uint32_t num_failing;            // Bumber of failing transactions.
    uint32_t num_10m;                // Number of transactions in pool for more than 10 minutes.
    uint32_t num_not_relayed;        // Number of non-relayed transactions.
    uint64_t histo_98pc;             // the time 98% of txes are "younger" than.
    std::vector<txpool_histo> histo; // List of txpool histo.
    uint32_t num_double_spends;      // Number of double spend transactions.

    txpool_stats(): bytes_total(0), bytes_min(0), bytes_max(0), bytes_med(0), fee_total(0), oldest(0), txs_total(0), num_failing(0), num_10m(0), num_not_relayed(0), histo_98pc(0), num_double_spends(0) {}

    BEGIN_KV_SERIALIZE_MAP()
      KV_SERIALIZE(bytes_total)
      KV_SERIALIZE(bytes_min)
      KV_SERIALIZE(bytes_max)
      KV_SERIALIZE(bytes_med)
      KV_SERIALIZE(fee_total)
      KV_SERIALIZE(oldest)
      KV_SERIALIZE(txs_total)
      KV_SERIALIZE(num_failing)
      KV_SERIALIZE(num_10m)
      KV_SERIALIZE(num_not_relayed)
      KV_SERIALIZE(histo_98pc)
      KV_SERIALIZE_CONTAINER_POD_AS_BLOB(histo)
      KV_SERIALIZE(num_double_spends)
    END_KV_SERIALIZE_MAP()
  };

  LOKI_RPC_DOC_INTROSPECT
  // Get the transaction pool statistics.
  struct COMMAND_RPC_GET_TRANSACTION_POOL_STATS
  {
    struct request_t
    {
      BEGIN_KV_SERIALIZE_MAP()
      END_KV_SERIALIZE_MAP()
    };
    typedef epee::misc_utils::struct_init<request_t> request;

    struct response_t
    {
      std::string status;      // General RPC error code. "OK" means everything looks good.
      txpool_stats pool_stats; // List of pool stats:
      bool untrusted;          // States if the result is obtained using the bootstrap mode, and is therefore not trusted (`true`), or when the daemon is fully synced (`false`).

      BEGIN_KV_SERIALIZE_MAP()
        KV_SERIALIZE(status)
        KV_SERIALIZE(pool_stats)
        KV_SERIALIZE(untrusted)
      END_KV_SERIALIZE_MAP()
    };
    typedef epee::misc_utils::struct_init<response_t> response;
  };

  LOKI_RPC_DOC_INTROSPECT
  // Retrieve information about incoming and outgoing connections to your node.
  struct COMMAND_RPC_GET_CONNECTIONS
  {
    struct request_t
    {
      BEGIN_KV_SERIALIZE_MAP()
      END_KV_SERIALIZE_MAP()
    };
    typedef epee::misc_utils::struct_init<request_t> request;

    struct response_t
    {
      std::string status; // General RPC error code. "OK" means everything looks good.
      std::list<connection_info> connections; // List of all connections and their info:

      BEGIN_KV_SERIALIZE_MAP()
        KV_SERIALIZE(status)
        KV_SERIALIZE(connections)
      END_KV_SERIALIZE_MAP()
    };
    typedef epee::misc_utils::struct_init<response_t> response;
  };

  LOKI_RPC_DOC_INTROSPECT
  // Similar to get_block_header_by_height above, but for a range of blocks. 
  // This method includes a starting block height and an ending block height as 
  // parameters to retrieve basic information about the range of blocks.
  struct COMMAND_RPC_GET_BLOCK_HEADERS_RANGE
  {
    struct request_t
    {
      uint64_t start_height; // The starting block's height.
      uint64_t end_height;   // The ending block's height.
      bool fill_pow_hash;    // Tell the daemon if it should fill out pow_hash field.

      BEGIN_KV_SERIALIZE_MAP()
        KV_SERIALIZE(start_height)
        KV_SERIALIZE(end_height)
        KV_SERIALIZE_OPT(fill_pow_hash, false);
      END_KV_SERIALIZE_MAP()
    };
    typedef epee::misc_utils::struct_init<request_t> request;

    struct response_t
    {
      std::string status;                         // General RPC error code. "OK" means everything looks good.
      std::vector<block_header_response> headers; // Array of block_header (a structure containing block header information. See get_last_block_header).
      bool untrusted;                             // States if the result is obtained using the bootstrap mode, and is therefore not trusted (`true`), or when the daemon is fully synced (`false`).

      BEGIN_KV_SERIALIZE_MAP()
        KV_SERIALIZE(status)
        KV_SERIALIZE(headers)
        KV_SERIALIZE(untrusted)
      END_KV_SERIALIZE_MAP()
    };
    typedef epee::misc_utils::struct_init<response_t> response;
  };

  LOKI_RPC_DOC_INTROSPECT
  // Set the daemon to use for query operations whilst syncing the chain
  struct COMMAND_RPC_SET_BOOTSTRAP_DAEMON
  {
    struct request_t
    {
      std::string address;
      std::string username;
      std::string password;

      BEGIN_KV_SERIALIZE_MAP()
        KV_SERIALIZE(address)
        KV_SERIALIZE(username)
        KV_SERIALIZE(password)
      END_KV_SERIALIZE_MAP()
    };
    typedef epee::misc_utils::struct_init<request_t> request;

    struct response_t
    {
      std::string status;

      BEGIN_KV_SERIALIZE_MAP()
        KV_SERIALIZE(status)
      END_KV_SERIALIZE_MAP()
    };
    typedef epee::misc_utils::struct_init<response_t> response;
  };

  LOKI_RPC_DOC_INTROSPECT
  // Send a command to the daemon to safely disconnect and shut down.
  struct COMMAND_RPC_STOP_DAEMON
  {
    struct request_t
    {
      BEGIN_KV_SERIALIZE_MAP()
      END_KV_SERIALIZE_MAP()
    };
    typedef epee::misc_utils::struct_init<request_t> request;

    struct response_t
    {
      std::string status; // General RPC error code. "OK" means everything looks good.

      BEGIN_KV_SERIALIZE_MAP()
        KV_SERIALIZE(status)
      END_KV_SERIALIZE_MAP()
    };
    typedef epee::misc_utils::struct_init<response_t> response;
  };

  LOKI_RPC_DOC_INTROSPECT
  // Get daemon bandwidth limits.
  struct COMMAND_RPC_GET_LIMIT
  {
    struct request_t
    {
      BEGIN_KV_SERIALIZE_MAP()
      END_KV_SERIALIZE_MAP()
    };

    typedef epee::misc_utils::struct_init<request_t> request;
    struct response_t
    {
      std::string status;  // General RPC error code. "OK" means everything looks good.
      uint64_t limit_up;   // Upload limit in kBytes per second.
      uint64_t limit_down; // Download limit in kBytes per second.
      bool untrusted;      // States if the result is obtained using the bootstrap mode, and is therefore not trusted (`true`), or when the daemon is fully synced (`false`).

      BEGIN_KV_SERIALIZE_MAP()
        KV_SERIALIZE(status)
        KV_SERIALIZE(limit_up)
        KV_SERIALIZE(limit_down)
        KV_SERIALIZE(untrusted)
      END_KV_SERIALIZE_MAP()
    };
    typedef epee::misc_utils::struct_init<response_t> response;
  };

  LOKI_RPC_DOC_INTROSPECT
  // Set daemon bandwidth limits.
  struct COMMAND_RPC_SET_LIMIT
  {
    struct request_t
    {
      int64_t limit_down;  // Download limit in kBytes per second (-1 reset to default, 0 don't change the current limit)
      int64_t limit_up;    // Upload limit in kBytes per second (-1 reset to default, 0 don't change the current limit)

      BEGIN_KV_SERIALIZE_MAP()
        KV_SERIALIZE(limit_down)
        KV_SERIALIZE(limit_up)
      END_KV_SERIALIZE_MAP()
    };
    typedef epee::misc_utils::struct_init<request_t> request;
    
    struct response_t
    {
      std::string status; // General RPC error code. "OK" means everything looks good.
      int64_t limit_up;   // Upload limit in kBytes per second.
      int64_t limit_down; // Download limit in kBytes per second.

      BEGIN_KV_SERIALIZE_MAP()
        KV_SERIALIZE(status)
        KV_SERIALIZE(limit_up)
        KV_SERIALIZE(limit_down)
      END_KV_SERIALIZE_MAP()
    };
    typedef epee::misc_utils::struct_init<response_t> response;
  };

  LOKI_RPC_DOC_INTROSPECT
  // Limit number of Outgoing peers.
  struct COMMAND_RPC_OUT_PEERS
  {
    struct request_t
    {
      bool set;
      uint32_t out_peers; // Max number of outgoing peers
      BEGIN_KV_SERIALIZE_MAP()
        KV_SERIALIZE_OPT(set, true)
        KV_SERIALIZE(out_peers)
      END_KV_SERIALIZE_MAP()
    };
    typedef epee::misc_utils::struct_init<request_t> request;
    
    struct response_t
    {
      uint32_t out_peers;
      std::string status; // General RPC error code. "OK" means everything looks good.

      BEGIN_KV_SERIALIZE_MAP()
        KV_SERIALIZE(out_peers)
        KV_SERIALIZE(status)
      END_KV_SERIALIZE_MAP()
    };
    typedef epee::misc_utils::struct_init<response_t> response;
  };

  LOKI_RPC_DOC_INTROSPECT
  // Limit number of Incoming peers.
  struct COMMAND_RPC_IN_PEERS
  {
    struct request_t
    {
      bool set;
      uint32_t in_peers;
      BEGIN_KV_SERIALIZE_MAP()
        KV_SERIALIZE_OPT(set, true)
        KV_SERIALIZE(in_peers)
      END_KV_SERIALIZE_MAP()
    };
    typedef epee::misc_utils::struct_init<request_t> request;

    struct response_t
    {
      uint32_t in_peers;
      std::string status; // General RPC error code. "OK" means everything looks good.

      BEGIN_KV_SERIALIZE_MAP()
        KV_SERIALIZE(in_peers)
        KV_SERIALIZE(status)
      END_KV_SERIALIZE_MAP()
    };
    typedef epee::misc_utils::struct_init<response_t> response;
  };

  LOKI_RPC_DOC_INTROSPECT
  // Look up information regarding hard fork voting and readiness.
  struct COMMAND_RPC_HARD_FORK_INFO
  {
    struct request_t
    {
      uint8_t version; // The major block version for the fork.

      BEGIN_KV_SERIALIZE_MAP()
        KV_SERIALIZE(version)
      END_KV_SERIALIZE_MAP()
    };
    typedef epee::misc_utils::struct_init<request_t> request;

    struct response_t
    {
      uint8_t version;          // The major block version for the fork.
      bool enabled;             // Tells if hard fork is enforced.
      uint32_t window;          // Number of blocks over which current votes are cast. Default is 10080 blocks.
      uint32_t votes;           // Number of votes towards hard fork.
      uint32_t threshold;       // Minimum percent of votes to trigger hard fork. Default is 80.
      uint8_t voting;           // Hard fork voting status.
      uint32_t state;           // Current hard fork state: 0 (There is likely a hard fork), 1 (An update is needed to fork properly), or 2 (Everything looks good).
      uint64_t earliest_height; // Block height at which hard fork would be enabled if voted in.
      std::string status;       // General RPC error code. "OK" means everything looks good.
      bool untrusted;           // States if the result is obtained using the bootstrap mode, and is therefore not trusted (`true`), or when the daemon is fully synced (`false`).

      BEGIN_KV_SERIALIZE_MAP()
        KV_SERIALIZE(version)
        KV_SERIALIZE(enabled)
        KV_SERIALIZE(window)
        KV_SERIALIZE(votes)
        KV_SERIALIZE(threshold)
        KV_SERIALIZE(voting)
        KV_SERIALIZE(state)
        KV_SERIALIZE(earliest_height)
        KV_SERIALIZE(status)
        KV_SERIALIZE(untrusted)
      END_KV_SERIALIZE_MAP()
    };
    typedef epee::misc_utils::struct_init<response_t> response;
  };

  LOKI_RPC_DOC_INTROSPECT
  // Get list of banned IPs.
  struct COMMAND_RPC_GETBANS
  {
    struct ban
    {
      std::string host; // Banned host (IP in A.B.C.D form).
      uint32_t ip;      // Banned IP address, in Int format.
      uint32_t seconds; // Local Unix time that IP is banned until.

      BEGIN_KV_SERIALIZE_MAP()
        KV_SERIALIZE(host)
        KV_SERIALIZE(ip)
        KV_SERIALIZE(seconds)
      END_KV_SERIALIZE_MAP()
    };

    struct request_t
    {
      BEGIN_KV_SERIALIZE_MAP()
      END_KV_SERIALIZE_MAP()
    };
    typedef epee::misc_utils::struct_init<request_t> request;

    struct response_t
    {
      std::string status;    // General RPC error code. "OK" means everything looks good.
      std::vector<ban> bans; // List of banned nodes:

      BEGIN_KV_SERIALIZE_MAP()
        KV_SERIALIZE(status)
        KV_SERIALIZE(bans)
      END_KV_SERIALIZE_MAP()
    };
    typedef epee::misc_utils::struct_init<response_t> response;
  };

  LOKI_RPC_DOC_INTROSPECT
  // Ban another node by IP.
  struct COMMAND_RPC_SETBANS
  {
    struct ban
    {
      std::string host; // Host to ban (IP in A.B.C.D form - will support I2P address in the future).
      uint32_t ip;      // IP address to ban, in Int format.
      bool ban;         // Set true to ban.
      uint32_t seconds; // Number of seconds to ban node.

      BEGIN_KV_SERIALIZE_MAP()
        KV_SERIALIZE(host)
        KV_SERIALIZE(ip)
        KV_SERIALIZE(ban)
        KV_SERIALIZE(seconds)
      END_KV_SERIALIZE_MAP()
    };

    struct request_t
    {
      std::vector<ban> bans; // List of nodes to ban.

      BEGIN_KV_SERIALIZE_MAP()
        KV_SERIALIZE(bans)
      END_KV_SERIALIZE_MAP()
    };
    typedef epee::misc_utils::struct_init<request_t> request;

    struct response_t
    {
      std::string status; // General RPC error code. "OK" means everything looks good.

      BEGIN_KV_SERIALIZE_MAP()
        KV_SERIALIZE(status)
      END_KV_SERIALIZE_MAP()
    };
    typedef epee::misc_utils::struct_init<response_t> response;
  };

  LOKI_RPC_DOC_INTROSPECT
  // Determine whether a given IP address is banned
  struct COMMAND_RPC_BANNED
  {
    struct request_t
    {
      std::string address; // The IP address to check

      BEGIN_KV_SERIALIZE_MAP()
        KV_SERIALIZE(address)
      END_KV_SERIALIZE_MAP()
    };
    typedef epee::misc_utils::struct_init<request_t> request;

    struct response_t
    {
      std::string status; // General RPC error code. "OK" means everything looks good.
      bool banned;        // True if the given address is banned, false otherwise.
      uint32_t seconds;   // The number of seconds remaining in the ban.

      BEGIN_KV_SERIALIZE_MAP()
        KV_SERIALIZE(status)
        KV_SERIALIZE(banned)
        KV_SERIALIZE(seconds)
      END_KV_SERIALIZE_MAP()
    };
    typedef epee::misc_utils::struct_init<response_t> response;
  };

  LOKI_RPC_DOC_INTROSPECT
  // Flush tx ids from transaction pool..
  struct COMMAND_RPC_FLUSH_TRANSACTION_POOL
  {
    struct request_t
    {
      std::vector<std::string> txids; // Optional, list of transactions IDs to flush from pool (all tx ids flushed if empty).

      BEGIN_KV_SERIALIZE_MAP()
        KV_SERIALIZE(txids)
      END_KV_SERIALIZE_MAP()
    };
    typedef epee::misc_utils::struct_init<request_t> request;

    struct response_t
    {
      std::string status; // General RPC error code. "OK" means everything looks good.

      BEGIN_KV_SERIALIZE_MAP()
        KV_SERIALIZE(status)
      END_KV_SERIALIZE_MAP()
    };
    typedef epee::misc_utils::struct_init<response_t> response;
  };

  LOKI_RPC_DOC_INTROSPECT
  // Get a histogram of output amounts. For all amounts (possibly filtered by parameters), 
  // gives the number of outputs on the chain for that amount. RingCT outputs counts as 0 amount.
  struct COMMAND_RPC_GET_OUTPUT_HISTOGRAM
  {
    struct request_t
    {
      std::vector<uint64_t> amounts; // list of amounts in Atomic Units.
      uint64_t min_count;            // The minimum amounts you are requesting.
      uint64_t max_count;            // The maximum amounts you are requesting.
      bool unlocked;                 // Look for locked only.
      uint64_t recent_cutoff;

      BEGIN_KV_SERIALIZE_MAP()
        KV_SERIALIZE(amounts);
        KV_SERIALIZE(min_count);
        KV_SERIALIZE(max_count);
        KV_SERIALIZE(unlocked);
        KV_SERIALIZE(recent_cutoff);
      END_KV_SERIALIZE_MAP()
    };
    typedef epee::misc_utils::struct_init<request_t> request;

    struct entry
    {
      uint64_t amount;            // Output amount in atomic units.
      uint64_t total_instances;
      uint64_t unlocked_instances;
      uint64_t recent_instances;

      BEGIN_KV_SERIALIZE_MAP()
        KV_SERIALIZE(amount);
        KV_SERIALIZE(total_instances);
        KV_SERIALIZE(unlocked_instances);
        KV_SERIALIZE(recent_instances);
      END_KV_SERIALIZE_MAP()

      entry(uint64_t amount, uint64_t total_instances, uint64_t unlocked_instances, uint64_t recent_instances):
          amount(amount), total_instances(total_instances), unlocked_instances(unlocked_instances), recent_instances(recent_instances) {}
      entry() {}
    };

    struct response_t
    {
      std::string status;           // General RPC error code. "OK" means everything looks good.
      std::vector<entry> histogram; // List of histogram entries:
      bool untrusted;               // States if the result is obtained using the bootstrap mode, and is therefore not trusted (`true`), or when the daemon is fully synced (`false`).

      BEGIN_KV_SERIALIZE_MAP()
        KV_SERIALIZE(status)
        KV_SERIALIZE(histogram)
        KV_SERIALIZE(untrusted)
      END_KV_SERIALIZE_MAP()
    };
    typedef epee::misc_utils::struct_init<response_t> response;
  };

  LOKI_RPC_DOC_INTROSPECT
  // Get node current version.
  struct COMMAND_RPC_GET_VERSION
  {
    struct request_t
    {
      BEGIN_KV_SERIALIZE_MAP()
      END_KV_SERIALIZE_MAP()
    };
    typedef epee::misc_utils::struct_init<request_t> request;

    struct response_t
    {
<<<<<<< HEAD
      std::string status; // General RPC error code. "OK" means everything looks good.
      uint32_t version;   // Node current version.
      bool untrusted;     // States if the result is obtained using the bootstrap mode, and is therefore not trusted (`true`), or when the daemon is fully synced (`false`).
=======
      std::string status;
      uint32_t version;
      bool release;
      bool untrusted;
>>>>>>> 85014813

      BEGIN_KV_SERIALIZE_MAP()
        KV_SERIALIZE(status)
        KV_SERIALIZE(version)
        KV_SERIALIZE(release)
        KV_SERIALIZE(untrusted)
      END_KV_SERIALIZE_MAP()
    };
    typedef epee::misc_utils::struct_init<response_t> response;
  };

  LOKI_RPC_DOC_INTROSPECT
  // Get the coinbase amount and the fees amount for n last blocks starting at particular height.
  struct COMMAND_RPC_GET_COINBASE_TX_SUM
  {
    struct request_t
    {
      uint64_t height; // Block height from which getting the amounts.
      uint64_t count;  // Number of blocks to include in the sum.

      BEGIN_KV_SERIALIZE_MAP()
        KV_SERIALIZE(height);
        KV_SERIALIZE(count);
      END_KV_SERIALIZE_MAP()
    };
    typedef epee::misc_utils::struct_init<request_t> request;

    struct response_t
    {
      std::string status;       // General RPC error code. "OK" means everything looks good.
      uint64_t emission_amount; // Amount of coinbase reward in atomic units.
      uint64_t fee_amount;      // Amount of fees in atomic units.

      BEGIN_KV_SERIALIZE_MAP()
        KV_SERIALIZE(status)
        KV_SERIALIZE(emission_amount)
        KV_SERIALIZE(fee_amount)
      END_KV_SERIALIZE_MAP()
    };
    typedef epee::misc_utils::struct_init<response_t> response;
  };

  LOKI_RPC_DOC_INTROSPECT
  // Gives an estimation of per-output + per-byte fees
  struct COMMAND_RPC_GET_BASE_FEE_ESTIMATE
  {
    struct request_t
    {
      uint64_t grace_blocks; // Optional

      BEGIN_KV_SERIALIZE_MAP()
        KV_SERIALIZE(grace_blocks)
      END_KV_SERIALIZE_MAP()
    };
    typedef epee::misc_utils::struct_init<request_t> request;

    struct response_t
    {
      std::string status;         // General RPC error code. "OK" means everything looks good.
      uint64_t fee_per_byte;      // Amount of fees estimated per byte in atomic units
      uint64_t fee_per_output;    // Amount of fees per output generated by the tx (adds to the `fee_per_byte` per-byte value)
      uint64_t quantization_mask;
      bool untrusted;             // States if the result is obtained using the bootstrap mode, and is therefore not trusted (`true`), or when the daemon is fully synced (`false`).

      BEGIN_KV_SERIALIZE_MAP()
        KV_SERIALIZE(status)
        KV_SERIALIZE(fee_per_byte)
        KV_SERIALIZE(fee_per_output)
        KV_SERIALIZE_OPT(quantization_mask, (uint64_t)1)
        KV_SERIALIZE(untrusted)
      END_KV_SERIALIZE_MAP()
    };
    typedef epee::misc_utils::struct_init<response_t> response;
  };

  LOKI_RPC_DOC_INTROSPECT
  // Display alternative chains seen by the node.
  struct COMMAND_RPC_GET_ALTERNATE_CHAINS
  {
    struct request_t
    {
      BEGIN_KV_SERIALIZE_MAP()
      END_KV_SERIALIZE_MAP()
    };
    typedef epee::misc_utils::struct_init<request_t> request;

    struct chain_info
    {
      std::string block_hash;                // The block hash of the first diverging block of this alternative chain.
      uint64_t height;                       // The block height of the first diverging block of this alternative chain.
      uint64_t length;                       // The length in blocks of this alternative chain, after divergence.
      uint64_t difficulty;                   // The cumulative difficulty of all blocks in the alternative chain.
      std::vector<std::string> block_hashes; 
      std::string main_chain_parent_block;

      BEGIN_KV_SERIALIZE_MAP()
        KV_SERIALIZE(block_hash)
        KV_SERIALIZE(height)
        KV_SERIALIZE(length)
        KV_SERIALIZE(difficulty)
        KV_SERIALIZE(block_hashes)
        KV_SERIALIZE(main_chain_parent_block)
      END_KV_SERIALIZE_MAP()
    };

    struct response_t
    {
      std::string status;           // General RPC error code. "OK" means everything looks good.
      std::vector<chain_info> chains; // Array of chains

      BEGIN_KV_SERIALIZE_MAP()
        KV_SERIALIZE(status)
        KV_SERIALIZE(chains)
      END_KV_SERIALIZE_MAP()
    };
    typedef epee::misc_utils::struct_init<response_t> response;
  };

  LOKI_RPC_DOC_INTROSPECT
  // Update daemon.
  struct COMMAND_RPC_UPDATE
  {
    struct request_t
    {
      std::string command; // Command to use, either check or download.
      std::string path;    // Optional, path where to download the update.

      BEGIN_KV_SERIALIZE_MAP()
        KV_SERIALIZE(command);
        KV_SERIALIZE(path);
      END_KV_SERIALIZE_MAP()
    };
    typedef epee::misc_utils::struct_init<request_t> request;

    struct response_t
    {
      std::string status;   // General RPC error code. "OK" means everything looks good.
      bool update;          // States if an update is available to download (`true`) or not (`false`).
      std::string version;  // Version available for download.
      std::string user_uri;
      std::string auto_uri;
      std::string hash;
      std::string path;     // Path to download the update.

      BEGIN_KV_SERIALIZE_MAP()
        KV_SERIALIZE(status)
        KV_SERIALIZE(update)
        KV_SERIALIZE(version)
        KV_SERIALIZE(user_uri)
        KV_SERIALIZE(auto_uri)
        KV_SERIALIZE(hash)
        KV_SERIALIZE(path)
      END_KV_SERIALIZE_MAP()
    };
    typedef epee::misc_utils::struct_init<response_t> response;
  };

  LOKI_RPC_DOC_INTROSPECT
  // Relay a list of transaction IDs.
  struct COMMAND_RPC_RELAY_TX
  {
    struct request_t
    {
      std::vector<std::string> txids; // Optional, list of transactions IDs to flush from pool (all tx ids flushed if empty).

      BEGIN_KV_SERIALIZE_MAP()
        KV_SERIALIZE(txids)
      END_KV_SERIALIZE_MAP()
    };
    typedef epee::misc_utils::struct_init<request_t> request;

    struct response_t
    {
      std::string status; // General RPC error code. "OK" means everything looks good.

      BEGIN_KV_SERIALIZE_MAP()
        KV_SERIALIZE(status)
      END_KV_SERIALIZE_MAP()
    };
    typedef epee::misc_utils::struct_init<response_t> response;
  };

  LOKI_RPC_DOC_INTROSPECT
  // Get synchronisation information.
  struct COMMAND_RPC_SYNC_INFO
  {
    struct request_t
    {
      BEGIN_KV_SERIALIZE_MAP()
      END_KV_SERIALIZE_MAP()
    };
    typedef epee::misc_utils::struct_init<request_t> request;

    struct peer
    {
      connection_info info; // Structure of connection info, as defined in get_connections.

      BEGIN_KV_SERIALIZE_MAP()
        KV_SERIALIZE(info)
      END_KV_SERIALIZE_MAP()
    };

    struct span
    {
      uint64_t start_block_height; // Block height of the first block in that span.
      uint64_t nblocks;            // Number of blocks in that span.
      std::string connection_id;   // Id of connection.
      uint32_t rate;               // Connection rate.
      uint32_t speed;              // Connection speed.
      uint64_t size;               // Total number of bytes in that span's blocks (including txes).
      std::string remote_address;  // Peer address the node is downloading (or has downloaded) than span from.

      BEGIN_KV_SERIALIZE_MAP()
        KV_SERIALIZE(start_block_height)
        KV_SERIALIZE(nblocks)
        KV_SERIALIZE(connection_id)
        KV_SERIALIZE(rate)
        KV_SERIALIZE(speed)
        KV_SERIALIZE(size)
        KV_SERIALIZE(remote_address)
      END_KV_SERIALIZE_MAP()
    };

    struct response_t
    {
      std::string status;                // General RPC error code. "OK" means everything looks good. Any other value means that something went wrong.
      uint64_t height;                   // Block height.
      uint64_t target_height;            // Target height the node is syncing from (optional, absent if node is fully synced).
      uint32_t next_needed_pruning_seed;
      std::list<peer> peers;             // Array of Peer structure
      std::list<span> spans;             // Array of Span Structure.
      std::string overview;

      BEGIN_KV_SERIALIZE_MAP()
        KV_SERIALIZE(status)
        KV_SERIALIZE(height)
        KV_SERIALIZE(target_height)
        KV_SERIALIZE(next_needed_pruning_seed)
        KV_SERIALIZE(peers)
        KV_SERIALIZE(spans)
        KV_SERIALIZE(overview)
      END_KV_SERIALIZE_MAP()
    };
    typedef epee::misc_utils::struct_init<response_t> response;
  };

  LOKI_RPC_DOC_INTROSPECT
  struct COMMAND_RPC_GET_OUTPUT_DISTRIBUTION
  {
    struct request_t
    {
      std::vector<uint64_t> amounts; // Amounts to look for in atomic units.
      uint64_t from_height;          // (optional, default is 0) starting height to check from.
      uint64_t to_height;            // (optional, default is 0) ending height to check up to.
      bool cumulative;               // (optional, default is false) States if the result should be cumulative (true) or not (false).
      bool binary; 
      bool compress;

      BEGIN_KV_SERIALIZE_MAP()
        KV_SERIALIZE(amounts)
        KV_SERIALIZE_OPT(from_height, (uint64_t)0)
        KV_SERIALIZE_OPT(to_height, (uint64_t)0)
        KV_SERIALIZE_OPT(cumulative, false)
        KV_SERIALIZE_OPT(binary, true)
        KV_SERIALIZE_OPT(compress, false)
      END_KV_SERIALIZE_MAP()
    };
    typedef epee::misc_utils::struct_init<request_t> request;

    struct distribution
    {
      rpc::output_distribution_data data;
      uint64_t amount; 
      std::string compressed_data;
      bool binary;
      bool compress;

      BEGIN_KV_SERIALIZE_MAP()
        KV_SERIALIZE(amount)
        KV_SERIALIZE_N(data.start_height, "start_height")
        KV_SERIALIZE(binary)
        KV_SERIALIZE(compress)
        if (this_ref.binary)
        {
          if (is_store)
          {
            if (this_ref.compress)
            {
              const_cast<std::string&>(this_ref.compressed_data) = compress_integer_array(this_ref.data.distribution);
              KV_SERIALIZE(compressed_data)
            }
            else
              KV_SERIALIZE_CONTAINER_POD_AS_BLOB_N(data.distribution, "distribution")
          }
          else
          {
            if (this_ref.compress)
            {
              KV_SERIALIZE(compressed_data)
              const_cast<std::vector<uint64_t>&>(this_ref.data.distribution) = decompress_integer_array<uint64_t>(this_ref.compressed_data);
            }
            else
              KV_SERIALIZE_CONTAINER_POD_AS_BLOB_N(data.distribution, "distribution")
          }
        }
        else
          KV_SERIALIZE_N(data.distribution, "distribution")
        KV_SERIALIZE_N(data.base, "base")
      END_KV_SERIALIZE_MAP()
    };

    struct response_t
    {
      std::string status;                      // General RPC error code. "OK" means everything looks good.
      std::vector<distribution> distributions; // 
      bool untrusted;                          // States if the result is obtained using the bootstrap mode, and is therefore not trusted (`true`), or when the daemon is fully synced (`false`).

      BEGIN_KV_SERIALIZE_MAP()
        KV_SERIALIZE(status)
        KV_SERIALIZE(distributions)
        KV_SERIALIZE(untrusted)
      END_KV_SERIALIZE_MAP()
    };
    typedef epee::misc_utils::struct_init<response_t> response;
  };

  LOKI_RPC_DOC_INTROSPECT
  struct COMMAND_RPC_POP_BLOCKS
  {
    struct request_t
    {
      uint64_t nblocks; // Number of blocks in that span.

      BEGIN_KV_SERIALIZE_MAP()
        KV_SERIALIZE(nblocks);
      END_KV_SERIALIZE_MAP()
    };
    typedef epee::misc_utils::struct_init<request_t> request;

    struct response_t
    {
      std::string status; // General RPC error code. "OK" means everything looks good.
      uint64_t height;

      BEGIN_KV_SERIALIZE_MAP()
        KV_SERIALIZE(status)
        KV_SERIALIZE(height)
      END_KV_SERIALIZE_MAP()
    };
    typedef epee::misc_utils::struct_init<response_t> response;
  };

  LOKI_RPC_DOC_INTROSPECT
  struct COMMAND_RPC_PRUNE_BLOCKCHAIN
  {
    struct request_t
    {
      bool check;

      BEGIN_KV_SERIALIZE_MAP()
        KV_SERIALIZE_OPT(check, false)
      END_KV_SERIALIZE_MAP()
    };
    typedef epee::misc_utils::struct_init<request_t> request;

    struct response_t
    {
      bool pruned;
      uint32_t pruning_seed;
      std::string status;

      BEGIN_KV_SERIALIZE_MAP()
        KV_SERIALIZE(status)
        KV_SERIALIZE(pruned)
        KV_SERIALIZE(pruning_seed)
      END_KV_SERIALIZE_MAP()
    };
    typedef epee::misc_utils::struct_init<response_t> response;
  };


  LOKI_RPC_DOC_INTROSPECT
  // Get the quorum state which is the list of public keys of the nodes who are voting, and the list of public keys of the nodes who are being tested.
  struct COMMAND_RPC_GET_QUORUM_STATE
  {
    static constexpr uint64_t HEIGHT_SENTINEL_VALUE = UINT64_MAX;
    struct request_t
    {
      uint64_t start_height; // (Optional): Start height, omit both start and end height to request the latest quorum
      uint64_t end_height;   // (Optional): End height, omit both start and end height to request the latest quorum
      uint8_t  quorum_type;  // (Optional): Set value to request a specific quorum, 0 = Obligation, 1 = Checkpointing, 255 = all quorums, default is all quorums;

      BEGIN_KV_SERIALIZE_MAP()
        KV_SERIALIZE_OPT(start_height, HEIGHT_SENTINEL_VALUE)
        KV_SERIALIZE_OPT(end_height, HEIGHT_SENTINEL_VALUE)
        KV_SERIALIZE_OPT(quorum_type, (uint8_t)service_nodes::quorum_type::rpc_request_all_quorums_sentinel_value)
      END_KV_SERIALIZE_MAP()
    };
    typedef epee::misc_utils::struct_init<request_t> request;

    struct quorum_t
    {
      std::vector<std::string> validators; // Public key of the service node
      std::vector<std::string> workers; // Public key of the service node

      BEGIN_KV_SERIALIZE_MAP()
        KV_SERIALIZE(validators)
        KV_SERIALIZE(workers)
      END_KV_SERIALIZE_MAP()

      BEGIN_SERIALIZE() // NOTE: For store_t_to_json
        FIELD(validators)
        FIELD(workers)
      END_SERIALIZE()
    };

    struct quorum_for_height
    {
      uint64_t height;          // The height the quorums are relevant for
      uint8_t  quorum_type;     // The quorum type
      quorum_t quorum;          // Quorum of Service Nodes
      BEGIN_KV_SERIALIZE_MAP()
        KV_SERIALIZE(height)
        KV_SERIALIZE(quorum_type)
        KV_SERIALIZE(quorum)
      END_KV_SERIALIZE_MAP()

      BEGIN_SERIALIZE() // NOTE: For store_t_to_json
        FIELD(height)
        FIELD(quorum_type)
        FIELD(quorum)
      END_SERIALIZE()
    };

    struct response_t
    {
      std::string status;                     // Generic RPC error code. "OK" is the success value.
      std::vector<quorum_for_height> quorums; // An array of quorums associated with the requested height
      bool untrusted;                         // If the result is obtained using bootstrap mode, and therefore not trusted `true`, or otherwise `false`.

      BEGIN_KV_SERIALIZE_MAP()
        KV_SERIALIZE(status)
        KV_SERIALIZE(quorums)
        KV_SERIALIZE(untrusted)
      END_KV_SERIALIZE_MAP()
    };
    typedef epee::misc_utils::struct_init<response_t> response;
  };

  LOKI_RPC_DOC_INTROSPECT
  struct COMMAND_RPC_GET_SERVICE_NODE_REGISTRATION_CMD_RAW
  {
    struct request_t
    {
      std::vector<std::string> args; // (Developer) The arguments used in raw registration, i.e. portions
      bool make_friendly;            // Provide information about how to use the command in the result.
      uint64_t staking_requirement;  // The staking requirement to become a Service Node the registration command will be generated upon

      BEGIN_KV_SERIALIZE_MAP()
        KV_SERIALIZE(args)
        KV_SERIALIZE(make_friendly)
        KV_SERIALIZE(staking_requirement)
      END_KV_SERIALIZE_MAP()
    };
    typedef epee::misc_utils::struct_init<request_t> request;

    struct response_t
    {
      std::string status;           // Generic RPC error code. "OK" is the success value.
      std::string registration_cmd; // The command to execute in the wallet CLI to register the queried daemon as a Service Node.

      BEGIN_KV_SERIALIZE_MAP()
        KV_SERIALIZE(status)
        KV_SERIALIZE(registration_cmd)
      END_KV_SERIALIZE_MAP()
    };
    typedef epee::misc_utils::struct_init<response_t> response;
  };

  LOKI_RPC_DOC_INTROSPECT
  struct COMMAND_RPC_GET_SERVICE_NODE_REGISTRATION_CMD
  {
    struct contribution_t
    {
      std::string address; // The wallet address for the contributor
      uint64_t amount;     // The amount that the contributor will reserve in Loki atomic units towards the staking requirement

      BEGIN_KV_SERIALIZE_MAP()
        KV_SERIALIZE(address)
        KV_SERIALIZE(amount)
      END_KV_SERIALIZE_MAP()
    };

    struct request_t
    {
      std::string operator_cut;                  // The percentage of cut per reward the operator receives expressed as a string, i.e. "1.1%"
      std::vector<contribution_t> contributions; // Array of contributors for this Service Node
      uint64_t staking_requirement;              // The staking requirement to become a Service Node the registration command will be generated upon

      BEGIN_KV_SERIALIZE_MAP()
        KV_SERIALIZE(operator_cut)
        KV_SERIALIZE(contributions)
        KV_SERIALIZE(staking_requirement)
      END_KV_SERIALIZE_MAP()
    };
    typedef epee::misc_utils::struct_init<request_t> request;

    struct response_t
    {
      std::string status;           // Generic RPC error code. "OK" is the success value.
      std::string registration_cmd; // The command to execute in the wallet CLI to register the queried daemon as a Service Node.

      BEGIN_KV_SERIALIZE_MAP()
        KV_SERIALIZE(status)
        KV_SERIALIZE(registration_cmd)
      END_KV_SERIALIZE_MAP()
    };
    typedef epee::misc_utils::struct_init<response_t> response;
  };

  LOKI_RPC_DOC_INTROSPECT
  // Get the service node public key of the queried daemon. 
  // The daemon must be started in --service-node mode otherwise this RPC command will fail.
  struct COMMAND_RPC_GET_SERVICE_NODE_KEY
  {
    struct request_t
    {
      BEGIN_KV_SERIALIZE_MAP()
      END_KV_SERIALIZE_MAP()
    };
    typedef epee::misc_utils::struct_init<request_t> request;

    struct response_t
    {
      std::string service_node_pubkey; // The queried daemon's service node key.
      std::string status;              // Generic RPC error code. "OK" is the success value.

      BEGIN_KV_SERIALIZE_MAP()
        KV_SERIALIZE(service_node_pubkey)
        KV_SERIALIZE(status)
      END_KV_SERIALIZE_MAP()
    };
    typedef epee::misc_utils::struct_init<response_t> response;
  };

  LOKI_RPC_DOC_INTROSPECT
  // TODO: Undocumented, -- unused
  struct COMMAND_RPC_PERFORM_BLOCKCHAIN_TEST
  {
    struct request
    {
      uint64_t max_height;
      uint64_t seed;

      BEGIN_KV_SERIALIZE_MAP()
      KV_SERIALIZE(max_height)
      KV_SERIALIZE(seed)
      END_KV_SERIALIZE_MAP()
    };

    struct response
    {
      std::string status;
      uint64_t res_height;

      BEGIN_KV_SERIALIZE_MAP()
      KV_SERIALIZE(status)
      KV_SERIALIZE(res_height)
      END_KV_SERIALIZE_MAP()
    };
  };

  LOKI_RPC_DOC_INTROSPECT
  struct service_node_contribution
  {
    std::string key_image;         // The contribution's key image that is locked on the network.
    std::string key_image_pub_key; // The contribution's key image, public key component
    uint64_t    amount;            // The amount that is locked in this contribution.

    BEGIN_KV_SERIALIZE_MAP()
      KV_SERIALIZE(key_image)
      KV_SERIALIZE(key_image_pub_key)
      KV_SERIALIZE(amount)
    END_KV_SERIALIZE_MAP()
  };

  LOKI_RPC_DOC_INTROSPECT
  struct service_node_contributor
  {
    uint64_t amount;                                             // The total amount of locked Loki in atomic units for this contributor.
    uint64_t reserved;                                           // The amount of Loki in atomic units reserved by this contributor for this Service Node.
    std::string address;                                         // The wallet address for this contributor rewards are sent to and contributions came from.
    std::vector<service_node_contribution> locked_contributions; // Array of contributions from this contributor.

    BEGIN_KV_SERIALIZE_MAP()
      KV_SERIALIZE(amount)
      KV_SERIALIZE(reserved)
      KV_SERIALIZE(address)
      KV_SERIALIZE(locked_contributions)
    END_KV_SERIALIZE_MAP()
  };

  LOKI_RPC_DOC_INTROSPECT
  // Get information on Service Nodes.
  struct COMMAND_RPC_GET_SERVICE_NODES
  {
    struct request_t
    {
      std::vector<std::string> service_node_pubkeys; // Array of public keys of active Service Nodes to get information about. Pass the empty array to query all Service Nodes.
      bool include_json;                             // When set, the response's as_json member is filled out.

      BEGIN_KV_SERIALIZE_MAP()
        KV_SERIALIZE(service_node_pubkeys);
        KV_SERIALIZE(include_json);
      END_KV_SERIALIZE_MAP()
    };
    typedef epee::misc_utils::struct_init<request_t> request;

    struct response_t
    {
      struct entry
      {
        std::string                           service_node_pubkey;           // The public key of the Service Node.
        uint64_t                              registration_height;           // The height at which the registration for the Service Node arrived on the blockchain.
        uint64_t                              requested_unlock_height;       // The height at which contributions will be released and the Service Node expires. 0 if not requested yet.
        uint64_t                              last_reward_block_height;      // The last height at which this Service Node received a reward.
        uint32_t                              last_reward_transaction_index; // When multiple Service Nodes register on the same height, the order the transaction arrive dictate the order you receive rewards.
        uint64_t                              last_uptime_proof;             // The last time this Service Node's uptime proof was relayed by at least 1 Service Node other than itself in unix epoch time.
        bool                                  active;                        // True if fully funded and not currently decommissioned (and so `active && !funded` implicitly defines decommissioned)
        bool                                  funded;                        // True if the required stakes have been submitted to activate this Service Node
        uint64_t                              state_height;                  // If active: the state at which registration was completed; if decommissioned: the decommissioning height; if awaiting: the last contribution (or registration) height
        uint32_t                              decommission_count;            // The number of times the Service Node has been decommissioned since registration
        int64_t                               earned_downtime_blocks;        // The number of blocks earned towards decommissioning, or the number of blocks remaining until deregistration if currently decommissioned
        std::vector<uint16_t>                 service_node_version;          // The major, minor, patch version of the Service Node respectively.
        std::vector<service_node_contributor> contributors;                  // Array of contributors, contributing to this Service Node.
        uint64_t                              total_contributed;             // The total amount of Loki in atomic units contributed to this Service Node.
        uint64_t                              total_reserved;                // The total amount of Loki in atomic units reserved in this Service Node.
        uint64_t                              staking_requirement;           // The staking requirement in atomic units that is required to be contributed to become a Service Node.
        uint64_t                              portions_for_operator;         // The operator percentage cut to take from each reward expressed in portions, see cryptonote_config.h's STAKING_PORTIONS.
        uint64_t                              swarm_id;                      // The identifier of the Service Node's current swarm.
        std::string                           operator_address;              // The wallet address of the operator to which the operator cut of the staking reward is sent to.
        std::string                           public_ip;                     // The public ip address of the service node
        uint16_t                              storage_port;                  // The port number associated with the storage server
        bool                                  storage_server_reachable;      // Whether the node's storage server has been reported as unreachable for a long time

        BEGIN_KV_SERIALIZE_MAP()
            KV_SERIALIZE(service_node_pubkey)
            KV_SERIALIZE(registration_height)
            KV_SERIALIZE(requested_unlock_height)
            KV_SERIALIZE(last_reward_block_height)
            KV_SERIALIZE(last_reward_transaction_index)
            KV_SERIALIZE(last_uptime_proof)
            KV_SERIALIZE(active)
            KV_SERIALIZE(funded)
            KV_SERIALIZE(state_height)
            KV_SERIALIZE(decommission_count)
            KV_SERIALIZE(earned_downtime_blocks)
            KV_SERIALIZE(service_node_version)
            KV_SERIALIZE(contributors)
            KV_SERIALIZE(total_contributed)
            KV_SERIALIZE(total_reserved)
            KV_SERIALIZE(staking_requirement)
            KV_SERIALIZE(portions_for_operator)
            KV_SERIALIZE(swarm_id)
            KV_SERIALIZE(operator_address)
            KV_SERIALIZE(public_ip)
            KV_SERIALIZE(storage_port)
            KV_SERIALIZE(storage_server_reachable)
        END_KV_SERIALIZE_MAP()
      };

      std::vector<entry> service_node_states; // Array of service node registration information
      uint64_t    height;                     // Current block's height.
      std::string block_hash;                 // Current block's hash.
      std::string status;                     // Generic RPC error code. "OK" is the success value.
      std::string as_json;                    // If `include_json` is set in the request, this contains the json representation of the `entry` data structure


      BEGIN_KV_SERIALIZE_MAP()
        KV_SERIALIZE(service_node_states)
        KV_SERIALIZE(height)
        KV_SERIALIZE(block_hash)
        KV_SERIALIZE(status)
        KV_SERIALIZE(as_json)
      END_KV_SERIALIZE_MAP()
    };
    typedef epee::misc_utils::struct_init<response_t> response;
  };

  #define KV_SERIALIZE_ENTRY_FIELD_IF_REQUESTED(var) \
  if (this_ref.requested_fields.var || !this_ref.requested_fields.explicitly_set) KV_SERIALIZE(var)

  LOKI_RPC_DOC_INTROSPECT
  // Get information on a random subset of Service Nodes.
  struct COMMAND_RPC_GET_N_SERVICE_NODES
  {

    // Boolean values indicate whether corresponding
    // fields should be included in the response
    struct requested_fields_t {

      bool explicitly_set = false;          // internal use only: incicates whether one of the other parameters has been explicitly set

      bool service_node_pubkey;
      bool registration_height;
      bool requested_unlock_height;
      bool last_reward_block_height;
      bool last_reward_transaction_index;
      bool last_uptime_proof;
      bool active;
      bool funded;
      bool state_height;
      bool decommission_count;
      bool earned_downtime_blocks;

      bool service_node_version;
      bool contributors;
      bool total_contributed;
      bool total_reserved;
      bool staking_requirement;
      bool portions_for_operator;
      bool swarm_id;
      bool operator_address;
      bool public_ip;
      bool storage_port;
      bool storage_server_reachable;

      bool block_hash;
      bool height;
      bool target_height;
      bool hardfork;

      BEGIN_KV_SERIALIZE_MAP()
        KV_SERIALIZE_OPT2(service_node_pubkey, false)
        KV_SERIALIZE_OPT2(registration_height, false)
        KV_SERIALIZE_OPT2(requested_unlock_height, false)
        KV_SERIALIZE_OPT2(last_reward_block_height, false)
        KV_SERIALIZE_OPT2(last_reward_transaction_index, false)
        KV_SERIALIZE_OPT2(last_uptime_proof, false)
        KV_SERIALIZE_OPT2(active, false)
        KV_SERIALIZE_OPT2(funded, false)
        KV_SERIALIZE_OPT2(state_height, false)
        KV_SERIALIZE_OPT2(decommission_count, false)
        KV_SERIALIZE_OPT2(earned_downtime_blocks, false)
        KV_SERIALIZE_OPT2(service_node_version, false)
        KV_SERIALIZE_OPT2(contributors, false)
        KV_SERIALIZE_OPT2(total_contributed, false)
        KV_SERIALIZE_OPT2(total_reserved, false)
        KV_SERIALIZE_OPT2(staking_requirement, false)
        KV_SERIALIZE_OPT2(portions_for_operator, false)
        KV_SERIALIZE_OPT2(swarm_id, false)
        KV_SERIALIZE_OPT2(operator_address, false)
        KV_SERIALIZE_OPT2(public_ip, false)
        KV_SERIALIZE_OPT2(storage_port, false)
        KV_SERIALIZE_OPT2(storage_server_reachable, false)
        KV_SERIALIZE_OPT2(block_hash, false)
        KV_SERIALIZE_OPT2(height, false)
        KV_SERIALIZE_OPT2(target_height, false)
        KV_SERIALIZE_OPT2(hardfork, false)
      END_KV_SERIALIZE_MAP()
    };

    struct request_t
    {
      uint32_t limit;
      bool active_only;
      requested_fields_t fields;

      BEGIN_KV_SERIALIZE_MAP()
        KV_SERIALIZE(limit)
        KV_SERIALIZE(active_only)
        KV_SERIALIZE(fields)
      END_KV_SERIALIZE_MAP()
    };
    typedef epee::misc_utils::struct_init<request_t> request;

    struct response_t
    {

      struct entry {
        const requested_fields_t& requested_fields;

        entry(const requested_fields_t& res)
          : requested_fields(res)
        {}

        std::string                           service_node_pubkey;           // The public key of the Service Node.
        uint64_t                              registration_height;           // The height at which the registration for the Service Node arrived on the blockchain.
        uint64_t                              requested_unlock_height;       // The height at which contributions will be released and the Service Node expires. 0 if not requested yet.
        uint64_t                              last_reward_block_height;      // The last height at which this Service Node received a reward.
        uint32_t                              last_reward_transaction_index; // When multiple Service Nodes register on the same height, the order the transaction arrive dictate the order you receive rewards.
        uint64_t                              last_uptime_proof;             // The last time this Service Node's uptime proof was relayed by atleast 1 Service Node other than itself in unix epoch time.
        bool                                  active;                        // True if fully funded and not currently decommissioned (and so `active && !funded` implicitly defines decommissioned)
        bool                                  funded;                        // True if the required stakes have been submitted to activate this Service Node
        uint64_t                              state_height;                  // If active: the state at which registration was completed; if decommissioned: the decommissioning height; if awaiting: the last contribution (or registration) height
        uint32_t                              decommission_count;            // The number of times the Service Node has been decommissioned since registration
        int64_t                               earned_downtime_blocks;        // The number of blocks earned towards decommissioning, or the number of blocks remaining until deregistration if currently decommissioned
        std::vector<uint16_t>                 service_node_version;          // The major, minor, patch version of the Service Node respectively.
        std::vector<service_node_contributor> contributors;                  // Array of contributors, contributing to this Service Node.
        uint64_t                              total_contributed;             // The total amount of Loki in atomic units contributed to this Service Node.
        uint64_t                              total_reserved;                // The total amount of Loki in atomic units reserved in this Service Node.
        uint64_t                              staking_requirement;           // The staking requirement in atomic units that is required to be contributed to become a Service Node.
        uint64_t                              portions_for_operator;         // The operator percentage cut to take from each reward expressed in portions, see cryptonote_config.h's STAKING_PORTIONS.
        uint64_t                              swarm_id;                      // The identifier of the Service Node's current swarm.
        std::string                           operator_address;              // The wallet address of the operator to which the operator cut of the staking reward is sent to.
        std::string                           public_ip;                     // The public ip address of the service node
        uint16_t                              storage_port;                  // The port number associated with the storage server
        bool                                  storage_server_reachable;      // Whether the node's storage server has been reported as unreachable for a long time

        BEGIN_KV_SERIALIZE_MAP()
          KV_SERIALIZE_ENTRY_FIELD_IF_REQUESTED(service_node_pubkey);
          KV_SERIALIZE_ENTRY_FIELD_IF_REQUESTED(registration_height);
          KV_SERIALIZE_ENTRY_FIELD_IF_REQUESTED(requested_unlock_height);
          KV_SERIALIZE_ENTRY_FIELD_IF_REQUESTED(last_reward_block_height);
          KV_SERIALIZE_ENTRY_FIELD_IF_REQUESTED(last_reward_transaction_index);
          KV_SERIALIZE_ENTRY_FIELD_IF_REQUESTED(last_uptime_proof);
          KV_SERIALIZE_ENTRY_FIELD_IF_REQUESTED(active);
          KV_SERIALIZE_ENTRY_FIELD_IF_REQUESTED(funded);
          KV_SERIALIZE_ENTRY_FIELD_IF_REQUESTED(state_height);
          KV_SERIALIZE_ENTRY_FIELD_IF_REQUESTED(decommission_count);
          KV_SERIALIZE_ENTRY_FIELD_IF_REQUESTED(earned_downtime_blocks);
          KV_SERIALIZE_ENTRY_FIELD_IF_REQUESTED(service_node_version);
          KV_SERIALIZE_ENTRY_FIELD_IF_REQUESTED(contributors);
          KV_SERIALIZE_ENTRY_FIELD_IF_REQUESTED(total_contributed);
          KV_SERIALIZE_ENTRY_FIELD_IF_REQUESTED(total_reserved);
          KV_SERIALIZE_ENTRY_FIELD_IF_REQUESTED(staking_requirement);
          KV_SERIALIZE_ENTRY_FIELD_IF_REQUESTED(portions_for_operator);
          KV_SERIALIZE_ENTRY_FIELD_IF_REQUESTED(swarm_id);
          KV_SERIALIZE_ENTRY_FIELD_IF_REQUESTED(operator_address);
          KV_SERIALIZE_ENTRY_FIELD_IF_REQUESTED(public_ip);
          KV_SERIALIZE_ENTRY_FIELD_IF_REQUESTED(storage_port);
          KV_SERIALIZE_ENTRY_FIELD_IF_REQUESTED(storage_server_reachable);
        END_KV_SERIALIZE_MAP()
      };

      requested_fields_t fields;

      std::vector<entry> service_node_states; // Array of service node registration information
      uint64_t    height;                     // Current block's height.
      uint64_t    target_height;              // Blockchain's target height.
      std::string block_hash;                 // Current block's hash.
      uint8_t     hardfork;                   // Current hardfork version.
      std::string status;                     // Generic RPC error code. "OK" is the success value.

      BEGIN_KV_SERIALIZE_MAP()
        KV_SERIALIZE(service_node_states)
        KV_SERIALIZE(status)
        if (this_ref.fields.height) {
          KV_SERIALIZE(height)
        }
        if (this_ref.fields.target_height) {
          KV_SERIALIZE(target_height)
        }
        if (this_ref.fields.block_hash) {
          KV_SERIALIZE(block_hash)
        }
        if (this_ref.fields.hardfork) {
          KV_SERIALIZE(hardfork)
        }
      END_KV_SERIALIZE_MAP()
    };
    typedef epee::misc_utils::struct_init<response_t> response;
  };

  LOKI_RPC_DOC_INTROSPECT
  struct COMMAND_RPC_STORAGE_SERVER_PING
  {
    struct request
    {
      int version_major; // Storage Server Major version
      int version_minor; // Storage Server Minor version
      int version_patch; // Storage Server Patch version
      BEGIN_KV_SERIALIZE_MAP()
        KV_SERIALIZE(version_major);
        KV_SERIALIZE(version_minor);
        KV_SERIALIZE(version_patch);
      END_KV_SERIALIZE_MAP()
    };

    struct response
    {
      std::string status; // Generic RPC error code. "OK" is the success value.
      BEGIN_KV_SERIALIZE_MAP()
        KV_SERIALIZE(status)
      END_KV_SERIALIZE_MAP()
    };
  };

  LOKI_RPC_DOC_INTROSPECT
  // Get the required amount of Loki to become a Service Node at the queried height. 
  // For stagenet and testnet values, ensure the daemon is started with the 
  // `--stagenet` or `--testnet` flags respectively.
  struct COMMAND_RPC_GET_STAKING_REQUIREMENT
  {
    struct request_t
    {
      uint64_t height; // The height to query the staking requirement for.

      BEGIN_KV_SERIALIZE_MAP()
        KV_SERIALIZE(height)
      END_KV_SERIALIZE_MAP()
    };
    typedef epee::misc_utils::struct_init<request_t> request;

    struct response_t
    {
      uint64_t staking_requirement; // The staking requirement in Loki, in atomic units.
      std::string status;           // Generic RPC error code. "OK" is the success value.

      BEGIN_KV_SERIALIZE_MAP()
        KV_SERIALIZE(staking_requirement)
        KV_SERIALIZE(status)
      END_KV_SERIALIZE_MAP()
    };
    typedef epee::misc_utils::struct_init<response_t> response;
  };

  LOKI_RPC_DOC_INTROSPECT
  // Get information on blacklisted Service Node key images.
  struct COMMAND_RPC_GET_SERVICE_NODE_BLACKLISTED_KEY_IMAGES
  {
    struct request_t
    {
      BEGIN_KV_SERIALIZE_MAP()
      END_KV_SERIALIZE_MAP()
    };
    typedef epee::misc_utils::struct_init<request_t> request;

    struct entry
    {
      std::string key_image;  // The key image of the transaction that is blacklisted on the network.
      uint64_t unlock_height; // The height at which the key image is removed from the blacklist and becomes spendable.

      BEGIN_KV_SERIALIZE_MAP()
        KV_SERIALIZE(key_image)
        KV_SERIALIZE(unlock_height)
      END_KV_SERIALIZE_MAP()
    };

    struct response_t
    {
      std::vector<entry> blacklist; // Array of blacklisted key images, i.e. unspendable transactions
      std::string status;           // Generic RPC error code. "OK" is the success value.

      BEGIN_KV_SERIALIZE_MAP()
        KV_SERIALIZE(blacklist)
        KV_SERIALIZE(status)
      END_KV_SERIALIZE_MAP()
    };
    typedef epee::misc_utils::struct_init<response_t> response;
  };

  LOKI_RPC_DOC_INTROSPECT
  // Get information on output blacklist.
  struct COMMAND_RPC_GET_OUTPUT_BLACKLIST
  {
    struct request_t
    {
      BEGIN_KV_SERIALIZE_MAP() 
      END_KV_SERIALIZE_MAP() 
    };
    typedef epee::misc_utils::struct_init<request_t> request;

    struct response_t
    {
      std::vector<uint64_t> blacklist; // (Developer): Array of indexes from the global output list, corresponding to blacklisted key images.
      std::string status;              // Generic RPC error code. "OK" is the success value.
      bool untrusted;                  // If the result is obtained using bootstrap mode, and therefore not trusted `true`, or otherwise `false`.

      BEGIN_KV_SERIALIZE_MAP()
        KV_SERIALIZE(blacklist)
        KV_SERIALIZE(status)
        KV_SERIALIZE(untrusted)
      END_KV_SERIALIZE_MAP()
    };
    typedef epee::misc_utils::struct_init<response_t> response;
  };

  LOKI_RPC_DOC_INTROSPECT
  // Query hardcoded/service node checkpoints stored for the blockchain. Omit all arguments to retrieve the latest "count" checkpoints.
  struct COMMAND_RPC_GET_CHECKPOINTS
  {
    constexpr static uint32_t NUM_CHECKPOINTS_TO_QUERY_BY_DEFAULT = 60;
    constexpr static uint64_t HEIGHT_SENTINEL_VALUE               = (UINT64_MAX - 1);
    struct request_t
    {
      uint64_t start_height; // Optional: Get the first count checkpoints starting from this height. Specify both start and end to get the checkpoints inbetween.
      uint64_t end_height;   // Optional: Get the first count checkpoints before end height. Specify both start and end to get the checkpoints inbetween.
      uint32_t count;        // Optional: Number of checkpoints to query.

      BEGIN_KV_SERIALIZE_MAP()
        KV_SERIALIZE_OPT(start_height, HEIGHT_SENTINEL_VALUE)
        KV_SERIALIZE_OPT(end_height, HEIGHT_SENTINEL_VALUE)
        KV_SERIALIZE_OPT(count, NUM_CHECKPOINTS_TO_QUERY_BY_DEFAULT)
      END_KV_SERIALIZE_MAP()
    };
    typedef epee::misc_utils::struct_init<request_t> request;

    struct voter_to_signature_serialized
    {
      uint16_t voter_index;  // Index of the voter in the relevant quorum
      std::string signature; // The signature generated by the voter in the quorum

      voter_to_signature_serialized() = default;
      voter_to_signature_serialized(service_nodes::voter_to_signature const &entry)
      : voter_index(entry.voter_index)
      , signature(epee::string_tools::pod_to_hex(entry.signature)) { }

      BEGIN_KV_SERIALIZE_MAP()
        KV_SERIALIZE(voter_index);
        KV_SERIALIZE(signature);
      END_KV_SERIALIZE_MAP()

      BEGIN_SERIALIZE() // NOTE: For store_t_to_json
        FIELD(voter_index)
        FIELD(signature)
      END_SERIALIZE()
    };

    struct checkpoint_serialized
    {
      uint8_t version;
      std::string type;                                      // Either "Hardcoded" or "ServiceNode" for checkpoints generated by Service Nodes or declared in the code
      uint64_t height;                                       // The height the checkpoint is relevant for
      std::string block_hash;                                // The block hash the checkpoint is specifying
      std::vector<voter_to_signature_serialized> signatures; // Signatures from Service Nodes who agree on the block hash
      uint64_t prev_height;                                  // The previous height the checkpoint is based off

      checkpoint_serialized() = default;
      checkpoint_serialized(checkpoint_t const &checkpoint)
      : version(checkpoint.version)
      , type(checkpoint_t::type_to_string(checkpoint.type))
      , height(checkpoint.height)
      , block_hash(epee::string_tools::pod_to_hex(checkpoint.block_hash))
      , prev_height(checkpoint.prev_height)
      {
        signatures.reserve(checkpoint.signatures.size());
        for (service_nodes::voter_to_signature const &entry : checkpoint.signatures)
          signatures.push_back(entry);
      }

      BEGIN_KV_SERIALIZE_MAP()
        KV_SERIALIZE(version);
        KV_SERIALIZE(type);
        KV_SERIALIZE(height);
        KV_SERIALIZE(block_hash);
        KV_SERIALIZE(signatures);
        KV_SERIALIZE(prev_height);
      END_KV_SERIALIZE_MAP()

      BEGIN_SERIALIZE() // NOTE: For store_t_to_json
        FIELD(version)
        FIELD(type)
        FIELD(height)
        FIELD(block_hash)
        FIELD(signatures)
        FIELD(prev_height)
      END_SERIALIZE()
    };

    struct response_t
    {
      std::vector<checkpoint_serialized> checkpoints; // Array of requested checkpoints
      std::string status;                             // Generic RPC error code. "OK" is the success value.
      bool untrusted;                                 // If the result is obtained using bootstrap mode, and therefore not trusted `true`, or otherwise `false`.

      BEGIN_KV_SERIALIZE_MAP()
        KV_SERIALIZE(checkpoints)
        KV_SERIALIZE(status)
        KV_SERIALIZE(untrusted)
      END_KV_SERIALIZE_MAP()
    };
    typedef epee::misc_utils::struct_init<response_t> response;
  };

  LOKI_RPC_DOC_INTROSPECT
  // Query hardcoded/service node checkpoints stored for the blockchain. Omit all arguments to retrieve the latest "count" checkpoints.
  struct COMMAND_RPC_GET_SN_STATE_CHANGES
  {
    constexpr static uint32_t NUM_BLOCKS_TO_SCAN_BY_DEFAULT = 720;
    constexpr static uint64_t HEIGHT_SENTINEL_VALUE         = (UINT64_MAX - 1);
    struct request_t
    {
      uint64_t start_height;
      uint64_t end_height;   // Optional: If omitted, the tally runs until the current block

      BEGIN_KV_SERIALIZE_MAP()
      KV_SERIALIZE(start_height)
      KV_SERIALIZE_OPT(end_height, HEIGHT_SENTINEL_VALUE)
      END_KV_SERIALIZE_MAP()
    };
    typedef epee::misc_utils::struct_init<request_t> request;

    struct response_t
    {
      std::string status;                    // Generic RPC error code. "OK" is the success value.
      bool untrusted;                        // If the result is obtained using bootstrap mode, and therefore not trusted `true`, or otherwise `false`.

      uint32_t total_deregister;
      uint32_t total_ip_change_penalty;
      uint32_t total_decommission;
      uint32_t total_recommission;
      uint32_t total_unlock;
      uint64_t start_height;
      uint64_t end_height;

      BEGIN_KV_SERIALIZE_MAP()
        KV_SERIALIZE(status)
        KV_SERIALIZE(untrusted)
        KV_SERIALIZE(total_deregister)
        KV_SERIALIZE(total_ip_change_penalty)
        KV_SERIALIZE(total_decommission)
        KV_SERIALIZE(total_recommission)
        KV_SERIALIZE(start_height)
        KV_SERIALIZE(end_height)
      END_KV_SERIALIZE_MAP()
    };
    typedef epee::misc_utils::struct_init<response_t> response;
  };


  LOKI_RPC_DOC_INTROSPECT
  struct COMMAND_RPC_REPORT_PEER_SS_STATUS
  {
    struct request
    {
      std::string type; // test type (currently used: ["reachability"])
      std::string pubkey; // service node pubkey
      bool passed; // whether the node is passing the test
      BEGIN_KV_SERIALIZE_MAP()
        KV_SERIALIZE(type)
        KV_SERIALIZE(pubkey)
        KV_SERIALIZE(passed)
      END_KV_SERIALIZE_MAP()
    };

    struct response
    {
      std::string status; // Generic RPC error code. "OK" is the success value.
      BEGIN_KV_SERIALIZE_MAP()
        KV_SERIALIZE(status)
      END_KV_SERIALIZE_MAP()
    };
  };

}<|MERGE_RESOLUTION|>--- conflicted
+++ resolved
@@ -93,13 +93,8 @@
 // whether they can talk to a given daemon without having to know in
 // advance which version they will stop working with
 // Don't go over 32767 for any of these
-<<<<<<< HEAD
 #define CORE_RPC_VERSION_MAJOR 3
 #define CORE_RPC_VERSION_MINOR 0
-=======
-#define CORE_RPC_VERSION_MAJOR 2
-#define CORE_RPC_VERSION_MINOR 10
->>>>>>> 85014813
 #define MAKE_CORE_RPC_VERSION(major,minor) (((major)<<16)|(minor))
 #define CORE_RPC_VERSION MAKE_CORE_RPC_VERSION(CORE_RPC_VERSION_MAJOR, CORE_RPC_VERSION_MINOR)
 
@@ -2223,16 +2218,10 @@
 
     struct response_t
     {
-<<<<<<< HEAD
       std::string status; // General RPC error code. "OK" means everything looks good.
       uint32_t version;   // Node current version.
       bool untrusted;     // States if the result is obtained using the bootstrap mode, and is therefore not trusted (`true`), or when the daemon is fully synced (`false`).
-=======
-      std::string status;
-      uint32_t version;
-      bool release;
-      bool untrusted;
->>>>>>> 85014813
+      bool release;       // True if the daemon is running a tagged release from Github.
 
       BEGIN_KV_SERIALIZE_MAP()
         KV_SERIALIZE(status)
