--- conflicted
+++ resolved
@@ -278,65 +278,8 @@
     };
     typedef epee::misc_utils::struct_init<response_t> response;
   };
-<<<<<<< HEAD
-
-  LOKI_RPC_DOC_INTROSPECT
-  struct COMMAND_RPC_GET_RANDOM_OUTS
-  {
-      struct request_t
-      {
-        std::vector<std::string> amounts;
-        uint32_t count;
-
-        BEGIN_KV_SERIALIZE_MAP()
-          KV_SERIALIZE(amounts)
-          KV_SERIALIZE(count)
-        END_KV_SERIALIZE_MAP()
-      };
-      typedef epee::misc_utils::struct_init<request_t> request;
-    
-      
-      struct output {
-        std::string public_key;
-        uint64_t global_index;
-        std::string rct; // 64+64+64 characters long (<rct commit> + <encrypted mask> + <rct amount>)
-
-        BEGIN_KV_SERIALIZE_MAP()
-          KV_SERIALIZE(public_key)
-          KV_SERIALIZE(global_index)
-          KV_SERIALIZE(rct)
-        END_KV_SERIALIZE_MAP()
-      };
-
-      struct amount_out 
-      {
-        uint64_t amount;
-        std::vector<output> outputs;
-
-        BEGIN_KV_SERIALIZE_MAP()
-          KV_SERIALIZE(amount)
-          KV_SERIALIZE(outputs)
-        END_KV_SERIALIZE_MAP()
-      };
-      
-      struct response_t
-      {
-        std::vector<amount_out> amount_outs;
-        std::string Error;
-
-        BEGIN_KV_SERIALIZE_MAP()
-          KV_SERIALIZE(amount_outs)
-          KV_SERIALIZE(Error)
-        END_KV_SERIALIZE_MAP()
-      };
-      typedef epee::misc_utils::struct_init<response_t> response;
-  };
-
-  LOKI_RPC_DOC_INTROSPECT
-  // TODO: Undocumented light wallet RPC call
-=======
-  //-----------------------------------------------
->>>>>>> 6e1257cf
+
+  LOKI_RPC_DOC_INTROSPECT
   struct COMMAND_RPC_SUBMIT_RAW_TX
   {
       struct request_t
@@ -362,76 +305,6 @@
         BEGIN_KV_SERIALIZE_MAP()
           KV_SERIALIZE(status)
           KV_SERIALIZE(error)
-        END_KV_SERIALIZE_MAP()
-      };
-      typedef epee::misc_utils::struct_init<response_t> response;
-  };
-
-  LOKI_RPC_DOC_INTROSPECT
-  // TODO: Undocumented light wallet RPC call
-  struct COMMAND_RPC_LOGIN
-  {
-      struct request_t
-      {
-        std::string address;
-        std::string view_key;
-        bool create_account;
-
-        BEGIN_KV_SERIALIZE_MAP()
-          KV_SERIALIZE(address)
-          KV_SERIALIZE(view_key)
-          KV_SERIALIZE(create_account)
-        END_KV_SERIALIZE_MAP()
-      };
-      typedef epee::misc_utils::struct_init<request_t> request;
-
-      struct response_t
-      {
-        std::string status;
-        std::string reason;
-        bool new_address;
-
-        BEGIN_KV_SERIALIZE_MAP()
-          KV_SERIALIZE(status)
-          KV_SERIALIZE(reason)
-          KV_SERIALIZE(new_address)
-        END_KV_SERIALIZE_MAP()
-      };
-      typedef epee::misc_utils::struct_init<response_t> response;
-  };
-
-  LOKI_RPC_DOC_INTROSPECT
-  // TODO: Undocumented light wallet RPC call
-  struct COMMAND_RPC_IMPORT_WALLET_REQUEST
-  {
-      struct request_t
-      {
-        std::string address;
-        std::string view_key;
-
-        BEGIN_KV_SERIALIZE_MAP()
-          KV_SERIALIZE(address)
-          KV_SERIALIZE(view_key)
-        END_KV_SERIALIZE_MAP()
-      };
-      typedef epee::misc_utils::struct_init<request_t> request;
-
-      struct response_t
-      {
-        std::string payment_id;
-        uint64_t import_fee;
-        bool new_request;
-        bool request_fulfilled;
-        std::string payment_address;
-        std::string status;
-
-        BEGIN_KV_SERIALIZE_MAP()
-          KV_SERIALIZE(payment_id)
-          KV_SERIALIZE(import_fee)
-          KV_SERIALIZE(new_request)
-          KV_SERIALIZE(request_fulfilled)
-          KV_SERIALIZE(payment_address)
-          KV_SERIALIZE(status)
         END_KV_SERIALIZE_MAP()
       };
       typedef epee::misc_utils::struct_init<response_t> response;
