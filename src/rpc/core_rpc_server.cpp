--- conflicted
+++ resolved
@@ -1978,36 +1978,16 @@
     return true;
   }
   //------------------------------------------------------------------------------------------------------------------------------
-<<<<<<< HEAD
-  bool core_rpc_server::on_get_quorum_list(const COMMAND_RPC_GET_QUORUM_LIST::request& req, COMMAND_RPC_GET_QUORUM_LIST::response& res)
-  {
-    PERF_TIMER(on_get_quorum_list);
-    bool r;
-
-    if (use_bootstrap_daemon_if_necessary<COMMAND_RPC_GET_QUORUM_LIST>(invoke_http_mode::JON, "/get_quorum_list", req, res, r))
-=======
   bool core_rpc_server::on_get_quorum_state(const COMMAND_RPC_GET_QUORUM_STATE::request& req, COMMAND_RPC_GET_QUORUM_STATE::response& res)
   {
     PERF_TIMER(on_get_quorum_state);
     bool r;
 
     if (use_bootstrap_daemon_if_necessary<COMMAND_RPC_GET_QUORUM_STATE>(invoke_http_mode::JON, "/get_quorum_state", req, res, r))
->>>>>>> fc368a99
-    {
-      return r;
-    }
-
-<<<<<<< HEAD
-    std::vector<crypto::public_key> quorum;
-    r = m_core.get_quorum_list_for_height(req.height, quorum);
-    if (r)
-    {
-      res.status = CORE_RPC_STATUS_OK;
-      res.quorum.reserve(quorum.size());
-
-      for (const auto &key : quorum)
-        res.quorum.push_back(epee::string_tools::pod_to_hex(key));
-=======
+    {
+      return r;
+    }
+
     const service_nodes::quorum_state *quorum_state = m_core.get_quorum_state(req.height);
     r = (quorum_state != nullptr);
     if (r)
@@ -2021,7 +2001,6 @@
 
       for (const auto &key : quorum_state->nodes_to_test)
         res.nodes_to_test.push_back(epee::string_tools::pod_to_hex(key));
->>>>>>> fc368a99
     }
     else
     {
@@ -2269,28 +2248,16 @@
     return true;
   }
   //------------------------------------------------------------------------------------------------------------------------------
-<<<<<<< HEAD
-  bool core_rpc_server::on_get_quorum_list_json(const COMMAND_RPC_GET_QUORUM_LIST::request& req, COMMAND_RPC_GET_QUORUM_LIST::response& res, epee::json_rpc::error& error_resp)
+  bool core_rpc_server::on_get_quorum_state_json(const COMMAND_RPC_GET_QUORUM_STATE::request& req, COMMAND_RPC_GET_QUORUM_STATE::response& res, epee::json_rpc::error& error_resp)
   {
     PERF_TIMER(on_get_quorum_list_json);
     bool r;
-    if (use_bootstrap_daemon_if_necessary<COMMAND_RPC_GET_QUORUM_LIST>(invoke_http_mode::JON_RPC, "get_quorum_list", req, res, r))
-=======
-  bool core_rpc_server::on_get_quorum_state_json(const COMMAND_RPC_GET_QUORUM_STATE::request& req, COMMAND_RPC_GET_QUORUM_STATE::response& res, epee::json_rpc::error& error_resp)
-  {
-    PERF_TIMER(on_get_quorum_list_json);
-    bool r;
     if (use_bootstrap_daemon_if_necessary<COMMAND_RPC_GET_QUORUM_STATE>(invoke_http_mode::JON_RPC, "get_quorum_list", req, res, r))
->>>>>>> fc368a99
-    {
-      return r;
-    }
-
-<<<<<<< HEAD
-    r = on_get_quorum_list(req, res);
-=======
+    {
+      return r;
+    }
+
     r = on_get_quorum_state(req, res);
->>>>>>> fc368a99
 
     if (r)
     {
