// Copyright (c) 2014-2019, The Monero Project
// Copyright (c)      2018, The Loki Project
//
// All rights reserved.
//
// Redistribution and use in source and binary forms, with or without modification, are
// permitted provided that the following conditions are met:
//
// 1. Redistributions of source code must retain the above copyright notice, this list of
//    conditions and the following disclaimer.
//
// 2. Redistributions in binary form must reproduce the above copyright notice, this list
//    of conditions and the following disclaimer in the documentation and/or other
//    materials provided with the distribution.
//
// 3. Neither the name of the copyright holder nor the names of its contributors may be
//    used to endorse or promote products derived from this software without specific
//    prior written permission.
//
// THIS SOFTWARE IS PROVIDED BY THE COPYRIGHT HOLDERS AND CONTRIBUTORS "AS IS" AND ANY
// EXPRESS OR IMPLIED WARRANTIES, INCLUDING, BUT NOT LIMITED TO, THE IMPLIED WARRANTIES OF
// MERCHANTABILITY AND FITNESS FOR A PARTICULAR PURPOSE ARE DISCLAIMED. IN NO EVENT SHALL
// THE COPYRIGHT HOLDER OR CONTRIBUTORS BE LIABLE FOR ANY DIRECT, INDIRECT, INCIDENTAL,
// SPECIAL, EXEMPLARY, OR CONSEQUENTIAL DAMAGES (INCLUDING, BUT NOT LIMITED TO,
// PROCUREMENT OF SUBSTITUTE GOODS OR SERVICES; LOSS OF USE, DATA, OR PROFITS; OR BUSINESS
// INTERRUPTION) HOWEVER CAUSED AND ON ANY THEORY OF LIABILITY, WHETHER IN CONTRACT,
// STRICT LIABILITY, OR TORT (INCLUDING NEGLIGENCE OR OTHERWISE) ARISING IN ANY WAY OUT OF
// THE USE OF THIS SOFTWARE, EVEN IF ADVISED OF THE POSSIBILITY OF SUCH DAMAGE.
//
// Parts of this file are originally copyright (c) 2012-2013 The Cryptonote developers

#include <boost/preprocessor/stringize.hpp>
#include <boost/endian/conversion.hpp>
#include <algorithm>
#include <cstring>
#include "include_base_utils.h"
#include "string_tools.h"
using namespace epee;

#include "core_rpc_server.h"
#include "common/command_line.h"
#include "common/updates.h"
#include "common/download.h"
#include "common/loki.h"
#include "common/util.h"
#include "common/perf_timer.h"
#include "common/random.h"
#include "common/base32z.h"
#include "cryptonote_basic/cryptonote_format_utils.h"
#include "cryptonote_basic/account.h"
#include "cryptonote_basic/cryptonote_basic_impl.h"
#include "cryptonote_core/tx_sanity_check.h"
#include "misc_language.h"
#include "net/parse.h"
#include "storages/http_abstract_invoke.h"
#include "crypto/hash.h"
#include "rpc/rpc_args.h"
#include "rpc/rpc_handler.h"
#include "core_rpc_server_error_codes.h"
#include "p2p/net_node.h"
#include "version.h"

#undef LOKI_DEFAULT_LOG_CATEGORY
#define LOKI_DEFAULT_LOG_CATEGORY "daemon.rpc"

#define MAX_RESTRICTED_FAKE_OUTS_COUNT 40
#define MAX_RESTRICTED_GLOBAL_FAKE_OUTS_COUNT 5000

#define OUTPUT_HISTOGRAM_RECENT_CUTOFF_RESTRICTION (3 * 86400) // 3 days max, the wallet requests 1.8 days

namespace
{
  uint64_t round_up(uint64_t value, uint64_t quantum)
  {
    return (value + quantum - 1) / quantum * quantum;
  }
}

namespace std
{
template <>
struct hash<lns::generic_owner>
{
  static_assert(sizeof(lns::generic_owner) >= sizeof(std::size_t) && alignof(lns::generic_owner) >= alignof(std::size_t),
                "Size and alignment of hash must be at least that of size_t");
  std::size_t operator()(const lns::generic_owner &v) const { return reinterpret_cast<const std::size_t &>(v); }
};
} // namespace std

namespace cryptonote
{
  //-----------------------------------------------------------------------------------
  void core_rpc_server::init_options(boost::program_options::options_description& desc)
  {
    command_line::add_arg(desc, arg_rpc_bind_port);
    command_line::add_arg(desc, arg_rpc_restricted_bind_port);
    command_line::add_arg(desc, arg_restricted_rpc);
    command_line::add_arg(desc, arg_bootstrap_daemon_address);
    command_line::add_arg(desc, arg_bootstrap_daemon_login);
    command_line::add_arg(desc, arg_rpc_long_poll_connections);
    cryptonote::rpc_args::init_options(desc, true);
  }
  //------------------------------------------------------------------------------------------------------------------------------
  core_rpc_server::core_rpc_server(
      core& cr
    , nodetool::node_server<cryptonote::t_cryptonote_protocol_handler<cryptonote::core> >& p2p
    )
    : m_core(cr)
    , m_p2p(p2p)
  {}
  //------------------------------------------------------------------------------------------------------------------------------
  bool core_rpc_server::set_bootstrap_daemon(const std::string &address, const std::string &username_password)
  {
    boost::optional<epee::net_utils::http::login> credentials;
    const auto loc = username_password.find(':');
    if (loc != std::string::npos)
    {
      credentials = epee::net_utils::http::login(username_password.substr(0, loc), username_password.substr(loc + 1));
    }
    return set_bootstrap_daemon(address, credentials);
  }
  //------------------------------------------------------------------------------------------------------------------------------
  bool core_rpc_server::set_bootstrap_daemon(const std::string &address, const boost::optional<epee::net_utils::http::login> &credentials)
  {
    boost::unique_lock<boost::shared_mutex> lock(m_bootstrap_daemon_mutex);

    if (!address.empty())
    {
      if (!m_http_client.set_server(address, credentials, epee::net_utils::ssl_support_t::e_ssl_support_autodetect))
      {
        return false;
      }
    }

    m_bootstrap_daemon_address = address;   
    m_should_use_bootstrap_daemon = !m_bootstrap_daemon_address.empty();

    return true;
  }
  //------------------------------------------------------------------------------------------------------------------------------
  bool core_rpc_server::init(
      const boost::program_options::variables_map& vm
      , const bool restricted
      , const std::string& port
    )
  {
    m_restricted = restricted;
    m_net_server.set_threads_prefix("RPC");
    m_max_long_poll_connections = command_line::get_arg(vm, arg_rpc_long_poll_connections);
    m_net_server.set_connection_filter(&m_p2p);

    auto rpc_config = cryptonote::rpc_args::process(vm, true);
    if (!rpc_config)
      return false;

    if (!set_bootstrap_daemon(command_line::get_arg(vm, arg_bootstrap_daemon_address),
      command_line::get_arg(vm, arg_bootstrap_daemon_login)))
    {
      MERROR("Failed to parse bootstrap daemon address");
      return false;
    }

    boost::optional<epee::net_utils::http::login> http_login{};

    if (rpc_config->login)
      http_login.emplace(std::move(rpc_config->login->username), std::move(rpc_config->login->password).password());

    auto rng = [](size_t len, uint8_t *ptr){ return crypto::rand(len, ptr); };
    return epee::http_server_impl_base<core_rpc_server, connection_context>::init(
      rng, std::move(port), std::move(rpc_config->bind_ip),
      std::move(rpc_config->bind_ipv6_address), std::move(rpc_config->use_ipv6), std::move(rpc_config->require_ipv4),
      std::move(rpc_config->access_control_origins), std::move(http_login), std::move(rpc_config->ssl_options)
    );
  }
  //------------------------------------------------------------------------------------------------------------------------------
  bool core_rpc_server::check_core_ready()
  {
    if(!m_p2p.get_payload_object().is_synchronized())
    {
      return false;
    }
    return true;
  }
  //------------------------------------------------------------------------------------------------------------------------------
  bool core_rpc_server::add_host_fail(const connection_context *ctx)
  {
    if(!ctx || !ctx->m_remote_address.is_blockable())
      return false;

    CRITICAL_REGION_LOCAL(m_host_fails_score_lock);
    uint64_t fails = ++m_host_fails_score[ctx->m_remote_address.host_str()];
    MDEBUG("Host " << ctx->m_remote_address.host_str() << " fail score=" << fails);
    if(fails > RPC_IP_FAILS_BEFORE_BLOCK)
    {
      auto it = m_host_fails_score.find(ctx->m_remote_address.host_str());
      CHECK_AND_ASSERT_MES(it != m_host_fails_score.end(), false, "internal error");
      it->second = RPC_IP_FAILS_BEFORE_BLOCK/2;
      m_p2p.block_host(ctx->m_remote_address);
    }
    return true;
  }
#define CHECK_CORE_READY() do { if(!check_core_ready()){res.status =  CORE_RPC_STATUS_BUSY;return true;} } while(0)

  //------------------------------------------------------------------------------------------------------------------------------
  bool core_rpc_server::on_get_height(const COMMAND_RPC_GET_HEIGHT::request& req, COMMAND_RPC_GET_HEIGHT::response& res, const connection_context *ctx)
  {
    PERF_TIMER(on_get_height);
    bool r;
    if (use_bootstrap_daemon_if_necessary<COMMAND_RPC_GET_HEIGHT>(invoke_http_mode::JON, "/getheight", req, res, r))
      return r;

    crypto::hash hash;
    m_core.get_blockchain_top(res.height, hash);
    ++res.height; // block height to chain height
    res.hash = string_tools::pod_to_hex(hash);
    res.status = CORE_RPC_STATUS_OK;

    res.immutable_height = 0;
    cryptonote::checkpoint_t checkpoint;
    if (m_core.get_blockchain_storage().get_db().get_immutable_checkpoint(&checkpoint, res.height - 1))
    {
      res.immutable_height = checkpoint.height;
      res.immutable_hash   = string_tools::pod_to_hex(checkpoint.block_hash);
    }

    return true;
  }
  //------------------------------------------------------------------------------------------------------------------------------
  bool core_rpc_server::on_get_info(const COMMAND_RPC_GET_INFO::request& req, COMMAND_RPC_GET_INFO::response& res, const connection_context *ctx)
  {
    PERF_TIMER(on_get_info);
    bool r;
    if (use_bootstrap_daemon_if_necessary<COMMAND_RPC_GET_INFO>(invoke_http_mode::JON, "/getinfo", req, res, r))
    {
      {
        boost::shared_lock<boost::shared_mutex> lock(m_bootstrap_daemon_mutex);
        res.bootstrap_daemon_address = m_bootstrap_daemon_address;
      }
      crypto::hash top_hash;
      m_core.get_blockchain_top(res.height_without_bootstrap, top_hash);
      ++res.height_without_bootstrap; // turn top block height into blockchain height
      res.was_bootstrap_ever_used = true;
      return r;
    }

    const bool restricted = m_restricted && ctx;

    crypto::hash top_hash;
    m_core.get_blockchain_top(res.height, top_hash);
    ++res.height; // turn top block height into blockchain height
    res.top_block_hash = string_tools::pod_to_hex(top_hash);
    res.target_height = m_core.get_target_blockchain_height();

    res.immutable_height = 0;
    cryptonote::checkpoint_t checkpoint;
    if (m_core.get_blockchain_storage().get_db().get_immutable_checkpoint(&checkpoint, res.height - 1))
    {
      res.immutable_height     = checkpoint.height;
      res.immutable_block_hash = string_tools::pod_to_hex(checkpoint.block_hash);
    }

    res.difficulty = m_core.get_blockchain_storage().get_difficulty_for_next_block();
    res.target = m_core.get_blockchain_storage().get_difficulty_target();
    res.tx_count = m_core.get_blockchain_storage().get_total_transactions() - res.height; //without coinbase
    res.tx_pool_size = m_core.get_pool().get_transactions_count();
    res.alt_blocks_count = restricted ? 0 : m_core.get_blockchain_storage().get_alternative_blocks_count();
    uint64_t total_conn = restricted ? 0 : m_p2p.get_public_connections_count();
    res.outgoing_connections_count = restricted ? 0 : m_p2p.get_public_outgoing_connections_count();
    res.incoming_connections_count = restricted ? 0 : (total_conn - res.outgoing_connections_count);
    res.rpc_connections_count = restricted ? 0 : get_connections_count();
    res.white_peerlist_size = restricted ? 0 : m_p2p.get_public_white_peers_count();
    res.grey_peerlist_size = restricted ? 0 : m_p2p.get_public_gray_peers_count();

    cryptonote::network_type nettype = m_core.get_nettype();
    res.mainnet = nettype == MAINNET;
    res.testnet = nettype == TESTNET;
    res.stagenet = nettype == STAGENET;
    res.nettype = nettype == MAINNET ? "mainnet" : nettype == TESTNET ? "testnet" : nettype == STAGENET ? "stagenet" : "fakechain";

    try
    {
      res.cumulative_difficulty = m_core.get_blockchain_storage().get_db().get_block_cumulative_difficulty(res.height - 1);
    }
    catch(std::exception const &e)
    {
      res.status = "Error retrieving cumulative difficulty at height " + std::to_string(res.height - 1);
      return true;
    }

    res.block_size_limit = res.block_weight_limit = m_core.get_blockchain_storage().get_current_cumulative_block_weight_limit();
    res.block_size_median = res.block_weight_median = m_core.get_blockchain_storage().get_current_cumulative_block_weight_median();
    res.start_time = restricted ? 0 : (uint64_t)m_core.get_start_time();
    res.last_storage_server_ping = restricted ? 0 : (uint64_t)m_core.m_last_storage_server_ping;
    res.last_lokinet_ping = restricted ? 0 : (uint64_t)m_core.m_last_lokinet_ping;
    res.free_space = restricted ? std::numeric_limits<uint64_t>::max() : m_core.get_free_space();
    res.offline = m_core.offline();
    res.height_without_bootstrap = restricted ? 0 : res.height;
    if (restricted)
    {
      res.bootstrap_daemon_address = "";
      res.was_bootstrap_ever_used = false;
    }
    else
    {
      boost::shared_lock<boost::shared_mutex> lock(m_bootstrap_daemon_mutex);
      res.bootstrap_daemon_address = m_bootstrap_daemon_address;
      res.was_bootstrap_ever_used = m_was_bootstrap_ever_used;
    }
    res.database_size = m_core.get_blockchain_storage().get_db().get_database_size();
    if (restricted)
      res.database_size = round_up(res.database_size, 5ull* 1024 * 1024 * 1024);
    res.update_available = restricted ? false : m_core.is_update_available();
    res.version = restricted ? std::to_string(LOKI_VERSION[0]) : LOKI_VERSION_STR;
    res.status = CORE_RPC_STATUS_OK;
    return true;
  }
  //------------------------------------------------------------------------------------------------------------------------------
  bool core_rpc_server::on_get_net_stats(const COMMAND_RPC_GET_NET_STATS::request& req, COMMAND_RPC_GET_NET_STATS::response& res, const connection_context *ctx)
  {
    PERF_TIMER(on_get_net_stats);
    // No bootstrap daemon check: Only ever get stats about local server
    res.start_time = (uint64_t)m_core.get_start_time();
    {
      CRITICAL_REGION_LOCAL(epee::net_utils::network_throttle_manager::m_lock_get_global_throttle_in);
      epee::net_utils::network_throttle_manager::get_global_throttle_in().get_stats(res.total_packets_in, res.total_bytes_in);
    }
    {
      CRITICAL_REGION_LOCAL(epee::net_utils::network_throttle_manager::m_lock_get_global_throttle_out);
      epee::net_utils::network_throttle_manager::get_global_throttle_out().get_stats(res.total_packets_out, res.total_bytes_out);
    }
    res.status = CORE_RPC_STATUS_OK;
    return true;
  }
  //------------------------------------------------------------------------------------------------------------------------------
  class pruned_transaction {
    transaction& tx;
  public:
    pruned_transaction(transaction& tx) : tx(tx) {}
    BEGIN_SERIALIZE_OBJECT()
      bool r = tx.serialize_base(ar);
      if (!r) return false;
    END_SERIALIZE()
  };
  //------------------------------------------------------------------------------------------------------------------------------
  bool core_rpc_server::on_get_blocks(const COMMAND_RPC_GET_BLOCKS_FAST::request& req, COMMAND_RPC_GET_BLOCKS_FAST::response& res, const connection_context *ctx)
  {
    PERF_TIMER(on_get_blocks);
    bool r;
    if (use_bootstrap_daemon_if_necessary<COMMAND_RPC_GET_BLOCKS_FAST>(invoke_http_mode::BIN, "/getblocks.bin", req, res, r))
      return r;

    std::vector<std::pair<std::pair<cryptonote::blobdata, crypto::hash>, std::vector<std::pair<crypto::hash, cryptonote::blobdata> > > > bs;

    if(!m_core.find_blockchain_supplement(req.start_height, req.block_ids, bs, res.current_height, res.start_height, req.prune, !req.no_miner_tx, COMMAND_RPC_GET_BLOCKS_FAST_MAX_COUNT))
    {
      res.status = "Failed";
      add_host_fail(ctx);
      return false;
    }

    size_t pruned_size = 0, unpruned_size = 0, ntxes = 0;
    res.blocks.reserve(bs.size());
    res.output_indices.reserve(bs.size());
    for(auto& bd: bs)
    {
      res.blocks.resize(res.blocks.size()+1);
      res.blocks.back().block = bd.first.first;
      pruned_size += bd.first.first.size();
      unpruned_size += bd.first.first.size();
      res.output_indices.push_back(COMMAND_RPC_GET_BLOCKS_FAST::block_output_indices());
      ntxes += bd.second.size();
      res.output_indices.back().indices.reserve(1 + bd.second.size());
      if (req.no_miner_tx)
        res.output_indices.back().indices.push_back(COMMAND_RPC_GET_BLOCKS_FAST::tx_output_indices());
      res.blocks.back().txs.reserve(bd.second.size());
      for (std::vector<std::pair<crypto::hash, cryptonote::blobdata>>::iterator i = bd.second.begin(); i != bd.second.end(); ++i)
      {
        unpruned_size += i->second.size();
        res.blocks.back().txs.push_back(std::move(i->second));
        i->second.clear();
        i->second.shrink_to_fit();
        pruned_size += res.blocks.back().txs.back().size();
      }

      const size_t n_txes_to_lookup = bd.second.size() + (req.no_miner_tx ? 0 : 1);
      if (n_txes_to_lookup > 0)
      {
        std::vector<std::vector<uint64_t>> indices;
        bool r = m_core.get_tx_outputs_gindexs(req.no_miner_tx ? bd.second.front().first : bd.first.second, n_txes_to_lookup, indices);
        if (!r)
        {
          res.status = "Failed";
          return false;
        }
        if (indices.size() != n_txes_to_lookup || res.output_indices.back().indices.size() != (req.no_miner_tx ? 1 : 0))
        {
          res.status = "Failed";
          return false;
        }
        for (size_t i = 0; i < indices.size(); ++i)
          res.output_indices.back().indices.push_back({std::move(indices[i])});
      }
    }

    MDEBUG("on_get_blocks: " << bs.size() << " blocks, " << ntxes << " txes, pruned size " << pruned_size << ", unpruned size " << unpruned_size);
    res.status = CORE_RPC_STATUS_OK;
    return true;
  }
    bool core_rpc_server::on_get_alt_blocks_hashes(const COMMAND_RPC_GET_ALT_BLOCKS_HASHES::request& req, COMMAND_RPC_GET_ALT_BLOCKS_HASHES::response& res, const connection_context *ctx)
    {
      PERF_TIMER(on_get_alt_blocks_hashes);
      bool r;
      if (use_bootstrap_daemon_if_necessary<COMMAND_RPC_GET_ALT_BLOCKS_HASHES>(invoke_http_mode::JON, "/get_alt_blocks_hashes", req, res, r))
        return r;

      std::vector<block> blks;

      if(!m_core.get_alternative_blocks(blks))
      {
          res.status = "Failed";
          return false;
      }

      res.blks_hashes.reserve(blks.size());

      for (auto const& blk: blks)
      {
          res.blks_hashes.push_back(epee::string_tools::pod_to_hex(get_block_hash(blk)));
      }

      MDEBUG("on_get_alt_blocks_hashes: " << blks.size() << " blocks " );
      res.status = CORE_RPC_STATUS_OK;
      return true;
  }
  //------------------------------------------------------------------------------------------------------------------------------
  bool core_rpc_server::on_get_blocks_by_height(const COMMAND_RPC_GET_BLOCKS_BY_HEIGHT::request& req, COMMAND_RPC_GET_BLOCKS_BY_HEIGHT::response& res, const connection_context *ctx)
  {
    PERF_TIMER(on_get_blocks_by_height);
    bool r;
    if (use_bootstrap_daemon_if_necessary<COMMAND_RPC_GET_BLOCKS_BY_HEIGHT>(invoke_http_mode::BIN, "/getblocks_by_height.bin", req, res, r))
      return r;

    res.status = "Failed";
    res.blocks.clear();
    res.blocks.reserve(req.heights.size());
    for (uint64_t height : req.heights)
    {
      block blk;
      try
      {
        blk = m_core.get_blockchain_storage().get_db().get_block_from_height(height);
      }
      catch (...)
      {
        res.status = "Error retrieving block at height " + std::to_string(height);
        return true;
      }
      std::vector<transaction> txs;
      std::vector<crypto::hash> missed_txs;
      m_core.get_transactions(blk.tx_hashes, txs, missed_txs);
      res.blocks.resize(res.blocks.size() + 1);
      res.blocks.back().block = block_to_blob(blk);
      for (auto& tx : txs)
        res.blocks.back().txs.push_back(tx_to_blob(tx));
    }
    res.status = CORE_RPC_STATUS_OK;
    return true;
  }
  //------------------------------------------------------------------------------------------------------------------------------
  bool core_rpc_server::on_get_hashes(const COMMAND_RPC_GET_HASHES_FAST::request& req, COMMAND_RPC_GET_HASHES_FAST::response& res, const connection_context *ctx)
  {
    PERF_TIMER(on_get_hashes);
    bool r;
    if (use_bootstrap_daemon_if_necessary<COMMAND_RPC_GET_HASHES_FAST>(invoke_http_mode::BIN, "/gethashes.bin", req, res, r))
      return r;

    res.start_height = req.start_height;
    if(!m_core.get_blockchain_storage().find_blockchain_supplement(req.block_ids, res.m_block_ids, res.start_height, res.current_height, false))
    {
      res.status = "Failed";
      add_host_fail(ctx);
      return false;
    }

    res.status = CORE_RPC_STATUS_OK;
    return true;
  }
  //------------------------------------------------------------------------------------------------------------------------------
  bool core_rpc_server::on_get_outs_bin(const COMMAND_RPC_GET_OUTPUTS_BIN::request& req, COMMAND_RPC_GET_OUTPUTS_BIN::response& res, const connection_context *ctx)
  {
    PERF_TIMER(on_get_outs_bin);
    bool r;
    if (use_bootstrap_daemon_if_necessary<COMMAND_RPC_GET_OUTPUTS_BIN>(invoke_http_mode::BIN, "/get_outs.bin", req, res, r))
      return r;

    res.status = "Failed";

    const bool restricted = m_restricted && ctx;
    if (restricted)
    {
      if (req.outputs.size() > MAX_RESTRICTED_GLOBAL_FAKE_OUTS_COUNT)
      {
        res.status = "Too many outs requested";
        return true;
      }
    }

    if(!m_core.get_outs(req, res))
    {
      return true;
    }

    res.status = CORE_RPC_STATUS_OK;
    return true;
  }
  //------------------------------------------------------------------------------------------------------------------------------
  bool core_rpc_server::on_get_outs(const COMMAND_RPC_GET_OUTPUTS::request& req, COMMAND_RPC_GET_OUTPUTS::response& res, const connection_context *ctx)
  {
    PERF_TIMER(on_get_outs);
    bool r;
    if (use_bootstrap_daemon_if_necessary<COMMAND_RPC_GET_OUTPUTS>(invoke_http_mode::JON, "/get_outs", req, res, r))
      return r;

    res.status = "Failed";

    const bool restricted = m_restricted && ctx;
    if (restricted)
    {
      if (req.outputs.size() > MAX_RESTRICTED_GLOBAL_FAKE_OUTS_COUNT)
      {
        res.status = "Too many outs requested";
        return true;
      }
    }

    cryptonote::COMMAND_RPC_GET_OUTPUTS_BIN::request req_bin;
    req_bin.outputs = req.outputs;
    req_bin.get_txid = req.get_txid;
    cryptonote::COMMAND_RPC_GET_OUTPUTS_BIN::response res_bin;
    if(!m_core.get_outs(req_bin, res_bin))
    {
      return true;
    }

    // convert to text
    for (const auto &i: res_bin.outs)
    {
      res.outs.push_back(cryptonote::COMMAND_RPC_GET_OUTPUTS::outkey());
      cryptonote::COMMAND_RPC_GET_OUTPUTS::outkey &outkey = res.outs.back();
      outkey.key = epee::string_tools::pod_to_hex(i.key);
      outkey.mask = epee::string_tools::pod_to_hex(i.mask);
      outkey.unlocked = i.unlocked;
      outkey.height = i.height;
      outkey.txid = epee::string_tools::pod_to_hex(i.txid);
    }

    res.status = CORE_RPC_STATUS_OK;
    return true;
  }
  //------------------------------------------------------------------------------------------------------------------------------
  bool core_rpc_server::on_get_indexes(const COMMAND_RPC_GET_TX_GLOBAL_OUTPUTS_INDEXES::request& req, COMMAND_RPC_GET_TX_GLOBAL_OUTPUTS_INDEXES::response& res, const connection_context *ctx)
  {
    PERF_TIMER(on_get_indexes);
    bool ok;
    if (use_bootstrap_daemon_if_necessary<COMMAND_RPC_GET_TX_GLOBAL_OUTPUTS_INDEXES>(invoke_http_mode::BIN, "/get_o_indexes.bin", req, res, ok))
      return ok;

    bool r = m_core.get_tx_outputs_gindexs(req.txid, res.o_indexes);
    if(!r)
    {
      res.status = "Failed";
      return true;
    }
    res.status = CORE_RPC_STATUS_OK;
    LOG_PRINT_L2("COMMAND_RPC_GET_TX_GLOBAL_OUTPUTS_INDEXES: [" << res.o_indexes.size() << "]");
    return true;
  }
  //------------------------------------------------------------------------------------------------------------------------------
  bool core_rpc_server::on_get_transactions(const COMMAND_RPC_GET_TRANSACTIONS::request& req, COMMAND_RPC_GET_TRANSACTIONS::response& res, const connection_context *ctx)
  {
    PERF_TIMER(on_get_transactions);
    bool ok;
    if (use_bootstrap_daemon_if_necessary<COMMAND_RPC_GET_TRANSACTIONS>(invoke_http_mode::JON, "/gettransactions", req, res, ok))
      return ok;

    std::vector<crypto::hash> vh;
    for(const auto& tx_hex_str: req.txs_hashes)
    {
      blobdata b;
      if(!string_tools::parse_hexstr_to_binbuff(tx_hex_str, b))
      {
        res.status = "Failed to parse hex representation of transaction hash";
        return true;
      }
      if(b.size() != sizeof(crypto::hash))
      {
        res.status = "Failed, size of data mismatch";
        return true;
      }
      vh.push_back(*reinterpret_cast<const crypto::hash*>(b.data()));
    }
    std::vector<crypto::hash> missed_txs;
    std::vector<std::tuple<crypto::hash, cryptonote::blobdata, crypto::hash, cryptonote::blobdata>> txs;
    bool r = m_core.get_split_transactions_blobs(vh, txs, missed_txs);
    if(!r)
    {
      res.status = "Failed";
      return true;
    }
    LOG_PRINT_L2("Found " << txs.size() << "/" << vh.size() << " transactions on the blockchain");

    // try the pool for any missing txes
    auto &pool = m_core.get_pool();
    size_t found_in_pool = 0;
    std::unordered_map<crypto::hash, tx_info> per_tx_pool_tx_info;
    if (!missed_txs.empty())
    {
      std::vector<tx_info> pool_tx_info;
      std::vector<spent_key_image_info> pool_key_image_info;
      bool r = pool.get_transactions_and_spent_keys_info(pool_tx_info, pool_key_image_info);
      if(r)
      {
        // sort to match original request
        std::vector<std::tuple<crypto::hash, cryptonote::blobdata, crypto::hash, cryptonote::blobdata>> sorted_txs;
        unsigned txs_processed = 0;
        for (const crypto::hash &h: vh)
        {
          auto missed_it = std::find(missed_txs.begin(), missed_txs.end(), h);
          if (missed_it == missed_txs.end())
          {
            if (txs.size() == txs_processed)
            {
              res.status = "Failed: internal error - txs is empty";
              return true;
            }
            // core returns the ones it finds in the right order
            if (std::get<0>(txs[txs_processed]) != h)
            {
              res.status = "Failed: tx hash mismatch";
              return true;
            }
            sorted_txs.push_back(std::move(txs[txs_processed]));
            ++txs_processed;
            continue;
          }
          const std::string hash_string = epee::string_tools::pod_to_hex(h);
          auto ptx_it = std::find_if(pool_tx_info.begin(), pool_tx_info.end(),
              [&hash_string](const tx_info &txi) { return hash_string == txi.id_hash; });
          if (ptx_it != pool_tx_info.end())
          {
            cryptonote::transaction tx;
            if (!cryptonote::parse_and_validate_tx_from_blob(ptx_it->tx_blob, tx))
            {
              res.status = "Failed to parse and validate tx from blob";
              return true;
            }
            std::stringstream ss;
            binary_archive<true> ba(ss);
            if (!tx.serialize_base(ba))
            {
              res.status = "Failed to serialize transaction base";
              return true;
            }
            const cryptonote::blobdata pruned = ss.str();
            sorted_txs.emplace_back(h, pruned, get_transaction_prunable_hash(tx), std::string(ptx_it->tx_blob, pruned.size()));
            missed_txs.erase(missed_it);
            per_tx_pool_tx_info.emplace(h, *ptx_it);
            ++found_in_pool;
          }
        }
        txs = sorted_txs;
      }
      LOG_PRINT_L2("Found " << found_in_pool << "/" << vh.size() << " transactions in the pool");
    }

    uint64_t immutable_height = m_core.get_blockchain_storage().get_immutable_height();
    auto blink_lock = pool.blink_shared_lock(std::defer_lock); // Defer until/unless we actually need it

    std::vector<std::string>::const_iterator txhi = req.txs_hashes.begin();
    std::vector<crypto::hash>::const_iterator vhi = vh.begin();
    for(auto& tx: txs)
    {
      res.txs.emplace_back();
      COMMAND_RPC_GET_TRANSACTIONS::entry &e = res.txs.back();

      crypto::hash tx_hash = *vhi++;
      e.tx_hash = *txhi++;
      e.prunable_hash = epee::string_tools::pod_to_hex(std::get<2>(tx));
      if (req.split || req.prune || std::get<3>(tx).empty())
      {
        // use splitted form with pruned and prunable (filled only when prune=false and the daemon has it), leaving as_hex as empty
        e.pruned_as_hex = string_tools::buff_to_hex_nodelimer(std::get<1>(tx));
        if (!req.prune)
          e.prunable_as_hex = string_tools::buff_to_hex_nodelimer(std::get<3>(tx));
        if (req.decode_as_json)
        {
          cryptonote::blobdata tx_data;
          cryptonote::transaction t;
          if (req.prune || std::get<3>(tx).empty())
          {
            // decode pruned tx to JSON
            tx_data = std::get<1>(tx);
            if (cryptonote::parse_and_validate_tx_base_from_blob(tx_data, t))
            {
              pruned_transaction pruned_tx{t};
              e.as_json = obj_to_json_str(pruned_tx);
            }
            else
            {
              res.status = "Failed to parse and validate pruned tx from blob";
              return true;
            }
          }
          else
          {
            // decode full tx to JSON
            tx_data = std::get<1>(tx) + std::get<3>(tx);
            if (cryptonote::parse_and_validate_tx_from_blob(tx_data, t))
            {
              e.as_json = obj_to_json_str(t);
            }
            else
            {
              res.status = "Failed to parse and validate tx from blob";
              return true;
            }
          }
        }
      }
      else
      {
        // use non-splitted form, leaving pruned_as_hex and prunable_as_hex as empty
        cryptonote::blobdata tx_data = std::get<1>(tx) + std::get<3>(tx);
        e.as_hex = string_tools::buff_to_hex_nodelimer(tx_data);
        if (req.decode_as_json)
        {
          cryptonote::transaction t;
          if (cryptonote::parse_and_validate_tx_from_blob(tx_data, t))
          {
            e.as_json = obj_to_json_str(t);
          }
          else
          {
            res.status = "Failed to parse and validate tx from blob";
            return true;
          }
        }
      }
      auto ptx_it = per_tx_pool_tx_info.find(tx_hash);
      e.in_pool = ptx_it != per_tx_pool_tx_info.end();
      bool might_be_blink = true;
      if (e.in_pool)
      {
        e.block_height = e.block_timestamp = std::numeric_limits<uint64_t>::max();
        e.double_spend_seen = ptx_it->second.double_spend_seen;
        e.relayed = ptx_it->second.relayed;
      }
      else
      {
        e.block_height = m_core.get_blockchain_storage().get_db().get_tx_block_height(tx_hash);
        e.block_timestamp = m_core.get_blockchain_storage().get_db().get_block_timestamp(e.block_height);
        e.double_spend_seen = false;
        e.relayed = false;
        if (e.block_height <= immutable_height)
            might_be_blink = false;
      }

      if (might_be_blink)
      {
        if (!blink_lock) blink_lock.lock();
        e.blink = pool.has_blink(tx_hash);
      }

      // fill up old style responses too, in case an old wallet asks
      res.txs_as_hex.push_back(e.as_hex);
      if (req.decode_as_json)
        res.txs_as_json.push_back(e.as_json);

      // output indices too if not in pool
      if (!e.in_pool)
      {
        bool r = m_core.get_tx_outputs_gindexs(tx_hash, e.output_indices);
        if (!r)
        {
          res.status = "Failed";
          return false;
        }
      }
    }

    for(const auto& miss_tx: missed_txs)
    {
      res.missed_tx.push_back(string_tools::pod_to_hex(miss_tx));
    }

    LOG_PRINT_L2(res.txs.size() << " transactions found, " << res.missed_tx.size() << " not found");
    res.status = CORE_RPC_STATUS_OK;
    return true;
  }
  //------------------------------------------------------------------------------------------------------------------------------
  bool core_rpc_server::on_is_key_image_spent(const COMMAND_RPC_IS_KEY_IMAGE_SPENT::request& req, COMMAND_RPC_IS_KEY_IMAGE_SPENT::response& res, const connection_context *ctx)
  {
    PERF_TIMER(on_is_key_image_spent);
    bool ok;
    if (use_bootstrap_daemon_if_necessary<COMMAND_RPC_IS_KEY_IMAGE_SPENT>(invoke_http_mode::JON, "/is_key_image_spent", req, res, ok))
      return ok;

    const bool restricted = m_restricted && ctx;
    const bool request_has_rpc_origin = ctx != NULL;
    std::vector<crypto::key_image> key_images;
    for(const auto& ki_hex_str: req.key_images)
    {
      blobdata b;
      if(!string_tools::parse_hexstr_to_binbuff(ki_hex_str, b))
      {
        res.status = "Failed to parse hex representation of key image";
        return true;
      }
      if(b.size() != sizeof(crypto::key_image))
      {
        res.status = "Failed, size of data mismatch";
      }
      key_images.push_back(*reinterpret_cast<const crypto::key_image*>(b.data()));
    }
    std::vector<bool> spent_status;
    bool r = m_core.are_key_images_spent(key_images, spent_status);
    if(!r)
    {
      res.status = "Failed";
      return true;
    }
    res.spent_status.clear();
    for (size_t n = 0; n < spent_status.size(); ++n)
      res.spent_status.push_back(spent_status[n] ? COMMAND_RPC_IS_KEY_IMAGE_SPENT::SPENT_IN_BLOCKCHAIN : COMMAND_RPC_IS_KEY_IMAGE_SPENT::UNSPENT);

    // check the pool too
    std::vector<cryptonote::tx_info> txs;
    std::vector<cryptonote::spent_key_image_info> ki;
    r = m_core.get_pool().get_transactions_and_spent_keys_info(txs, ki, !request_has_rpc_origin || !restricted);
    if(!r)
    {
      res.status = "Failed";
      return true;
    }
    for (std::vector<cryptonote::spent_key_image_info>::const_iterator i = ki.begin(); i != ki.end(); ++i)
    {
      crypto::hash hash;
      crypto::key_image spent_key_image;
      if (parse_hash256(i->id_hash, hash))
      {
        memcpy(&spent_key_image, &hash, sizeof(hash)); // a bit dodgy, should be other parse functions somewhere
        for (size_t n = 0; n < res.spent_status.size(); ++n)
        {
          if (res.spent_status[n] == COMMAND_RPC_IS_KEY_IMAGE_SPENT::UNSPENT)
          {
            if (key_images[n] == spent_key_image)
            {
              res.spent_status[n] = COMMAND_RPC_IS_KEY_IMAGE_SPENT::SPENT_IN_POOL;
              break;
            }
          }
        }
      }
    }

    res.status = CORE_RPC_STATUS_OK;
    return true;
  }
  //------------------------------------------------------------------------------------------------------------------------------
  bool core_rpc_server::on_send_raw_tx(const COMMAND_RPC_SEND_RAW_TX::request& req, COMMAND_RPC_SEND_RAW_TX::response& res, const connection_context *ctx)
  {
    PERF_TIMER(on_send_raw_tx);
    bool ok;
    if (use_bootstrap_daemon_if_necessary<COMMAND_RPC_SEND_RAW_TX>(invoke_http_mode::JON, "/sendrawtransaction", req, res, ok))
      return ok;

    CHECK_CORE_READY();

    std::string tx_blob;
    if(!string_tools::parse_hexstr_to_binbuff(req.tx_as_hex, tx_blob))
    {
      LOG_PRINT_L0("[on_send_raw_tx]: Failed to parse tx from hexbuff: " << req.tx_as_hex);
      res.status = "Failed";
      return true;
    }

    if (req.do_sanity_checks && !cryptonote::tx_sanity_check(m_core.get_blockchain_storage(), tx_blob))
    {
      res.status = "Failed";
      res.reason = "Sanity check failed";
      res.sanity_check_failed = true;
      return true;
    }
    res.sanity_check_failed = false;

    if (req.blink)
    {
      using namespace std::chrono_literals;
      auto future = m_core.handle_blink_tx(tx_blob);
      auto status = future.wait_for(10s);
      if (status != std::future_status::ready) {
        res.status = "Failed";
        res.reason = "Blink quorum timeout";
        res.blink_status = blink_result::timeout;
        return true;
      }

      try {
        auto result = future.get();
        res.blink_status = result.first;
        if (result.first == blink_result::accepted) {
          res.status = CORE_RPC_STATUS_OK;
        } else {
          res.status = "Failed";
          res.reason = !result.second.empty() ? result.second : result.first == blink_result::timeout ? "Blink quorum timeout" : "Transaction rejected by blink quorum";
        }
      } catch (const std::exception &e) {
        res.blink_status = blink_result::rejected;
        res.status = "Failed";
        res.reason = std::string{"Transaction failed: "} + e.what();
      }
      return true;
    }

    tx_verification_context tvc{};
    if(!m_core.handle_incoming_tx(tx_blob, tvc, tx_pool_options::new_tx(req.do_not_relay)) || tvc.m_verifivation_failed)
    {
      const vote_verification_context &vvc = tvc.m_vote_ctx;
      res.status          = "Failed";
      std::string reason  = print_tx_verification_context  (tvc);
      reason             += print_vote_verification_context(vvc);
      res.tvc             = tvc;
      const std::string punctuation = res.reason.empty() ? "" : ": ";
      if (tvc.m_verifivation_failed)
      {
        LOG_PRINT_L0("[on_send_raw_tx]: tx verification failed" << punctuation << reason);
      }
      else
      {
        LOG_PRINT_L0("[on_send_raw_tx]: Failed to process tx" << punctuation << reason);
      }
      return true;
    }

    if(!tvc.m_should_be_relayed)
    {
      LOG_PRINT_L0("[on_send_raw_tx]: tx accepted, but not relayed");
      res.reason = "Not relayed";
      res.not_relayed = true;
      res.status = CORE_RPC_STATUS_OK;
      return true;
    }

    NOTIFY_NEW_TRANSACTIONS::request r;
    r.txs.push_back(tx_blob);
    cryptonote_connection_context fake_context{};
    m_core.get_protocol()->relay_transactions(r, fake_context);

    //TODO: make sure that tx has reached other nodes here, probably wait to receive reflections from other nodes
    res.status = CORE_RPC_STATUS_OK;
    return true;
  }
  //------------------------------------------------------------------------------------------------------------------------------
  bool core_rpc_server::on_start_mining(const COMMAND_RPC_START_MINING::request& req, COMMAND_RPC_START_MINING::response& res, const connection_context *ctx)
  {
    PERF_TIMER(on_start_mining);
    CHECK_CORE_READY();
    cryptonote::address_parse_info info;
    if(!get_account_address_from_str(info, m_core.get_nettype(), req.miner_address))
    {
      res.status = "Failed, wrong address";
      LOG_PRINT_L0(res.status);
      return true;
    }
    if (info.is_subaddress)
    {
      res.status = "Mining to subaddress isn't supported yet";
      LOG_PRINT_L0(res.status);
      return true;
    }

    unsigned int concurrency_count = boost::thread::hardware_concurrency() * 4;

    // if we couldn't detect threads, set it to a ridiculously high number
    if(concurrency_count == 0)
    {
      concurrency_count = 257;
    }

    // if there are more threads requested than the hardware supports
    // then we fail and log that.
    if(req.threads_count > concurrency_count)
    {
      res.status = "Failed, too many threads relative to CPU cores.";
      LOG_PRINT_L0(res.status);
      return true;
    }

    cryptonote::miner &miner= m_core.get_miner();
    if (miner.is_mining())
    {
      res.status = "Already mining";
      return true;
    }
    if(!miner.start(info.address, static_cast<size_t>(req.threads_count), req.do_background_mining, req.ignore_battery, req.num_blocks, req.slow_mining))
    {
      res.status = "Failed, mining not started";
      LOG_PRINT_L0(res.status);
      return true;
    }
    res.status = CORE_RPC_STATUS_OK;
    return true;
  }
  //------------------------------------------------------------------------------------------------------------------------------
  bool core_rpc_server::on_stop_mining(const COMMAND_RPC_STOP_MINING::request& req, COMMAND_RPC_STOP_MINING::response& res, const connection_context *ctx)
  {
    PERF_TIMER(on_stop_mining);
    cryptonote::miner &miner= m_core.get_miner();
    if(!miner.is_mining())
    {
      res.status = "Mining never started";
      LOG_PRINT_L0(res.status);
      return true;
    }
    if(!miner.stop())
    {
      res.status = "Failed, mining not stopped";
      LOG_PRINT_L0(res.status);
      return true;
    }
    res.status = CORE_RPC_STATUS_OK;
    return true;
  }
  //------------------------------------------------------------------------------------------------------------------------------
  bool core_rpc_server::on_mining_status(const COMMAND_RPC_MINING_STATUS::request& req, COMMAND_RPC_MINING_STATUS::response& res, const connection_context *ctx)
  {
    PERF_TIMER(on_mining_status);

    const miner& lMiner = m_core.get_miner();
    res.active = lMiner.is_mining();
    res.is_background_mining_enabled = lMiner.get_is_background_mining_enabled();
    res.block_target = DIFFICULTY_TARGET_V2;
    res.difficulty = m_core.get_blockchain_storage().get_difficulty_for_next_block();
    if ( lMiner.is_mining() ) {
      res.speed = lMiner.get_speed();
      res.threads_count = lMiner.get_threads_count();
      res.block_reward = lMiner.get_block_reward();
    }
    const account_public_address& lMiningAdr = lMiner.get_mining_address();
    res.address = get_account_address_as_str(nettype(), false, lMiningAdr);
    const uint8_t major_version = m_core.get_blockchain_storage().get_current_hard_fork_version();

    res.pow_algorithm =
        major_version >= network_version_12_checkpointing    ? "RandomX (LOKI variant)"               :
        major_version == network_version_11_infinite_staking ? "Cryptonight Turtle Light (Variant 2)" :
                                                               "Cryptonight Heavy (Variant 2)";

    if (res.is_background_mining_enabled)
    {
      res.bg_idle_threshold = lMiner.get_idle_threshold();
      res.bg_min_idle_seconds = lMiner.get_min_idle_seconds();
      res.bg_ignore_battery = lMiner.get_ignore_battery();
      res.bg_target = lMiner.get_mining_target();
    }

    res.status = CORE_RPC_STATUS_OK;
    return true;
  }
  //------------------------------------------------------------------------------------------------------------------------------
  bool core_rpc_server::on_save_bc(const COMMAND_RPC_SAVE_BC::request& req, COMMAND_RPC_SAVE_BC::response& res, const connection_context *ctx)
  {
    PERF_TIMER(on_save_bc);
    if( !m_core.get_blockchain_storage().store_blockchain() )
    {
      res.status = "Error while storing blockchain";
      return true;
    }
    res.status = CORE_RPC_STATUS_OK;
    return true;
  }
  //------------------------------------------------------------------------------------------------------------------------------
  bool core_rpc_server::on_get_peer_list(const COMMAND_RPC_GET_PEER_LIST::request& req, COMMAND_RPC_GET_PEER_LIST::response& res, const connection_context *ctx)
  {
    PERF_TIMER(on_get_peer_list);
    std::vector<nodetool::peerlist_entry> white_list;
    std::vector<nodetool::peerlist_entry> gray_list;
    m_p2p.get_public_peerlist(gray_list, white_list);

    res.white_list.reserve(white_list.size());
    for (auto & entry : white_list)
    {
      if (entry.adr.get_type_id() == epee::net_utils::ipv4_network_address::get_type_id())
        res.white_list.emplace_back(entry.id, entry.adr.as<epee::net_utils::ipv4_network_address>().ip(),
            entry.adr.as<epee::net_utils::ipv4_network_address>().port(), entry.last_seen, entry.pruning_seed, entry.rpc_port);
      else if (entry.adr.get_type_id() == epee::net_utils::ipv6_network_address::get_type_id())
      {
        res.white_list.emplace_back(entry.id, entry.adr.as<epee::net_utils::ipv6_network_address>().host_str(),
            entry.adr.as<epee::net_utils::ipv6_network_address>().port(), entry.last_seen, entry.pruning_seed, entry.rpc_port);
      }
      else
        res.white_list.emplace_back(entry.id, entry.adr.str(), entry.last_seen, entry.pruning_seed, entry.rpc_port);
    }

    res.gray_list.reserve(gray_list.size());
    for (auto & entry : gray_list)
    {
      if (entry.adr.get_type_id() == epee::net_utils::ipv4_network_address::get_type_id())
        res.gray_list.emplace_back(entry.id, entry.adr.as<epee::net_utils::ipv4_network_address>().ip(),
            entry.adr.as<epee::net_utils::ipv4_network_address>().port(), entry.last_seen, entry.pruning_seed, entry.rpc_port);
      else if (entry.adr.get_type_id() == epee::net_utils::ipv6_network_address::get_type_id())
        res.white_list.emplace_back(entry.id, entry.adr.as<epee::net_utils::ipv6_network_address>().host_str(),
            entry.adr.as<epee::net_utils::ipv6_network_address>().port(), entry.last_seen, entry.pruning_seed, entry.rpc_port);
      else
        res.gray_list.emplace_back(entry.id, entry.adr.str(), entry.last_seen, entry.pruning_seed, entry.rpc_port);
    }

    res.status = CORE_RPC_STATUS_OK;
    return true;
  }
  //------------------------------------------------------------------------------------------------------------------------------
  bool core_rpc_server::on_get_public_nodes(const COMMAND_RPC_GET_PUBLIC_NODES::request& req, COMMAND_RPC_GET_PUBLIC_NODES::response& res, const connection_context *ctx)
  {
    PERF_TIMER(on_get_public_nodes);

    COMMAND_RPC_GET_PEER_LIST::response peer_list_res;
    const bool success = on_get_peer_list(COMMAND_RPC_GET_PEER_LIST::request(), peer_list_res, ctx);
    res.status = peer_list_res.status;
    if (!success)
    {      
      return false;
    }
    if (res.status != CORE_RPC_STATUS_OK)
    {
      return true;
    }

    const auto collect = [](const std::vector<peer> &peer_list, std::vector<public_node> &public_nodes)
    {
      for (const auto &entry : peer_list)
      {
        if (entry.rpc_port != 0)
        {
          public_nodes.emplace_back(entry);
        }
      }
    };

    if (req.white)
    {
      collect(peer_list_res.white_list, res.white);
    }
    if (req.gray)
    {
      collect(peer_list_res.gray_list, res.gray);
    }

    return true;
  }
  //------------------------------------------------------------------------------------------------------------------------------
  bool core_rpc_server::on_set_log_hash_rate(const COMMAND_RPC_SET_LOG_HASH_RATE::request& req, COMMAND_RPC_SET_LOG_HASH_RATE::response& res, const connection_context *ctx)
  {
    PERF_TIMER(on_set_log_hash_rate);
    if(m_core.get_miner().is_mining())
    {
      m_core.get_miner().do_print_hashrate(req.visible);
      res.status = CORE_RPC_STATUS_OK;
    }
    else
    {
      res.status = CORE_RPC_STATUS_NOT_MINING;
    }
    return true;
  }
  //------------------------------------------------------------------------------------------------------------------------------
  bool core_rpc_server::on_set_log_level(const COMMAND_RPC_SET_LOG_LEVEL::request& req, COMMAND_RPC_SET_LOG_LEVEL::response& res, const connection_context *ctx)
  {
    PERF_TIMER(on_set_log_level);
    if (req.level < 0 || req.level > 4)
    {
      res.status = "Error: log level not valid";
      return true;
    }
    mlog_set_log_level(req.level);
    res.status = CORE_RPC_STATUS_OK;
    return true;
  }
  //------------------------------------------------------------------------------------------------------------------------------
  bool core_rpc_server::on_set_log_categories(const COMMAND_RPC_SET_LOG_CATEGORIES::request& req, COMMAND_RPC_SET_LOG_CATEGORIES::response& res, const connection_context *ctx)
  {
    PERF_TIMER(on_set_log_categories);
    mlog_set_log(req.categories.c_str());
    res.categories = mlog_get_categories();
    res.status = CORE_RPC_STATUS_OK;
    return true;
  }
  //------------------------------------------------------------------------------------------------------------------------------
  bool core_rpc_server::on_get_transaction_pool(const COMMAND_RPC_GET_TRANSACTION_POOL::request& req, COMMAND_RPC_GET_TRANSACTION_POOL::response& res, const connection_context *ctx)
  {
    PERF_TIMER(on_get_transaction_pool);
    bool r;
    if (use_bootstrap_daemon_if_necessary<COMMAND_RPC_GET_TRANSACTION_POOL>(invoke_http_mode::JON, "/get_transaction_pool", req, res, r))
      return r;

    const bool restricted = m_restricted && ctx;
    const bool request_has_rpc_origin = ctx != NULL;
    m_core.get_pool().get_transactions_and_spent_keys_info(res.transactions, res.spent_key_images, !request_has_rpc_origin || !restricted);
    for (tx_info& txi : res.transactions)
      txi.tx_blob = epee::string_tools::buff_to_hex_nodelimer(txi.tx_blob);
    res.status = CORE_RPC_STATUS_OK;
    return true;
  }
  //------------------------------------------------------------------------------------------------------------------------------
  bool core_rpc_server::on_get_transaction_pool_hashes_bin(const COMMAND_RPC_GET_TRANSACTION_POOL_HASHES_BIN::request& req, COMMAND_RPC_GET_TRANSACTION_POOL_HASHES_BIN::response& res, const connection_context *ctx)
  {
    PERF_TIMER(on_get_transaction_pool_hashes);
    bool r;
    if (use_bootstrap_daemon_if_necessary<COMMAND_RPC_GET_TRANSACTION_POOL_HASHES_BIN>(invoke_http_mode::JON, "/get_transaction_pool_hashes.bin", req, res, r))
      return r;

    std::vector<crypto::hash> tx_pool_hashes;
    const bool restricted = m_restricted && ctx;
    const bool request_has_rpc_origin = ctx != NULL;
    m_core.get_pool().get_transaction_hashes(tx_pool_hashes, !request_has_rpc_origin || !restricted);

    if (req.long_poll)
    {
      if (m_max_long_poll_connections <= 0)
      {
        // Essentially disable long polling by making the wallet long polling thread go to sleep due to receiving this message
        res.status = CORE_RPC_STATUS_TX_LONG_POLL_MAX_CONNECTIONS;
        return true;
      }

      crypto::hash checksum = {};
      for (crypto::hash const &hash : tx_pool_hashes) crypto::hash_xor(checksum, hash);

      if (req.tx_pool_checksum == checksum)
      {
        size_t tx_count_before = tx_pool_hashes.size();
        time_t before          = time(nullptr);
        std::unique_lock<std::mutex> lock(m_core.m_long_poll_mutex);
        if ((m_long_poll_active_connections + 1) > m_max_long_poll_connections)
        {
          res.status = CORE_RPC_STATUS_TX_LONG_POLL_MAX_CONNECTIONS;
          return true;
        }

        m_long_poll_active_connections++;
        bool condition_activated = m_core.m_long_poll_wake_up_clients.wait_for(lock, rpc_long_poll_timeout, [this, tx_count_before]() {
              size_t tx_count_after = m_core.get_pool().get_transactions_count();
              return tx_count_before != tx_count_after;
            });

        m_long_poll_active_connections--;
        if (!condition_activated)
        {
          res.status = CORE_RPC_STATUS_TX_LONG_POLL_TIMED_OUT;
          return true;
        }
      }
    }

    res.tx_hashes = std::move(tx_pool_hashes);
    res.status    = CORE_RPC_STATUS_OK;
    return true;
  }
  //------------------------------------------------------------------------------------------------------------------------------
  bool core_rpc_server::on_get_transaction_pool_hashes(const COMMAND_RPC_GET_TRANSACTION_POOL_HASHES::request& req, COMMAND_RPC_GET_TRANSACTION_POOL_HASHES::response& res, const connection_context *ctx)
  {
    PERF_TIMER(on_get_transaction_pool_hashes);
    bool r;
    if (use_bootstrap_daemon_if_necessary<COMMAND_RPC_GET_TRANSACTION_POOL_HASHES>(invoke_http_mode::JON, "/get_transaction_pool_hashes", req, res, r))
      return r;

    const bool restricted = m_restricted && ctx;
    const bool request_has_rpc_origin = ctx != NULL;
    std::vector<crypto::hash> tx_hashes;
    m_core.get_pool().get_transaction_hashes(tx_hashes, !request_has_rpc_origin || !restricted);
    res.tx_hashes.reserve(tx_hashes.size());
    for (const crypto::hash &tx_hash: tx_hashes)
      res.tx_hashes.push_back(epee::string_tools::pod_to_hex(tx_hash));
    res.status = CORE_RPC_STATUS_OK;
    return true;
  }
  //------------------------------------------------------------------------------------------------------------------------------
  bool core_rpc_server::on_get_transaction_pool_stats(const COMMAND_RPC_GET_TRANSACTION_POOL_STATS::request& req, COMMAND_RPC_GET_TRANSACTION_POOL_STATS::response& res, const connection_context *ctx)
  {
    PERF_TIMER(on_get_transaction_pool_stats);
    bool r;
    if (use_bootstrap_daemon_if_necessary<COMMAND_RPC_GET_TRANSACTION_POOL_STATS>(invoke_http_mode::JON, "/get_transaction_pool_stats", req, res, r))
      return r;

    const bool restricted = m_restricted && ctx;
    const bool request_has_rpc_origin = ctx != NULL;
    m_core.get_pool().get_transaction_stats(res.pool_stats, !request_has_rpc_origin || !restricted);
    res.status = CORE_RPC_STATUS_OK;
    return true;
  }
  //------------------------------------------------------------------------------------------------------------------------------
  bool core_rpc_server::on_set_bootstrap_daemon(const COMMAND_RPC_SET_BOOTSTRAP_DAEMON::request& req, COMMAND_RPC_SET_BOOTSTRAP_DAEMON::response& res, const connection_context *ctx)
  {
    PERF_TIMER(on_set_bootstrap_daemon);

    boost::optional<epee::net_utils::http::login> credentials;
    if (!req.username.empty() || !req.password.empty())
    {
      credentials = epee::net_utils::http::login(req.username, req.password);
    }
    
    if (set_bootstrap_daemon(req.address, credentials))
    {
      res.status = CORE_RPC_STATUS_OK;
    }
    else
    {
      res.status = "Failed to set bootstrap daemon";
    }    

    return true;
  }
  //------------------------------------------------------------------------------------------------------------------------------
  bool core_rpc_server::on_stop_daemon(const COMMAND_RPC_STOP_DAEMON::request& req, COMMAND_RPC_STOP_DAEMON::response& res, const connection_context *ctx)
  {
    PERF_TIMER(on_stop_daemon);
    // FIXME: replace back to original m_p2p.send_stop_signal() after
    // investigating why that isn't working quite right.
    m_p2p.send_stop_signal();
    res.status = CORE_RPC_STATUS_OK;
    return true;
  }
  //------------------------------------------------------------------------------------------------------------------------------

  //
  // Loki
  //
  bool core_rpc_server::on_get_output_blacklist_bin(const COMMAND_RPC_GET_OUTPUT_BLACKLIST::request& req, COMMAND_RPC_GET_OUTPUT_BLACKLIST::response& res, const connection_context *ctx)
  {
    PERF_TIMER(on_get_output_blacklist_bin);

    bool r;
    if (use_bootstrap_daemon_if_necessary<COMMAND_RPC_GET_OUTPUT_BLACKLIST>(invoke_http_mode::BIN, "/get_output_blacklist.bin", req, res, r))
      return r;

    res.status = "Failed";
    try
    {
      m_core.get_output_blacklist(res.blacklist);
    }
    catch (const std::exception &e)
    {
      res.status = "Failed to get output blacklist";
      return false;
    }

    res.status = CORE_RPC_STATUS_OK;
    return true;
  }
  //------------------------------------------------------------------------------------------------------------------------------
  bool core_rpc_server::on_getblockcount(const COMMAND_RPC_GETBLOCKCOUNT::request& req, COMMAND_RPC_GETBLOCKCOUNT::response& res, const connection_context *ctx)
  {
    PERF_TIMER(on_getblockcount);
    {
      boost::shared_lock<boost::shared_mutex> lock(m_bootstrap_daemon_mutex);
      if (m_should_use_bootstrap_daemon)
      {
        res.status = "This command is unsupported for bootstrap daemon";
        return false;
      }
    }
    res.count = m_core.get_current_blockchain_height();
    res.status = CORE_RPC_STATUS_OK;
    return true;
  }
  //------------------------------------------------------------------------------------------------------------------------------
  bool core_rpc_server::on_getblockhash(const COMMAND_RPC_GETBLOCKHASH::request& req, COMMAND_RPC_GETBLOCKHASH::response& res, epee::json_rpc::error& error_resp, const connection_context *ctx)
  {
    PERF_TIMER(on_getblockhash);
    {
      boost::shared_lock<boost::shared_mutex> lock(m_bootstrap_daemon_mutex);
      if (m_should_use_bootstrap_daemon)
      {
        res = "This command is unsupported for bootstrap daemon";
        return false;
      }
    }
    if(req.size() != 1)
    {
      error_resp.code = CORE_RPC_ERROR_CODE_WRONG_PARAM;
      error_resp.message = "Wrong parameters, expected height";
      return false;
    }
    uint64_t h = req[0];
    if(m_core.get_current_blockchain_height() <= h)
    {
      error_resp.code = CORE_RPC_ERROR_CODE_TOO_BIG_HEIGHT;
      error_resp.message = std::string("Requested block height: ") + std::to_string(h) + " greater than current top block height: " +  std::to_string(m_core.get_current_blockchain_height() - 1);
    }
    res = string_tools::pod_to_hex(m_core.get_block_id_by_height(h));
    return true;
  }
  //------------------------------------------------------------------------------------------------------------------------------
  // equivalent of strstr, but with arbitrary bytes (ie, NULs)
  // This does not differentiate between "not found" and "found at offset 0"
  size_t slow_memmem(const void* start_buff, size_t buflen,const void* pat,size_t patlen)
  {
    const void* buf = start_buff;
    const void* end=(const char*)buf+buflen;
    if (patlen > buflen || patlen == 0) return 0;
    while(buflen>0 && (buf=memchr(buf,((const char*)pat)[0],buflen-patlen+1)))
    {
      if(memcmp(buf,pat,patlen)==0)
        return (const char*)buf - (const char*)start_buff;
      buf=(const char*)buf+1;
      buflen = (const char*)end - (const char*)buf;
    }
    return 0;
  }
  //------------------------------------------------------------------------------------------------------------------------------
  bool core_rpc_server::on_getblocktemplate(const COMMAND_RPC_GETBLOCKTEMPLATE::request& req, COMMAND_RPC_GETBLOCKTEMPLATE::response& res, epee::json_rpc::error& error_resp, const connection_context *ctx)
  {
    PERF_TIMER(on_getblocktemplate);
    bool r;
    if (use_bootstrap_daemon_if_necessary<COMMAND_RPC_GETBLOCKTEMPLATE>(invoke_http_mode::JON_RPC, "getblocktemplate", req, res, r))
      return r;

    if(!check_core_ready())
    {
      error_resp.code = CORE_RPC_ERROR_CODE_CORE_BUSY;
      error_resp.message = "Core is busy";
      return false;
    }

    if(req.reserve_size > 255)
    {
      error_resp.code = CORE_RPC_ERROR_CODE_TOO_BIG_RESERVE_SIZE;
      error_resp.message = "Too big reserved size, maximum 255";
      return false;
    }

    if(req.reserve_size && !req.extra_nonce.empty())
    {
      error_resp.code = CORE_RPC_ERROR_CODE_WRONG_PARAM;
      error_resp.message = "Cannot specify both a reserve_size and an extra_nonce";
      return false;
    }

    if(req.extra_nonce.size() > 510)
    {
      error_resp.code = CORE_RPC_ERROR_CODE_TOO_BIG_RESERVE_SIZE;
      error_resp.message = "Too big extra_nonce size, maximum 510 hex chars";
      return false;
    }

    cryptonote::address_parse_info info;

    if(!req.wallet_address.size() || !cryptonote::get_account_address_from_str(info, m_core.get_nettype(), req.wallet_address))
    {
      error_resp.code = CORE_RPC_ERROR_CODE_WRONG_WALLET_ADDRESS;
      error_resp.message = "Failed to parse wallet address";
      return false;
    }
    if (info.is_subaddress)
    {
      error_resp.code = CORE_RPC_ERROR_CODE_MINING_TO_SUBADDRESS;
      error_resp.message = "Mining to subaddress is not supported yet";
      return false;
    }

    block b;
    cryptonote::blobdata blob_reserve;
<<<<<<< HEAD
    blob_reserve.resize(req.reserve_size, 0);
    cryptonote::difficulty_type diff;
=======
    if(!req.extra_nonce.empty())
    {
      if(!string_tools::parse_hexstr_to_binbuff(req.extra_nonce, blob_reserve))
      {
        error_resp.code = CORE_RPC_ERROR_CODE_WRONG_PARAM;
        error_resp.message = "Parameter extra_nonce should be a hex string";
        return false;
      }
    }
    else
      blob_reserve.resize(req.reserve_size, 0);
    cryptonote::difficulty_type wdiff;
>>>>>>> 56b98c70
    crypto::hash prev_block;
    if (!req.prev_block.empty())
    {
      if (!epee::string_tools::hex_to_pod(req.prev_block, prev_block))
      {
        error_resp.code = CORE_RPC_ERROR_CODE_INTERNAL_ERROR;
        error_resp.message = "Invalid prev_block";
        return false;
      }
    }
    if(!m_core.get_block_template(b, req.prev_block.empty() ? NULL : &prev_block, info.address, diff, res.height, res.expected_reward, blob_reserve))
    {
      error_resp.code = CORE_RPC_ERROR_CODE_INTERNAL_ERROR;
      error_resp.message = "Internal error: failed to create block template";
      LOG_ERROR("Failed to create block template");
      return false;
    }

    if (b.major_version >= network_version_12_checkpointing)
    {
      uint64_t seed_height, next_height;
      crypto::hash seed_hash;
      crypto::rx_seedheights(res.height, &seed_height, &next_height);
      seed_hash = m_core.get_block_id_by_height(seed_height);
      res.seed_hash = string_tools::pod_to_hex(seed_hash);
      if (next_height != seed_height) {
        seed_hash = m_core.get_block_id_by_height(next_height);
        res.next_seed_hash = string_tools::pod_to_hex(seed_hash);
      }
    }
    res.difficulty = diff;

    blobdata block_blob = t_serializable_object_to_blob(b);
    crypto::public_key tx_pub_key = cryptonote::get_tx_pub_key_from_extra(b.miner_tx);
    if(tx_pub_key == crypto::null_pkey)
    {
      error_resp.code = CORE_RPC_ERROR_CODE_INTERNAL_ERROR;
      error_resp.message = "Internal error: failed to create block template";
      LOG_ERROR("Failed to get tx pub key in coinbase extra");
      return false;
    }
    res.reserved_offset = slow_memmem((void*)block_blob.data(), block_blob.size(), &tx_pub_key, sizeof(tx_pub_key));
    if(!res.reserved_offset)
    {
      error_resp.code = CORE_RPC_ERROR_CODE_INTERNAL_ERROR;
      error_resp.message = "Internal error: failed to create block template";
      LOG_ERROR("Failed to find tx pub key in blockblob");
      return false;
    }
    if (req.reserve_size)
      res.reserved_offset += sizeof(tx_pub_key) + 2; //2 bytes: tag for TX_EXTRA_NONCE(1 byte), counter in TX_EXTRA_NONCE(1 byte)
    else
      res.reserved_offset = 0;
    if(res.reserved_offset + req.reserve_size > block_blob.size())
    {
      error_resp.code = CORE_RPC_ERROR_CODE_INTERNAL_ERROR;
      error_resp.message = "Internal error: failed to create block template";
      LOG_ERROR("Failed to calculate offset for ");
      return false;
    }
    blobdata hashing_blob = get_block_hashing_blob(b);
    res.prev_hash = string_tools::pod_to_hex(b.prev_id);
    res.blocktemplate_blob = string_tools::buff_to_hex_nodelimer(block_blob);
    res.blockhashing_blob =  string_tools::buff_to_hex_nodelimer(hashing_blob);
    res.status = CORE_RPC_STATUS_OK;
    return true;
  }
  //------------------------------------------------------------------------------------------------------------------------------
  bool core_rpc_server::on_submitblock(const COMMAND_RPC_SUBMITBLOCK::request& req, COMMAND_RPC_SUBMITBLOCK::response& res, epee::json_rpc::error& error_resp, const connection_context *ctx)
  {
    PERF_TIMER(on_submitblock);
    {
      boost::shared_lock<boost::shared_mutex> lock(m_bootstrap_daemon_mutex);
      if (m_should_use_bootstrap_daemon)
      {
        res.status = "This command is unsupported for bootstrap daemon";
        return false;
      }
    }
    CHECK_CORE_READY();
    if(req.size()!=1)
    {
      error_resp.code = CORE_RPC_ERROR_CODE_WRONG_PARAM;
      error_resp.message = "Wrong param";
      return false;
    }
    blobdata blockblob;
    if(!string_tools::parse_hexstr_to_binbuff(req[0], blockblob))
    {
      error_resp.code = CORE_RPC_ERROR_CODE_WRONG_BLOCKBLOB;
      error_resp.message = "Wrong block blob";
      return false;
    }

    // Fixing of high orphan issue for most pools
    // Thanks Boolberry!
    block b;
    if(!parse_and_validate_block_from_blob(blockblob, b))
    {
      error_resp.code = CORE_RPC_ERROR_CODE_WRONG_BLOCKBLOB;
      error_resp.message = "Wrong block blob";
      return false;
    }

    // Fix from Boolberry neglects to check block
    // size, do that with the function below
    if(!m_core.check_incoming_block_size(blockblob))
    {
      error_resp.code = CORE_RPC_ERROR_CODE_WRONG_BLOCKBLOB_SIZE;
      error_resp.message = "Block bloc size is too big, rejecting block";
      return false;
    }

    block_verification_context bvc;
    if(!m_core.handle_block_found(b, bvc))
    {
      error_resp.code = CORE_RPC_ERROR_CODE_BLOCK_NOT_ACCEPTED;
      error_resp.message = "Block not accepted";
      return false;
    }
    res.status = CORE_RPC_STATUS_OK;
    return true;
  }
  //------------------------------------------------------------------------------------------------------------------------------
  bool core_rpc_server::on_generateblocks(const COMMAND_RPC_GENERATEBLOCKS::request& req, COMMAND_RPC_GENERATEBLOCKS::response& res, epee::json_rpc::error& error_resp, const connection_context *ctx)
  {
    PERF_TIMER(on_generateblocks);

    CHECK_CORE_READY();

    res.status = CORE_RPC_STATUS_OK;

    if(m_core.get_nettype() != FAKECHAIN)
    {
      error_resp.code = CORE_RPC_ERROR_CODE_REGTEST_REQUIRED;
      error_resp.message = "Regtest required when generating blocks";
      return false;
    }

    COMMAND_RPC_GETBLOCKTEMPLATE::request template_req;
    COMMAND_RPC_GETBLOCKTEMPLATE::response template_res;
    COMMAND_RPC_SUBMITBLOCK::request submit_req;
    COMMAND_RPC_SUBMITBLOCK::response submit_res;

    template_req.reserve_size = 1;
    template_req.wallet_address = req.wallet_address;
    template_req.prev_block = req.prev_block;
    submit_req.emplace_back();
    res.height = m_core.get_blockchain_storage().get_current_blockchain_height();

    for(size_t i = 0; i < req.amount_of_blocks; i++)
    {
      bool r = on_getblocktemplate(template_req, template_res, error_resp, ctx);
      res.status = template_res.status;
      template_req.prev_block.clear();
      
      if (!r) return false;

      blobdata blockblob;
      if(!string_tools::parse_hexstr_to_binbuff(template_res.blocktemplate_blob, blockblob))
      {
        error_resp.code = CORE_RPC_ERROR_CODE_WRONG_BLOCKBLOB;
        error_resp.message = "Wrong block blob";
        return false;
      }
      block b;
      if(!parse_and_validate_block_from_blob(blockblob, b))
      {
        error_resp.code = CORE_RPC_ERROR_CODE_WRONG_BLOCKBLOB;
        error_resp.message = "Wrong block blob";
        return false;
      }
      b.nonce = req.starting_nonce;
      miner::find_nonce_for_given_block(&(m_core.get_blockchain_storage()), b, template_res.difficulty, template_res.height);

      submit_req.front() = string_tools::buff_to_hex_nodelimer(block_to_blob(b));
      r = on_submitblock(submit_req, submit_res, error_resp, ctx);
      res.status = submit_res.status;

      if (!r) return false;

      res.blocks.push_back(epee::string_tools::pod_to_hex(get_block_hash(b)));
      template_req.prev_block = res.blocks.back();
      res.height = template_res.height;
    }

    return true;
  }
  //------------------------------------------------------------------------------------------------------------------------------
  uint64_t core_rpc_server::get_block_reward(const block& blk)
  {
    uint64_t reward = 0;
    for(const tx_out& out: blk.miner_tx.vout)
    {
      reward += out.amount;
    }
    return reward;
  }
  //------------------------------------------------------------------------------------------------------------------------------
  bool core_rpc_server::fill_block_header_response(const block& blk, bool orphan_status, uint64_t height, const crypto::hash& hash, block_header_response& response, bool fill_pow_hash)
  {
    PERF_TIMER(fill_block_header_response);
    response.major_version = blk.major_version;
    response.minor_version = blk.minor_version;
    response.timestamp = blk.timestamp;
    response.prev_hash = string_tools::pod_to_hex(blk.prev_id);
    response.nonce = blk.nonce;
    response.orphan_status = orphan_status;
    response.height = height;
    response.depth = m_core.get_current_blockchain_height() - height - 1;
    response.hash = string_tools::pod_to_hex(hash);
    response.difficulty = m_core.get_blockchain_storage().block_difficulty(height);
    response.cumulative_difficulty = m_core.get_blockchain_storage().get_db().get_block_cumulative_difficulty(height);
    response.block_weight = m_core.get_blockchain_storage().get_db().get_block_weight(height);
    response.reward = get_block_reward(blk);
    response.miner_reward = blk.miner_tx.vout[0].amount;
    response.block_size = response.block_weight = m_core.get_blockchain_storage().get_db().get_block_weight(height);
    response.num_txes = blk.tx_hashes.size();
    response.pow_hash = fill_pow_hash ? string_tools::pod_to_hex(get_block_longhash(&(m_core.get_blockchain_storage()), blk, height, 0)) : "";
    response.long_term_weight = m_core.get_blockchain_storage().get_db().get_block_long_term_weight(height);
    response.miner_tx_hash = string_tools::pod_to_hex(cryptonote::get_transaction_hash(blk.miner_tx));
    response.service_node_winner = string_tools::pod_to_hex(cryptonote::get_service_node_winner_from_tx_extra(blk.miner_tx.extra));
    return true;
  }
  //------------------------------------------------------------------------------------------------------------------------------
  template <typename COMMAND_TYPE>
  bool core_rpc_server::use_bootstrap_daemon_if_necessary(const invoke_http_mode &mode, const std::string &command_name, const typename COMMAND_TYPE::request& req, typename COMMAND_TYPE::response& res, bool &r)
  {
    res.untrusted = false;

    boost::upgrade_lock<boost::shared_mutex> upgrade_lock(m_bootstrap_daemon_mutex);

    if (m_bootstrap_daemon_address.empty())
      return false;

    if (!m_should_use_bootstrap_daemon)
    {
      MINFO("The local daemon is fully synced. Not switching back to the bootstrap daemon");
      return false;
    }

    auto current_time = std::chrono::system_clock::now();
    if (current_time - m_bootstrap_height_check_time > std::chrono::seconds(30))  // update every 30s
    {
      {
        boost::upgrade_to_unique_lock<boost::shared_mutex> lock(upgrade_lock);
        m_bootstrap_height_check_time = current_time;
      }

      uint64_t top_height;
      crypto::hash top_hash;
      m_core.get_blockchain_top(top_height, top_hash);
      ++top_height; // turn top block height into blockchain height

      // query bootstrap daemon's height
      cryptonote::COMMAND_RPC_GET_HEIGHT::request getheight_req;
      cryptonote::COMMAND_RPC_GET_HEIGHT::response getheight_res;
      bool ok = epee::net_utils::invoke_http_json("/getheight", getheight_req, getheight_res, m_http_client);
      ok = ok && getheight_res.status == CORE_RPC_STATUS_OK;

      m_should_use_bootstrap_daemon = ok && top_height + 10 < getheight_res.height;
      MINFO((m_should_use_bootstrap_daemon ? "Using" : "Not using") << " the bootstrap daemon (our height: " << top_height << ", bootstrap daemon's height: " << (ok ? getheight_res.height : 0) << ")");
    }
    if (!m_should_use_bootstrap_daemon)
      return false;

    if (mode == invoke_http_mode::JON)
    {
      r = epee::net_utils::invoke_http_json(command_name, req, res, m_http_client);
    }
    else if (mode == invoke_http_mode::BIN)
    {
      r = epee::net_utils::invoke_http_bin(command_name, req, res, m_http_client);
    }
    else if (mode == invoke_http_mode::JON_RPC)
    {
      epee::json_rpc::request<typename COMMAND_TYPE::request> json_req{};
      epee::json_rpc::response<typename COMMAND_TYPE::response, std::string> json_resp{};
      json_req.jsonrpc = "2.0";
      json_req.id = epee::serialization::storage_entry(0);
      json_req.method = command_name;
      json_req.params = req;
      r = net_utils::invoke_http_json("/json_rpc", json_req, json_resp, m_http_client);
      if (r)
        res = json_resp.result;
    }
    else
    {
      MERROR("Unknown invoke_http_mode: " << mode);
      return false;
    }

    {
      boost::upgrade_to_unique_lock<boost::shared_mutex> lock(upgrade_lock);
      m_was_bootstrap_ever_used = true;
    }

    r = r && res.status == CORE_RPC_STATUS_OK;
    res.untrusted = true;
    return true;
  }
  //------------------------------------------------------------------------------------------------------------------------------
  bool core_rpc_server::on_get_last_block_header(const COMMAND_RPC_GET_LAST_BLOCK_HEADER::request& req, COMMAND_RPC_GET_LAST_BLOCK_HEADER::response& res, epee::json_rpc::error& error_resp, const connection_context *ctx)
  {
    PERF_TIMER(on_get_last_block_header);
    bool r;
    if (use_bootstrap_daemon_if_necessary<COMMAND_RPC_GET_LAST_BLOCK_HEADER>(invoke_http_mode::JON_RPC, "getlastblockheader", req, res, r))
      return r;

    CHECK_CORE_READY();
    uint64_t last_block_height;
    crypto::hash last_block_hash;
    m_core.get_blockchain_top(last_block_height, last_block_hash);
    block last_block;
    bool have_last_block = m_core.get_block_by_hash(last_block_hash, last_block);
    if (!have_last_block)
    {
      error_resp.code = CORE_RPC_ERROR_CODE_INTERNAL_ERROR;
      error_resp.message = "Internal error: can't get last block.";
      return false;
    }
    const bool restricted = m_restricted && ctx;
    bool response_filled = fill_block_header_response(last_block, false, last_block_height, last_block_hash, res.block_header, req.fill_pow_hash && !restricted);
    if (!response_filled)
    {
      error_resp.code = CORE_RPC_ERROR_CODE_INTERNAL_ERROR;
      error_resp.message = "Internal error: can't produce valid response.";
      return false;
    }
    res.status = CORE_RPC_STATUS_OK;
    return true;
  }
  //------------------------------------------------------------------------------------------------------------------------------
  bool core_rpc_server::on_get_block_header_by_hash(const COMMAND_RPC_GET_BLOCK_HEADER_BY_HASH::request& req, COMMAND_RPC_GET_BLOCK_HEADER_BY_HASH::response& res, epee::json_rpc::error& error_resp, const connection_context *ctx)
  {
    PERF_TIMER(on_get_block_header_by_hash);
    bool r;
    if (use_bootstrap_daemon_if_necessary<COMMAND_RPC_GET_BLOCK_HEADER_BY_HASH>(invoke_http_mode::JON_RPC, "getblockheaderbyhash", req, res, r))
      return r;

    auto get = [this](const std::string &hash, bool fill_pow_hash, block_header_response &block_header, bool restricted, epee::json_rpc::error& error_resp) -> bool {
      crypto::hash block_hash;
      bool hash_parsed = parse_hash256(hash, block_hash);
      if(!hash_parsed)
      {
        error_resp.code = CORE_RPC_ERROR_CODE_WRONG_PARAM;
        error_resp.message = "Failed to parse hex representation of block hash. Hex = " + hash + '.';
        return false;
      }
      block blk;
      bool orphan = false;
      bool have_block = m_core.get_block_by_hash(block_hash, blk, &orphan);
      if (!have_block)
      {
        error_resp.code = CORE_RPC_ERROR_CODE_INTERNAL_ERROR;
        error_resp.message = "Internal error: can't get block by hash. Hash = " + hash + '.';
        return false;
      }
      if (blk.miner_tx.vin.size() != 1 || blk.miner_tx.vin.front().type() != typeid(txin_gen))
      {
        error_resp.code = CORE_RPC_ERROR_CODE_INTERNAL_ERROR;
        error_resp.message = "Internal error: coinbase transaction in the block has the wrong type";
        return false;
      }
      uint64_t block_height = boost::get<txin_gen>(blk.miner_tx.vin.front()).height;
      bool response_filled = fill_block_header_response(blk, orphan, block_height, block_hash, block_header, fill_pow_hash && !restricted);
      if (!response_filled)
      {
        error_resp.code = CORE_RPC_ERROR_CODE_INTERNAL_ERROR;
        error_resp.message = "Internal error: can't produce valid response.";
        return false;
      }
      return true;
    };

    const bool restricted = m_restricted && ctx;
    if (!req.hash.empty())
    {
      if (!get(req.hash, req.fill_pow_hash, res.block_header, restricted, error_resp))
        return false;
    }
    res.block_headers.reserve(req.hashes.size());
    for (const std::string &hash: req.hashes)
    {
      res.block_headers.push_back({});
      if (!get(hash, req.fill_pow_hash, res.block_headers.back(), restricted, error_resp))
        return false;
    }

    res.status = CORE_RPC_STATUS_OK;
    return true;
  }
  //------------------------------------------------------------------------------------------------------------------------------
  bool core_rpc_server::on_get_block_headers_range(const COMMAND_RPC_GET_BLOCK_HEADERS_RANGE::request& req, COMMAND_RPC_GET_BLOCK_HEADERS_RANGE::response& res, epee::json_rpc::error& error_resp, const connection_context *ctx)
  {
    PERF_TIMER(on_get_block_headers_range);
    bool r;
    if (use_bootstrap_daemon_if_necessary<COMMAND_RPC_GET_BLOCK_HEADERS_RANGE>(invoke_http_mode::JON_RPC, "getblockheadersrange", req, res, r))
      return r;

    const uint64_t bc_height = m_core.get_current_blockchain_height();
    if (req.start_height >= bc_height || req.end_height >= bc_height || req.start_height > req.end_height)
    {
      error_resp.code = CORE_RPC_ERROR_CODE_TOO_BIG_HEIGHT;
      error_resp.message = "Invalid start/end heights.";
      return false;
    }
    for (uint64_t h = req.start_height; h <= req.end_height; ++h)
    {
      crypto::hash block_hash = m_core.get_block_id_by_height(h);
      block blk;
      bool have_block = m_core.get_block_by_hash(block_hash, blk);
      if (!have_block)
      {
        error_resp.code = CORE_RPC_ERROR_CODE_INTERNAL_ERROR;
        error_resp.message = "Internal error: can't get block by height. Height = " + boost::lexical_cast<std::string>(h) + ". Hash = " + epee::string_tools::pod_to_hex(block_hash) + '.';
        return false;
      }
      if (blk.miner_tx.vin.size() != 1 || blk.miner_tx.vin.front().type() != typeid(txin_gen))
      {
        error_resp.code = CORE_RPC_ERROR_CODE_INTERNAL_ERROR;
        error_resp.message = "Internal error: coinbase transaction in the block has the wrong type";
        return false;
      }
      uint64_t block_height = boost::get<txin_gen>(blk.miner_tx.vin.front()).height;
      if (block_height != h)
      {
        error_resp.code = CORE_RPC_ERROR_CODE_INTERNAL_ERROR;
        error_resp.message = "Internal error: coinbase transaction in the block has the wrong height";
        return false;
      }
      res.headers.push_back(block_header_response());
      const bool restricted = m_restricted && ctx;
      bool response_filled = fill_block_header_response(blk, false, block_height, block_hash, res.headers.back(), req.fill_pow_hash && !restricted);
      if (!response_filled)
      {
        error_resp.code = CORE_RPC_ERROR_CODE_INTERNAL_ERROR;
        error_resp.message = "Internal error: can't produce valid response.";
        return false;
      }
    }
    res.status = CORE_RPC_STATUS_OK;
    return true;
  }
  //------------------------------------------------------------------------------------------------------------------------------
  bool core_rpc_server::on_get_block_header_by_height(const COMMAND_RPC_GET_BLOCK_HEADER_BY_HEIGHT::request& req, COMMAND_RPC_GET_BLOCK_HEADER_BY_HEIGHT::response& res, epee::json_rpc::error& error_resp, const connection_context *ctx)
  {
    PERF_TIMER(on_get_block_header_by_height);
    bool r;
    if (use_bootstrap_daemon_if_necessary<COMMAND_RPC_GET_BLOCK_HEADER_BY_HEIGHT>(invoke_http_mode::JON_RPC, "getblockheaderbyheight", req, res, r))
      return r;

    if(m_core.get_current_blockchain_height() <= req.height)
    {
      error_resp.code = CORE_RPC_ERROR_CODE_TOO_BIG_HEIGHT;
      error_resp.message = std::string("Requested block height: ") + std::to_string(req.height) + " greater than current top block height: " +  std::to_string(m_core.get_current_blockchain_height() - 1);
      return false;
    }
    crypto::hash block_hash = m_core.get_block_id_by_height(req.height);
    block blk;
    bool have_block = m_core.get_block_by_hash(block_hash, blk);
    if (!have_block)
    {
      error_resp.code = CORE_RPC_ERROR_CODE_INTERNAL_ERROR;
      error_resp.message = "Internal error: can't get block by height. Height = " + std::to_string(req.height) + '.';
      return false;
    }
    const bool restricted = m_restricted && ctx;
    bool response_filled = fill_block_header_response(blk, false, req.height, block_hash, res.block_header, req.fill_pow_hash && !restricted);
    if (!response_filled)
    {
      error_resp.code = CORE_RPC_ERROR_CODE_INTERNAL_ERROR;
      error_resp.message = "Internal error: can't produce valid response.";
      return false;
    }
    res.status = CORE_RPC_STATUS_OK;
    return true;
  }
  //------------------------------------------------------------------------------------------------------------------------------
  bool core_rpc_server::on_get_block(const COMMAND_RPC_GET_BLOCK::request& req, COMMAND_RPC_GET_BLOCK::response& res, epee::json_rpc::error& error_resp, const connection_context *ctx)
  {
    PERF_TIMER(on_get_block);
    bool r;
    if (use_bootstrap_daemon_if_necessary<COMMAND_RPC_GET_BLOCK>(invoke_http_mode::JON_RPC, "getblock", req, res, r))
      return r;

    crypto::hash block_hash;
    if (!req.hash.empty())
    {
      bool hash_parsed = parse_hash256(req.hash, block_hash);
      if(!hash_parsed)
      {
        error_resp.code = CORE_RPC_ERROR_CODE_WRONG_PARAM;
        error_resp.message = "Failed to parse hex representation of block hash. Hex = " + req.hash + '.';
        return false;
      }
    }
    else
    {
      if(m_core.get_current_blockchain_height() <= req.height)
      {
        error_resp.code = CORE_RPC_ERROR_CODE_TOO_BIG_HEIGHT;
        error_resp.message = std::string("Requested block height: ") + std::to_string(req.height) + " greater than current top block height: " +  std::to_string(m_core.get_current_blockchain_height() - 1);
        return false;
      }
      block_hash = m_core.get_block_id_by_height(req.height);
    }
    block blk;
    bool orphan = false;
    bool have_block = m_core.get_block_by_hash(block_hash, blk, &orphan);
    if (!have_block)
    {
      error_resp.code = CORE_RPC_ERROR_CODE_INTERNAL_ERROR;
      error_resp.message = "Internal error: can't get block by hash. Hash = " + req.hash + '.';
      return false;
    }
    if (blk.miner_tx.vin.size() != 1 || blk.miner_tx.vin.front().type() != typeid(txin_gen))
    {
      error_resp.code = CORE_RPC_ERROR_CODE_INTERNAL_ERROR;
      error_resp.message = "Internal error: coinbase transaction in the block has the wrong type";
      return false;
    }
    uint64_t block_height = boost::get<txin_gen>(blk.miner_tx.vin.front()).height;
    const bool restricted = m_restricted && ctx;
    bool response_filled = fill_block_header_response(blk, orphan, block_height, block_hash, res.block_header, req.fill_pow_hash && !restricted);
    if (!response_filled)
    {
      error_resp.code = CORE_RPC_ERROR_CODE_INTERNAL_ERROR;
      error_resp.message = "Internal error: can't produce valid response.";
      return false;
    }
    for (size_t n = 0; n < blk.tx_hashes.size(); ++n)
    {
      res.tx_hashes.push_back(epee::string_tools::pod_to_hex(blk.tx_hashes[n]));
    }
    res.blob = string_tools::buff_to_hex_nodelimer(t_serializable_object_to_blob(blk));
    res.json = obj_to_json_str(blk);
    res.status = CORE_RPC_STATUS_OK;
    return true;
  }
  //------------------------------------------------------------------------------------------------------------------------------
  bool core_rpc_server::on_get_connections(const COMMAND_RPC_GET_CONNECTIONS::request& req, COMMAND_RPC_GET_CONNECTIONS::response& res, epee::json_rpc::error& error_resp, const connection_context *ctx)
  {
    PERF_TIMER(on_get_connections);

    res.connections = m_p2p.get_payload_object().get_connections();

    res.status = CORE_RPC_STATUS_OK;

    return true;
  }
  //------------------------------------------------------------------------------------------------------------------------------
  bool core_rpc_server::on_get_info_json(const COMMAND_RPC_GET_INFO::request& req, COMMAND_RPC_GET_INFO::response& res, epee::json_rpc::error& error_resp, const connection_context *ctx)
  {
    return on_get_info(req, res, ctx);
  }
  //------------------------------------------------------------------------------------------------------------------------------
  bool core_rpc_server::on_hard_fork_info(const COMMAND_RPC_HARD_FORK_INFO::request& req, COMMAND_RPC_HARD_FORK_INFO::response& res, epee::json_rpc::error& error_resp, const connection_context *ctx)
  {
    PERF_TIMER(on_hard_fork_info);
    bool r;
    if (use_bootstrap_daemon_if_necessary<COMMAND_RPC_HARD_FORK_INFO>(invoke_http_mode::JON_RPC, "hard_fork_info", req, res, r))
      return r;

    const Blockchain &blockchain = m_core.get_blockchain_storage();
    uint8_t version = req.version > 0 ? req.version : blockchain.get_next_hard_fork_version();
    res.version = blockchain.get_current_hard_fork_version();
    res.enabled = blockchain.get_hard_fork_voting_info(version, res.window, res.votes, res.threshold, res.earliest_height, res.voting);
    res.state = blockchain.get_hard_fork_state();
    res.status = CORE_RPC_STATUS_OK;
    return true;
  }
  //------------------------------------------------------------------------------------------------------------------------------
  bool core_rpc_server::on_get_bans(const COMMAND_RPC_GETBANS::request& req, COMMAND_RPC_GETBANS::response& res, epee::json_rpc::error& error_resp, const connection_context *ctx)
  {
    PERF_TIMER(on_get_bans);

    auto now = time(nullptr);
    std::map<std::string, time_t> blocked_hosts = m_p2p.get_blocked_hosts();
    for (std::map<std::string, time_t>::const_iterator i = blocked_hosts.begin(); i != blocked_hosts.end(); ++i)
    {
      if (i->second > now) {
        COMMAND_RPC_GETBANS::ban b;
        b.host = i->first;
        b.ip = 0;
        uint32_t ip;
        if (epee::string_tools::get_ip_int32_from_string(ip, b.host))
          b.ip = ip;
        b.seconds = i->second - now;
        res.bans.push_back(b);
      }
    }
    std::map<epee::net_utils::ipv4_network_subnet, time_t> blocked_subnets = m_p2p.get_blocked_subnets();
    for (std::map<epee::net_utils::ipv4_network_subnet, time_t>::const_iterator i = blocked_subnets.begin(); i != blocked_subnets.end(); ++i)
    {
      if (i->second > now) {
        COMMAND_RPC_GETBANS::ban b;
        b.host = i->first.host_str();
        b.ip = 0;
        b.seconds = i->second - now;
        res.bans.push_back(b);
      }
    }

    res.status = CORE_RPC_STATUS_OK;
    return true;
  }
  //------------------------------------------------------------------------------------------------------------------------------
  bool core_rpc_server::on_banned(const COMMAND_RPC_BANNED::request& req, COMMAND_RPC_BANNED::response& res, epee::json_rpc::error& error_resp, const connection_context *ctx)
  {
    PERF_TIMER(on_banned);

    auto na_parsed = net::get_network_address(req.address, 0);
    if (!na_parsed)
    {
      error_resp.code = CORE_RPC_ERROR_CODE_WRONG_PARAM;
      error_resp.message = "Unsupported host type";
      return false;
    }
    epee::net_utils::network_address na = std::move(*na_parsed);

    time_t seconds;
    if (m_p2p.is_host_blocked(na, &seconds))
    {
      res.banned = true;
      res.seconds = seconds;
    }
    else
    {
      res.banned = false;
      res.seconds = 0;
    }

    res.status = CORE_RPC_STATUS_OK;
    return true;
  }
  //------------------------------------------------------------------------------------------------------------------------------
  bool core_rpc_server::on_set_bans(const COMMAND_RPC_SETBANS::request& req, COMMAND_RPC_SETBANS::response& res, epee::json_rpc::error& error_resp, const connection_context *ctx)
  {
    PERF_TIMER(on_set_bans);

    for (auto i = req.bans.begin(); i != req.bans.end(); ++i)
    {
      epee::net_utils::network_address na;

      // try subnet first
      if (!i->host.empty())
      {
        auto ns_parsed = net::get_ipv4_subnet_address(i->host);
        if (ns_parsed)
        {
          if (i->ban)
            m_p2p.block_subnet(*ns_parsed, i->seconds);
          else
            m_p2p.unblock_subnet(*ns_parsed);
          continue;
        }
      }

      // then host
      if (!i->host.empty())
      {
        auto na_parsed = net::get_network_address(i->host, 0);
        if (!na_parsed)
        {
          error_resp.code = CORE_RPC_ERROR_CODE_WRONG_PARAM;
          error_resp.message = "Unsupported host/subnet type";
          return false;
        }
        na = std::move(*na_parsed);
      }
      else
      {
        na = epee::net_utils::ipv4_network_address{i->ip, 0};
      }
      if (i->ban)
        m_p2p.block_host(na, i->seconds);
      else
        m_p2p.unblock_host(na);
    }

    res.status = CORE_RPC_STATUS_OK;
    return true;
  }
  //------------------------------------------------------------------------------------------------------------------------------
  bool core_rpc_server::on_flush_txpool(const COMMAND_RPC_FLUSH_TRANSACTION_POOL::request& req, COMMAND_RPC_FLUSH_TRANSACTION_POOL::response& res, epee::json_rpc::error& error_resp, const connection_context *ctx)
  {
    PERF_TIMER(on_flush_txpool);

    bool failed = false;
    std::vector<crypto::hash> txids;
    if (req.txids.empty())
    {
      std::vector<transaction> pool_txs;
      m_core.get_pool().get_transactions(pool_txs);
      for (const auto &tx: pool_txs)
      {
        txids.push_back(cryptonote::get_transaction_hash(tx));
      }
    }
    else
    {
      for (const auto &str: req.txids)
      {
        cryptonote::blobdata txid_data;
        if(!epee::string_tools::parse_hexstr_to_binbuff(str, txid_data))
        {
          failed = true;
        }
        else
        {
          crypto::hash txid = *reinterpret_cast<const crypto::hash*>(txid_data.data());
          txids.push_back(txid);
        }
      }
    }
    if (!m_core.get_blockchain_storage().flush_txes_from_pool(txids))
    {
      res.status = "Failed to remove one or more tx(es)";
      return false;
    }

    if (failed)
    {
      if (txids.empty())
        res.status = "Failed to parse txid";
      else
        res.status = "Failed to parse some of the txids";
      return false;
    }

    res.status = CORE_RPC_STATUS_OK;
    return true;
  }
  //------------------------------------------------------------------------------------------------------------------------------
  bool core_rpc_server::on_get_output_histogram(const COMMAND_RPC_GET_OUTPUT_HISTOGRAM::request& req, COMMAND_RPC_GET_OUTPUT_HISTOGRAM::response& res, epee::json_rpc::error& error_resp, const connection_context *ctx)
  {
    PERF_TIMER(on_get_output_histogram);
    bool r;
    if (use_bootstrap_daemon_if_necessary<COMMAND_RPC_GET_OUTPUT_HISTOGRAM>(invoke_http_mode::JON_RPC, "get_output_histogram", req, res, r))
      return r;

    const bool restricted = m_restricted && ctx;
    if (restricted && req.recent_cutoff > 0 && req.recent_cutoff < (uint64_t)time(NULL) - OUTPUT_HISTOGRAM_RECENT_CUTOFF_RESTRICTION)
    {
      res.status = "Recent cutoff is too old";
      return true;
    }

    std::map<uint64_t, std::tuple<uint64_t, uint64_t, uint64_t>> histogram;
    try
    {
      histogram = m_core.get_blockchain_storage().get_output_histogram(req.amounts, req.unlocked, req.recent_cutoff, req.min_count);
    }
    catch (const std::exception &e)
    {
      res.status = "Failed to get output histogram";
      return true;
    }

    res.histogram.clear();
    res.histogram.reserve(histogram.size());
    for (const auto &i: histogram)
    {
      if (std::get<0>(i.second) >= req.min_count && (std::get<0>(i.second) <= req.max_count || req.max_count == 0))
        res.histogram.push_back(COMMAND_RPC_GET_OUTPUT_HISTOGRAM::entry(i.first, std::get<0>(i.second), std::get<1>(i.second), std::get<2>(i.second)));
    }

    res.status = CORE_RPC_STATUS_OK;
    return true;
  }
  //------------------------------------------------------------------------------------------------------------------------------
  bool core_rpc_server::on_get_version(const COMMAND_RPC_GET_VERSION::request& req, COMMAND_RPC_GET_VERSION::response& res, epee::json_rpc::error& error_resp, const connection_context *ctx)
  {
    PERF_TIMER(on_get_version);
    bool r;
    if (use_bootstrap_daemon_if_necessary<COMMAND_RPC_GET_VERSION>(invoke_http_mode::JON_RPC, "get_version", req, res, r))
      return r;

    res.version = CORE_RPC_VERSION;
    res.status = CORE_RPC_STATUS_OK;
    return true;
  }
  //------------------------------------------------------------------------------------------------------------------------------
  bool core_rpc_server::on_get_service_node_status(const COMMAND_RPC_GET_SERVICE_NODE_STATUS::request& req, COMMAND_RPC_GET_SERVICE_NODE_STATUS::response& res, epee::json_rpc::error& error_resp, const connection_context *ctx)
  {
    PERF_TIMER(on_get_service_node_status);
    cryptonote::COMMAND_RPC_GET_SERVICE_NODE_KEY::response get_service_node_key_res = {};
    cryptonote::COMMAND_RPC_GET_SERVICE_NODE_KEY::request get_service_node_key_req = {};

    if (!on_get_service_node_key(get_service_node_key_req, get_service_node_key_res, error_resp, ctx))
    {
      return false;
    }

    cryptonote::COMMAND_RPC_GET_SERVICE_NODES::request get_service_nodes_req;
    cryptonote::COMMAND_RPC_GET_SERVICE_NODES::response get_service_nodes_res;

    get_service_nodes_req.include_json = req.include_json;
    get_service_nodes_req.service_node_pubkeys.push_back(get_service_node_key_res.service_node_pubkey);

    if (!on_get_service_nodes(get_service_nodes_req, get_service_nodes_res, error_resp, ctx))
    {
      return false;
    }

    res.service_node_state = get_service_nodes_res.service_node_states[0];
    res.height = get_service_nodes_res.height;
    res.block_hash = get_service_nodes_res.block_hash;
    res.status = get_service_nodes_res.status;
    res.as_json = get_service_nodes_res.as_json;

    return true;
  }
  //------------------------------------------------------------------------------------------------------------------------------
  bool core_rpc_server::on_get_coinbase_tx_sum(const COMMAND_RPC_GET_COINBASE_TX_SUM::request& req, COMMAND_RPC_GET_COINBASE_TX_SUM::response& res, epee::json_rpc::error& error_resp, const connection_context *ctx)
  {
    PERF_TIMER(on_get_coinbase_tx_sum);
    std::tie(res.emission_amount, res.fee_amount, res.burn_amount) = m_core.get_coinbase_tx_sum(req.height, req.count);
    res.status = CORE_RPC_STATUS_OK;
    return true;
  }
  //------------------------------------------------------------------------------------------------------------------------------
  bool core_rpc_server::on_get_base_fee_estimate(const COMMAND_RPC_GET_BASE_FEE_ESTIMATE::request& req, COMMAND_RPC_GET_BASE_FEE_ESTIMATE::response& res, epee::json_rpc::error& error_resp, const connection_context *ctx)
  {
    PERF_TIMER(on_get_base_fee_estimate);
    bool r;
    if (use_bootstrap_daemon_if_necessary<COMMAND_RPC_GET_BASE_FEE_ESTIMATE>(invoke_http_mode::JON_RPC, "get_fee_estimate", req, res, r))
      return r;

    auto fees = m_core.get_blockchain_storage().get_dynamic_base_fee_estimate(req.grace_blocks);
    res.fee_per_byte = fees.first;
    res.fee_per_output = fees.second;
    res.quantization_mask = Blockchain::get_fee_quantization_mask();
    res.status = CORE_RPC_STATUS_OK;
    return true;
  }
  //------------------------------------------------------------------------------------------------------------------------------
  bool core_rpc_server::on_get_alternate_chains(const COMMAND_RPC_GET_ALTERNATE_CHAINS::request& req, COMMAND_RPC_GET_ALTERNATE_CHAINS::response& res, epee::json_rpc::error& error_resp, const connection_context *ctx)
  {
    PERF_TIMER(on_get_alternate_chains);
    try
    {
      std::vector<std::pair<Blockchain::block_extended_info, std::vector<crypto::hash>>> chains = m_core.get_blockchain_storage().get_alternative_chains();
      for (const auto &i: chains)
      {
        res.chains.push_back(COMMAND_RPC_GET_ALTERNATE_CHAINS::chain_info{epee::string_tools::pod_to_hex(get_block_hash(i.first.bl)), i.first.height, i.second.size(), i.first.cumulative_difficulty, {}, std::string()});
        res.chains.back().block_hashes.reserve(i.second.size());
        for (const crypto::hash &block_id: i.second)
          res.chains.back().block_hashes.push_back(epee::string_tools::pod_to_hex(block_id));
        if (i.first.height < i.second.size())
        {
          res.status = "Error finding alternate chain attachment point";
          return true;
        }
        cryptonote::block main_chain_parent_block;
        try { main_chain_parent_block = m_core.get_blockchain_storage().get_db().get_block_from_height(i.first.height - i.second.size()); }
        catch (const std::exception &e) { res.status = "Error finding alternate chain attachment point"; return true; }
        res.chains.back().main_chain_parent_block = epee::string_tools::pod_to_hex(get_block_hash(main_chain_parent_block));
      }
      res.status = CORE_RPC_STATUS_OK;
    }
    catch (...)
    {
      res.status = "Error retrieving alternate chains";
    }
    return true;
  }
  //------------------------------------------------------------------------------------------------------------------------------
  bool core_rpc_server::on_get_limit(const COMMAND_RPC_GET_LIMIT::request& req, COMMAND_RPC_GET_LIMIT::response& res, const connection_context *ctx)
  {
    PERF_TIMER(on_get_limit);
    bool r;
    if (use_bootstrap_daemon_if_necessary<COMMAND_RPC_GET_LIMIT>(invoke_http_mode::JON, "/get_limit", req, res, r))
      return r;

    res.limit_down = epee::net_utils::connection_basic::get_rate_down_limit();
    res.limit_up = epee::net_utils::connection_basic::get_rate_up_limit();
    res.status = CORE_RPC_STATUS_OK;
    return true;
  }
  //------------------------------------------------------------------------------------------------------------------------------
  bool core_rpc_server::on_set_limit(const COMMAND_RPC_SET_LIMIT::request& req, COMMAND_RPC_SET_LIMIT::response& res, const connection_context *ctx)
  {
    PERF_TIMER(on_set_limit);
    // -1 = reset to default
    //  0 = do not modify

    if (req.limit_down > 0)
    {
      epee::net_utils::connection_basic::set_rate_down_limit(req.limit_down);
    }
    else if (req.limit_down < 0)
    {
      if (req.limit_down != -1)
      {
        res.status = CORE_RPC_ERROR_CODE_WRONG_PARAM;
        return false;
      }
      epee::net_utils::connection_basic::set_rate_down_limit(nodetool::default_limit_down);
    }

    if (req.limit_up > 0)
    {
      epee::net_utils::connection_basic::set_rate_up_limit(req.limit_up);
    }
    else if (req.limit_up < 0)
    {
      if (req.limit_up != -1)
      {
        res.status = CORE_RPC_ERROR_CODE_WRONG_PARAM;
        return false;
      }
      epee::net_utils::connection_basic::set_rate_up_limit(nodetool::default_limit_up);
    }

    res.limit_down = epee::net_utils::connection_basic::get_rate_down_limit();
    res.limit_up = epee::net_utils::connection_basic::get_rate_up_limit();
    res.status = CORE_RPC_STATUS_OK;
    return true;
  }
  //------------------------------------------------------------------------------------------------------------------------------
  bool core_rpc_server::on_out_peers(const COMMAND_RPC_OUT_PEERS::request& req, COMMAND_RPC_OUT_PEERS::response& res, const connection_context *ctx)
  {
    PERF_TIMER(on_out_peers);
    if (req.set)
      m_p2p.change_max_out_public_peers(req.out_peers);
    res.out_peers = m_p2p.get_max_out_public_peers();
    res.status = CORE_RPC_STATUS_OK;
    return true;
  }
  //------------------------------------------------------------------------------------------------------------------------------
  bool core_rpc_server::on_in_peers(const COMMAND_RPC_IN_PEERS::request& req, COMMAND_RPC_IN_PEERS::response& res, const connection_context *ctx)
  {
    PERF_TIMER(on_in_peers);
    if (req.set)
      m_p2p.change_max_in_public_peers(req.in_peers);
    res.in_peers = m_p2p.get_max_in_public_peers();
    res.status = CORE_RPC_STATUS_OK;
    return true;
  }
  //------------------------------------------------------------------------------------------------------------------------------
  bool core_rpc_server::on_update(const COMMAND_RPC_UPDATE::request& req, COMMAND_RPC_UPDATE::response& res, const connection_context *ctx)
  {
    PERF_TIMER(on_update);

    if (m_core.offline())
    {
      res.status = "Daemon is running offline";
      return true;
    }

    static const char software[] = "loki";
#ifdef BUILD_TAG
    static const char buildtag[] = BOOST_PP_STRINGIZE(BUILD_TAG);
    static const char subdir[] = "cli";
#else
    static const char buildtag[] = "source";
    static const char subdir[] = "source";
#endif

    if (req.command != "check" && req.command != "download" && req.command != "update")
    {
      res.status = std::string("unknown command: '") + req.command + "'";
      return true;
    }

    std::string version, hash;
    if (!tools::check_updates(software, buildtag, version, hash))
    {
      res.status = "Error checking for updates";
      return true;
    }
    if (tools::vercmp(version.c_str(), LOKI_VERSION_STR) <= 0)
    {
      res.update = false;
      res.status = CORE_RPC_STATUS_OK;
      return true;
    }
    res.update = true;
    res.version = version;
    res.user_uri = tools::get_update_url(software, subdir, buildtag, version, true);
    res.auto_uri = tools::get_update_url(software, subdir, buildtag, version, false);
    res.hash = hash;
    if (req.command == "check")
    {
      res.status = CORE_RPC_STATUS_OK;
      return true;
    }

    boost::filesystem::path path;
    if (req.path.empty())
    {
      std::string filename;
      const char *slash = strrchr(res.auto_uri.c_str(), '/');
      if (slash)
        filename = slash + 1;
      else
        filename = std::string(software) + "-update-" + version;
      path = epee::string_tools::get_current_module_folder();
      path /= filename;
    }
    else
    {
      path = req.path;
    }

    crypto::hash file_hash;
    if (!tools::sha256sum(path.string(), file_hash) || (hash != epee::string_tools::pod_to_hex(file_hash)))
    {
      MDEBUG("We don't have that file already, downloading");
      if (!tools::download(path.string(), res.auto_uri))
      {
        MERROR("Failed to download " << res.auto_uri);
        return false;
      }
      if (!tools::sha256sum(path.string(), file_hash))
      {
        MERROR("Failed to hash " << path);
        return false;
      }
      if (hash != epee::string_tools::pod_to_hex(file_hash))
      {
        MERROR("Download from " << res.auto_uri << " does not match the expected hash");
        return false;
      }
      MINFO("New version downloaded to " << path);
    }
    else
    {
      MDEBUG("We already have " << path << " with expected hash");
    }
    res.path = path.string();

    if (req.command == "download")
    {
      res.status = CORE_RPC_STATUS_OK;
      return true;
    }

    res.status = "'update' not implemented yet";
    return true;
  }
  //------------------------------------------------------------------------------------------------------------------------------
  bool core_rpc_server::on_pop_blocks(const COMMAND_RPC_POP_BLOCKS::request& req, COMMAND_RPC_POP_BLOCKS::response& res, const connection_context *ctx)
  {
    PERF_TIMER(on_pop_blocks);

    m_core.get_blockchain_storage().pop_blocks(req.nblocks);

    res.height = m_core.get_current_blockchain_height();
    res.status = CORE_RPC_STATUS_OK;

    return true;
  }
  //------------------------------------------------------------------------------------------------------------------------------
  bool core_rpc_server::on_relay_tx(const COMMAND_RPC_RELAY_TX::request& req, COMMAND_RPC_RELAY_TX::response& res, epee::json_rpc::error& error_resp, const connection_context *ctx)
  {
    PERF_TIMER(on_relay_tx);

    bool failed = false;
    res.status = "";
    for (const auto &str: req.txids)
    {
      cryptonote::blobdata txid_data;
      if(!epee::string_tools::parse_hexstr_to_binbuff(str, txid_data))
      {
        if (!res.status.empty()) res.status += ", ";
        res.status += std::string("invalid transaction id: ") + str;
        failed = true;
        continue;
      }
      crypto::hash txid = *reinterpret_cast<const crypto::hash*>(txid_data.data());

      cryptonote::blobdata txblob;
      bool r = m_core.get_pool().get_transaction(txid, txblob);
      if (r)
      {
        cryptonote_connection_context fake_context{};
        NOTIFY_NEW_TRANSACTIONS::request r;
        r.txs.push_back(txblob);
        m_core.get_protocol()->relay_transactions(r, fake_context);
        //TODO: make sure that tx has reached other nodes here, probably wait to receive reflections from other nodes
      }
      else
      {
        if (!res.status.empty()) res.status += ", ";
        res.status += std::string("transaction not found in pool: ") + str;
        failed = true;
        continue;
      }
    }

    if (failed)
    {
      return false;
    }

    res.status = CORE_RPC_STATUS_OK;
    return true;
  }
  //------------------------------------------------------------------------------------------------------------------------------
  bool core_rpc_server::on_sync_info(const COMMAND_RPC_SYNC_INFO::request& req, COMMAND_RPC_SYNC_INFO::response& res, epee::json_rpc::error& error_resp, const connection_context *ctx)
  {
    PERF_TIMER(on_sync_info);

    crypto::hash top_hash;
    m_core.get_blockchain_top(res.height, top_hash);
    ++res.height; // turn top block height into blockchain height
    res.target_height = m_core.get_target_blockchain_height();
    res.next_needed_pruning_seed = m_p2p.get_payload_object().get_next_needed_pruning_stripe().second;

    for (const auto &c: m_p2p.get_payload_object().get_connections())
      res.peers.push_back({c});
    const cryptonote::block_queue &block_queue = m_p2p.get_payload_object().get_block_queue();
    block_queue.foreach([&](const cryptonote::block_queue::span &span) {
      const std::string span_connection_id = epee::string_tools::pod_to_hex(span.connection_id);
      uint32_t speed = (uint32_t)(100.0f * block_queue.get_speed(span.connection_id) + 0.5f);
      std::string address = "";
      for (const auto &c: m_p2p.get_payload_object().get_connections())
        if (c.connection_id == span_connection_id)
          address = c.address;
      res.spans.push_back({span.start_block_height, span.nblocks, span_connection_id, (uint32_t)(span.rate + 0.5f), speed, span.size, address});
      return true;
    });
    res.overview = block_queue.get_overview(res.height);

    res.status = CORE_RPC_STATUS_OK;
    return true;
  }
  //------------------------------------------------------------------------------------------------------------------------------
  bool core_rpc_server::on_get_txpool_backlog(const COMMAND_RPC_GET_TRANSACTION_POOL_BACKLOG::request& req, COMMAND_RPC_GET_TRANSACTION_POOL_BACKLOG::response& res, epee::json_rpc::error& error_resp, const connection_context *ctx)
  {
    PERF_TIMER(on_get_txpool_backlog);
    bool r;
    if (use_bootstrap_daemon_if_necessary<COMMAND_RPC_GET_TRANSACTION_POOL_BACKLOG>(invoke_http_mode::JON_RPC, "get_txpool_backlog", req, res, r))
      return r;

    m_core.get_pool().get_transaction_backlog(res.backlog);
    res.status = CORE_RPC_STATUS_OK;
    return true;
  }
  //------------------------------------------------------------------------------------------------------------------------------
  bool core_rpc_server::on_get_output_distribution(const COMMAND_RPC_GET_OUTPUT_DISTRIBUTION::request& req, COMMAND_RPC_GET_OUTPUT_DISTRIBUTION::response& res, epee::json_rpc::error& error_resp, const connection_context *ctx)
  {
    PERF_TIMER(on_get_output_distribution);
    bool r;
    if (use_bootstrap_daemon_if_necessary<COMMAND_RPC_GET_OUTPUT_DISTRIBUTION>(invoke_http_mode::JON_RPC, "get_output_distribution", req, res, r))
      return r;

    try
    {
      // 0 is placeholder for the whole chain
      const uint64_t req_to_height = req.to_height ? req.to_height : (m_core.get_current_blockchain_height() - 1);
      for (uint64_t amount: req.amounts)
      {
        auto data = rpc::RpcHandler::get_output_distribution([this](uint64_t amount, uint64_t from, uint64_t to, uint64_t &start_height, std::vector<uint64_t> &distribution, uint64_t &base) { return m_core.get_output_distribution(amount, from, to, start_height, distribution, base); }, amount, req.from_height, req_to_height, [this](uint64_t height) { return m_core.get_blockchain_storage().get_db().get_block_hash_from_height(height); }, req.cumulative, m_core.get_current_blockchain_height());
        if (!data)
        {
          error_resp.code = CORE_RPC_ERROR_CODE_INTERNAL_ERROR;
          error_resp.message = "Failed to get output distribution";
          return false;
        }

        res.distributions.push_back({std::move(*data), amount, "", req.binary, req.compress});
      }
    }
    catch (const std::exception &e)
    {
      error_resp.code = CORE_RPC_ERROR_CODE_INTERNAL_ERROR;
      error_resp.message = "Failed to get output distribution";
      return false;
    }

    res.status = CORE_RPC_STATUS_OK;
    return true;
  }
  //------------------------------------------------------------------------------------------------------------------------------
  bool core_rpc_server::on_get_output_distribution_bin(const COMMAND_RPC_GET_OUTPUT_DISTRIBUTION::request& req, COMMAND_RPC_GET_OUTPUT_DISTRIBUTION::response& res, const connection_context *ctx)
  {
    PERF_TIMER(on_get_output_distribution_bin);

    bool r;
    if (use_bootstrap_daemon_if_necessary<COMMAND_RPC_GET_OUTPUT_DISTRIBUTION>(invoke_http_mode::BIN, "/get_output_distribution.bin", req, res, r))
      return r;

    res.status = "Failed";

    if (!req.binary)
    {
      res.status = "Binary only call";
      return false;
    }
    try
    {
      // 0 is placeholder for the whole chain
      const uint64_t req_to_height = req.to_height ? req.to_height : (m_core.get_current_blockchain_height() - 1);
      for (uint64_t amount: req.amounts)
      {
        auto data = rpc::RpcHandler::get_output_distribution([this](uint64_t amount, uint64_t from, uint64_t to, uint64_t &start_height, std::vector<uint64_t> &distribution, uint64_t &base) { return m_core.get_output_distribution(amount, from, to, start_height, distribution, base); }, amount, req.from_height, req_to_height, [this](uint64_t height) { return m_core.get_blockchain_storage().get_db().get_block_hash_from_height(height); }, req.cumulative, m_core.get_current_blockchain_height());
        if (!data)
        {
          res.status = "Failed to get output distribution";
          return false;
        }

        res.distributions.push_back({std::move(*data), amount, "", req.binary, req.compress});
      }
    }
    catch (const std::exception &e)
    {
      res.status = "Failed to get output distribution";
      return false;
    }

    res.status = CORE_RPC_STATUS_OK;
    return true;
  }
  //------------------------------------------------------------------------------------------------------------------------------
  bool core_rpc_server::on_prune_blockchain(const COMMAND_RPC_PRUNE_BLOCKCHAIN::request& req, COMMAND_RPC_PRUNE_BLOCKCHAIN::response& res, epee::json_rpc::error& error_resp, const connection_context *ctx)
  {
    try
    {
      if (!(req.check ? m_core.check_blockchain_pruning() : m_core.prune_blockchain()))
      {
        error_resp.code = CORE_RPC_ERROR_CODE_INTERNAL_ERROR;
        error_resp.message = req.check ? "Failed to check blockchain pruning" : "Failed to prune blockchain";
        return false;
      }
      res.pruning_seed = m_core.get_blockchain_pruning_seed();
      res.pruned = res.pruning_seed != 0;
    }
    catch (const std::exception &e)
    {
      error_resp.code = CORE_RPC_ERROR_CODE_INTERNAL_ERROR;
      error_resp.message = "Failed to prune blockchain";
      return false;
    }

    res.status = CORE_RPC_STATUS_OK;
    return true;
  }

  const command_line::arg_descriptor<std::string, false, true, 2> core_rpc_server::arg_rpc_bind_port = {
      "rpc-bind-port"
    , "Port for RPC server"
    , std::to_string(config::RPC_DEFAULT_PORT)
    , {{ &cryptonote::arg_testnet_on, &cryptonote::arg_stagenet_on }}
    , [](std::array<bool, 2> testnet_stagenet, bool defaulted, std::string val)->std::string {
        if (testnet_stagenet[0] && defaulted)
          return std::to_string(config::testnet::RPC_DEFAULT_PORT);
        else if (testnet_stagenet[1] && defaulted)
          return std::to_string(config::stagenet::RPC_DEFAULT_PORT);
        return val;
      }
    };

  const command_line::arg_descriptor<std::string> core_rpc_server::arg_bootstrap_daemon_login = {
      "bootstrap-daemon-login"
    , "Specify username:password for the bootstrap daemon login"
    , ""
    };

  const command_line::arg_descriptor<std::string> core_rpc_server::arg_rpc_restricted_bind_port = {
      "rpc-restricted-bind-port"
    , "Port for restricted RPC server"
    , ""
    };

  const command_line::arg_descriptor<bool> core_rpc_server::arg_restricted_rpc = {
      "restricted-rpc"
    , "Restrict RPC to view only commands and do not return privacy sensitive data in RPC calls"
    , false
    };

  const command_line::arg_descriptor<std::string> core_rpc_server::arg_bootstrap_daemon_address = {
      "bootstrap-daemon-address"
    , "URL of a 'bootstrap' remote daemon that the connected wallets can use while this daemon is still not fully synced"
    , ""
    };

  //
  // Loki
  //
  const command_line::arg_descriptor<int> core_rpc_server::arg_rpc_long_poll_connections = {
      "rpc-long-poll-connections"
    , "Number of RPC connections allocated for long polling wallet queries to the TX pool"
    , 16
    };

  bool core_rpc_server::on_get_quorum_state(const COMMAND_RPC_GET_QUORUM_STATE::request& req, COMMAND_RPC_GET_QUORUM_STATE::response& res, epee::json_rpc::error& error_resp, const connection_context *ctx)
  {
    PERF_TIMER(on_get_quorum_state);

    if (req.quorum_type >= tools::enum_count<service_nodes::quorum_type> &&
        req.quorum_type != COMMAND_RPC_GET_QUORUM_STATE::ALL_QUORUMS_SENTINEL_VALUE)
    {
      error_resp.code    = CORE_RPC_ERROR_CODE_WRONG_PARAM;
      error_resp.message = "Quorum type specifies an invalid value: ";
      error_resp.message += std::to_string(req.quorum_type);
      res.status         = error_resp.message;
      return false;
    }

    uint64_t start = req.start_height, end = req.end_height;
    if (start == COMMAND_RPC_GET_QUORUM_STATE::HEIGHT_SENTINEL_VALUE &&
        end == COMMAND_RPC_GET_QUORUM_STATE::HEIGHT_SENTINEL_VALUE)
    {
      start = m_core.get_blockchain_storage().get_current_blockchain_height() - 1;
      end   = start + 1;
    }
    else if (start == COMMAND_RPC_GET_QUORUM_STATE::HEIGHT_SENTINEL_VALUE)
    {
      start = end;
      end   = end + 1;
    }
    else if (end == COMMAND_RPC_GET_QUORUM_STATE::HEIGHT_SENTINEL_VALUE)
    {
      end = start + 1;
    }
    else
    {
      if (end > start) end++;
      else
      {
        if (end != 0)
          end--;
      }
    }

    uint64_t curr_height = m_core.get_blockchain_storage().get_current_blockchain_height();
    start                = std::min(curr_height, start);
    end                  = std::min(curr_height, end);

    uint64_t count       = (start > end) ? start - end : end - start;
    if (ctx && m_restricted)
    {
      if (count > COMMAND_RPC_GET_QUORUM_STATE_MAX_COUNT)
      {
        error_resp.code     = CORE_RPC_ERROR_CODE_WRONG_PARAM;
        error_resp.message  = "Number of requested quorums greater than the allowed limit: ";
        error_resp.message += std::to_string(COMMAND_RPC_GET_QUORUM_STATE_MAX_COUNT);
        error_resp.message += ", requested: ";
        error_resp.message += std::to_string(count);
        return false;
      }
    }

    bool at_least_one_succeeded = false;
    res.quorums.reserve(std::min((uint64_t)16, count));
    for (size_t height = start; height != end;)
    {
      uint8_t hf_version = m_core.get_hard_fork_version(height);
      if (hf_version != HardFork::INVALID_HF_VERSION_FOR_HEIGHT)
      {
        auto start_quorum_iterator = static_cast<service_nodes::quorum_type>(0);
        auto end_quorum_iterator   = service_nodes::max_quorum_type_for_hf(hf_version);

        if (req.quorum_type != COMMAND_RPC_GET_QUORUM_STATE::ALL_QUORUMS_SENTINEL_VALUE)
        {
          start_quorum_iterator = static_cast<service_nodes::quorum_type>(req.quorum_type);
          end_quorum_iterator   = start_quorum_iterator;
        }

        for (int quorum_int = (int)start_quorum_iterator; quorum_int <= (int)end_quorum_iterator; quorum_int++)
        {
          auto type = static_cast<service_nodes::quorum_type>(quorum_int);
          if (std::shared_ptr<const service_nodes::quorum> quorum = m_core.get_quorum(type, height, true /*include_old*/))
          {
            COMMAND_RPC_GET_QUORUM_STATE::quorum_for_height entry = {};
            entry.height                                          = height;
            entry.quorum_type                                     = static_cast<uint8_t>(quorum_int);

            entry.quorum.validators.reserve(quorum->validators.size());
            entry.quorum.workers.reserve(quorum->workers.size());
            for (crypto::public_key const &key : quorum->validators) entry.quorum.validators.push_back(epee::string_tools::pod_to_hex(key));
            for (crypto::public_key const &key : quorum->workers)    entry.quorum.workers.push_back(epee::string_tools::pod_to_hex(key));

            res.quorums.push_back(entry);
            at_least_one_succeeded = true;
          }
        }
      }

      if (end >= start) height++;
      else height--;
    }

    if (at_least_one_succeeded)
    {
      res.status = CORE_RPC_STATUS_OK;
    }
    else
    {
      error_resp.code    = CORE_RPC_ERROR_CODE_WRONG_PARAM;
      error_resp.message = "Failed to query any quorums at all";
    }

    return at_least_one_succeeded;
  }
  //------------------------------------------------------------------------------------------------------------------------------
  bool core_rpc_server::on_get_service_node_registration_cmd_raw(const COMMAND_RPC_GET_SERVICE_NODE_REGISTRATION_CMD_RAW::request& req,
                                                                 COMMAND_RPC_GET_SERVICE_NODE_REGISTRATION_CMD_RAW::response& res,
                                                                 epee::json_rpc::error& error_resp,
                                                                 const connection_context *ctx)
  {
    PERF_TIMER(on_get_service_node_registration_cmd_raw);

    auto keys = m_core.get_service_node_keys();
    if (!keys)
    {
      error_resp.code    = CORE_RPC_ERROR_CODE_WRONG_PARAM;
      error_resp.message = "Daemon has not been started in service node mode, please relaunch with --service-node flag.";
      return false;
    }

    std::string err_msg;
    uint8_t hf_version = m_core.get_hard_fork_version(m_core.get_current_blockchain_height());
    if (!service_nodes::make_registration_cmd(m_core.get_nettype(), hf_version, req.staking_requirement, req.args, *keys, res.registration_cmd, req.make_friendly, err_msg))
    {
      error_resp.code    = CORE_RPC_ERROR_CODE_WRONG_PARAM;
      error_resp.message = "Failed to make registration command";
      if (err_msg != "")
        error_resp.message += ": " + err_msg;
      return false;
    }

    res.status = CORE_RPC_STATUS_OK;
    return true;
  }
  //------------------------------------------------------------------------------------------------------------------------------
  bool core_rpc_server::on_get_service_node_registration_cmd(const COMMAND_RPC_GET_SERVICE_NODE_REGISTRATION_CMD::request& req,
                                                             COMMAND_RPC_GET_SERVICE_NODE_REGISTRATION_CMD::response& res,
                                                             epee::json_rpc::error& error_resp,
                                                             const connection_context *ctx)
  {
    PERF_TIMER(on_get_service_node_registration_cmd);

    std::vector<std::string> args;

    uint64_t const curr_height   = m_core.get_current_blockchain_height();
    uint64_t staking_requirement = service_nodes::get_staking_requirement(m_core.get_nettype(), curr_height, m_core.get_hard_fork_version(curr_height));

    {
      uint64_t portions_cut;
      if (!service_nodes::get_portions_from_percent_str(req.operator_cut, portions_cut))
      {
        MERROR("Invalid value: " << req.operator_cut << ". Should be between [0-100]");
        return false;
      }

      args.push_back(std::to_string(portions_cut));
    }

    for (const auto contrib : req.contributions)
    {
        uint64_t num_portions = service_nodes::get_portions_to_make_amount(staking_requirement, contrib.amount);
        args.push_back(contrib.address);
        args.push_back(std::to_string(num_portions));
    }

    COMMAND_RPC_GET_SERVICE_NODE_REGISTRATION_CMD_RAW::request req_old;
    COMMAND_RPC_GET_SERVICE_NODE_REGISTRATION_CMD_RAW::response res_old;

    req_old.staking_requirement = req.staking_requirement;
    req_old.args = std::move(args);
    req_old.make_friendly = false;

    const bool success = on_get_service_node_registration_cmd_raw(req_old, res_old, error_resp);

    res.status = res_old.status;
    res.registration_cmd = res_old.registration_cmd;

    return success;
  }
  //------------------------------------------------------------------------------------------------------------------------------
  bool core_rpc_server::on_get_service_node_blacklisted_key_images(const COMMAND_RPC_GET_SERVICE_NODE_BLACKLISTED_KEY_IMAGES::request& req, COMMAND_RPC_GET_SERVICE_NODE_BLACKLISTED_KEY_IMAGES::response& res, epee::json_rpc::error &error_resp, const connection_context *ctx)
  {
    PERF_TIMER(on_get_service_node_blacklisted_key_images);
    auto &blacklist = m_core.get_service_node_blacklisted_key_images();

    res.status = CORE_RPC_STATUS_OK;
    res.blacklist.reserve(blacklist.size());
    for (const service_nodes::key_image_blacklist_entry &entry : blacklist)
    {
      res.blacklist.emplace_back();
      auto &new_entry = res.blacklist.back();
      new_entry.key_image     = epee::string_tools::pod_to_hex(entry.key_image);
      new_entry.unlock_height = entry.unlock_height;
    }
    return true;
  }
  //------------------------------------------------------------------------------------------------------------------------------
  bool core_rpc_server::on_get_service_node_key(const COMMAND_RPC_GET_SERVICE_NODE_KEY::request& req, COMMAND_RPC_GET_SERVICE_NODE_KEY::response& res, epee::json_rpc::error &error_resp, const connection_context *ctx)
  {
    PERF_TIMER(on_get_service_node_key);

    if (auto keys = m_core.get_service_node_keys())
    {
      res.service_node_pubkey = string_tools::pod_to_hex(keys->pub);
      res.service_node_ed25519_pubkey = string_tools::pod_to_hex(keys->pub_ed25519);
      res.service_node_x25519_pubkey = string_tools::pod_to_hex(keys->pub_x25519);
      res.status = CORE_RPC_STATUS_OK;
      return true;
    }

    error_resp.code    = CORE_RPC_ERROR_CODE_INTERNAL_ERROR;
    error_resp.message = "Daemon queried is not a service node or did not launch with --service-node";
    return false;
  }
  //------------------------------------------------------------------------------------------------------------------------------
  bool core_rpc_server::on_get_service_node_privkey(const COMMAND_RPC_GET_SERVICE_NODE_PRIVKEY::request& req, COMMAND_RPC_GET_SERVICE_NODE_PRIVKEY::response& res, epee::json_rpc::error &error_resp, const connection_context *ctx)
  {
    PERF_TIMER(on_get_service_node_key);

    if (auto keys = m_core.get_service_node_keys())
    {
      res.service_node_privkey = string_tools::pod_to_hex(keys->key.data);
      res.service_node_ed25519_privkey = string_tools::pod_to_hex(keys->key_ed25519.data);
      res.service_node_x25519_privkey = string_tools::pod_to_hex(keys->key_x25519.data);
      res.status = CORE_RPC_STATUS_OK;
      return true;
    }

    error_resp.code    = CORE_RPC_ERROR_CODE_INTERNAL_ERROR;
    error_resp.message = "Daemon queried is not a service node or did not launch with --service-node";
    return false;
  }
  //------------------------------------------------------------------------------------------------------------------------------
  template<typename response>
  void core_rpc_server::fill_sn_response_entry(response &entry, const service_nodes::service_node_pubkey_info &sn_info, uint64_t current_height) {

    const auto &info = *sn_info.info;
    entry.service_node_pubkey           = string_tools::pod_to_hex(sn_info.pubkey);
    entry.registration_height           = info.registration_height;
    entry.requested_unlock_height       = info.requested_unlock_height;
    entry.last_reward_block_height      = info.last_reward_block_height;
    entry.last_reward_transaction_index = info.last_reward_transaction_index;
    entry.active                        = info.is_active();
    entry.funded                        = info.is_fully_funded();
    entry.state_height                  = info.is_fully_funded()
        ? (info.is_decommissioned() ? info.last_decommission_height : info.active_since_height) : info.last_reward_block_height;
    entry.earned_downtime_blocks        = service_nodes::quorum_cop::calculate_decommission_credit(info, current_height);
    entry.decommission_count            = info.decommission_count;

    m_core.get_service_node_list().access_proof(sn_info.pubkey, [&entry](const auto &proof) {
        entry.service_node_version     = proof.version;
        entry.public_ip                = string_tools::get_ip_string_from_int32(proof.public_ip);
        entry.storage_port             = proof.storage_port;
        entry.storage_lmq_port         = proof.storage_lmq_port;
        entry.storage_server_reachable = proof.storage_server_reachable;
        entry.pubkey_ed25519           = proof.pubkey_ed25519 ? string_tools::pod_to_hex(proof.pubkey_ed25519) : "";
        entry.pubkey_x25519            = proof.pubkey_x25519 ? string_tools::pod_to_hex(proof.pubkey_x25519) : "";
        entry.quorumnet_port           = proof.quorumnet_port;

        // NOTE: Service Node Testing
        entry.last_uptime_proof                  = proof.timestamp;
        entry.storage_server_reachable           = proof.storage_server_reachable;
        entry.storage_server_reachable_timestamp = proof.storage_server_reachable_timestamp;
        entry.version_major                      = proof.version[0];
        entry.version_minor                      = proof.version[1];
        entry.version_patch                      = proof.version[2];
        entry.votes = std::vector<service_nodes::checkpoint_vote_record>(proof.votes.begin(), proof.votes.end());
    });

    entry.contributors.reserve(info.contributors.size());

    using namespace service_nodes;
    for (service_node_info::contributor_t const &contributor : info.contributors)
    {
      entry.contributors.push_back({});
      auto &new_contributor = entry.contributors.back();
      new_contributor.amount   = contributor.amount;
      new_contributor.reserved = contributor.reserved;
      new_contributor.address  = cryptonote::get_account_address_as_str(m_core.get_nettype(), false/*is_subaddress*/, contributor.address);

      new_contributor.locked_contributions.reserve(contributor.locked_contributions.size());
      for (service_node_info::contribution_t const &src : contributor.locked_contributions)
      {
        new_contributor.locked_contributions.push_back({});
        auto &dest = new_contributor.locked_contributions.back();
        dest.amount                                                = src.amount;
        dest.key_image                                             = string_tools::pod_to_hex(src.key_image);
        dest.key_image_pub_key                                     = string_tools::pod_to_hex(src.key_image_pub_key);
      }
    }

    entry.total_contributed             = info.total_contributed;
    entry.total_reserved                = info.total_reserved;
    entry.staking_requirement           = info.staking_requirement;
    entry.portions_for_operator         = info.portions_for_operator;
    entry.operator_address              = cryptonote::get_account_address_as_str(m_core.get_nettype(), false/*is_subaddress*/, info.operator_address);
    entry.swarm_id                      = info.swarm_id;
    entry.registration_hf_version       = info.registration_hf_version;

  }
  //------------------------------------------------------------------------------------------------------------------------------
  bool core_rpc_server::on_get_service_nodes(const COMMAND_RPC_GET_SERVICE_NODES::request& req, COMMAND_RPC_GET_SERVICE_NODES::response& res, epee::json_rpc::error& error_resp, const connection_context *ctx)
  {
    PERF_TIMER(on_get_service_nodes);

    std::vector<crypto::public_key> pubkeys(req.service_node_pubkeys.size());
    for (size_t i = 0; i < req.service_node_pubkeys.size(); i++)
    {
      if (!string_tools::hex_to_pod(req.service_node_pubkeys[i], pubkeys[i]))
      {
        error_resp.code    = CORE_RPC_ERROR_CODE_WRONG_PARAM;
        error_resp.message = "Could not convert to a public key, arg: ";
        error_resp.message += std::to_string(i);
        error_resp.message += " which is pubkey: ";
        error_resp.message += req.service_node_pubkeys[i];
        return false;
      }
    }

    auto pubkey_info_list = m_core.get_service_node_list_state(pubkeys);

    res.status = CORE_RPC_STATUS_OK;
    res.service_node_states.reserve(pubkey_info_list.size());

    if (req.include_json)
    {
      res.as_json = "{\n}";
      if (pubkey_info_list.size() > 0) {
        res.as_json = cryptonote::obj_to_json_str(pubkey_info_list);
      }
    }

    const uint64_t height = m_core.get_current_blockchain_height();

    res.height = height - 1;
    res.block_hash = string_tools::pod_to_hex(m_core.get_block_id_by_height(res.height));
    
    for (auto &pubkey_info : pubkey_info_list)
    {
      COMMAND_RPC_GET_SERVICE_NODES::response::entry entry = {};
      fill_sn_response_entry(entry, pubkey_info, height);
      res.service_node_states.push_back(entry);
    }

    return true;
  }
  //------------------------------------------------------------------------------------------------------------------------------
  bool core_rpc_server::on_get_n_service_nodes(const COMMAND_RPC_GET_N_SERVICE_NODES::request& req,
                                               COMMAND_RPC_GET_N_SERVICE_NODES::response& res,
                                               epee::json_rpc::error&,
                                               const connection_context*)
  {
    res.status = CORE_RPC_STATUS_OK;
    const uint64_t height = m_core.get_current_blockchain_height();
    res.height = height - 1;
    res.target_height = m_core.get_target_blockchain_height();
    res.block_hash = string_tools::pod_to_hex(m_core.get_block_id_by_height(res.height));
    res.hardfork = m_core.get_hard_fork_version(res.height);

    if (!req.poll_block_hash.empty()) {
      res.polling_mode = true;
      if (req.poll_block_hash == res.block_hash) {
        res.unchanged = true;
        res.fields = req.fields;
        return true;
      }
    }

    std::vector<service_nodes::service_node_pubkey_info> sn_infos = m_core.get_service_node_list_state();

    if (req.active_only) {
      const auto end =
        std::remove_if(sn_infos.begin(), sn_infos.end(), [](const service_nodes::service_node_pubkey_info& snpk_info) {
          return !snpk_info.info->is_active();
        });
      
      sn_infos.erase(end, sn_infos.end());
    }

    if (req.limit != 0) {

      const auto limit = std::min(sn_infos.size(), static_cast<size_t>(req.limit));

      std::shuffle(sn_infos.begin(), sn_infos.end(), tools::rng);

      sn_infos.resize(limit);
    }

    res.service_node_states.reserve(sn_infos.size());


    for (auto &pubkey_info : sn_infos) {
      COMMAND_RPC_GET_N_SERVICE_NODES::response::entry entry = {res.fields};

      fill_sn_response_entry(entry, pubkey_info, height);

      res.service_node_states.push_back(entry);
    }

    res.fields = req.fields;
    return true;
  }
  //------------------------------------------------------------------------------------------------------------------------------
  bool core_rpc_server::on_get_all_service_nodes(const COMMAND_RPC_GET_SERVICE_NODES::request& req, COMMAND_RPC_GET_SERVICE_NODES::response& res, epee::json_rpc::error& error_resp, const connection_context *ctx)
  {
    auto req_all = req;
    req_all.service_node_pubkeys.clear();
    return on_get_service_nodes(req_all, res, error_resp);
  }
  //------------------------------------------------------------------------------------------------------------------------------
  /// Start with seed and perform a series of computation arriving at the answer
  static uint64_t perform_blockchain_test_routine(const cryptonote::core& core,
                                                  uint64_t max_height,
                                                  uint64_t seed)
  {
    /// Should be sufficiently large to make it impractical
    /// to query remote nodes
    constexpr size_t NUM_ITERATIONS = 1000;

    std::mt19937_64 mt(seed);

    crypto::hash hash;

    uint64_t height = seed;

    for (auto i = 0u; i < NUM_ITERATIONS; ++i)
    {
      height = height % (max_height + 1);

      hash = core.get_block_id_by_height(height);

      using blob_t = cryptonote::blobdata;
      using block_pair_t = std::pair<blob_t, block>;

      /// pick a random byte from the block blob
      std::vector<block_pair_t> blocks;
      std::vector<blob_t> txs;
      if (!core.get_blockchain_storage().get_blocks(height, 1, blocks, txs)) {
        MERROR("Could not query block at requested height: " << height);
        return 0;
      }
      const blob_t &blob = blocks.at(0).first;
      const uint64_t byte_idx = tools::uniform_distribution_portable(mt, blob.size());
      uint8_t byte = blob[byte_idx];

      /// pick a random byte from a random transaction blob if found
      if (!txs.empty()) {
        const uint64_t tx_idx = tools::uniform_distribution_portable(mt, txs.size());
        const blob_t &tx_blob = txs[tx_idx];

        /// not sure if this can be empty, so check to be safe
        if (!tx_blob.empty()) {
          const uint64_t byte_idx = tools::uniform_distribution_portable(mt, tx_blob.size());
          const uint8_t tx_byte = tx_blob[byte_idx];
          byte ^= tx_byte;
        }

      }

      {
        /// reduce hash down to 8 bytes
        uint64_t n[4];
        std::memcpy(n, hash.data, sizeof(n));
        for (auto &ni : n) {
          boost::endian::little_to_native_inplace(ni);
        }

        /// Note that byte (obviously) only affects the lower byte
        /// of height, but that should be sufficient in this case
        height = n[0] ^ n[1] ^ n[2] ^ n[3] ^ byte;
      }

    }

    return height;
  }

  //------------------------------------------------------------------------------------------------------------------------------
  bool core_rpc_server::on_perform_blockchain_test(const COMMAND_RPC_PERFORM_BLOCKCHAIN_TEST::request& req,
                                                   COMMAND_RPC_PERFORM_BLOCKCHAIN_TEST::response& res,
                                                   epee::json_rpc::error& error_resp,
                                                   const connection_context* ctx)
  {
    PERF_TIMER(on_perform_blockchain_test);


    uint64_t max_height = req.max_height;
    uint64_t seed = req.seed;

    if (m_core.get_current_blockchain_height() <= max_height) {
      error_resp.code = CORE_RPC_ERROR_CODE_TOO_BIG_HEIGHT;
      res.status = "Requested block height too big.";
      return true;
    }

    uint64_t res_height = perform_blockchain_test_routine(m_core, max_height, seed);

    res.status = CORE_RPC_STATUS_OK;
    res.res_height = res_height;

    return true;
  }

  namespace {
    struct version_printer { const std::array<int, 3> &v; };
    std::ostream &operator<<(std::ostream &o, const version_printer &vp) { return o << vp.v[0] << '.' << vp.v[1] << '.' << vp.v[2]; }

    // Handles a ping.  Returns true if the ping was significant (i.e. first ping after startup, or
    // after the ping had expired).
    template <typename Response>
    bool handle_ping(const std::array<int, 3> &cur_version, const std::array<int, 3> &required, const char *name, std::atomic<std::time_t> &update, time_t lifetime, Response &res)
    {
      if (cur_version < required) {
        std::ostringstream status;
        status << "Outdated " << name << ". Current: " << version_printer{cur_version} << " Required: " << version_printer{required};
        res.status = status.str();
        MERROR(res.status);
      } else {
        res.status = "OK";
        auto now = std::time(nullptr);
        auto old = update.exchange(now);
        if (old + lifetime < now) { // Print loudly for the first ping after startup/expiry
          MGINFO_GREEN("Received ping from " << name << " " << version_printer{cur_version});
          return true;
        }
        MDEBUG("Accepted ping from " << name << " " << version_printer{cur_version});
      }
      return false;
    }
  }

  //------------------------------------------------------------------------------------------------------------------------------
  bool core_rpc_server::on_storage_server_ping(const COMMAND_RPC_STORAGE_SERVER_PING::request& req,
                                               COMMAND_RPC_STORAGE_SERVER_PING::response& res,
                                               epee::json_rpc::error&,
                                               const connection_context*)
  {
    if (handle_ping({req.version_major, req.version_minor, req.version_patch}, service_nodes::MIN_STORAGE_SERVER_VERSION,
          "Storage Server", m_core.m_last_storage_server_ping, STORAGE_SERVER_PING_LIFETIME, res))
    {
      m_core.reset_proof_interval();

      m_core.m_storage_lmq_port = req.storage_lmq_port;
    }

    return true;
  }
  //------------------------------------------------------------------------------------------------------------------------------
  bool core_rpc_server::on_lokinet_ping(const COMMAND_RPC_LOKINET_PING::request& req,
                                        COMMAND_RPC_LOKINET_PING::response& res,
                                        epee::json_rpc::error&,
                                        const connection_context*)
  {
    if (handle_ping(req.version, service_nodes::MIN_LOKINET_VERSION,
          "Lokinet", m_core.m_last_lokinet_ping, LOKINET_PING_LIFETIME, res))
      m_core.reset_proof_interval();
    return true;
  }
  //------------------------------------------------------------------------------------------------------------------------------
  bool core_rpc_server::on_get_staking_requirement(const COMMAND_RPC_GET_STAKING_REQUIREMENT::request& req, COMMAND_RPC_GET_STAKING_REQUIREMENT::response& res, epee::json_rpc::error& error_resp, const connection_context *ctx)
  {
    PERF_TIMER(on_get_staking_requirement);
    res.height = req.height > 0 ? req.height : m_core.get_current_blockchain_height();

    res.staking_requirement = service_nodes::get_staking_requirement(m_core.get_nettype(), res.height, m_core.get_hard_fork_version(res.height));
    res.status = CORE_RPC_STATUS_OK;
    return true;
  }
  //------------------------------------------------------------------------------------------------------------------------------
  static bool exceeds_quantity_limit(const core_rpc_server::connection_context *ctx, epee::json_rpc::error &error_resp, bool restricted, size_t count, size_t max, char const *container_name = nullptr)
  {
    if (ctx && restricted)
    {
      if (count > max)
      {
        error_resp.code     = CORE_RPC_ERROR_CODE_WRONG_PARAM;
        error_resp.message  = "Number of requested entries ";
        if (container_name)
        {
          error_resp.message += "in ";
          error_resp.message += container_name;
          error_resp.message += " ";
        }

        error_resp.message += "greater than the allowed limit: ";
        error_resp.message += std::to_string(max);
        error_resp.message += ", requested: ";
        error_resp.message += std::to_string(count);
        return true;
      }
    }
    return false;
  }
  //------------------------------------------------------------------------------------------------------------------------------
  bool core_rpc_server::on_get_checkpoints(const COMMAND_RPC_GET_CHECKPOINTS::request& req, COMMAND_RPC_GET_CHECKPOINTS::response& res, epee::json_rpc::error& error_resp, const connection_context *ctx)
  {
    bool bootstrap_daemon_connection_failure = false;
    if (use_bootstrap_daemon_if_necessary<COMMAND_RPC_GET_CHECKPOINTS>(invoke_http_mode::JON_RPC, "get_checkpoints", req, res, bootstrap_daemon_connection_failure))
      return bootstrap_daemon_connection_failure;

    if (exceeds_quantity_limit(ctx, error_resp, m_restricted, req.count, COMMAND_RPC_GET_CHECKPOINTS_MAX_COUNT))
      return false;

    res.status             = CORE_RPC_STATUS_OK;
    BlockchainDB const &db = m_core.get_blockchain_storage().get_db();

    std::vector<checkpoint_t> checkpoints;
    if (req.start_height == COMMAND_RPC_GET_CHECKPOINTS::HEIGHT_SENTINEL_VALUE &&
        req.end_height   == COMMAND_RPC_GET_CHECKPOINTS::HEIGHT_SENTINEL_VALUE)
    {
      checkpoint_t top_checkpoint;
      if (db.get_top_checkpoint(top_checkpoint))
        checkpoints = db.get_checkpoints_range(top_checkpoint.height, 0, req.count);
    }
    else if (req.start_height == COMMAND_RPC_GET_CHECKPOINTS::HEIGHT_SENTINEL_VALUE)
    {
      checkpoints = db.get_checkpoints_range(req.end_height, 0, req.count);
    }
    else if (req.end_height == COMMAND_RPC_GET_CHECKPOINTS::HEIGHT_SENTINEL_VALUE)
    {
      checkpoints = db.get_checkpoints_range(req.start_height, UINT64_MAX, req.count);
    }
    else
    {
      checkpoints = db.get_checkpoints_range(req.start_height, req.end_height);
    }

    res.checkpoints.reserve(checkpoints.size());
    for (checkpoint_t const &checkpoint : checkpoints)
      res.checkpoints.push_back(checkpoint);

    return true;
  }
  //------------------------------------------------------------------------------------------------------------------------------
  bool core_rpc_server::on_get_service_nodes_state_changes(const COMMAND_RPC_GET_SN_STATE_CHANGES::request& req, COMMAND_RPC_GET_SN_STATE_CHANGES::response& res, epee::json_rpc::error& error_resp, const connection_context *ctx)
  {
    using blob_t = cryptonote::blobdata;
    using block_pair_t = std::pair<blob_t, block>;
    std::vector<block_pair_t> blocks;

    const auto& db = m_core.get_blockchain_storage();
    const uint64_t current_height = db.get_current_blockchain_height();

    uint64_t end_height;
    if (req.end_height == COMMAND_RPC_GET_SN_STATE_CHANGES::HEIGHT_SENTINEL_VALUE) {
      // current height is the block being mined, so exclude it from the results
      end_height = current_height - 1;
    } else {
      end_height = req.end_height;
    }

    if (end_height < req.start_height){
      error_resp.code = CORE_RPC_ERROR_CODE_WRONG_PARAM;
      error_resp.message = "The provided end_height needs to be higher than start_height";
      return false;
    }

    if (!db.get_blocks(req.start_height, end_height - req.start_height + 1, blocks)) {
      error_resp.code = CORE_RPC_ERROR_CODE_INTERNAL_ERROR;
      error_resp.message = "Could not query block at requested height: " + std::to_string(req.start_height);
      return false;
    }

    res.start_height = req.start_height;
    res.end_height = end_height;

    std::vector<blob_t> blobs;
    std::vector<crypto::hash> missed_ids;
    for (const auto& block : blocks)
    {
      blobs.clear();
      if (!db.get_transactions_blobs(block.second.tx_hashes, blobs, missed_ids))
      {
        MERROR("Could not query block at requested height: " << cryptonote::get_block_height(block.second));
        continue;
      }
      const uint8_t hard_fork_version = block.second.major_version;
      for (const auto& blob : blobs)
      {
        cryptonote::transaction tx;
        if (!cryptonote::parse_and_validate_tx_from_blob(blob, tx))
        {
          MERROR("tx could not be validated from blob, possibly corrupt blockchain");
          continue;
        }
        if (tx.type == cryptonote::txtype::state_change)
        {
          cryptonote::tx_extra_service_node_state_change state_change;
          if (!cryptonote::get_service_node_state_change_from_tx_extra(tx.extra, state_change, hard_fork_version))
          {
            LOG_ERROR("Could not get state change from tx, possibly corrupt tx, hf_version "<< std::to_string(hard_fork_version));
            continue;
          }

          switch(state_change.state) {
            case service_nodes::new_state::deregister:
              res.total_deregister++;
              break;

            case service_nodes::new_state::decommission:
              res.total_decommission++;
              break;

            case service_nodes::new_state::recommission:
              res.total_recommission++;
              break;

            case service_nodes::new_state::ip_change_penalty:
              res.total_ip_change_penalty++;
              break;

            default:
              MERROR("Unhandled state in on_get_service_nodes_state_changes");
              break;
          }
        }

        if (tx.type == cryptonote::txtype::key_image_unlock)
        {
          res.total_unlock++;
        }
      }
    }

    res.status = CORE_RPC_STATUS_OK;
    return true;
  }
  //------------------------------------------------------------------------------------------------------------------------------
  bool core_rpc_server::on_report_peer_storage_server_status(const COMMAND_RPC_REPORT_PEER_SS_STATUS::request& req,
                                                             COMMAND_RPC_REPORT_PEER_SS_STATUS::response& res,
                                                             epee::json_rpc::error& error_resp,
                                                             const connection_context* ctx)
  {
    crypto::public_key pubkey;
    if (!string_tools::hex_to_pod(req.pubkey, pubkey)) {
      MERROR("Could not parse public key: " << req.pubkey);
      error_resp.code = CORE_RPC_ERROR_CODE_WRONG_PARAM;
      error_resp.message = "Could not parse public key";
      return false;
    }

    if (req.type == "reachability") {

      if (!m_core.set_storage_server_peer_reachable(pubkey, req.passed)) {
        error_resp.code = CORE_RPC_ERROR_CODE_WRONG_PARAM;
        error_resp.message = "Pubkey not found";
        return false;
      }
    } else {
      error_resp.code = CORE_RPC_ERROR_CODE_WRONG_PARAM;
      error_resp.message = "Unknown status type";
      return false;
    }

    res.status = CORE_RPC_STATUS_OK;
    return true;
  }
  //------------------------------------------------------------------------------------------------------------------------------
  bool core_rpc_server::on_test_trigger_p2p_resync(const COMMAND_RPC_TEST_TRIGGER_P2P_RESYNC::request& req,
                                                   COMMAND_RPC_TEST_TRIGGER_P2P_RESYNC::response& res,
                                                   epee::json_rpc::error& error_resp,
                                                   const connection_context* ctx)
  {
    m_p2p.reset_peer_handshake_timer();
    res.status = CORE_RPC_STATUS_OK;
    return true;
  }
  //------------------------------------------------------------------------------------------------------------------------------
  bool core_rpc_server::on_lns_names_to_owners(const COMMAND_RPC_LNS_NAMES_TO_OWNERS::request &req, COMMAND_RPC_LNS_NAMES_TO_OWNERS::response &res, epee::json_rpc::error &error_resp, const connection_context *ctx)
  {
    if (exceeds_quantity_limit(ctx, error_resp, m_restricted, req.entries.size(), COMMAND_RPC_LNS_NAMES_TO_OWNERS::MAX_REQUEST_ENTRIES))
      return false;

    lns::name_system_db &db = m_core.get_blockchain_storage().name_system_db();
    for (size_t request_index = 0; request_index < req.entries.size(); request_index++)
    {
      COMMAND_RPC_LNS_NAMES_TO_OWNERS::request_entry const &request = req.entries[request_index];
      if (exceeds_quantity_limit(ctx, error_resp, m_restricted, request.types.size(), COMMAND_RPC_LNS_NAMES_TO_OWNERS::MAX_TYPE_REQUEST_ENTRIES, "types"))
        return false;

      std::vector<lns::mapping_record> records = db.get_mappings(request.types, request.name_hash);
      for (auto const &record : records)
      {
        res.entries.emplace_back();
        COMMAND_RPC_LNS_NAMES_TO_OWNERS::response_entry &entry = res.entries.back();
        entry.entry_index                                      = request_index;
        entry.type                                             = static_cast<uint16_t>(record.type);
        entry.name_hash                                        = record.name_hash;
        entry.owner                                            = record.owner.to_string(nettype());
        if (record.backup_owner) entry.backup_owner            = record.backup_owner.to_string(nettype());
        entry.encrypted_value                                  = epee::to_hex::string(record.encrypted_value.to_span());
        entry.register_height                                  = record.register_height;
        entry.update_height                                    = record.update_height;
        entry.txid                                             = epee::string_tools::pod_to_hex(record.txid);
        if (record.prev_txid) entry.prev_txid                  = epee::string_tools::pod_to_hex(record.prev_txid);
      }
    }

    res.status = CORE_RPC_STATUS_OK;
    return true;
  }
  //------------------------------------------------------------------------------------------------------------------------------
  bool core_rpc_server::on_lns_owners_to_names(const COMMAND_RPC_LNS_OWNERS_TO_NAMES::request &req, COMMAND_RPC_LNS_OWNERS_TO_NAMES::response &res, epee::json_rpc::error &error_resp, const connection_context *ctx)
  {
    if (exceeds_quantity_limit(ctx, error_resp, m_restricted, req.entries.size(), COMMAND_RPC_LNS_OWNERS_TO_NAMES::MAX_REQUEST_ENTRIES))
      return false;

    std::unordered_map<lns::generic_owner, size_t> owner_to_request_index;
    std::vector<lns::generic_owner> owners;

    owners.reserve(req.entries.size());
    for (size_t request_index = 0; request_index < req.entries.size(); request_index++)
    {
      std::string const &owner     = req.entries[request_index];
      lns::generic_owner lns_owner = {};
      if (!lns::parse_owner_to_generic_owner(m_core.get_nettype(), owner, lns_owner, &error_resp.message))
      {
        error_resp.code = CORE_RPC_ERROR_CODE_WRONG_PARAM;
        return false;
      }

      // TODO(loki): We now serialize both owner and backup_owner, since if
      // we specify an owner that is backup owner, we don't show the (other)
      // owner. For RPC compatibility we keep the request_index around until the
      // next hard fork (16)
      owners.push_back(lns_owner);
      owner_to_request_index[lns_owner] = request_index;
    }

    lns::name_system_db &db = m_core.get_blockchain_storage().name_system_db();
    std::vector<lns::mapping_record> records = db.get_mappings_by_owners(owners);
    for (auto &record : records)
    {
      res.entries.emplace_back();
      COMMAND_RPC_LNS_OWNERS_TO_NAMES::response_entry &entry = res.entries.back();

      auto it = owner_to_request_index.find(record.owner);
      if (it == owner_to_request_index.end())
      {
        error_resp.code    = CORE_RPC_ERROR_CODE_INTERNAL_ERROR;
        error_resp.message = "Owner=" + record.owner.to_string(nettype()) + ", could not be mapped back a index in the request 'entries' array";
        return false;
      }

      entry.request_index   = it->second;
      entry.type            = static_cast<uint16_t>(record.type);
      entry.name_hash       = std::move(record.name_hash);
      if (record.owner) entry.owner = record.owner.to_string(nettype());
      if (record.backup_owner) entry.backup_owner = record.backup_owner.to_string(nettype());
      entry.encrypted_value = epee::to_hex::string(record.encrypted_value.to_span());
      entry.register_height = record.register_height;
      entry.update_height   = record.update_height;
      entry.txid            = epee::string_tools::pod_to_hex(record.txid);
      if (record.prev_txid) entry.prev_txid = epee::string_tools::pod_to_hex(record.prev_txid);
    }

    res.status = CORE_RPC_STATUS_OK;
    return true;
  }
}  // namespace cryptonote<|MERGE_RESOLUTION|>--- conflicted
+++ resolved
@@ -1468,10 +1468,6 @@
 
     block b;
     cryptonote::blobdata blob_reserve;
-<<<<<<< HEAD
-    blob_reserve.resize(req.reserve_size, 0);
-    cryptonote::difficulty_type diff;
-=======
     if(!req.extra_nonce.empty())
     {
       if(!string_tools::parse_hexstr_to_binbuff(req.extra_nonce, blob_reserve))
@@ -1483,8 +1479,7 @@
     }
     else
       blob_reserve.resize(req.reserve_size, 0);
-    cryptonote::difficulty_type wdiff;
->>>>>>> 56b98c70
+    cryptonote::difficulty_type diff;
     crypto::hash prev_block;
     if (!req.prev_block.empty())
     {
