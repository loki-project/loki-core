// Copyright (c) 2018-2020, The Loki Project
// Copyright (c) 2014-2019, The Monero Project
//
// All rights reserved.
//
// Redistribution and use in source and binary forms, with or without modification, are
// permitted provided that the following conditions are met:
//
// 1. Redistributions of source code must retain the above copyright notice, this list of
//    conditions and the following disclaimer.
//
// 2. Redistributions in binary form must reproduce the above copyright notice, this list
//    of conditions and the following disclaimer in the documentation and/or other
//    materials provided with the distribution.
//
// 3. Neither the name of the copyright holder nor the names of its contributors may be
//    used to endorse or promote products derived from this software without specific
//    prior written permission.
//
// THIS SOFTWARE IS PROVIDED BY THE COPYRIGHT HOLDERS AND CONTRIBUTORS "AS IS" AND ANY
// EXPRESS OR IMPLIED WARRANTIES, INCLUDING, BUT NOT LIMITED TO, THE IMPLIED WARRANTIES OF
// MERCHANTABILITY AND FITNESS FOR A PARTICULAR PURPOSE ARE DISCLAIMED. IN NO EVENT SHALL
// THE COPYRIGHT HOLDER OR CONTRIBUTORS BE LIABLE FOR ANY DIRECT, INDIRECT, INCIDENTAL,
// SPECIAL, EXEMPLARY, OR CONSEQUENTIAL DAMAGES (INCLUDING, BUT NOT LIMITED TO,
// PROCUREMENT OF SUBSTITUTE GOODS OR SERVICES; LOSS OF USE, DATA, OR PROFITS; OR BUSINESS
// INTERRUPTION) HOWEVER CAUSED AND ON ANY THEORY OF LIABILITY, WHETHER IN CONTRACT,
// STRICT LIABILITY, OR TORT (INCLUDING NEGLIGENCE OR OTHERWISE) ARISING IN ANY WAY OUT OF
// THE USE OF THIS SOFTWARE, EVEN IF ADVISED OF THE POSSIBILITY OF SUCH DAMAGE.
//
// Parts of this file are originally copyright (c) 2012-2013 The Cryptonote developers

#include <boost/program_options/options_description.hpp>
#include <boost/program_options/variables_map.hpp>
#include <boost/preprocessor/stringize.hpp>
#include <boost/endian/conversion.hpp>
#include <algorithm>
#include <cstring>
#include "include_base_utils.h"
#include "string_tools.h"
#include "core_rpc_server.h"
#include "common/command_line.h"
#include "common/updates.h"
#include "common/download.h"
#include "common/loki.h"
#include "common/util.h"
#include "common/perf_timer.h"
#include "common/random.h"
#include "common/base32z.h"
#include "cryptonote_basic/cryptonote_format_utils.h"
#include "cryptonote_basic/account.h"
#include "cryptonote_basic/cryptonote_basic_impl.h"
#include "cryptonote_core/tx_sanity_check.h"
#include "misc_language.h"
#include "net/parse.h"
#include "storages/http_abstract_invoke.h"
#include "crypto/hash.h"
#include "rpc/rpc_args.h"
#include "rpc/rpc_handler.h"
#include "core_rpc_server_error_codes.h"
#include "p2p/net_node.h"
#include "version.h"

#undef LOKI_DEFAULT_LOG_CATEGORY
#define LOKI_DEFAULT_LOG_CATEGORY "daemon.rpc"


namespace cryptonote { namespace rpc {

  namespace {
    // Helper loaders for RPC registration; this lets us reduce the amount of compiled code by
    // avoiding the need to instantiate {JSON,binary} loading code for {binary,JSON} commands.
    // This first one is for JSON, the specialization below is for binary.
    template <typename RPC, typename JSON = void>
    struct reg_helper {
      using Request = typename RPC::request;

      Request load(rpc_request& request) {
        Request req{};
        if (request.body.is<string_view>()) {
          // I hate that I have to copy this string_view into a string, but epee *ONLY* supports
          // strings for json serialization. TODO: stop using epee.
          if (!epee::serialization::load_t_from_json(req, std::string{request.body.get_unchecked<string_view>()}))
            throw parse_error{"Failed to parse JSON parameters"};
        } else {
          // This is nasty.  TODO: get rid of epee's horrible serialization code.
          auto& epee_stuff = request.body.get_unchecked<jsonrpc_params>();
          auto& storage_entry = epee_stuff.second;
          // For some reason epee calls a json object a "section" instead of something common like
          // dict, object, hash, map.  But okay, then it calls a pointer to a section a "hsection"
          // because obfuscation is the epee way.  Then we have `array_entry` (and of course,
          // `harray` to refer to an `array_entry*`), but array_entries are *only* allowed to be
          // arrays of sections.  Meanwhile epee's author left comments telling us that XML is
          // horrible.  Pot meet kettle.
          if (storage_entry.type() == typeid(epee::serialization::section)) {
            auto* section = &boost::get<epee::serialization::section>(storage_entry);
            req.load(epee_stuff.first, section);
          }
          else if (storage_entry.type() == typeid(epee::serialization::array_entry)) {
            throw std::runtime_error("FIXME 125157015");
          }
        }
        return req;
      }

      // store_t_to_json can't store a string.  Go epee.
      template <typename R = typename RPC::response, std::enable_if_t<std::is_same<R, std::string>::value, int> = 0>
      std::string serialize(std::string&& res) {
        std::ostringstream o;
        epee::serialization::dump_as_json(o, std::move(res), 0 /*indent*/, false /*newlines*/);
        return o.str();
      }

      template <typename R = typename RPC::response, std::enable_if_t<!std::is_same<R, std::string>::value, int> = 0>
      std::string serialize(typename RPC::response&& res) {
        std::string response;
        epee::serialization::store_t_to_json(res, response, 0 /*indent*/, false /*newlines*/);
        return response;
      }
    };

    // binary command specialization
    template <typename RPC>
    struct reg_helper<RPC, std::enable_if_t<std::is_base_of<BINARY, RPC>::value>> {
      using Request = typename RPC::request;
      Request load(rpc_request& request) { 
        Request req{};
        if (!request.body.is<string_view>())
          throw std::runtime_error{"Internal error: can't load binary a RPC command with non-string body"};
        auto data = request.body.get_unchecked<string_view>();
        if (!epee::serialization::load_t_from_binary(req, epee::span<const uint8_t>{reinterpret_cast<uint8_t const*>(&data[0]), data.size()}))
          throw parse_error{"Failed to parse binary data parameters"};
        return req;
      }

      std::string serialize(typename RPC::response&& res) {
        std::string response;
        epee::serialization::store_t_to_binary(res, response);
        return response;
      }
    };

    template <typename RPC>
    void register_rpc_command(std::unordered_map<std::string, std::shared_ptr<const rpc_command>>& regs)
    {
      using Request = typename RPC::request;
      using Response = typename RPC::response;
      /// check that core_rpc_server.invoke(Request, rpc_context) returns a Response; the code below
      /// will fail anyway if this isn't satisfied, but that compilation failure might be more cryptic.
      using invoke_return_type = decltype(std::declval<core_rpc_server>().invoke(std::declval<Request&&>(), rpc_context{}));
      static_assert(std::is_same<Response, invoke_return_type>::value,
          "Unable to register RPC command: core_rpc_server::invoke(Request) is not defined or does not return a Response");
      auto cmd = std::make_shared<rpc_command>();
      constexpr bool binary = std::is_base_of<BINARY, RPC>::value;
      cmd->is_public = std::is_base_of<PUBLIC, RPC>::value;
      cmd->is_binary = binary;
      cmd->invoke = [](rpc_request&& request, core_rpc_server& server) {
        reg_helper<RPC> helper;
        Response res = server.invoke(helper.load(request), std::move(request.context));
        return helper.serialize(std::move(res));
      };

      for (const auto& name : RPC::names())
        regs.emplace(name, cmd);
    }

    template <typename... RPC>
    std::unordered_map<std::string, std::shared_ptr<const rpc_command>> register_rpc_commands(rpc::type_list<RPC...>) {
      std::unordered_map<std::string, std::shared_ptr<const rpc_command>> regs;

#ifdef __cpp_fold_expressions // C++17
      (register_rpc_command<RPC>(regs), ...);
#else
      (void) std::initializer_list<bool>{(register_rpc_command<RPC>(regs), true)...};
#endif

      return regs;
    }

    constexpr size_t MAX_RESTRICTED_GLOBAL_FAKE_OUTS_COUNT = 5000;
    constexpr uint64_t OUTPUT_HISTOGRAM_RECENT_CUTOFF_RESTRICTION = 3 * 86400; // 3 days max, the wallet requests 1.8 days
    constexpr uint64_t round_up(uint64_t value, uint64_t quantum) { return (value + quantum - 1) / quantum * quantum; }

  }

  const std::unordered_map<std::string, std::shared_ptr<const rpc_command>> rpc_commands = register_rpc_commands(rpc::core_rpc_types{});

  namespace string_tools = epee::string_tools;

  const command_line::arg_descriptor<std::string> core_rpc_server::arg_bootstrap_daemon_address = {
      "bootstrap-daemon-address"
    , "URL of a 'bootstrap' remote daemon that the connected wallets can use while this daemon is still not fully synced.\n"
      "Use 'auto' to enable automatic public nodes discovering and bootstrap daemon switching"
    , ""
    };

  const command_line::arg_descriptor<std::string> core_rpc_server::arg_bootstrap_daemon_login = {
      "bootstrap-daemon-login"
    , "Specify username:password for the bootstrap daemon login"
    , ""
    };

  //-----------------------------------------------------------------------------------
  void core_rpc_server::init_options(boost::program_options::options_description& desc)
  {
    command_line::add_arg(desc, arg_bootstrap_daemon_address);
    command_line::add_arg(desc, arg_bootstrap_daemon_login);
    cryptonote::rpc_args::init_options(desc, true);
  }
  //------------------------------------------------------------------------------------------------------------------------------
  core_rpc_server::core_rpc_server(
      core& cr
    , nodetool::node_server<cryptonote::t_cryptonote_protocol_handler<cryptonote::core> >& p2p
    )
    : m_core(cr)
    , m_p2p(p2p)
    , m_was_bootstrap_ever_used(false)
  {}
  //------------------------------------------------------------------------------------------------------------------------------
  bool core_rpc_server::set_bootstrap_daemon(const std::string &address, const std::string &username_password)
  {
    boost::optional<epee::net_utils::http::login> credentials;
    const auto loc = username_password.find(':');
    if (loc != std::string::npos)
    {
      credentials = epee::net_utils::http::login(username_password.substr(0, loc), username_password.substr(loc + 1));
    }
    return set_bootstrap_daemon(address, credentials);
  }
  //------------------------------------------------------------------------------------------------------------------------------
  boost::optional<std::string> core_rpc_server::get_random_public_node()
  {
    GET_PUBLIC_NODES::response response{};
    try
    {
      GET_PUBLIC_NODES::request request{};
      request.gray  = true;
      request.white = true;

      rpc_context context = {};
      context.admin       = true;
      response            = invoke(std::move(request), context);
    }
    catch(const std::exception &e)
    {
      return boost::none;
    }

    const auto get_random_node_address = [](const std::vector<public_node>& public_nodes) -> std::string {
      const auto& random_node = public_nodes[crypto::rand_idx(public_nodes.size())];
      const auto address = random_node.host + ":" + std::to_string(random_node.rpc_port);
      return address;
    };

    if (!response.white.empty())
    {
      return get_random_node_address(response.white);
    }

    MDEBUG("No white public node found, checking gray peers");

    if (!response.gray.empty())
    {
      return get_random_node_address(response.gray);
    }

    MERROR("Failed to find any suitable public node");
    return boost::none;
  }
  //------------------------------------------------------------------------------------------------------------------------------
  bool core_rpc_server::set_bootstrap_daemon(const std::string &address, const boost::optional<epee::net_utils::http::login> &credentials)
  {
    boost::unique_lock<boost::shared_mutex> lock(m_bootstrap_daemon_mutex);

    if (address.empty())
    {
      m_bootstrap_daemon.reset(nullptr);
    }
    else if (address == "auto")
    {
      m_bootstrap_daemon.reset(new bootstrap_daemon([this]{ return get_random_public_node(); }));
    }
    else
    {
      m_bootstrap_daemon.reset(new bootstrap_daemon(address, credentials));
    }

    m_should_use_bootstrap_daemon = m_bootstrap_daemon.get() != nullptr;

    return true;
  }
  //------------------------------------------------------------------------------------------------------------------------------
  void core_rpc_server::init(const boost::program_options::variables_map& vm)
  {
    if (!set_bootstrap_daemon(command_line::get_arg(vm, arg_bootstrap_daemon_address),
                              command_line::get_arg(vm, arg_bootstrap_daemon_login)))
    {
      MERROR("Failed to parse bootstrap daemon address");
    }
    m_was_bootstrap_ever_used = false;
  }
  //------------------------------------------------------------------------------------------------------------------------------
  bool core_rpc_server::check_core_ready()
  {
    return m_p2p.get_payload_object().is_synchronized();
  }


#define CHECK_CORE_READY() do { if(!check_core_ready()){ res.status =  STATUS_BUSY; return res; } } while(0)

  //------------------------------------------------------------------------------------------------------------------------------
  GET_HEIGHT::response core_rpc_server::invoke(GET_HEIGHT::request&& req, rpc_context context)
  {
    GET_HEIGHT::response res{};

    PERF_TIMER(on_get_height);
    if (use_bootstrap_daemon_if_necessary<GET_HEIGHT>(req, res))
      return res;

    crypto::hash hash;
    m_core.get_blockchain_top(res.height, hash);
    ++res.height; // block height to chain height
    res.hash = string_tools::pod_to_hex(hash);
    res.status = STATUS_OK;

    res.immutable_height = 0;
    cryptonote::checkpoint_t checkpoint;
    if (m_core.get_blockchain_storage().get_db().get_immutable_checkpoint(&checkpoint, res.height - 1))
    {
      res.immutable_height = checkpoint.height;
      res.immutable_hash   = string_tools::pod_to_hex(checkpoint.block_hash);
    }

    return res;
  }
  //------------------------------------------------------------------------------------------------------------------------------
  GET_INFO::response core_rpc_server::invoke(GET_INFO::request&& req, rpc_context context)
  {
    GET_INFO::response res{};

    PERF_TIMER(on_get_info);
    if (use_bootstrap_daemon_if_necessary<GET_INFO>(req, res))
    {
      {
        boost::shared_lock<boost::shared_mutex> lock(m_bootstrap_daemon_mutex);
        if (m_bootstrap_daemon.get() != nullptr)
        {
          res.bootstrap_daemon_address = m_bootstrap_daemon->address();
        }
      }
      crypto::hash top_hash;
      m_core.get_blockchain_top(res.height_without_bootstrap, top_hash);
      ++res.height_without_bootstrap; // turn top block height into blockchain height
      res.was_bootstrap_ever_used = true;
      return res;
    }

    const bool restricted = !context.admin;

    crypto::hash top_hash;
    m_core.get_blockchain_top(res.height, top_hash);
    ++res.height; // turn top block height into blockchain height
    res.top_block_hash = string_tools::pod_to_hex(top_hash);
    res.target_height = m_core.get_target_blockchain_height();

    res.immutable_height = 0;
    cryptonote::checkpoint_t checkpoint;
    if (m_core.get_blockchain_storage().get_db().get_immutable_checkpoint(&checkpoint, res.height - 1))
    {
      res.immutable_height     = checkpoint.height;
      res.immutable_block_hash = string_tools::pod_to_hex(checkpoint.block_hash);
    }

    res.difficulty = m_core.get_blockchain_storage().get_difficulty_for_next_block();
    res.target = m_core.get_blockchain_storage().get_difficulty_target();
    res.tx_count = m_core.get_blockchain_storage().get_total_transactions() - res.height; //without coinbase
    res.tx_pool_size = m_core.get_pool().get_transactions_count();
    res.alt_blocks_count = restricted ? 0 : m_core.get_blockchain_storage().get_alternative_blocks_count();
    uint64_t total_conn = restricted ? 0 : m_p2p.get_public_connections_count();
    res.outgoing_connections_count = restricted ? 0 : m_p2p.get_public_outgoing_connections_count();
    res.incoming_connections_count = restricted ? 0 : (total_conn - res.outgoing_connections_count);
    // FIXME: We don't really have RPC connections here anymore, and HTTP/LMQ RPC interfaces
    // deliberately sit outside this.  Deprecate it for now since there's no trivial way to get it,
    // but it might be useful to bring it back.
    //res.rpc_connections_count = restricted ? 0 : get_connections_count();
    res.white_peerlist_size = restricted ? 0 : m_p2p.get_public_white_peers_count();
    res.grey_peerlist_size = restricted ? 0 : m_p2p.get_public_gray_peers_count();

    cryptonote::network_type nettype = m_core.get_nettype();
    res.mainnet = nettype == MAINNET;
    res.testnet = nettype == TESTNET;
    res.stagenet = nettype == STAGENET;
    res.nettype = nettype == MAINNET ? "mainnet" : nettype == TESTNET ? "testnet" : nettype == STAGENET ? "stagenet" : "fakechain";

    try
    {
      res.cumulative_difficulty = m_core.get_blockchain_storage().get_db().get_block_cumulative_difficulty(res.height - 1);
    }
    catch(std::exception const &e)
    {
      res.status = "Error retrieving cumulative difficulty at height " + std::to_string(res.height - 1);
      return res;
    }

    res.block_size_limit = res.block_weight_limit = m_core.get_blockchain_storage().get_current_cumulative_block_weight_limit();
    res.block_size_median = res.block_weight_median = m_core.get_blockchain_storage().get_current_cumulative_block_weight_median();
    res.start_time = restricted ? 0 : (uint64_t)m_core.get_start_time();
    res.last_storage_server_ping = restricted ? 0 : (uint64_t)m_core.m_last_storage_server_ping;
    res.last_lokinet_ping = restricted ? 0 : (uint64_t)m_core.m_last_lokinet_ping;
    res.free_space = restricted ? std::numeric_limits<uint64_t>::max() : m_core.get_free_space();
    res.offline = m_core.offline();
    res.height_without_bootstrap = restricted ? 0 : res.height;
    if (restricted)
    {
      res.bootstrap_daemon_address = "";
      res.was_bootstrap_ever_used = false;
    }
    else
    {
      boost::shared_lock<boost::shared_mutex> lock(m_bootstrap_daemon_mutex);
      if (m_bootstrap_daemon.get() != nullptr)
      {
        res.bootstrap_daemon_address = m_bootstrap_daemon->address();
      }
      res.was_bootstrap_ever_used = m_was_bootstrap_ever_used;
    }
    res.database_size = m_core.get_blockchain_storage().get_db().get_database_size();
    if (restricted)
      res.database_size = round_up(res.database_size, 1'000'000'000);
    res.update_available = restricted ? false : m_core.is_update_available();
    res.version = restricted ? std::to_string(LOKI_VERSION[0]) : LOKI_VERSION_FULL;
    res.status_line = !restricted ? m_core.get_status_string() :
      "v" + std::to_string(LOKI_VERSION[0]) + "; Height: " + std::to_string(res.height);

    res.status = STATUS_OK;
    return res;
  }
  //------------------------------------------------------------------------------------------------------------------------------
  GET_NET_STATS::response core_rpc_server::invoke(GET_NET_STATS::request&& req, rpc_context context)
  {
    GET_NET_STATS::response res{};

    PERF_TIMER(on_get_net_stats);
    // No bootstrap daemon check: Only ever get stats about local server
    res.start_time = (uint64_t)m_core.get_start_time();
    {
      CRITICAL_REGION_LOCAL(epee::net_utils::network_throttle_manager::m_lock_get_global_throttle_in);
      epee::net_utils::network_throttle_manager::get_global_throttle_in().get_stats(res.total_packets_in, res.total_bytes_in);
    }
    {
      CRITICAL_REGION_LOCAL(epee::net_utils::network_throttle_manager::m_lock_get_global_throttle_out);
      epee::net_utils::network_throttle_manager::get_global_throttle_out().get_stats(res.total_packets_out, res.total_bytes_out);
    }
    res.status = STATUS_OK;
    return res;
  }
  //------------------------------------------------------------------------------------------------------------------------------
  class pruned_transaction {
    transaction& tx;
  public:
    pruned_transaction(transaction& tx) : tx(tx) {}
    BEGIN_SERIALIZE_OBJECT()
      bool r = tx.serialize_base(ar);
      if (!r) return false;
    END_SERIALIZE()
  };
  //------------------------------------------------------------------------------------------------------------------------------
  GET_BLOCKS_FAST::response core_rpc_server::invoke(GET_BLOCKS_FAST::request&& req, rpc_context context)
  {
    GET_BLOCKS_FAST::response res{};

    PERF_TIMER(on_get_blocks);
    if (use_bootstrap_daemon_if_necessary<GET_BLOCKS_FAST>(req, res))
      return res;

    std::vector<std::pair<std::pair<cryptonote::blobdata, crypto::hash>, std::vector<std::pair<crypto::hash, cryptonote::blobdata> > > > bs;

    if(!m_core.find_blockchain_supplement(req.start_height, req.block_ids, bs, res.current_height, res.start_height, req.prune, !req.no_miner_tx, GET_BLOCKS_FAST::MAX_COUNT))
    {
      res.status = "Failed";
      return res;
    }

    size_t pruned_size = 0, unpruned_size = 0, ntxes = 0;
    res.blocks.reserve(bs.size());
    res.output_indices.reserve(bs.size());
    for(auto& bd: bs)
    {
      res.blocks.resize(res.blocks.size()+1);
      res.blocks.back().block = bd.first.first;
      pruned_size += bd.first.first.size();
      unpruned_size += bd.first.first.size();
      res.output_indices.push_back(GET_BLOCKS_FAST::block_output_indices());
      ntxes += bd.second.size();
      res.output_indices.back().indices.reserve(1 + bd.second.size());
      if (req.no_miner_tx)
        res.output_indices.back().indices.push_back(GET_BLOCKS_FAST::tx_output_indices());
      res.blocks.back().txs.reserve(bd.second.size());
      for (std::vector<std::pair<crypto::hash, cryptonote::blobdata>>::iterator i = bd.second.begin(); i != bd.second.end(); ++i)
      {
        unpruned_size += i->second.size();
        res.blocks.back().txs.push_back(std::move(i->second));
        i->second.clear();
        i->second.shrink_to_fit();
        pruned_size += res.blocks.back().txs.back().size();
      }

      const size_t n_txes_to_lookup = bd.second.size() + (req.no_miner_tx ? 0 : 1);
      if (n_txes_to_lookup > 0)
      {
        std::vector<std::vector<uint64_t>> indices;
        bool r = m_core.get_tx_outputs_gindexs(req.no_miner_tx ? bd.second.front().first : bd.first.second, n_txes_to_lookup, indices);
        if (!r || indices.size() != n_txes_to_lookup || res.output_indices.back().indices.size() != (req.no_miner_tx ? 1 : 0))
        {
          res.status = "Failed";
          return res;
        }
        for (size_t i = 0; i < indices.size(); ++i)
          res.output_indices.back().indices.push_back({std::move(indices[i])});
      }
    }

    MDEBUG("on_get_blocks: " << bs.size() << " blocks, " << ntxes << " txes, pruned size " << pruned_size << ", unpruned size " << unpruned_size);
    res.status = STATUS_OK;
    return res;
  }
  GET_ALT_BLOCKS_HASHES::response core_rpc_server::invoke(GET_ALT_BLOCKS_HASHES::request&& req, rpc_context context)
  {
    GET_ALT_BLOCKS_HASHES::response res{};

    PERF_TIMER(on_get_alt_blocks_hashes);
    if (use_bootstrap_daemon_if_necessary<GET_ALT_BLOCKS_HASHES>(req, res))
      return res;

    std::vector<block> blks;

    if(!m_core.get_alternative_blocks(blks))
    {
        res.status = "Failed";
        return res;
    }

    res.blks_hashes.reserve(blks.size());

    for (auto const& blk: blks)
    {
        res.blks_hashes.push_back(epee::string_tools::pod_to_hex(get_block_hash(blk)));
    }

    MDEBUG("on_get_alt_blocks_hashes: " << blks.size() << " blocks " );
    res.status = STATUS_OK;
    return res;
  }
  //------------------------------------------------------------------------------------------------------------------------------
  GET_BLOCKS_BY_HEIGHT::response core_rpc_server::invoke(GET_BLOCKS_BY_HEIGHT::request&& req, rpc_context context)
  {
    GET_BLOCKS_BY_HEIGHT::response res{};

    PERF_TIMER(on_get_blocks_by_height);
    if (use_bootstrap_daemon_if_necessary<GET_BLOCKS_BY_HEIGHT>(req, res))
      return res;

    res.status = "Failed";
    res.blocks.clear();
    res.blocks.reserve(req.heights.size());
    for (uint64_t height : req.heights)
    {
      block blk;
      try
      {
        blk = m_core.get_blockchain_storage().get_db().get_block_from_height(height);
      }
      catch (...)
      {
        res.status = "Error retrieving block at height " + std::to_string(height);
        return res;
      }
      std::vector<transaction> txs;
      std::vector<crypto::hash> missed_txs;
      m_core.get_transactions(blk.tx_hashes, txs, missed_txs);
      res.blocks.resize(res.blocks.size() + 1);
      res.blocks.back().block = block_to_blob(blk);
      for (auto& tx : txs)
        res.blocks.back().txs.push_back(tx_to_blob(tx));
    }
    res.status = STATUS_OK;
    return res;
  }
  //------------------------------------------------------------------------------------------------------------------------------
  GET_HASHES_FAST::response core_rpc_server::invoke(GET_HASHES_FAST::request&& req, rpc_context context)
  {
    GET_HASHES_FAST::response res{};

    PERF_TIMER(on_get_hashes);
    if (use_bootstrap_daemon_if_necessary<GET_HASHES_FAST>(req, res))
      return res;

    res.start_height = req.start_height;
    if(!m_core.get_blockchain_storage().find_blockchain_supplement(req.block_ids, res.m_block_ids, res.start_height, res.current_height, false))
    {
      res.status = "Failed";
      return res;
    }

    res.status = STATUS_OK;
    return res;
  }
  //------------------------------------------------------------------------------------------------------------------------------
  GET_OUTPUTS_BIN::response core_rpc_server::invoke(GET_OUTPUTS_BIN::request&& req, rpc_context context)
  {
    GET_OUTPUTS_BIN::response res{};

    PERF_TIMER(on_get_outs_bin);
    if (use_bootstrap_daemon_if_necessary<GET_OUTPUTS_BIN>(req, res))
      return res;

    if (!context.admin && req.outputs.size() > MAX_RESTRICTED_GLOBAL_FAKE_OUTS_COUNT)
      res.status = "Too many outs requested";
    else if (m_core.get_outs(req, res))
      res.status = STATUS_OK;
    else
      res.status = "Failed";

    return res;
  }
  //------------------------------------------------------------------------------------------------------------------------------
  GET_OUTPUTS::response core_rpc_server::invoke(GET_OUTPUTS::request&& req, rpc_context context)
  {
    GET_OUTPUTS::response res{};

    PERF_TIMER(on_get_outs);
    if (use_bootstrap_daemon_if_necessary<GET_OUTPUTS>(req, res))
      return res;

    if (!context.admin && req.outputs.size() > MAX_RESTRICTED_GLOBAL_FAKE_OUTS_COUNT) {
      res.status = "Too many outs requested";
      return res;
    }

    GET_OUTPUTS_BIN::request req_bin{};
    req_bin.outputs = req.outputs;
    req_bin.get_txid = req.get_txid;
    GET_OUTPUTS_BIN::response res_bin{};
    if (!m_core.get_outs(req_bin, res_bin))
    {
      res.status = "Failed";
      return res;
    }

    // convert to text
    for (const auto &i: res_bin.outs)
    {
      res.outs.emplace_back();
      auto& outkey = res.outs.back();
      outkey.key = epee::string_tools::pod_to_hex(i.key);
      outkey.mask = epee::string_tools::pod_to_hex(i.mask);
      outkey.unlocked = i.unlocked;
      outkey.height = i.height;
      outkey.txid = epee::string_tools::pod_to_hex(i.txid);
    }

    res.status = STATUS_OK;
    return res;
  }
  //------------------------------------------------------------------------------------------------------------------------------
  GET_TX_GLOBAL_OUTPUTS_INDEXES::response core_rpc_server::invoke(GET_TX_GLOBAL_OUTPUTS_INDEXES::request&& req, rpc_context context)
  {
    GET_TX_GLOBAL_OUTPUTS_INDEXES::response res{};

    PERF_TIMER(on_get_indexes);
    if (use_bootstrap_daemon_if_necessary<GET_TX_GLOBAL_OUTPUTS_INDEXES>(req, res))
      return res;

    bool r = m_core.get_tx_outputs_gindexs(req.txid, res.o_indexes);
    if(!r)
    {
      res.status = "Failed";
      return res;
    }
    res.status = STATUS_OK;
    LOG_PRINT_L2("GET_TX_GLOBAL_OUTPUTS_INDEXES: [" << res.o_indexes.size() << "]");
    return res;
  }
  //------------------------------------------------------------------------------------------------------------------------------
  GET_TRANSACTIONS::response core_rpc_server::invoke(GET_TRANSACTIONS::request&& req, rpc_context context)
  {
    GET_TRANSACTIONS::response res{};

    PERF_TIMER(on_get_transactions);
    if (use_bootstrap_daemon_if_necessary<GET_TRANSACTIONS>(req, res))
      return res;

    std::vector<crypto::hash> vh;
    for(const auto& tx_hex_str: req.txs_hashes)
    {
      blobdata b;
      if(!string_tools::parse_hexstr_to_binbuff(tx_hex_str, b))
      {
        res.status = "Failed to parse hex representation of transaction hash";
        return res;
      }
      if(b.size() != sizeof(crypto::hash))
      {
        res.status = "Failed, size of data mismatch";
        return res;
      }
      vh.push_back(*reinterpret_cast<const crypto::hash*>(b.data()));
    }
    std::vector<crypto::hash> missed_txs;
    std::vector<std::tuple<crypto::hash, cryptonote::blobdata, crypto::hash, cryptonote::blobdata>> txs;
    bool r = m_core.get_split_transactions_blobs(vh, txs, missed_txs);
    if(!r)
    {
      res.status = "Failed";
      return res;
    }
    LOG_PRINT_L2("Found " << txs.size() << "/" << vh.size() << " transactions on the blockchain");

    // try the pool for any missing txes
    auto &pool = m_core.get_pool();
    size_t found_in_pool = 0;
    std::unordered_map<crypto::hash, tx_info> per_tx_pool_tx_info;
    if (!missed_txs.empty())
    {
      std::vector<tx_info> pool_tx_info;
      std::vector<spent_key_image_info> pool_key_image_info;
      bool r = pool.get_transactions_and_spent_keys_info(pool_tx_info, pool_key_image_info);
      if(r)
      {
        // sort to match original request
        std::vector<std::tuple<crypto::hash, cryptonote::blobdata, crypto::hash, cryptonote::blobdata>> sorted_txs;
        unsigned txs_processed = 0;
        for (const crypto::hash &h: vh)
        {
          auto missed_it = std::find(missed_txs.begin(), missed_txs.end(), h);
          if (missed_it == missed_txs.end())
          {
            if (txs.size() == txs_processed)
            {
              res.status = "Failed: internal error - txs is empty";
              return res;
            }
            // core returns the ones it finds in the right order
            if (std::get<0>(txs[txs_processed]) != h)
            {
              res.status = "Failed: tx hash mismatch";
              return res;
            }
            sorted_txs.push_back(std::move(txs[txs_processed]));
            ++txs_processed;
            continue;
          }
          const std::string hash_string = epee::string_tools::pod_to_hex(h);
          auto ptx_it = std::find_if(pool_tx_info.begin(), pool_tx_info.end(),
              [&hash_string](const tx_info &txi) { return hash_string == txi.id_hash; });
          if (ptx_it != pool_tx_info.end())
          {
            cryptonote::transaction tx;
            if (!cryptonote::parse_and_validate_tx_from_blob(ptx_it->tx_blob, tx))
            {
              res.status = "Failed to parse and validate tx from blob";
              return res;
            }
            std::stringstream ss;
            binary_archive<true> ba(ss);
            if (!tx.serialize_base(ba))
            {
              res.status = "Failed to serialize transaction base";
              return res;
            }
            const cryptonote::blobdata pruned = ss.str();
            sorted_txs.emplace_back(h, pruned, get_transaction_prunable_hash(tx), std::string(ptx_it->tx_blob, pruned.size()));
            missed_txs.erase(missed_it);
            per_tx_pool_tx_info.emplace(h, *ptx_it);
            ++found_in_pool;
          }
        }
        txs = sorted_txs;
      }
      LOG_PRINT_L2("Found " << found_in_pool << "/" << vh.size() << " transactions in the pool");
    }

    uint64_t immutable_height = m_core.get_blockchain_storage().get_immutable_height();
    auto blink_lock = pool.blink_shared_lock(std::defer_lock); // Defer until/unless we actually need it

    std::vector<std::string>::const_iterator txhi = req.txs_hashes.begin();
    std::vector<crypto::hash>::const_iterator vhi = vh.begin();
    for(auto& tx: txs)
    {
      res.txs.emplace_back();
      GET_TRANSACTIONS::entry &e = res.txs.back();

      crypto::hash tx_hash = *vhi++;
      e.tx_hash = *txhi++;
      e.prunable_hash = epee::string_tools::pod_to_hex(std::get<2>(tx));
      if (req.split || req.prune || std::get<3>(tx).empty())
      {
        // use splitted form with pruned and prunable (filled only when prune=false and the daemon has it), leaving as_hex as empty
        e.pruned_as_hex = string_tools::buff_to_hex_nodelimer(std::get<1>(tx));
        if (!req.prune)
          e.prunable_as_hex = string_tools::buff_to_hex_nodelimer(std::get<3>(tx));
        if (req.decode_as_json)
        {
          cryptonote::blobdata tx_data;
          cryptonote::transaction t;
          if (req.prune || std::get<3>(tx).empty())
          {
            // decode pruned tx to JSON
            tx_data = std::get<1>(tx);
            if (cryptonote::parse_and_validate_tx_base_from_blob(tx_data, t))
            {
              pruned_transaction pruned_tx{t};
              e.as_json = obj_to_json_str(pruned_tx);
            }
            else
            {
              res.status = "Failed to parse and validate pruned tx from blob";
              return res;
            }
          }
          else
          {
            // decode full tx to JSON
            tx_data = std::get<1>(tx) + std::get<3>(tx);
            if (cryptonote::parse_and_validate_tx_from_blob(tx_data, t))
            {
              e.as_json = obj_to_json_str(t);
            }
            else
            {
              res.status = "Failed to parse and validate tx from blob";
              return res;
            }
          }
        }
      }
      else
      {
        // use non-splitted form, leaving pruned_as_hex and prunable_as_hex as empty
        cryptonote::blobdata tx_data = std::get<1>(tx) + std::get<3>(tx);
        e.as_hex = string_tools::buff_to_hex_nodelimer(tx_data);
        if (req.decode_as_json)
        {
          cryptonote::transaction t;
          if (cryptonote::parse_and_validate_tx_from_blob(tx_data, t))
          {
            e.as_json = obj_to_json_str(t);
          }
          else
          {
            res.status = "Failed to parse and validate tx from blob";
            return res;
          }
        }
      }
      auto ptx_it = per_tx_pool_tx_info.find(tx_hash);
      e.in_pool = ptx_it != per_tx_pool_tx_info.end();
      bool might_be_blink = true;
      if (e.in_pool)
      {
        e.block_height = e.block_timestamp = std::numeric_limits<uint64_t>::max();
        e.double_spend_seen = ptx_it->second.double_spend_seen;
        e.relayed = ptx_it->second.relayed;
        e.received_timestamp = ptx_it->second.receive_time;
      }
      else
      {
        e.block_height = m_core.get_blockchain_storage().get_db().get_tx_block_height(tx_hash);
        e.block_timestamp = m_core.get_blockchain_storage().get_db().get_block_timestamp(e.block_height);
        e.received_timestamp = 0;
        e.double_spend_seen = false;
        e.relayed = false;
        if (e.block_height <= immutable_height)
            might_be_blink = false;
      }

      if (might_be_blink)
      {
        if (!blink_lock) blink_lock.lock();
        e.blink = pool.has_blink(tx_hash);
      }

      // fill up old style responses too, in case an old wallet asks
      res.txs_as_hex.push_back(e.as_hex);
      if (req.decode_as_json)
        res.txs_as_json.push_back(e.as_json);

      // output indices too if not in pool
      if (!e.in_pool)
      {
        bool r = m_core.get_tx_outputs_gindexs(tx_hash, e.output_indices);
        if (!r)
        {
          res.status = "Failed";
          return res;
        }
      }
    }

    for(const auto& miss_tx: missed_txs)
    {
      res.missed_tx.push_back(string_tools::pod_to_hex(miss_tx));
    }

    LOG_PRINT_L2(res.txs.size() << " transactions found, " << res.missed_tx.size() << " not found");
    res.status = STATUS_OK;
    return res;
  }
  //------------------------------------------------------------------------------------------------------------------------------
  IS_KEY_IMAGE_SPENT::response core_rpc_server::invoke(IS_KEY_IMAGE_SPENT::request&& req, rpc_context context)
  {
    IS_KEY_IMAGE_SPENT::response res{};

    PERF_TIMER(on_is_key_image_spent);
    if (use_bootstrap_daemon_if_necessary<IS_KEY_IMAGE_SPENT>(req, res))
      return res;

    std::vector<crypto::key_image> key_images;
    for(const auto& ki_hex_str: req.key_images)
    {
      blobdata b;
      if(!string_tools::parse_hexstr_to_binbuff(ki_hex_str, b))
      {
        res.status = "Failed to parse hex representation of key image";
        return res;
      }
      if(b.size() != sizeof(crypto::key_image))
      {
        res.status = "Failed, size of data mismatch";
      }
      key_images.push_back(*reinterpret_cast<const crypto::key_image*>(b.data()));
    }
    std::vector<bool> spent_status;
    bool r = m_core.are_key_images_spent(key_images, spent_status);
    if(!r)
    {
      res.status = "Failed";
      return res;
    }
    res.spent_status.clear();
    for (size_t n = 0; n < spent_status.size(); ++n)
      res.spent_status.push_back(spent_status[n] ? IS_KEY_IMAGE_SPENT::SPENT_IN_BLOCKCHAIN : IS_KEY_IMAGE_SPENT::UNSPENT);

    // check the pool too
    std::vector<tx_info> txs;
    std::vector<spent_key_image_info> ki;
    r = m_core.get_pool().get_transactions_and_spent_keys_info(txs, ki, context.admin);
    if(!r)
    {
      res.status = "Failed";
      return res;
    }
    for (std::vector<spent_key_image_info>::const_iterator i = ki.begin(); i != ki.end(); ++i)
    {
      crypto::hash hash;
      crypto::key_image spent_key_image;
      if (parse_hash256(i->id_hash, hash))
      {
        memcpy(&spent_key_image, &hash, sizeof(hash)); // a bit dodgy, should be other parse functions somewhere
        for (size_t n = 0; n < res.spent_status.size(); ++n)
        {
          if (res.spent_status[n] == IS_KEY_IMAGE_SPENT::UNSPENT)
          {
            if (key_images[n] == spent_key_image)
            {
              res.spent_status[n] = IS_KEY_IMAGE_SPENT::SPENT_IN_POOL;
              break;
            }
          }
        }
      }
    }

    res.status = STATUS_OK;
    return res;
  }
  //------------------------------------------------------------------------------------------------------------------------------
  SEND_RAW_TX::response core_rpc_server::invoke(SEND_RAW_TX::request&& req, rpc_context context)
  {
    SEND_RAW_TX::response res{};

    PERF_TIMER(on_send_raw_tx);
    if (use_bootstrap_daemon_if_necessary<SEND_RAW_TX>(req, res))
      return res;

    CHECK_CORE_READY();

    std::string tx_blob;
    if(!string_tools::parse_hexstr_to_binbuff(req.tx_as_hex, tx_blob))
    {
      LOG_PRINT_L0("[on_send_raw_tx]: Failed to parse tx from hexbuff: " << req.tx_as_hex);
      res.status = "Failed";
      return res;
    }

    if (req.do_sanity_checks && !cryptonote::tx_sanity_check(m_core.get_blockchain_storage(), tx_blob))
    {
      res.status = "Failed";
      res.reason = "Sanity check failed";
      res.sanity_check_failed = true;
      return res;
    }
    res.sanity_check_failed = false;

    if (req.blink)
    {
      auto future = m_core.handle_blink_tx(tx_blob);
      auto status = future.wait_for(10s);
      if (status != std::future_status::ready) {
        res.status = "Failed";
        res.reason = "Blink quorum timeout";
        res.blink_status = blink_result::timeout;
        return res;
      }

      try {
        auto result = future.get();
        res.blink_status = result.first;
        if (result.first == blink_result::accepted) {
          res.status = STATUS_OK;
        } else {
          res.status = "Failed";
          res.reason = !result.second.empty() ? result.second : result.first == blink_result::timeout ? "Blink quorum timeout" : "Transaction rejected by blink quorum";
        }
      } catch (const std::exception &e) {
        res.blink_status = blink_result::rejected;
        res.status = "Failed";
        res.reason = std::string{"Transaction failed: "} + e.what();
      }
      return res;
    }

    tx_verification_context tvc{};
    if(!m_core.handle_incoming_tx(tx_blob, tvc, tx_pool_options::new_tx(req.do_not_relay)) || tvc.m_verifivation_failed)
    {
      const vote_verification_context &vvc = tvc.m_vote_ctx;
      res.status          = "Failed";
      std::string reason  = print_tx_verification_context  (tvc);
      reason             += print_vote_verification_context(vvc);
      res.tvc             = tvc;
      const std::string punctuation = res.reason.empty() ? "" : ": ";
      if (tvc.m_verifivation_failed)
      {
        LOG_PRINT_L0("[on_send_raw_tx]: tx verification failed" << punctuation << reason);
      }
      else
      {
        LOG_PRINT_L0("[on_send_raw_tx]: Failed to process tx" << punctuation << reason);
      }
      return res;
    }

    if(!tvc.m_should_be_relayed)
    {
      LOG_PRINT_L0("[on_send_raw_tx]: tx accepted, but not relayed");
      res.reason = "Not relayed";
      res.not_relayed = true;
      res.status = STATUS_OK;
      return res;
    }

    NOTIFY_NEW_TRANSACTIONS::request r{};
    r.txs.push_back(tx_blob);
    cryptonote_connection_context fake_context{};
    m_core.get_protocol()->relay_transactions(r, fake_context);

    //TODO: make sure that tx has reached other nodes here, probably wait to receive reflections from other nodes
    res.status = STATUS_OK;
    return res;
  }
  //------------------------------------------------------------------------------------------------------------------------------
  START_MINING::response core_rpc_server::invoke(START_MINING::request&& req, rpc_context context)
  {
    START_MINING::response res{};

    PERF_TIMER(on_start_mining);
    CHECK_CORE_READY();
    cryptonote::address_parse_info info;
    if(!get_account_address_from_str(info, m_core.get_nettype(), req.miner_address))
    {
      res.status = "Failed, wrong address";
      LOG_PRINT_L0(res.status);
      return res;
    }
    if (info.is_subaddress)
    {
      res.status = "Mining to subaddress isn't supported yet";
      LOG_PRINT_L0(res.status);
      return res;
    }

    unsigned int concurrency_count = boost::thread::hardware_concurrency() * 4;

    // if we couldn't detect threads, set it to a ridiculously high number
    if(concurrency_count == 0)
    {
      concurrency_count = 257;
    }

    // if there are more threads requested than the hardware supports
    // then we fail and log that.
    if(req.threads_count > concurrency_count)
    {
      res.status = "Failed, too many threads relative to CPU cores.";
      LOG_PRINT_L0(res.status);
      return res;
    }

    cryptonote::miner &miner= m_core.get_miner();
    if (miner.is_mining())
    {
      res.status = "Already mining";
      return res;
    }
    if(!miner.start(info.address, static_cast<size_t>(req.threads_count)))
    {
      res.status = "Failed, mining not started";
      LOG_PRINT_L0(res.status);
      return res;
    }
    res.status = STATUS_OK;
    return res;
  }
  //------------------------------------------------------------------------------------------------------------------------------
  STOP_MINING::response core_rpc_server::invoke(STOP_MINING::request&& req, rpc_context context)
  {
    STOP_MINING::response res{};

    PERF_TIMER(on_stop_mining);
    cryptonote::miner &miner= m_core.get_miner();
    if(!miner.is_mining())
    {
      res.status = "Mining never started";
      LOG_PRINT_L0(res.status);
      return res;
    }
    if(!miner.stop())
    {
      res.status = "Failed, mining not stopped";
      LOG_PRINT_L0(res.status);
      return res;
    }
    res.status = STATUS_OK;
    return res;
  }
  //------------------------------------------------------------------------------------------------------------------------------
  MINING_STATUS::response core_rpc_server::invoke(MINING_STATUS::request&& req, rpc_context context)
  {
    MINING_STATUS::response res{};

    PERF_TIMER(on_mining_status);

    const miner& lMiner = m_core.get_miner();
    res.active = lMiner.is_mining();
    res.block_target = DIFFICULTY_TARGET_V2;
    res.difficulty = m_core.get_blockchain_storage().get_difficulty_for_next_block();
    if ( lMiner.is_mining() ) {
      res.speed = lMiner.get_speed();
      res.threads_count = lMiner.get_threads_count();
      res.block_reward = lMiner.get_block_reward();
    }
    const account_public_address& lMiningAdr = lMiner.get_mining_address();
    if (lMiner.is_mining())
      res.address = get_account_address_as_str(nettype(), false, lMiningAdr);
    const uint8_t major_version = m_core.get_blockchain_storage().get_current_hard_fork_version();

    res.pow_algorithm =
        major_version >= network_version_12_checkpointing    ? "RandomX (LOKI variant)"               :
        major_version == network_version_11_infinite_staking ? "Cryptonight Turtle Light (Variant 2)" :
                                                               "Cryptonight Heavy (Variant 2)";

    res.status = STATUS_OK;
    return res;
  }
  //------------------------------------------------------------------------------------------------------------------------------
  SAVE_BC::response core_rpc_server::invoke(SAVE_BC::request&& req, rpc_context context)
  {
    SAVE_BC::response res{};

    PERF_TIMER(on_save_bc);
    if( !m_core.get_blockchain_storage().store_blockchain() )
    {
      res.status = "Error while storing blockchain";
      return res;
    }
    res.status = STATUS_OK;
    return res;
  }
  //------------------------------------------------------------------------------------------------------------------------------
  GET_PEER_LIST::response core_rpc_server::invoke(GET_PEER_LIST::request&& req, rpc_context context)
  {
    GET_PEER_LIST::response res{};

    PERF_TIMER(on_get_peer_list);
    std::vector<nodetool::peerlist_entry> white_list;
    std::vector<nodetool::peerlist_entry> gray_list;

    if (req.public_only)
    {
      m_p2p.get_public_peerlist(gray_list, white_list);
    }
    else
    {
      m_p2p.get_peerlist(gray_list, white_list);
    }

    for (auto & entry : white_list)
    {
      if (entry.adr.get_type_id() == epee::net_utils::ipv4_network_address::get_type_id())
        res.white_list.emplace_back(entry.id, entry.adr.as<epee::net_utils::ipv4_network_address>().ip(),
            entry.adr.as<epee::net_utils::ipv4_network_address>().port(), entry.last_seen, entry.pruning_seed, entry.rpc_port);
      else if (entry.adr.get_type_id() == epee::net_utils::ipv6_network_address::get_type_id())
        res.white_list.emplace_back(entry.id, entry.adr.as<epee::net_utils::ipv6_network_address>().host_str(),
            entry.adr.as<epee::net_utils::ipv6_network_address>().port(), entry.last_seen, entry.pruning_seed, entry.rpc_port);
      else
        res.white_list.emplace_back(entry.id, entry.adr.str(), entry.last_seen, entry.pruning_seed, entry.rpc_port);
    }

    for (auto & entry : gray_list)
    {
      if (entry.adr.get_type_id() == epee::net_utils::ipv4_network_address::get_type_id())
        res.gray_list.emplace_back(entry.id, entry.adr.as<epee::net_utils::ipv4_network_address>().ip(),
            entry.adr.as<epee::net_utils::ipv4_network_address>().port(), entry.last_seen, entry.pruning_seed, entry.rpc_port);
      else if (entry.adr.get_type_id() == epee::net_utils::ipv6_network_address::get_type_id())
        res.gray_list.emplace_back(entry.id, entry.adr.as<epee::net_utils::ipv6_network_address>().host_str(),
            entry.adr.as<epee::net_utils::ipv6_network_address>().port(), entry.last_seen, entry.pruning_seed, entry.rpc_port);
      else
        res.gray_list.emplace_back(entry.id, entry.adr.str(), entry.last_seen, entry.pruning_seed, entry.rpc_port);
    }

    res.status = STATUS_OK;
    return res;
  }
  //------------------------------------------------------------------------------------------------------------------------------
  GET_PUBLIC_NODES::response core_rpc_server::invoke(GET_PUBLIC_NODES::request&& req, rpc_context context)
  {
    PERF_TIMER(on_get_public_nodes);

    GET_PEER_LIST::response peer_list_res = invoke(GET_PEER_LIST::request{}, context);
    GET_PUBLIC_NODES::response res{};
    res.status = std::move(peer_list_res.status);

    const auto collect = [](const std::vector<GET_PEER_LIST::peer> &peer_list, std::vector<public_node> &public_nodes)
    {
      for (const auto &entry : peer_list)
      {
        if (entry.rpc_port != 0)
        {
          public_nodes.emplace_back(entry);
        }
      }
    };

    if (req.white)
    {
      collect(peer_list_res.white_list, res.white);
    }
    if (req.gray)
    {
      collect(peer_list_res.gray_list, res.gray);
    }

    return res;
  }
  //------------------------------------------------------------------------------------------------------------------------------
  SET_LOG_HASH_RATE::response core_rpc_server::invoke(SET_LOG_HASH_RATE::request&& req, rpc_context context)
  {
    SET_LOG_HASH_RATE::response res{};

    PERF_TIMER(on_set_log_hash_rate);
    if(m_core.get_miner().is_mining())
    {
      m_core.get_miner().do_print_hashrate(req.visible);
      res.status = STATUS_OK;
    }
    else
    {
      res.status = STATUS_NOT_MINING;
    }
    return res;
  }
  //------------------------------------------------------------------------------------------------------------------------------
  SET_LOG_LEVEL::response core_rpc_server::invoke(SET_LOG_LEVEL::request&& req, rpc_context context)
  {
    SET_LOG_LEVEL::response res{};

    PERF_TIMER(on_set_log_level);
    if (req.level < 0 || req.level > 4)
    {
      res.status = "Error: log level not valid";
      return res;
    }
    mlog_set_log_level(req.level);
    res.status = STATUS_OK;
    return res;
  }
  //------------------------------------------------------------------------------------------------------------------------------
  SET_LOG_CATEGORIES::response core_rpc_server::invoke(SET_LOG_CATEGORIES::request&& req, rpc_context context)
  {
    SET_LOG_CATEGORIES::response res{};

    PERF_TIMER(on_set_log_categories);
    mlog_set_log(req.categories.c_str());
    res.categories = mlog_get_categories();
    res.status = STATUS_OK;
    return res;
  }
  //------------------------------------------------------------------------------------------------------------------------------
  GET_TRANSACTION_POOL::response core_rpc_server::invoke(GET_TRANSACTION_POOL::request&& req, rpc_context context)
  {
    GET_TRANSACTION_POOL::response res{};

    PERF_TIMER(on_get_transaction_pool);
    if (use_bootstrap_daemon_if_necessary<GET_TRANSACTION_POOL>(req, res))
      return res;

    m_core.get_pool().get_transactions_and_spent_keys_info(res.transactions, res.spent_key_images, context.admin);
    for (tx_info& txi : res.transactions)
      txi.tx_blob = epee::string_tools::buff_to_hex_nodelimer(txi.tx_blob);
    res.status = STATUS_OK;
    return res;
  }
  //------------------------------------------------------------------------------------------------------------------------------
  GET_TRANSACTION_POOL_HASHES_BIN::response core_rpc_server::invoke(GET_TRANSACTION_POOL_HASHES_BIN::request&& req, rpc_context context)
  {
    GET_TRANSACTION_POOL_HASHES_BIN::response res{};

    PERF_TIMER(on_get_transaction_pool_hashes);
    if (use_bootstrap_daemon_if_necessary<GET_TRANSACTION_POOL_HASHES_BIN>(req, res))
      return res;

    std::vector<crypto::hash> tx_pool_hashes;
    m_core.get_pool().get_transaction_hashes(tx_pool_hashes, context.admin);

    if (req.long_poll)
    {
      /** FIXME: this needs to go into HTTP RPC-specific layer
       *
      if (m_max_long_poll_connections <= 0)
      {
        // Essentially disable long polling by making the wallet long polling thread go to sleep due to receiving this message
        res.status = STATUS_TX_LONG_POLL_MAX_CONNECTIONS;
        return res;
      }

      crypto::hash checksum = {};
      for (crypto::hash const &hash : tx_pool_hashes) crypto::hash_xor(checksum, hash);

      if (req.tx_pool_checksum == checksum)
      {
        size_t tx_count_before = tx_pool_hashes.size();
        time_t before          = time(nullptr);
        std::unique_lock<std::mutex> lock(m_core.m_long_poll_mutex);
        if ((m_long_poll_active_connections + 1) > m_max_long_poll_connections)
        {
          res.status = STATUS_TX_LONG_POLL_MAX_CONNECTIONS;
          return res;
        }

        m_long_poll_active_connections++;
        bool condition_activated = m_core.m_long_poll_wake_up_clients.wait_for(lock, long_poll_timeout, [this, tx_count_before]() {
              size_t tx_count_after = m_core.get_pool().get_transactions_count();
              return tx_count_before != tx_count_after;
            });

        m_long_poll_active_connections--;
        if (!condition_activated)
        {
          res.status = STATUS_TX_LONG_POLL_TIMED_OUT;
          return res;
        }
      }
      */
    }

    res.tx_hashes = std::move(tx_pool_hashes);
    res.status    = STATUS_OK;
    return res;
  }
  //------------------------------------------------------------------------------------------------------------------------------
  GET_TRANSACTION_POOL_HASHES::response core_rpc_server::invoke(GET_TRANSACTION_POOL_HASHES::request&& req, rpc_context context)
  {
    GET_TRANSACTION_POOL_HASHES::response res{};

    PERF_TIMER(on_get_transaction_pool_hashes);
    if (use_bootstrap_daemon_if_necessary<GET_TRANSACTION_POOL_HASHES>(req, res))
      return res;

    std::vector<crypto::hash> tx_hashes;
    m_core.get_pool().get_transaction_hashes(tx_hashes, context.admin);
    res.tx_hashes.reserve(tx_hashes.size());
    for (const crypto::hash &tx_hash: tx_hashes)
      res.tx_hashes.push_back(epee::string_tools::pod_to_hex(tx_hash));
    res.status = STATUS_OK;
    return res;
  }
  //------------------------------------------------------------------------------------------------------------------------------
  GET_TRANSACTION_POOL_STATS::response core_rpc_server::invoke(GET_TRANSACTION_POOL_STATS::request&& req, rpc_context context)
  {
    GET_TRANSACTION_POOL_STATS::response res{};

    PERF_TIMER(on_get_transaction_pool_stats);
    if (use_bootstrap_daemon_if_necessary<GET_TRANSACTION_POOL_STATS>(req, res))
      return res;

    m_core.get_pool().get_transaction_stats(res.pool_stats, context.admin);
    res.status = STATUS_OK;
    return res;
  }
  //------------------------------------------------------------------------------------------------------------------------------
  SET_BOOTSTRAP_DAEMON::response core_rpc_server::invoke(SET_BOOTSTRAP_DAEMON::request&& req, rpc_context context)
  {
    PERF_TIMER(on_set_bootstrap_daemon);

    boost::optional<epee::net_utils::http::login> credentials;
    if (!req.username.empty() || !req.password.empty())
    {
      credentials = epee::net_utils::http::login(req.username, req.password);
    }

    if (!set_bootstrap_daemon(req.address, credentials))
      throw rpc_error{ERROR_WRONG_PARAM, "Failed to set bootstrap daemon to address = " + req.address};

    SET_BOOTSTRAP_DAEMON::response res{};
    res.status = STATUS_OK;
    return res;
  }
  //------------------------------------------------------------------------------------------------------------------------------
  STOP_DAEMON::response core_rpc_server::invoke(STOP_DAEMON::request&& req, rpc_context context)
  {
    STOP_DAEMON::response res{};

    PERF_TIMER(on_stop_daemon);
    m_p2p.send_stop_signal();
    res.status = STATUS_OK;
    return res;
  }
  //------------------------------------------------------------------------------------------------------------------------------

  //
  // Loki
  //
  GET_OUTPUT_BLACKLIST::response core_rpc_server::invoke(GET_OUTPUT_BLACKLIST::request&& req, rpc_context context)
  {
    GET_OUTPUT_BLACKLIST::response res{};

    PERF_TIMER(on_get_output_blacklist_bin);

    if (use_bootstrap_daemon_if_necessary<GET_OUTPUT_BLACKLIST>(req, res))
      return res;

    res.status = "Failed";
    try
    {
      m_core.get_output_blacklist(res.blacklist);
    }
    catch (const std::exception &e)
    {
      res.status = "Failed to get output blacklist";
      return res;
    }

    res.status = STATUS_OK;
    return res;
  }
  //------------------------------------------------------------------------------------------------------------------------------
  GETBLOCKCOUNT::response core_rpc_server::invoke(GETBLOCKCOUNT::request&& req, rpc_context context)
  {
    GETBLOCKCOUNT::response res{};

    PERF_TIMER(on_getblockcount);
    {
      boost::shared_lock<boost::shared_mutex> lock(m_bootstrap_daemon_mutex);
      if (m_should_use_bootstrap_daemon)
      {
        res.status = "This command is unsupported for bootstrap daemon";
        return res;
      }
    }
    res.count = m_core.get_current_blockchain_height();
    res.status = STATUS_OK;
    return res;
  }
  //------------------------------------------------------------------------------------------------------------------------------
  GETBLOCKHASH::response core_rpc_server::invoke(GETBLOCKHASH::request&& req, rpc_context context)
  {
    GETBLOCKHASH::response res{};

    PERF_TIMER(on_getblockhash);
    {
      boost::shared_lock<boost::shared_mutex> lock(m_bootstrap_daemon_mutex);
      if (m_should_use_bootstrap_daemon)
      {
        res = "This command is unsupported for bootstrap daemon";
        return res;
      }
    }
    if(req.height.size() != 1)
      throw rpc_error{ERROR_WRONG_PARAM, "Wrong parameters, expected height"};

    uint64_t h = req.height[0];
    if(m_core.get_current_blockchain_height() <= h)
      throw rpc_error{ERROR_TOO_BIG_HEIGHT,
        "Requested block height: " + std::to_string(h) + " greater than current top block height: " +  std::to_string(m_core.get_current_blockchain_height() - 1)};

    res = string_tools::pod_to_hex(m_core.get_block_id_by_height(h));
    return res;
  }
  //------------------------------------------------------------------------------------------------------------------------------
  GETBLOCKTEMPLATE::response core_rpc_server::invoke(GETBLOCKTEMPLATE::request&& req, rpc_context context)
  {
    GETBLOCKTEMPLATE::response res{};

    PERF_TIMER(on_getblocktemplate);
    if (use_bootstrap_daemon_if_necessary<GETBLOCKTEMPLATE>(req, res))
      return res;

    if(!check_core_ready())
      throw rpc_error{ERROR_CORE_BUSY, "Core is busy"};

    if(req.reserve_size > 255)
      throw rpc_error{ERROR_TOO_BIG_RESERVE_SIZE, "Too big reserved size, maximum 255"};

    if(req.reserve_size && !req.extra_nonce.empty())
      throw rpc_error{ERROR_WRONG_PARAM, "Cannot specify both a reserve_size and an extra_nonce"};

    if(req.extra_nonce.size() > 510)
      throw rpc_error{ERROR_TOO_BIG_RESERVE_SIZE, "Too big extra_nonce size, maximum 510 hex chars"};

    cryptonote::address_parse_info info;

    if(!req.wallet_address.size() || !cryptonote::get_account_address_from_str(info, m_core.get_nettype(), req.wallet_address))
      throw rpc_error{ERROR_WRONG_WALLET_ADDRESS, "Failed to parse wallet address"};
    if (info.is_subaddress)
      throw rpc_error{ERROR_MINING_TO_SUBADDRESS, "Mining to subaddress is not supported yet"};

    block b;
    cryptonote::blobdata blob_reserve;
    if(!req.extra_nonce.empty())
    {
      if(!string_tools::parse_hexstr_to_binbuff(req.extra_nonce, blob_reserve))
        throw rpc_error{ERROR_WRONG_PARAM, "Parameter extra_nonce should be a hex string"};
    }
    else
      blob_reserve.resize(req.reserve_size, 0);
    cryptonote::difficulty_type diff;
    crypto::hash prev_block;
    if (!req.prev_block.empty())
    {
      if (!epee::string_tools::hex_to_pod(req.prev_block, prev_block))
        throw rpc_error{ERROR_INTERNAL_ERROR, "Invalid prev_block"};
    }
    if(!m_core.get_block_template(b, req.prev_block.empty() ? NULL : &prev_block, info.address, diff, res.height, res.expected_reward, blob_reserve))
    {
      LOG_ERROR("Failed to create block template");
      throw rpc_error{ERROR_INTERNAL_ERROR, "Internal error: failed to create block template"};
    }

    if (b.major_version >= network_version_12_checkpointing)
    {
      uint64_t seed_height, next_height;
      crypto::hash seed_hash;
      crypto::rx_seedheights(res.height, &seed_height, &next_height);
      seed_hash = m_core.get_block_id_by_height(seed_height);
      res.seed_hash = string_tools::pod_to_hex(seed_hash);
      if (next_height != seed_height) {
        seed_hash = m_core.get_block_id_by_height(next_height);
        res.next_seed_hash = string_tools::pod_to_hex(seed_hash);
      }
    }
    res.difficulty = diff;

    blobdata block_blob = t_serializable_object_to_blob(b);
    crypto::public_key tx_pub_key = cryptonote::get_tx_pub_key_from_extra(b.miner_tx);
    if(tx_pub_key == crypto::null_pkey)
    {
      LOG_ERROR("Failed to get tx pub key in coinbase extra");
      throw rpc_error{ERROR_INTERNAL_ERROR, "Internal error: failed to create block template"};
    }
    res.reserved_offset = block_blob.find(tx_pub_key.data, 0, sizeof(tx_pub_key.data));
    if (res.reserved_offset == block_blob.npos)
    {
      LOG_ERROR("Failed to find tx pub key in blockblob");
      throw rpc_error{ERROR_INTERNAL_ERROR, "Internal error: failed to create block template"};
    }
    if (req.reserve_size)
      res.reserved_offset += sizeof(tx_pub_key) + 2; //2 bytes: tag for TX_EXTRA_NONCE(1 byte), counter in TX_EXTRA_NONCE(1 byte)
    else
      res.reserved_offset = 0;
    if(res.reserved_offset + req.reserve_size > block_blob.size())
    {
      LOG_ERROR("Failed to calculate offset for ");
      throw rpc_error{ERROR_INTERNAL_ERROR, "Internal error: failed to create block template"};
    }
    blobdata hashing_blob = get_block_hashing_blob(b);
    res.prev_hash = string_tools::pod_to_hex(b.prev_id);
    res.blocktemplate_blob = string_tools::buff_to_hex_nodelimer(block_blob);
    res.blockhashing_blob =  string_tools::buff_to_hex_nodelimer(hashing_blob);
    res.status = STATUS_OK;
    return res;
  }
  //------------------------------------------------------------------------------------------------------------------------------
  SUBMITBLOCK::response core_rpc_server::invoke(SUBMITBLOCK::request&& req, rpc_context context)
  {
    SUBMITBLOCK::response res{};

    PERF_TIMER(on_submitblock);
    {
      boost::shared_lock<boost::shared_mutex> lock(m_bootstrap_daemon_mutex);
      if (m_should_use_bootstrap_daemon)
      {
        res.status = "This command is unsupported for bootstrap daemon";
        return res;
      }
    }
    CHECK_CORE_READY();
    if(req.blob.size()!=1)
      throw rpc_error{ERROR_WRONG_PARAM, "Wrong param"};
    blobdata blockblob;
    if(!string_tools::parse_hexstr_to_binbuff(req.blob[0], blockblob))
      throw rpc_error{ERROR_WRONG_BLOCKBLOB, "Wrong block blob"};

    // Fixing of high orphan issue for most pools
    // Thanks Boolberry!
    block b;
    if(!parse_and_validate_block_from_blob(blockblob, b))
      throw rpc_error{ERROR_WRONG_BLOCKBLOB, "Wrong block blob"};

    // Fix from Boolberry neglects to check block
    // size, do that with the function below
    if(!m_core.check_incoming_block_size(blockblob))
      throw rpc_error{ERROR_WRONG_BLOCKBLOB_SIZE, "Block blob size is too big, rejecting block"};

    block_verification_context bvc;
    if(!m_core.handle_block_found(b, bvc))
      throw rpc_error{ERROR_BLOCK_NOT_ACCEPTED, "Block not accepted"};
    res.status = STATUS_OK;
    return res;
  }
  //------------------------------------------------------------------------------------------------------------------------------
  GENERATEBLOCKS::response core_rpc_server::invoke(GENERATEBLOCKS::request&& req, rpc_context context)
  {
    GENERATEBLOCKS::response res{};

    PERF_TIMER(on_generateblocks);

    CHECK_CORE_READY();

    res.status = STATUS_OK;

    if(m_core.get_nettype() != FAKECHAIN)
      throw rpc_error{ERROR_REGTEST_REQUIRED, "Regtest required when generating blocks"};

    SUBMITBLOCK::request submit_req{};
    submit_req.blob.emplace_back(); // string vector containing exactly one block blob

    res.height = m_core.get_blockchain_storage().get_current_blockchain_height();

    for(size_t i = 0; i < req.amount_of_blocks; i++)
    {
      GETBLOCKTEMPLATE::request template_req{};
      template_req.reserve_size = 1;
      template_req.wallet_address = req.wallet_address;
      template_req.prev_block = i == 0 ? req.prev_block : res.blocks.back();
      auto template_res = invoke(std::move(template_req), context);
      res.status = template_res.status;

      blobdata blockblob;
      if(!string_tools::parse_hexstr_to_binbuff(template_res.blocktemplate_blob, blockblob))
        throw rpc_error{ERROR_WRONG_BLOCKBLOB, "Wrong block blob"};
      block b;
      if(!parse_and_validate_block_from_blob(blockblob, b))
        throw rpc_error{ERROR_WRONG_BLOCKBLOB, "Wrong block blob"};
      b.nonce = req.starting_nonce;
      miner::find_nonce_for_given_block([this](const cryptonote::block &b, uint64_t height, unsigned int threads, crypto::hash &hash) {
        return cryptonote::get_block_longhash(&(m_core.get_blockchain_storage()), b, hash, height, threads);
      }, b, template_res.difficulty, template_res.height);

      submit_req.blob[0] = string_tools::buff_to_hex_nodelimer(block_to_blob(b));
      auto submit_res = invoke(std::move(submit_req), context);
      res.status = submit_res.status;

      res.blocks.push_back(epee::string_tools::pod_to_hex(get_block_hash(b)));
      res.height = template_res.height;
    }

    return res;
  }
  //------------------------------------------------------------------------------------------------------------------------------
  uint64_t core_rpc_server::get_block_reward(const block& blk)
  {
    uint64_t reward = 0;
    for(const tx_out& out: blk.miner_tx.vout)
    {
      reward += out.amount;
    }
    return reward;
  }
  //------------------------------------------------------------------------------------------------------------------------------
  void core_rpc_server::fill_block_header_response(const block& blk, bool orphan_status, uint64_t height, const crypto::hash& hash, block_header_response& response, bool fill_pow_hash)
  {
    PERF_TIMER(fill_block_header_response);
    response.major_version = blk.major_version;
    response.minor_version = blk.minor_version;
    response.timestamp = blk.timestamp;
    response.prev_hash = string_tools::pod_to_hex(blk.prev_id);
    response.nonce = blk.nonce;
    response.orphan_status = orphan_status;
    response.height = height;
    response.depth = m_core.get_current_blockchain_height() - height - 1;
    response.hash = string_tools::pod_to_hex(hash);
    response.difficulty = m_core.get_blockchain_storage().block_difficulty(height);
    response.cumulative_difficulty = m_core.get_blockchain_storage().get_db().get_block_cumulative_difficulty(height);
    response.block_weight = m_core.get_blockchain_storage().get_db().get_block_weight(height);
    response.reward = get_block_reward(blk);
    response.miner_reward = blk.miner_tx.vout[0].amount;
    response.block_size = response.block_weight = m_core.get_blockchain_storage().get_db().get_block_weight(height);
    response.num_txes = blk.tx_hashes.size();
    response.pow_hash = fill_pow_hash ? string_tools::pod_to_hex(get_block_longhash(&(m_core.get_blockchain_storage()), blk, height, 0)) : "";
    response.long_term_weight = m_core.get_blockchain_storage().get_db().get_block_long_term_weight(height);
    response.miner_tx_hash = string_tools::pod_to_hex(cryptonote::get_transaction_hash(blk.miner_tx));
    response.service_node_winner = string_tools::pod_to_hex(cryptonote::get_service_node_winner_from_tx_extra(blk.miner_tx.extra));
  }

  /// All the common (untemplated) code for use_bootstrap_daemon_if_necessary.  Returns a held lock
  /// if we need to bootstrap, an unheld one if we don't.
  boost::upgrade_lock<boost::shared_mutex> core_rpc_server::should_bootstrap_lock()
  {
    // TODO - support bootstrapping via a remote LMQ RPC; requires some argument fiddling
    boost::upgrade_lock<boost::shared_mutex> lock(m_bootstrap_daemon_mutex);
    if (!m_should_use_bootstrap_daemon || m_bootstrap_daemon.get() == nullptr)
    {
      lock.unlock();
      return lock;
    }

    auto current_time = std::chrono::system_clock::now();
    if (!m_p2p.get_payload_object().no_sync() &&
        current_time - m_bootstrap_height_check_time > 30s)  // update every 30s
    {
      {
        boost::upgrade_to_unique_lock<boost::shared_mutex> upgrade_lock(lock);
        m_bootstrap_height_check_time = current_time;
      }

      boost::optional<uint64_t> bootstrap_daemon_height = m_bootstrap_daemon->get_height();
      if (!bootstrap_daemon_height)
      {
        MERROR("Failed to fetch bootstrap daemon height");
        lock.unlock();
        return lock;
      }

      uint64_t target_height = m_core.get_target_blockchain_height();
      if (bootstrap_daemon_height < target_height)
      {
        MINFO("Bootstrap daemon is out of sync");
        lock.unlock();
        m_bootstrap_daemon->handle_result(false);
        return lock;
      }

      uint64_t top_height           = m_core.get_current_blockchain_height();
      m_should_use_bootstrap_daemon = top_height + 10 < bootstrap_daemon_height;
      MINFO((m_should_use_bootstrap_daemon ? "Using" : "Not using") << " the bootstrap daemon (our height: " << top_height << ", bootstrap daemon's height: " << *bootstrap_daemon_height << ")");
    }

    if (!m_should_use_bootstrap_daemon)
    {
      MINFO("The local daemon is fully synced; disabling bootstrap daemon requests");
      lock.unlock();
    }

    return lock;
  }

  //------------------------------------------------------------------------------------------------------------------------------
  // If we have a bootstrap daemon configured and we haven't fully synched yet then forward the
  // request to the bootstrap daemon.  Returns true if the request was bootstrapped, false if the
  // request shouldn't be bootstrapped, and throws an exception if the bootstrap request fails.
  //
  // The RPC type must have a `bool untrusted` member.
  //
  template <typename RPC>
  bool core_rpc_server::use_bootstrap_daemon_if_necessary(const typename RPC::request& req, typename RPC::response& res)
  {
    res.untrusted = false; // If compilation fails here then the type being instantiated doesn't support using a bootstrap daemon
    auto bs_lock = should_bootstrap_lock();
    if (!bs_lock)
      return false;

    std::string command_name{RPC::names().front()};

    bool success;
    if (std::is_base_of<BINARY, RPC>::value)
      success = m_bootstrap_daemon->invoke_http_bin(command_name, req, res);
    else
    {
      // FIXME: this type explosion of having to instantiate nested types is an epee pain point:
      // epee is only incapable of nested serialization if you build nested C++ classes mimicing the
      // JSON nesting.  Ew.
      epee::json_rpc::request<typename RPC::request> json_req{};
      epee::json_rpc::response_with_error<typename RPC::response> json_resp{};
      json_req.jsonrpc = "2.0";
      json_req.id = epee::serialization::storage_entry(0);
      json_req.method = command_name;
      json_req.params = req;
      success = m_bootstrap_daemon->invoke_http_json_rpc(command_name, json_req, json_resp);
      if (success)
        res = std::move(json_resp.result);
    }

    if (!success)
      throw std::runtime_error{"Bootstrap request failed"};

    {
      boost::upgrade_to_unique_lock<boost::shared_mutex> lock(bs_lock);
      m_was_bootstrap_ever_used = true;
    }
    res.untrusted = true;
    return true;
  }
  //------------------------------------------------------------------------------------------------------------------------------
  GET_LAST_BLOCK_HEADER::response core_rpc_server::invoke(GET_LAST_BLOCK_HEADER::request&& req, rpc_context context)
  {
    GET_LAST_BLOCK_HEADER::response res{};

    PERF_TIMER(on_get_last_block_header);
    if (use_bootstrap_daemon_if_necessary<GET_LAST_BLOCK_HEADER>(req, res))
      return res;

    CHECK_CORE_READY();
    uint64_t last_block_height;
    crypto::hash last_block_hash;
    m_core.get_blockchain_top(last_block_height, last_block_hash);
    block last_block;
    bool have_last_block = m_core.get_block_by_hash(last_block_hash, last_block);
    if (!have_last_block)
      throw rpc_error{ERROR_INTERNAL_ERROR, "Internal error: can't get last block."};
    fill_block_header_response(last_block, false, last_block_height, last_block_hash, res.block_header, req.fill_pow_hash && context.admin);
    res.status = STATUS_OK;
    return res;
  }
  //------------------------------------------------------------------------------------------------------------------------------
  GET_BLOCK_HEADER_BY_HASH::response core_rpc_server::invoke(GET_BLOCK_HEADER_BY_HASH::request&& req, rpc_context context)
  {
    GET_BLOCK_HEADER_BY_HASH::response res{};

    PERF_TIMER(on_get_block_header_by_hash);
    if (use_bootstrap_daemon_if_necessary<GET_BLOCK_HEADER_BY_HASH>(req, res))
      return res;

    auto get = [this](const std::string &hash, bool fill_pow_hash, block_header_response &block_header, bool admin) -> void {
      crypto::hash block_hash;
      bool hash_parsed = parse_hash256(hash, block_hash);
      if(!hash_parsed)
        throw rpc_error{ERROR_WRONG_PARAM, "Failed to parse hex representation of block hash. Hex = " + hash + '.'};
      block blk;
      bool orphan = false;
      bool have_block = m_core.get_block_by_hash(block_hash, blk, &orphan);
      if (!have_block)
        throw rpc_error{ERROR_INTERNAL_ERROR, "Internal error: can't get block by hash. Hash = " + hash + '.'};
      if (blk.miner_tx.vin.size() != 1 || blk.miner_tx.vin.front().type() != typeid(txin_gen))
        throw rpc_error{ERROR_INTERNAL_ERROR, "Internal error: coinbase transaction in the block has the wrong type"};
      uint64_t block_height = boost::get<txin_gen>(blk.miner_tx.vin.front()).height;
      fill_block_header_response(blk, orphan, block_height, block_hash, block_header, fill_pow_hash && admin);
    };

    if (!req.hash.empty())
      get(req.hash, req.fill_pow_hash, res.block_header, context.admin);

    res.block_headers.reserve(req.hashes.size());
    for (const std::string &hash: req.hashes)
    {
      res.block_headers.push_back({});
      get(hash, req.fill_pow_hash, res.block_headers.back(), context.admin);
    }

    res.status = STATUS_OK;
    return res;
  }
  //------------------------------------------------------------------------------------------------------------------------------
  GET_BLOCK_HEADERS_RANGE::response core_rpc_server::invoke(GET_BLOCK_HEADERS_RANGE::request&& req, rpc_context context)
  {
    GET_BLOCK_HEADERS_RANGE::response res{};

    PERF_TIMER(on_get_block_headers_range);
    if (use_bootstrap_daemon_if_necessary<GET_BLOCK_HEADERS_RANGE>(req, res))
      return res;

    const uint64_t bc_height = m_core.get_current_blockchain_height();
    if (req.start_height >= bc_height || req.end_height >= bc_height || req.start_height > req.end_height)
      throw rpc_error{ERROR_TOO_BIG_HEIGHT, "Invalid start/end heights."};
    for (uint64_t h = req.start_height; h <= req.end_height; ++h)
    {
      crypto::hash block_hash = m_core.get_block_id_by_height(h);
      block blk;
      bool have_block = m_core.get_block_by_hash(block_hash, blk);
      if (!have_block)
        throw rpc_error{ERROR_INTERNAL_ERROR, 
          "Internal error: can't get block by height. Height = " + std::to_string(h) + ". Hash = " + epee::string_tools::pod_to_hex(block_hash) + '.'};
      if (blk.miner_tx.vin.size() != 1 || blk.miner_tx.vin.front().type() != typeid(txin_gen))
        throw rpc_error{ERROR_INTERNAL_ERROR, "Internal error: coinbase transaction in the block has the wrong type"};
      uint64_t block_height = boost::get<txin_gen>(blk.miner_tx.vin.front()).height;
      if (block_height != h)
        throw rpc_error{ERROR_INTERNAL_ERROR, "Internal error: coinbase transaction in the block has the wrong height"};
      res.headers.push_back(block_header_response());
      fill_block_header_response(blk, false, block_height, block_hash, res.headers.back(), req.fill_pow_hash && context.admin);
    }
    res.status = STATUS_OK;
    return res;
  }
  //------------------------------------------------------------------------------------------------------------------------------
  GET_BLOCK_HEADER_BY_HEIGHT::response core_rpc_server::invoke(GET_BLOCK_HEADER_BY_HEIGHT::request&& req, rpc_context context)
  {
    GET_BLOCK_HEADER_BY_HEIGHT::response res{};

    PERF_TIMER(on_get_block_header_by_height);
    if (use_bootstrap_daemon_if_necessary<GET_BLOCK_HEADER_BY_HEIGHT>(req, res))
      return res;

    if(m_core.get_current_blockchain_height() <= req.height)
      throw rpc_error{ERROR_TOO_BIG_HEIGHT,
        "Requested block height: " + std::to_string(req.height) + " greater than current top block height: " +  std::to_string(m_core.get_current_blockchain_height() - 1)};
    crypto::hash block_hash = m_core.get_block_id_by_height(req.height);
    block blk;
    bool have_block = m_core.get_block_by_hash(block_hash, blk);
    if (!have_block)
      throw rpc_error{ERROR_INTERNAL_ERROR, "Internal error: can't get block by height. Height = " + std::to_string(req.height) + '.'};
    fill_block_header_response(blk, false, req.height, block_hash, res.block_header, req.fill_pow_hash && context.admin);
    res.status = STATUS_OK;
    return res;
  }
  //------------------------------------------------------------------------------------------------------------------------------
  GET_BLOCK::response core_rpc_server::invoke(GET_BLOCK::request&& req, rpc_context context)
  {
    GET_BLOCK::response res{};

    PERF_TIMER(on_get_block);
    if (use_bootstrap_daemon_if_necessary<GET_BLOCK>(req, res))
      return res;

    crypto::hash block_hash;
    if (!req.hash.empty())
    {
      bool hash_parsed = parse_hash256(req.hash, block_hash);
      if(!hash_parsed)
        throw rpc_error{ERROR_WRONG_PARAM, "Failed to parse hex representation of block hash. Hex = " + req.hash + '.'};
    }
    else
    {
      if(m_core.get_current_blockchain_height() <= req.height)
        throw rpc_error{ERROR_TOO_BIG_HEIGHT, std::string("Requested block height: ") + std::to_string(req.height) + " greater than current top block height: " +  std::to_string(m_core.get_current_blockchain_height() - 1)};
      block_hash = m_core.get_block_id_by_height(req.height);
    }
    block blk;
    bool orphan = false;
    bool have_block = m_core.get_block_by_hash(block_hash, blk, &orphan);
    if (!have_block)
      throw rpc_error{ERROR_INTERNAL_ERROR, "Internal error: can't get block by hash. Hash = " + req.hash + '.'};
    if (blk.miner_tx.vin.size() != 1 || blk.miner_tx.vin.front().type() != typeid(txin_gen))
      throw rpc_error{ERROR_INTERNAL_ERROR, "Internal error: coinbase transaction in the block has the wrong type"};
    uint64_t block_height = boost::get<txin_gen>(blk.miner_tx.vin.front()).height;
    fill_block_header_response(blk, orphan, block_height, block_hash, res.block_header, req.fill_pow_hash && context.admin);
    for (size_t n = 0; n < blk.tx_hashes.size(); ++n)
    {
      res.tx_hashes.push_back(epee::string_tools::pod_to_hex(blk.tx_hashes[n]));
    }
    res.blob = string_tools::buff_to_hex_nodelimer(t_serializable_object_to_blob(blk));
    res.json = obj_to_json_str(blk);
    res.status = STATUS_OK;
    return res;
  }
  //------------------------------------------------------------------------------------------------------------------------------
  GET_CONNECTIONS::response core_rpc_server::invoke(GET_CONNECTIONS::request&& req, rpc_context context)
  {
    GET_CONNECTIONS::response res{};

    PERF_TIMER(on_get_connections);

    res.connections = m_p2p.get_payload_object().get_connections();

    res.status = STATUS_OK;

    return res;
  }
  //------------------------------------------------------------------------------------------------------------------------------
  HARD_FORK_INFO::response core_rpc_server::invoke(HARD_FORK_INFO::request&& req, rpc_context context)
  {
    HARD_FORK_INFO::response res{};

    PERF_TIMER(on_hard_fork_info);
    if (use_bootstrap_daemon_if_necessary<HARD_FORK_INFO>(req, res))
      return res;

    const Blockchain &blockchain = m_core.get_blockchain_storage();
    uint8_t version = req.version > 0 ? req.version : blockchain.get_next_hard_fork_version();
    res.version = blockchain.get_current_hard_fork_version();
    res.enabled = blockchain.get_hard_fork_voting_info(version, res.window, res.votes, res.threshold, res.earliest_height, res.voting);
    res.state = blockchain.get_hard_fork_state();
    res.status = STATUS_OK;
    return res;
  }
  //------------------------------------------------------------------------------------------------------------------------------
  GETBANS::response core_rpc_server::invoke(GETBANS::request&& req, rpc_context context)
  {
    GETBANS::response res{};

    PERF_TIMER(on_get_bans);

    auto now = time(nullptr);
    std::map<std::string, time_t> blocked_hosts = m_p2p.get_blocked_hosts();
    for (std::map<std::string, time_t>::const_iterator i = blocked_hosts.begin(); i != blocked_hosts.end(); ++i)
    {
      if (i->second > now) {
        GETBANS::ban b;
        b.host = i->first;
        b.ip = 0;
        uint32_t ip;
        if (epee::string_tools::get_ip_int32_from_string(ip, b.host))
          b.ip = ip;
        b.seconds = i->second - now;
        res.bans.push_back(b);
      }
    }
    std::map<epee::net_utils::ipv4_network_subnet, time_t> blocked_subnets = m_p2p.get_blocked_subnets();
    for (std::map<epee::net_utils::ipv4_network_subnet, time_t>::const_iterator i = blocked_subnets.begin(); i != blocked_subnets.end(); ++i)
    {
      if (i->second > now) {
        GETBANS::ban b;
        b.host = i->first.host_str();
        b.ip = 0;
        b.seconds = i->second - now;
        res.bans.push_back(b);
      }
    }

    res.status = STATUS_OK;
    return res;
  }
  //------------------------------------------------------------------------------------------------------------------------------
  BANNED::response core_rpc_server::invoke(BANNED::request&& req, rpc_context context)
  {
    BANNED::response res{};

    PERF_TIMER(on_banned);

    auto na_parsed = net::get_network_address(req.address, 0);
    if (!na_parsed)
      throw rpc_error{ERROR_WRONG_PARAM, "Unsupported host type"};
    epee::net_utils::network_address na = std::move(*na_parsed);

    time_t seconds;
    if (m_p2p.is_host_blocked(na, &seconds))
    {
      res.banned = true;
      res.seconds = seconds;
    }
    else
    {
      res.banned = false;
      res.seconds = 0;
    }

    res.status = STATUS_OK;
    return res;
  }
  //------------------------------------------------------------------------------------------------------------------------------
  SETBANS::response core_rpc_server::invoke(SETBANS::request&& req, rpc_context context)
  {
    SETBANS::response res{};

    PERF_TIMER(on_set_bans);

    for (auto i = req.bans.begin(); i != req.bans.end(); ++i)
    {
      epee::net_utils::network_address na;

      // try subnet first
      if (!i->host.empty())
      {
        auto ns_parsed = net::get_ipv4_subnet_address(i->host);
        if (ns_parsed)
        {
          if (i->ban)
            m_p2p.block_subnet(*ns_parsed, i->seconds);
          else
            m_p2p.unblock_subnet(*ns_parsed);
          continue;
        }
      }

      // then host
      if (!i->host.empty())
      {
        auto na_parsed = net::get_network_address(i->host, 0);
        if (!na_parsed)
          throw rpc_error{ERROR_WRONG_PARAM, "Unsupported host/subnet type"};
        na = std::move(*na_parsed);
      }
      else
      {
        na = epee::net_utils::ipv4_network_address{i->ip, 0};
      }
      if (i->ban)
        m_p2p.block_host(na, i->seconds);
      else
        m_p2p.unblock_host(na);
    }

    res.status = STATUS_OK;
    return res;
  }
  //------------------------------------------------------------------------------------------------------------------------------
  FLUSH_TRANSACTION_POOL::response core_rpc_server::invoke(FLUSH_TRANSACTION_POOL::request&& req, rpc_context context)
  {
    FLUSH_TRANSACTION_POOL::response res{};

    PERF_TIMER(on_flush_txpool);

    bool failed = false;
    std::vector<crypto::hash> txids;
    if (req.txids.empty())
    {
      std::vector<transaction> pool_txs;
      m_core.get_pool().get_transactions(pool_txs);
      for (const auto &tx: pool_txs)
      {
        txids.push_back(cryptonote::get_transaction_hash(tx));
      }
    }
    else
    {
      for (const auto &str: req.txids)
      {
        cryptonote::blobdata txid_data;
        if(!epee::string_tools::parse_hexstr_to_binbuff(str, txid_data))
        {
          failed = true;
        }
        else
        {
          crypto::hash txid = *reinterpret_cast<const crypto::hash*>(txid_data.data());
          txids.push_back(txid);
        }
      }
    }
    if (!m_core.get_blockchain_storage().flush_txes_from_pool(txids))
    {
      res.status = "Failed to remove one or more tx(es)";
      return res;
    }

    res.status = failed
      ? txids.empty()
        ? "Failed to parse txid"
        : "Failed to parse some of the txids"
      : STATUS_OK;
    return res;
  }
  //------------------------------------------------------------------------------------------------------------------------------
  GET_OUTPUT_HISTOGRAM::response core_rpc_server::invoke(GET_OUTPUT_HISTOGRAM::request&& req, rpc_context context)
  {
    GET_OUTPUT_HISTOGRAM::response res{};

    PERF_TIMER(on_get_output_histogram);
    if (use_bootstrap_daemon_if_necessary<GET_OUTPUT_HISTOGRAM>(req, res))
      return res;

    if (!context.admin && req.recent_cutoff > 0 && req.recent_cutoff < (uint64_t)time(NULL) - OUTPUT_HISTOGRAM_RECENT_CUTOFF_RESTRICTION)
    {
      res.status = "Recent cutoff is too old";
      return res;
    }

    std::map<uint64_t, std::tuple<uint64_t, uint64_t, uint64_t>> histogram;
    try
    {
      histogram = m_core.get_blockchain_storage().get_output_histogram(req.amounts, req.unlocked, req.recent_cutoff, req.min_count);
    }
    catch (const std::exception &e)
    {
      res.status = "Failed to get output histogram";
      return res;
    }

    res.histogram.clear();
    res.histogram.reserve(histogram.size());
    for (const auto &i: histogram)
    {
      if (std::get<0>(i.second) >= req.min_count && (std::get<0>(i.second) <= req.max_count || req.max_count == 0))
        res.histogram.push_back(GET_OUTPUT_HISTOGRAM::entry(i.first, std::get<0>(i.second), std::get<1>(i.second), std::get<2>(i.second)));
    }

    res.status = STATUS_OK;
    return res;
  }
  //------------------------------------------------------------------------------------------------------------------------------
  GET_VERSION::response core_rpc_server::invoke(GET_VERSION::request&& req, rpc_context context)
  {
    GET_VERSION::response res{};

    PERF_TIMER(on_get_version);
    if (use_bootstrap_daemon_if_necessary<GET_VERSION>(req, res))
      return res;

    res.version = pack_version(VERSION);
    res.status = STATUS_OK;
    return res;
  }
  //------------------------------------------------------------------------------------------------------------------------------
  GET_SERVICE_NODE_STATUS::response core_rpc_server::invoke(GET_SERVICE_NODE_STATUS::request&& req, rpc_context context)
  {
    GET_SERVICE_NODE_STATUS::response res{};

    PERF_TIMER(on_get_service_node_status);
    auto get_service_node_key_res = invoke(GET_SERVICE_KEYS::request{}, context);

    GET_SERVICE_NODES::request get_service_nodes_req{};
    get_service_nodes_req.include_json = req.include_json;
    get_service_nodes_req.service_node_pubkeys.push_back(std::move(get_service_node_key_res.service_node_pubkey));

    auto get_service_nodes_res = invoke(std::move(get_service_nodes_req), context);
    res.status = get_service_nodes_res.status;

    if (get_service_nodes_res.service_node_states.empty()) // Started in service node but not staked, no information on the blockchain yet
    {
      res.service_node_state.service_node_pubkey  = std::move(get_service_node_key_res.service_node_pubkey);
      res.service_node_state.version_major        = LOKI_VERSION[0];
      res.service_node_state.version_minor        = LOKI_VERSION[1];
      res.service_node_state.version_patch        = LOKI_VERSION[2];
      res.service_node_state.public_ip            = epee::string_tools::get_ip_string_from_int32(m_core.sn_public_ip());
      res.service_node_state.storage_port         = m_core.storage_port();
      res.service_node_state.storage_lmq_port     = m_core.m_storage_lmq_port;
      res.service_node_state.quorumnet_port       = m_core.quorumnet_port();
      res.service_node_state.pubkey_ed25519       = std::move(get_service_node_key_res.service_node_ed25519_pubkey);
      res.service_node_state.pubkey_x25519        = std::move(get_service_node_key_res.service_node_x25519_pubkey);
      res.service_node_state.service_node_version = LOKI_VERSION;
    }
    else
    {
      res.service_node_state = std::move(get_service_nodes_res.service_node_states[0]);
    }

    res.height = get_service_nodes_res.height;
    res.block_hash = get_service_nodes_res.block_hash;
    res.status = get_service_nodes_res.status;
    res.as_json = get_service_nodes_res.as_json;

    return res;
  }
  //------------------------------------------------------------------------------------------------------------------------------
  GET_COINBASE_TX_SUM::response core_rpc_server::invoke(GET_COINBASE_TX_SUM::request&& req, rpc_context context)
  {
    GET_COINBASE_TX_SUM::response res{};

    PERF_TIMER(on_get_coinbase_tx_sum);
    std::tie(res.emission_amount, res.fee_amount, res.burn_amount) = m_core.get_coinbase_tx_sum(req.height, req.count);
    res.status = STATUS_OK;
    return res;
  }
  //------------------------------------------------------------------------------------------------------------------------------
  GET_BASE_FEE_ESTIMATE::response core_rpc_server::invoke(GET_BASE_FEE_ESTIMATE::request&& req, rpc_context context)
  {
    GET_BASE_FEE_ESTIMATE::response res{};

    PERF_TIMER(on_get_base_fee_estimate);
    if (use_bootstrap_daemon_if_necessary<GET_BASE_FEE_ESTIMATE>(req, res))
      return res;

    auto fees = m_core.get_blockchain_storage().get_dynamic_base_fee_estimate(req.grace_blocks);
    res.fee_per_byte = fees.first;
    res.fee_per_output = fees.second;
    res.quantization_mask = Blockchain::get_fee_quantization_mask();
    res.status = STATUS_OK;
    return res;
  }
  //------------------------------------------------------------------------------------------------------------------------------
  GET_ALTERNATE_CHAINS::response core_rpc_server::invoke(GET_ALTERNATE_CHAINS::request&& req, rpc_context context)
  {
    GET_ALTERNATE_CHAINS::response res{};

    PERF_TIMER(on_get_alternate_chains);
    try
    {
      std::vector<std::pair<Blockchain::block_extended_info, std::vector<crypto::hash>>> chains = m_core.get_blockchain_storage().get_alternative_chains();
      for (const auto &i: chains)
      {
        res.chains.push_back(GET_ALTERNATE_CHAINS::chain_info{epee::string_tools::pod_to_hex(get_block_hash(i.first.bl)), i.first.height, i.second.size(), i.first.cumulative_difficulty, {}, std::string()});
        res.chains.back().block_hashes.reserve(i.second.size());
        for (const crypto::hash &block_id: i.second)
          res.chains.back().block_hashes.push_back(epee::string_tools::pod_to_hex(block_id));
        if (i.first.height < i.second.size())
        {
          res.status = "Error finding alternate chain attachment point";
          return res;
        }
        cryptonote::block main_chain_parent_block;
        try { main_chain_parent_block = m_core.get_blockchain_storage().get_db().get_block_from_height(i.first.height - i.second.size()); }
        catch (const std::exception &e) { res.status = "Error finding alternate chain attachment point"; return res; }
        res.chains.back().main_chain_parent_block = epee::string_tools::pod_to_hex(get_block_hash(main_chain_parent_block));
      }
      res.status = STATUS_OK;
    }
    catch (...)
    {
      res.status = "Error retrieving alternate chains";
    }
    return res;
  }
  //------------------------------------------------------------------------------------------------------------------------------
  GET_LIMIT::response core_rpc_server::invoke(GET_LIMIT::request&& req, rpc_context context)
  {
    GET_LIMIT::response res{};

    PERF_TIMER(on_get_limit);
    if (use_bootstrap_daemon_if_necessary<GET_LIMIT>(req, res))
      return res;

    res.limit_down = epee::net_utils::connection_basic::get_rate_down_limit();
    res.limit_up = epee::net_utils::connection_basic::get_rate_up_limit();
    res.status = STATUS_OK;
    return res;
  }
  //------------------------------------------------------------------------------------------------------------------------------
  SET_LIMIT::response core_rpc_server::invoke(SET_LIMIT::request&& req, rpc_context context)
  {
    SET_LIMIT::response res{};

    PERF_TIMER(on_set_limit);
    // -1 = reset to default
    //  0 = do not modify

    if (req.limit_down < -1 || req.limit_up < -1)
      throw rpc_error{ERROR_WRONG_PARAM, "Invalid limit_down or limit_up value: value must be >= -1"};

    if (req.limit_down != 0)
      epee::net_utils::connection_basic::set_rate_down_limit(
          req.limit_down == -1 ? nodetool::default_limit_down : req.limit_down);
    if (req.limit_up != 0)
      epee::net_utils::connection_basic::set_rate_up_limit(
          req.limit_up == -1 ? nodetool::default_limit_up : req.limit_up);

    res.limit_down = epee::net_utils::connection_basic::get_rate_down_limit();
    res.limit_up = epee::net_utils::connection_basic::get_rate_up_limit();
    res.status = STATUS_OK;
    return res;
  }
  //------------------------------------------------------------------------------------------------------------------------------
  OUT_PEERS::response core_rpc_server::invoke(OUT_PEERS::request&& req, rpc_context context)
  {
    OUT_PEERS::response res{};

    PERF_TIMER(on_out_peers);
    if (req.set)
      m_p2p.change_max_out_public_peers(req.out_peers);
    res.status = STATUS_OK;
    return res;
  }
  //------------------------------------------------------------------------------------------------------------------------------
  IN_PEERS::response core_rpc_server::invoke(IN_PEERS::request&& req, rpc_context context)
  {
    IN_PEERS::response res{};

    PERF_TIMER(on_in_peers);
    if (req.set)
      m_p2p.change_max_in_public_peers(req.in_peers);
    res.status = STATUS_OK;
    return res;
  }
  //------------------------------------------------------------------------------------------------------------------------------
  UPDATE::response core_rpc_server::invoke(UPDATE::request&& req, rpc_context context)
  {
    UPDATE::response res{};

    PERF_TIMER(on_update);

    if (m_core.offline())
    {
      res.status = "Daemon is running offline";
      return res;
    }

    static const char software[] = "loki";
#ifdef BUILD_TAG
    static const char buildtag[] = BOOST_PP_STRINGIZE(BUILD_TAG);
    static const char subdir[] = "cli";
#else
    static const char buildtag[] = "source";
    static const char subdir[] = "source";
#endif

    if (req.command != "check" && req.command != "download" && req.command != "update")
    {
      res.status = "unknown command: '" + req.command + "'";
      return res;
    }

    std::string version, hash;
    if (!tools::check_updates(software, buildtag, version, hash))
    {
      res.status = "Error checking for updates";
      return res;
    }
    if (tools::vercmp(version.c_str(), LOKI_VERSION_STR) <= 0)
    {
      res.update = false;
      res.status = STATUS_OK;
      return res;
    }
    res.update = true;
    res.version = version;
    res.user_uri = tools::get_update_url(software, subdir, buildtag, version, true);
    res.auto_uri = tools::get_update_url(software, subdir, buildtag, version, false);
    res.hash = hash;
    if (req.command == "check")
    {
      res.status = STATUS_OK;
      return res;
    }

    boost::filesystem::path path;
    if (req.path.empty())
    {
      std::string filename;
      const char *slash = strrchr(res.auto_uri.c_str(), '/');
      if (slash)
        filename = slash + 1;
      else
        filename = std::string(software) + "-update-" + version;
      path = epee::string_tools::get_current_module_folder();
      path /= filename;
    }
    else
    {
      path = req.path;
    }

    crypto::hash file_hash;
    if (!tools::sha256sum(path.string(), file_hash) || (hash != epee::string_tools::pod_to_hex(file_hash)))
    {
      MDEBUG("We don't have that file already, downloading");
      if (!tools::download(path.string(), res.auto_uri))
      {
        MERROR("Failed to download " << res.auto_uri);
        res.status = "Failed to download";
        return res;
      }
      if (!tools::sha256sum(path.string(), file_hash))
      {
        MERROR("Failed to hash " << path);
        res.status = "Failed to hash";
        return res;
      }
      if (hash != epee::string_tools::pod_to_hex(file_hash))
      {
        MERROR("Download from " << res.auto_uri << " does not match the expected hash");
        res.status = "Failed: hash mismatch";
        return res;
      }
      MINFO("New version downloaded to " << path);
    }
    else
    {
      MDEBUG("We already have " << path << " with expected hash");
    }
    res.path = path.string();

    if (req.command == "download")
    {
      res.status = STATUS_OK;
      return res;
    }

    res.status = "'update' not implemented yet";
    return res;
  }
  //------------------------------------------------------------------------------------------------------------------------------
  POP_BLOCKS::response core_rpc_server::invoke(POP_BLOCKS::request&& req, rpc_context context)
  {
    POP_BLOCKS::response res{};

    PERF_TIMER(on_pop_blocks);

    m_core.get_blockchain_storage().pop_blocks(req.nblocks);

    res.height = m_core.get_current_blockchain_height();
    res.status = STATUS_OK;

    return res;
  }
  //------------------------------------------------------------------------------------------------------------------------------
  RELAY_TX::response core_rpc_server::invoke(RELAY_TX::request&& req, rpc_context context)
  {
    RELAY_TX::response res{};

    PERF_TIMER(on_relay_tx);

    res.status = "";
    for (const auto &str: req.txids)
    {
      cryptonote::blobdata txid_data;
      if(!epee::string_tools::parse_hexstr_to_binbuff(str, txid_data))
      {
        if (!res.status.empty()) res.status += ", ";
        res.status += "invalid transaction id: " + str;
        continue;
      }
      crypto::hash txid = *reinterpret_cast<const crypto::hash*>(txid_data.data());

      cryptonote::blobdata txblob;
      bool r = m_core.get_pool().get_transaction(txid, txblob);
      if (r)
      {
        cryptonote_connection_context fake_context{};
        NOTIFY_NEW_TRANSACTIONS::request r{};
        r.txs.push_back(txblob);
        m_core.get_protocol()->relay_transactions(r, fake_context);
        //TODO: make sure that tx has reached other nodes here, probably wait to receive reflections from other nodes
      }
      else
      {
        if (!res.status.empty()) res.status += ", ";
        res.status += "transaction not found in pool: " + str;
        continue;
      }
    }

    if (res.status.empty())
      res.status = STATUS_OK;

    return res;
  }
  //------------------------------------------------------------------------------------------------------------------------------
  SYNC_INFO::response core_rpc_server::invoke(SYNC_INFO::request&& req, rpc_context context)
  {
    SYNC_INFO::response res{};

    PERF_TIMER(on_sync_info);

    crypto::hash top_hash;
    m_core.get_blockchain_top(res.height, top_hash);
    ++res.height; // turn top block height into blockchain height
    res.target_height = m_core.get_target_blockchain_height();
    res.next_needed_pruning_seed = m_p2p.get_payload_object().get_next_needed_pruning_stripe().second;

    for (const auto &c: m_p2p.get_payload_object().get_connections())
      res.peers.push_back({c});
    const cryptonote::block_queue &block_queue = m_p2p.get_payload_object().get_block_queue();
    block_queue.foreach([&](const cryptonote::block_queue::span &span) {
      const std::string span_connection_id = epee::string_tools::pod_to_hex(span.connection_id);
      uint32_t speed = (uint32_t)(100.0f * block_queue.get_speed(span.connection_id) + 0.5f);
      std::string address = "";
      for (const auto &c: m_p2p.get_payload_object().get_connections())
        if (c.connection_id == span_connection_id)
          address = c.address;
      res.spans.push_back({span.start_block_height, span.nblocks, span_connection_id, (uint32_t)(span.rate + 0.5f), speed, span.size, address});
      return true;
    });
    res.overview = block_queue.get_overview(res.height);

    res.status = STATUS_OK;
    return res;
  }
  //------------------------------------------------------------------------------------------------------------------------------
  GET_TRANSACTION_POOL_BACKLOG::response core_rpc_server::invoke(GET_TRANSACTION_POOL_BACKLOG::request&& req, rpc_context context)
  {
    GET_TRANSACTION_POOL_BACKLOG::response res{};

    PERF_TIMER(on_get_txpool_backlog);
    if (use_bootstrap_daemon_if_necessary<GET_TRANSACTION_POOL_BACKLOG>(req, res))
      return res;

    m_core.get_pool().get_transaction_backlog(res.backlog);
    res.status = STATUS_OK;
    return res;
  }
  //------------------------------------------------------------------------------------------------------------------------------
  GET_OUTPUT_DISTRIBUTION::response core_rpc_server::invoke(GET_OUTPUT_DISTRIBUTION::request&& req, rpc_context context)
  {
    GET_OUTPUT_DISTRIBUTION::response res{};

    PERF_TIMER(on_get_output_distribution);
    if (use_bootstrap_daemon_if_necessary<GET_OUTPUT_DISTRIBUTION>(req, res))
      return res;

    try
    {
      // 0 is placeholder for the whole chain
      const uint64_t req_to_height = req.to_height ? req.to_height : (m_core.get_current_blockchain_height() - 1);
      for (uint64_t amount: req.amounts)
      {
        auto data = RpcHandler::get_output_distribution(
            [this](auto&&... args) { return m_core.get_output_distribution(std::forward<decltype(args)>(args)...); },
            amount,
            req.from_height,
            req_to_height,
            [this](uint64_t height) { return m_core.get_blockchain_storage().get_db().get_block_hash_from_height(height); },
            req.cumulative,
            m_core.get_current_blockchain_height());
        if (!data)
          throw rpc_error{ERROR_INTERNAL_ERROR, "Failed to get output distribution"};

        res.distributions.push_back({std::move(*data), amount, "", req.binary, req.compress});
      }
    }
    catch (const std::exception &e)
    {
      throw rpc_error{ERROR_INTERNAL_ERROR, "Failed to get output distribution"};
    }

    res.status = STATUS_OK;
    return res;
  }
  //------------------------------------------------------------------------------------------------------------------------------
  GET_OUTPUT_DISTRIBUTION_BIN::response core_rpc_server::invoke(GET_OUTPUT_DISTRIBUTION_BIN::request&& req, rpc_context context)
  {
    GET_OUTPUT_DISTRIBUTION_BIN::response res{};

    PERF_TIMER(on_get_output_distribution_bin);

    if (!req.binary)
    {
      res.status = "Binary only call";
      return res;
    }

    if (use_bootstrap_daemon_if_necessary<GET_OUTPUT_DISTRIBUTION_BIN>(req, res))
      return res;

    return invoke(std::move(static_cast<GET_OUTPUT_DISTRIBUTION::request&>(req)), context);
  }
  //------------------------------------------------------------------------------------------------------------------------------
  PRUNE_BLOCKCHAIN::response core_rpc_server::invoke(PRUNE_BLOCKCHAIN::request&& req, rpc_context context)
  {
    PRUNE_BLOCKCHAIN::response res{};

    try
    {
      if (!(req.check ? m_core.check_blockchain_pruning() : m_core.prune_blockchain()))
        throw rpc_error{ERROR_INTERNAL_ERROR, req.check ? "Failed to check blockchain pruning" : "Failed to prune blockchain"};
      res.pruning_seed = m_core.get_blockchain_pruning_seed();
      res.pruned = res.pruning_seed != 0;
    }
    catch (const std::exception &e)
    {
      throw rpc_error{ERROR_INTERNAL_ERROR, "Failed to prune blockchain"};
    }

    res.status = STATUS_OK;
    return res;
  }


  GET_QUORUM_STATE::response core_rpc_server::invoke(GET_QUORUM_STATE::request&& req, rpc_context context)
  {
    GET_QUORUM_STATE::response res{};

    PERF_TIMER(on_get_quorum_state);

    if (req.quorum_type >= tools::enum_count<service_nodes::quorum_type> &&
        req.quorum_type != GET_QUORUM_STATE::ALL_QUORUMS_SENTINEL_VALUE)
      throw rpc_error{ERROR_WRONG_PARAM,
        "Quorum type specifies an invalid value: " + std::to_string(req.quorum_type)};

    uint64_t start = req.start_height, end = req.end_height;
    if (start == GET_QUORUM_STATE::HEIGHT_SENTINEL_VALUE &&
        end == GET_QUORUM_STATE::HEIGHT_SENTINEL_VALUE)
    {
      start = m_core.get_blockchain_storage().get_current_blockchain_height() - 1;
      end   = start + 1;
    }
    else if (start == GET_QUORUM_STATE::HEIGHT_SENTINEL_VALUE)
    {
      start = end;
      end   = end + 1;
    }
    else if (end == GET_QUORUM_STATE::HEIGHT_SENTINEL_VALUE)
    {
      end = start + 1;
    }
    else
    {
      if (end > start) end++;
      else
      {
        if (end != 0)
          end--;
      }
    }

    uint64_t curr_height = m_core.get_blockchain_storage().get_current_blockchain_height();
    start                = std::min(curr_height, start);
    end                  = std::min(curr_height, end);

    uint64_t count       = (start > end) ? start - end : end - start;
    if (!context.admin && count > GET_QUORUM_STATE::MAX_COUNT)
      throw rpc_error{ERROR_WRONG_PARAM,
        "Number of requested quorums greater than the allowed limit: "
          + std::to_string(GET_QUORUM_STATE::MAX_COUNT)
          + ", requested: " + std::to_string(count)};

    bool at_least_one_succeeded = false;
    res.quorums.reserve(std::min((uint64_t)16, count));
    for (size_t height = start; height != end;)
    {
      uint8_t hf_version = m_core.get_hard_fork_version(height);
      if (hf_version != HardFork::INVALID_HF_VERSION)
      {
        auto start_quorum_iterator = static_cast<service_nodes::quorum_type>(0);
        auto end_quorum_iterator   = service_nodes::max_quorum_type_for_hf(hf_version);

        if (req.quorum_type != GET_QUORUM_STATE::ALL_QUORUMS_SENTINEL_VALUE)
        {
          start_quorum_iterator = static_cast<service_nodes::quorum_type>(req.quorum_type);
          end_quorum_iterator   = start_quorum_iterator;
        }

        for (int quorum_int = (int)start_quorum_iterator; quorum_int <= (int)end_quorum_iterator; quorum_int++)
        {
          auto type = static_cast<service_nodes::quorum_type>(quorum_int);
          if (std::shared_ptr<const service_nodes::quorum> quorum = m_core.get_quorum(type, height, true /*include_old*/))
          {
            GET_QUORUM_STATE::quorum_for_height entry = {};
            entry.height                                          = height;
            entry.quorum_type                                     = static_cast<uint8_t>(quorum_int);

            entry.quorum.validators.reserve(quorum->validators.size());
            entry.quorum.workers.reserve(quorum->workers.size());
            for (crypto::public_key const &key : quorum->validators) entry.quorum.validators.push_back(epee::string_tools::pod_to_hex(key));
            for (crypto::public_key const &key : quorum->workers)    entry.quorum.workers.push_back(epee::string_tools::pod_to_hex(key));

            res.quorums.push_back(entry);
            at_least_one_succeeded = true;
          }
        }
      }

      if (end >= start) height++;
      else height--;
    }

    if (!at_least_one_succeeded)
      throw rpc_error{ERROR_WRONG_PARAM, "Failed to query any quorums at all"};

    res.status = STATUS_OK;
    return res;
  }
  //------------------------------------------------------------------------------------------------------------------------------
  FLUSH_CACHE::response core_rpc_server::invoke(FLUSH_CACHE::request&& req, rpc_context context)
  {
    FLUSH_CACHE::response res{};
    if (req.bad_txs)
      m_core.flush_bad_txs_cache();
<<<<<<< HEAD
    res.status = STATUS_OK;
    return res;
=======
    if (req.bad_blocks)
      m_core.flush_invalid_blocks();
    res.status = CORE_RPC_STATUS_OK;
    return true;
>>>>>>> 5e492c4c
  }
  //------------------------------------------------------------------------------------------------------------------------------
  GET_SERVICE_NODE_REGISTRATION_CMD_RAW::response core_rpc_server::invoke(GET_SERVICE_NODE_REGISTRATION_CMD_RAW::request&& req, rpc_context context)
  {
    GET_SERVICE_NODE_REGISTRATION_CMD_RAW::response res{};

    PERF_TIMER(on_get_service_node_registration_cmd_raw);

    if (!m_core.service_node())
      throw rpc_error{ERROR_WRONG_PARAM, "Daemon has not been started in service node mode, please relaunch with --service-node flag."};

    std::string err_msg;
    uint8_t hf_version = m_core.get_hard_fork_version(m_core.get_current_blockchain_height());
    if (!service_nodes::make_registration_cmd(m_core.get_nettype(), hf_version, req.staking_requirement, req.args, m_core.get_service_keys(), res.registration_cmd, req.make_friendly, err_msg))
      throw rpc_error{ERROR_INTERNAL_ERROR, "Failed to make registration command" + (err_msg.empty() ? ""s : ": " + err_msg)};

    res.status = STATUS_OK;
    return res;
  }
  //------------------------------------------------------------------------------------------------------------------------------
  GET_SERVICE_NODE_REGISTRATION_CMD::response core_rpc_server::invoke(GET_SERVICE_NODE_REGISTRATION_CMD::request&& req, rpc_context context)
  {
    GET_SERVICE_NODE_REGISTRATION_CMD::response res{};

    PERF_TIMER(on_get_service_node_registration_cmd);

    std::vector<std::string> args;

    uint64_t const curr_height   = m_core.get_current_blockchain_height();
    uint64_t staking_requirement = service_nodes::get_staking_requirement(m_core.get_nettype(), curr_height, m_core.get_hard_fork_version(curr_height));

    {
      uint64_t portions_cut;
      if (!service_nodes::get_portions_from_percent_str(req.operator_cut, portions_cut))
      {
        res.status = "Invalid value: " + req.operator_cut + ". Should be between [0-100]";
        MERROR(res.status);
        return res;
      }

      args.push_back(std::to_string(portions_cut));
    }

    for (const auto contrib : req.contributions)
    {
        uint64_t num_portions = service_nodes::get_portions_to_make_amount(staking_requirement, contrib.amount);
        args.push_back(contrib.address);
        args.push_back(std::to_string(num_portions));
    }

    GET_SERVICE_NODE_REGISTRATION_CMD_RAW::request req_old{};

    req_old.staking_requirement = req.staking_requirement;
    req_old.args = std::move(args);
    req_old.make_friendly = false;
    return invoke(std::move(req_old), context);
  }
  //------------------------------------------------------------------------------------------------------------------------------
  GET_SERVICE_NODE_BLACKLISTED_KEY_IMAGES::response core_rpc_server::invoke(GET_SERVICE_NODE_BLACKLISTED_KEY_IMAGES::request&& req, rpc_context context)
  {
    GET_SERVICE_NODE_BLACKLISTED_KEY_IMAGES::response res{};

    PERF_TIMER(on_get_service_node_blacklisted_key_images);
    auto &blacklist = m_core.get_service_node_blacklisted_key_images();

    res.status = STATUS_OK;
    res.blacklist.reserve(blacklist.size());
    for (const service_nodes::key_image_blacklist_entry &entry : blacklist)
    {
      res.blacklist.emplace_back();
      auto &new_entry = res.blacklist.back();
      new_entry.key_image     = epee::string_tools::pod_to_hex(entry.key_image);
      new_entry.unlock_height = entry.unlock_height;
      new_entry.amount = entry.amount;
    }
    return res;
  }
  //------------------------------------------------------------------------------------------------------------------------------
  GET_SERVICE_KEYS::response core_rpc_server::invoke(GET_SERVICE_KEYS::request&& req, rpc_context context)
  {
    GET_SERVICE_KEYS::response res{};

    PERF_TIMER(on_get_service_node_key);

    const auto& keys = m_core.get_service_keys();
    if (keys.pub)
      res.service_node_pubkey = string_tools::pod_to_hex(keys.pub);
    res.service_node_ed25519_pubkey = string_tools::pod_to_hex(keys.pub_ed25519);
    res.service_node_x25519_pubkey = string_tools::pod_to_hex(keys.pub_x25519);
    res.status = STATUS_OK;
    return res;
  }
  //------------------------------------------------------------------------------------------------------------------------------
  GET_SERVICE_PRIVKEYS::response core_rpc_server::invoke(GET_SERVICE_PRIVKEYS::request&& req, rpc_context context)
  {
    GET_SERVICE_PRIVKEYS::response res{};

    PERF_TIMER(on_get_service_node_key);

    const auto& keys = m_core.get_service_keys();
    if (keys.key != crypto::null_skey)
      res.service_node_privkey = string_tools::pod_to_hex(keys.key.data);
    res.service_node_ed25519_privkey = string_tools::pod_to_hex(keys.key_ed25519.data);
    res.service_node_x25519_privkey = string_tools::pod_to_hex(keys.key_x25519.data);
    res.status = STATUS_OK;
    return res;
  }
  //------------------------------------------------------------------------------------------------------------------------------
  void core_rpc_server::fill_sn_response_entry(GET_SERVICE_NODES::response::entry& entry, const service_nodes::service_node_pubkey_info &sn_info, uint64_t current_height) {

    const auto &info = *sn_info.info;
    entry.service_node_pubkey           = string_tools::pod_to_hex(sn_info.pubkey);
    entry.registration_height           = info.registration_height;
    entry.requested_unlock_height       = info.requested_unlock_height;
    entry.last_reward_block_height      = info.last_reward_block_height;
    entry.last_reward_transaction_index = info.last_reward_transaction_index;
    entry.active                        = info.is_active();
    entry.funded                        = info.is_fully_funded();
    entry.state_height                  = info.is_fully_funded()
        ? (info.is_decommissioned() ? info.last_decommission_height : info.active_since_height) : info.last_reward_block_height;
    entry.earned_downtime_blocks        = service_nodes::quorum_cop::calculate_decommission_credit(info, current_height);
    entry.decommission_count            = info.decommission_count;

    m_core.get_service_node_list().access_proof(sn_info.pubkey, [&entry](const auto &proof) {
        entry.service_node_version     = proof.version;
        entry.public_ip                = string_tools::get_ip_string_from_int32(proof.public_ip);
        entry.storage_port             = proof.storage_port;
        entry.storage_lmq_port         = proof.storage_lmq_port;
        entry.storage_server_reachable = proof.storage_server_reachable;
        entry.pubkey_ed25519           = proof.pubkey_ed25519 ? string_tools::pod_to_hex(proof.pubkey_ed25519) : "";
        entry.pubkey_x25519            = proof.pubkey_x25519 ? string_tools::pod_to_hex(proof.pubkey_x25519) : "";
        entry.quorumnet_port           = proof.quorumnet_port;

        // NOTE: Service Node Testing
        entry.last_uptime_proof                  = proof.timestamp;
        entry.storage_server_reachable           = proof.storage_server_reachable;
        entry.storage_server_reachable_timestamp = proof.storage_server_reachable_timestamp;
        entry.version_major                      = proof.version[0];
        entry.version_minor                      = proof.version[1];
        entry.version_patch                      = proof.version[2];
        entry.votes = std::vector<service_nodes::checkpoint_vote_record>(proof.votes.begin(), proof.votes.end());
    });

    entry.contributors.reserve(info.contributors.size());

    using namespace service_nodes;
    for (service_node_info::contributor_t const &contributor : info.contributors)
    {
      entry.contributors.push_back({});
      auto &new_contributor = entry.contributors.back();
      new_contributor.amount   = contributor.amount;
      new_contributor.reserved = contributor.reserved;
      new_contributor.address  = cryptonote::get_account_address_as_str(m_core.get_nettype(), false/*is_subaddress*/, contributor.address);

      new_contributor.locked_contributions.reserve(contributor.locked_contributions.size());
      for (service_node_info::contribution_t const &src : contributor.locked_contributions)
      {
        new_contributor.locked_contributions.push_back({});
        auto &dest = new_contributor.locked_contributions.back();
        dest.amount                                                = src.amount;
        dest.key_image                                             = string_tools::pod_to_hex(src.key_image);
        dest.key_image_pub_key                                     = string_tools::pod_to_hex(src.key_image_pub_key);
      }
    }

    entry.total_contributed             = info.total_contributed;
    entry.total_reserved                = info.total_reserved;
    entry.staking_requirement           = info.staking_requirement;
    entry.portions_for_operator         = info.portions_for_operator;
    entry.operator_address              = cryptonote::get_account_address_as_str(m_core.get_nettype(), false/*is_subaddress*/, info.operator_address);
    entry.swarm_id                      = info.swarm_id;
    entry.registration_hf_version       = info.registration_hf_version;

  }
  //------------------------------------------------------------------------------------------------------------------------------
  GET_SERVICE_NODES::response core_rpc_server::invoke(GET_SERVICE_NODES::request&& req, rpc_context context)
  {
    GET_SERVICE_NODES::response res{};

    res.status = STATUS_OK;
    res.height = m_core.get_current_blockchain_height() - 1;
    res.target_height = m_core.get_target_blockchain_height();
    res.block_hash = string_tools::pod_to_hex(m_core.get_block_id_by_height(res.height));
    res.hardfork = m_core.get_hard_fork_version(res.height);

    if (!req.poll_block_hash.empty()) {
      res.polling_mode = true;
      if (req.poll_block_hash == res.block_hash) {
        res.unchanged = true;
        res.fields = req.fields;
        return res;
      }
    }

    std::vector<crypto::public_key> pubkeys(req.service_node_pubkeys.size());
    for (size_t i = 0; i < req.service_node_pubkeys.size(); i++)
    {
      if (!string_tools::hex_to_pod(req.service_node_pubkeys[i], pubkeys[i]))
        throw rpc_error{ERROR_WRONG_PARAM,
          "Could not convert to a public key, arg: " + std::to_string(i)
            + " which is pubkey: " + req.service_node_pubkeys[i]};
    }

    auto sn_infos = m_core.get_service_node_list_state(pubkeys);

    if (req.active_only) {
      const auto end =
        std::remove_if(sn_infos.begin(), sn_infos.end(), [](const service_nodes::service_node_pubkey_info& snpk_info) {
          return !snpk_info.info->is_active();
        });

      sn_infos.erase(end, sn_infos.end());
    }

    if (req.limit != 0) {

      const auto limit = std::min(sn_infos.size(), static_cast<size_t>(req.limit));

      // We need to select N random elements, in random order, from yyyyyyyy.  We could (and used
      // to) just shuffle the entire list and return the first N, but that is quite inefficient when
      // the list is large and N is small.  So instead this algorithm is going to select a random
      // element from yyyyyyyy, swap it to position 0, so we get: [x]yyyyyyyy where one of the new
      // y's used to be at element 0.  Then we select a random element from the new y's (i.e. all
      // the elements beginning at position 1), and swap it into element 1, to get [xx]yyyyyy, then
      // keep repeating until our set of x's is big enough, say [xxx]yyyyy.  At that point we chop
      // of the y's to just be left with [xxx], and only required N swaps in total.
      for (size_t i = 0; i < limit; i++)
      {
        size_t j = std::uniform_int_distribution<size_t>{i, sn_infos.size()-1}(tools::rng);
        using std::swap;
        if (i != j)
          swap(sn_infos[i], sn_infos[j]);
      }

      sn_infos.resize(limit);
    }

    res.service_node_states.reserve(sn_infos.size());
    res.fields = req.fields;

    if (req.include_json)
    {
      if (sn_infos.empty())
        res.as_json = "{}";
      else
        res.as_json = cryptonote::obj_to_json_str(sn_infos);
    }

    for (auto &pubkey_info : sn_infos) {
      res.service_node_states.emplace_back();
      fill_sn_response_entry(res.service_node_states.back(), pubkey_info, res.height);
    }

    return res;
  }
  //------------------------------------------------------------------------------------------------------------------------------
  /// Start with seed and perform a series of computation arriving at the answer
  static uint64_t perform_blockchain_test_routine(const cryptonote::core& core,
                                                  uint64_t max_height,
                                                  uint64_t seed)
  {
    /// Should be sufficiently large to make it impractical
    /// to query remote nodes
    constexpr size_t NUM_ITERATIONS = 1000;

    std::mt19937_64 mt(seed);

    crypto::hash hash;

    uint64_t height = seed;

    for (auto i = 0u; i < NUM_ITERATIONS; ++i)
    {
      height = height % (max_height + 1);

      hash = core.get_block_id_by_height(height);

      using blob_t = cryptonote::blobdata;
      using block_pair_t = std::pair<blob_t, block>;

      /// pick a random byte from the block blob
      std::vector<block_pair_t> blocks;
      std::vector<blob_t> txs;
      if (!core.get_blockchain_storage().get_blocks(height, 1, blocks, txs)) {
        MERROR("Could not query block at requested height: " << height);
        return 0;
      }
      const blob_t &blob = blocks.at(0).first;
      const uint64_t byte_idx = tools::uniform_distribution_portable(mt, blob.size());
      uint8_t byte = blob[byte_idx];

      /// pick a random byte from a random transaction blob if found
      if (!txs.empty()) {
        const uint64_t tx_idx = tools::uniform_distribution_portable(mt, txs.size());
        const blob_t &tx_blob = txs[tx_idx];

        /// not sure if this can be empty, so check to be safe
        if (!tx_blob.empty()) {
          const uint64_t byte_idx = tools::uniform_distribution_portable(mt, tx_blob.size());
          const uint8_t tx_byte = tx_blob[byte_idx];
          byte ^= tx_byte;
        }

      }

      {
        /// reduce hash down to 8 bytes
        uint64_t n[4];
        std::memcpy(n, hash.data, sizeof(n));
        for (auto &ni : n) {
          boost::endian::little_to_native_inplace(ni);
        }

        /// Note that byte (obviously) only affects the lower byte
        /// of height, but that should be sufficient in this case
        height = n[0] ^ n[1] ^ n[2] ^ n[3] ^ byte;
      }

    }

    return height;
  }

  //------------------------------------------------------------------------------------------------------------------------------
  PERFORM_BLOCKCHAIN_TEST::response core_rpc_server::invoke(PERFORM_BLOCKCHAIN_TEST::request&& req, rpc_context context)
  {
    PERFORM_BLOCKCHAIN_TEST::response res{};

    PERF_TIMER(on_perform_blockchain_test);


    uint64_t max_height = req.max_height;
    uint64_t seed = req.seed;

    if (m_core.get_current_blockchain_height() <= max_height)
      throw rpc_error{ERROR_TOO_BIG_HEIGHT, "Requested block height too big."};

    uint64_t res_height = perform_blockchain_test_routine(m_core, max_height, seed);

    res.status = STATUS_OK;
    res.res_height = res_height;

    return res;
  }

  namespace {
    struct version_printer { const std::array<int, 3> &v; };
    std::ostream &operator<<(std::ostream &o, const version_printer &vp) { return o << vp.v[0] << '.' << vp.v[1] << '.' << vp.v[2]; }

    // Handles a ping.  Returns true if the ping was significant (i.e. first ping after startup, or
    // after the ping had expired).  `Success` is a callback that is invoked with a single boolean
    // argument: true if this ping should trigger an immediate proof send (i.e. first ping after
    // startup or after a ping expiry), false for an ordinary ping.
    template <typename RPC, typename Success>
    auto handle_ping(std::array<int, 3> cur_version, std::array<int, 3> required, const char* name, std::atomic<std::time_t>& update, time_t lifetime, Success success)
    {
      typename RPC::response res{};
      if (cur_version < required) {
        std::ostringstream status;
        status << "Outdated " << name << ". Current: " << version_printer{cur_version} << " Required: " << version_printer{required};
        res.status = status.str();
        MERROR(res.status);
      } else {
        auto now = std::time(nullptr);
        auto old = update.exchange(now);
        bool significant = old + lifetime < now; // Print loudly for the first ping after startup/expiry
        if (significant)
          MGINFO_GREEN("Received ping from " << name << " " << version_printer{cur_version});
        else
          MDEBUG("Accepted ping from " << name << " " << version_printer{cur_version});
        success(significant);
        res.status = STATUS_OK;
      }
      return res;
    }
  }

  //------------------------------------------------------------------------------------------------------------------------------
  STORAGE_SERVER_PING::response core_rpc_server::invoke(STORAGE_SERVER_PING::request&& req, rpc_context context)
  {
    return handle_ping<STORAGE_SERVER_PING>(
      {req.version_major, req.version_minor, req.version_patch}, service_nodes::MIN_STORAGE_SERVER_VERSION,
      "Storage Server", m_core.m_last_storage_server_ping, STORAGE_SERVER_PING_LIFETIME,
      [this, &req](bool significant) {
        m_core.m_storage_lmq_port = req.storage_lmq_port;
        if (significant)
          m_core.reset_proof_interval();
      });
  }
  //------------------------------------------------------------------------------------------------------------------------------
  LOKINET_PING::response core_rpc_server::invoke(LOKINET_PING::request&& req, rpc_context context)
  {
    return handle_ping<LOKINET_PING>(
        req.version, service_nodes::MIN_LOKINET_VERSION,
        "Lokinet", m_core.m_last_lokinet_ping, LOKINET_PING_LIFETIME,
        [this](bool significant) { if (significant) m_core.reset_proof_interval(); });
  }
  //------------------------------------------------------------------------------------------------------------------------------
  GET_STAKING_REQUIREMENT::response core_rpc_server::invoke(GET_STAKING_REQUIREMENT::request&& req, rpc_context context)
  {
    GET_STAKING_REQUIREMENT::response res{};

    PERF_TIMER(on_get_staking_requirement);
    res.height = req.height > 0 ? req.height : m_core.get_current_blockchain_height();

    res.staking_requirement = service_nodes::get_staking_requirement(m_core.get_nettype(), res.height, m_core.get_hard_fork_version(res.height));
    res.status = STATUS_OK;
    return res;
  }
  //------------------------------------------------------------------------------------------------------------------------------
  static void check_quantity_limit(size_t count, size_t max, char const *container_name = nullptr)
  {
    if (count > max)
    {
      std::ostringstream err;
      err << "Number of requested entries";
      if (container_name) err << " in " << container_name;
      err << " greater than the allowed limit: " << max << ", requested: " << count;
      throw rpc_error{ERROR_WRONG_PARAM, err.str()};
    }
  }
  //------------------------------------------------------------------------------------------------------------------------------
  GET_CHECKPOINTS::response core_rpc_server::invoke(GET_CHECKPOINTS::request&& req, rpc_context context)
  {
    GET_CHECKPOINTS::response res{};

    if (use_bootstrap_daemon_if_necessary<GET_CHECKPOINTS>(req, res))
      return res;

    if (!context.admin)
      check_quantity_limit(req.count, GET_CHECKPOINTS::MAX_COUNT);

    res.status             = STATUS_OK;
    BlockchainDB const &db = m_core.get_blockchain_storage().get_db();

    std::vector<checkpoint_t> checkpoints;
    if (req.start_height == GET_CHECKPOINTS::HEIGHT_SENTINEL_VALUE &&
        req.end_height   == GET_CHECKPOINTS::HEIGHT_SENTINEL_VALUE)
    {
      checkpoint_t top_checkpoint;
      if (db.get_top_checkpoint(top_checkpoint))
        checkpoints = db.get_checkpoints_range(top_checkpoint.height, 0, req.count);
    }
    else if (req.start_height == GET_CHECKPOINTS::HEIGHT_SENTINEL_VALUE)
    {
      checkpoints = db.get_checkpoints_range(req.end_height, 0, req.count);
    }
    else if (req.end_height == GET_CHECKPOINTS::HEIGHT_SENTINEL_VALUE)
    {
      checkpoints = db.get_checkpoints_range(req.start_height, UINT64_MAX, req.count);
    }
    else
    {
      checkpoints = db.get_checkpoints_range(req.start_height, req.end_height);
    }

    res.checkpoints.reserve(checkpoints.size());
    for (checkpoint_t const &checkpoint : checkpoints)
      res.checkpoints.push_back(checkpoint);

    return res;
  }
  //------------------------------------------------------------------------------------------------------------------------------
  GET_SN_STATE_CHANGES::response core_rpc_server::invoke(GET_SN_STATE_CHANGES::request&& req, rpc_context context)
  {
    GET_SN_STATE_CHANGES::response res{};

    using blob_t = cryptonote::blobdata;
    using block_pair_t = std::pair<blob_t, block>;
    std::vector<block_pair_t> blocks;

    const auto& db = m_core.get_blockchain_storage();
    const uint64_t current_height = db.get_current_blockchain_height();

    uint64_t end_height;
    if (req.end_height == GET_SN_STATE_CHANGES::HEIGHT_SENTINEL_VALUE) {
      // current height is the block being mined, so exclude it from the results
      end_height = current_height - 1;
    } else {
      end_height = req.end_height;
    }

    if (end_height < req.start_height)
      throw rpc_error{ERROR_WRONG_PARAM, "The provided end_height needs to be higher than start_height"};

    if (!db.get_blocks(req.start_height, end_height - req.start_height + 1, blocks))
      throw rpc_error{ERROR_INTERNAL_ERROR, "Could not query block at requested height: " + std::to_string(req.start_height)};

    res.start_height = req.start_height;
    res.end_height = end_height;

    std::vector<blob_t> blobs;
    std::vector<crypto::hash> missed_ids;
    for (const auto& block : blocks)
    {
      blobs.clear();
      if (!db.get_transactions_blobs(block.second.tx_hashes, blobs, missed_ids))
      {
        MERROR("Could not query block at requested height: " << cryptonote::get_block_height(block.second));
        continue;
      }
      const uint8_t hard_fork_version = block.second.major_version;
      for (const auto& blob : blobs)
      {
        cryptonote::transaction tx;
        if (!cryptonote::parse_and_validate_tx_from_blob(blob, tx))
        {
          MERROR("tx could not be validated from blob, possibly corrupt blockchain");
          continue;
        }
        if (tx.type == cryptonote::txtype::state_change)
        {
          cryptonote::tx_extra_service_node_state_change state_change;
          if (!cryptonote::get_service_node_state_change_from_tx_extra(tx.extra, state_change, hard_fork_version))
          {
            LOG_ERROR("Could not get state change from tx, possibly corrupt tx, hf_version "<< std::to_string(hard_fork_version));
            continue;
          }

          switch(state_change.state) {
            case service_nodes::new_state::deregister:
              res.total_deregister++;
              break;

            case service_nodes::new_state::decommission:
              res.total_decommission++;
              break;

            case service_nodes::new_state::recommission:
              res.total_recommission++;
              break;

            case service_nodes::new_state::ip_change_penalty:
              res.total_ip_change_penalty++;
              break;

            default:
              MERROR("Unhandled state in on_get_service_nodes_state_changes");
              break;
          }
        }

        if (tx.type == cryptonote::txtype::key_image_unlock)
        {
          res.total_unlock++;
        }
      }
    }

    res.status = STATUS_OK;
    return res;
  }
  //------------------------------------------------------------------------------------------------------------------------------
  REPORT_PEER_SS_STATUS::response core_rpc_server::invoke(REPORT_PEER_SS_STATUS::request&& req, rpc_context context)
  {
    REPORT_PEER_SS_STATUS::response res{};

    crypto::public_key pubkey;
    if (!string_tools::hex_to_pod(req.pubkey, pubkey)) {
      MERROR("Could not parse public key: " << req.pubkey);
      throw rpc_error{ERROR_WRONG_PARAM, "Could not parse public key"};
    }

    if (req.type != "reachability")
      throw rpc_error{ERROR_WRONG_PARAM, "Unknown status type"};
    if (!m_core.set_storage_server_peer_reachable(pubkey, req.passed))
      throw rpc_error{ERROR_WRONG_PARAM, "Pubkey not found"};

    res.status = STATUS_OK;
    return res;
  }
  //------------------------------------------------------------------------------------------------------------------------------
  TEST_TRIGGER_P2P_RESYNC::response core_rpc_server::invoke(TEST_TRIGGER_P2P_RESYNC::request&& req, rpc_context context)
  {
    TEST_TRIGGER_P2P_RESYNC::response res{};

    m_p2p.reset_peer_handshake_timer();
    res.status = STATUS_OK;
    return res;
  }
  //------------------------------------------------------------------------------------------------------------------------------
  LNS_NAMES_TO_OWNERS::response core_rpc_server::invoke(LNS_NAMES_TO_OWNERS::request&& req, rpc_context context)
  {
    LNS_NAMES_TO_OWNERS::response res{};

    if (!context.admin)
      check_quantity_limit(req.entries.size(), LNS_NAMES_TO_OWNERS::MAX_REQUEST_ENTRIES);

    lns::name_system_db &db = m_core.get_blockchain_storage().name_system_db();
    for (size_t request_index = 0; request_index < req.entries.size(); request_index++)
    {
      LNS_NAMES_TO_OWNERS::request_entry const &request = req.entries[request_index];
      if (!context.admin)
        check_quantity_limit(request.types.size(), LNS_NAMES_TO_OWNERS::MAX_TYPE_REQUEST_ENTRIES, "types");

      std::vector<lns::mapping_record> records = db.get_mappings(request.types, request.name_hash);
      for (auto const &record : records)
      {
        res.entries.emplace_back();
        LNS_NAMES_TO_OWNERS::response_entry &entry = res.entries.back();
        entry.entry_index                                      = request_index;
        entry.type                                             = static_cast<uint16_t>(record.type);
        entry.name_hash                                        = record.name_hash;
        entry.owner                                            = record.owner.to_string(nettype());
        if (record.backup_owner) entry.backup_owner            = record.backup_owner.to_string(nettype());
        entry.encrypted_value                                  = epee::to_hex::string(record.encrypted_value.to_span());
        entry.register_height                                  = record.register_height;
        entry.update_height                                    = record.update_height;
        entry.txid                                             = epee::string_tools::pod_to_hex(record.txid);
        if (record.prev_txid) entry.prev_txid                  = epee::string_tools::pod_to_hex(record.prev_txid);
      }
    }

    res.status = STATUS_OK;
    return res;
  }
  //------------------------------------------------------------------------------------------------------------------------------
  LNS_OWNERS_TO_NAMES::response core_rpc_server::invoke(LNS_OWNERS_TO_NAMES::request&& req, rpc_context context)
  {
    LNS_OWNERS_TO_NAMES::response res{};

    if (!context.admin)
      check_quantity_limit(req.entries.size(), LNS_OWNERS_TO_NAMES::MAX_REQUEST_ENTRIES);

    std::unordered_map<lns::generic_owner, size_t> owner_to_request_index;
    std::vector<lns::generic_owner> owners;

    owners.reserve(req.entries.size());
    for (size_t request_index = 0; request_index < req.entries.size(); request_index++)
    {
      std::string const &owner     = req.entries[request_index];
      lns::generic_owner lns_owner = {};
      std::string errmsg;
      if (!lns::parse_owner_to_generic_owner(m_core.get_nettype(), owner, lns_owner, &errmsg))
        throw rpc_error{ERROR_WRONG_PARAM, std::move(errmsg)};

      // TODO(loki): We now serialize both owner and backup_owner, since if
      // we specify an owner that is backup owner, we don't show the (other)
      // owner. For RPC compatibility we keep the request_index around until the
      // next hard fork (16)
      owners.push_back(lns_owner);
      owner_to_request_index[lns_owner] = request_index;
    }

    lns::name_system_db &db = m_core.get_blockchain_storage().name_system_db();
    std::vector<lns::mapping_record> records = db.get_mappings_by_owners(owners);
    for (auto &record : records)
    {
      res.entries.emplace_back();
      LNS_OWNERS_TO_NAMES::response_entry &entry = res.entries.back();

      auto it = owner_to_request_index.find(record.owner);
      if (it == owner_to_request_index.end())
        throw rpc_error{ERROR_INTERNAL_ERROR, "Owner=" + record.owner.to_string(nettype()) +
          ", could not be mapped back a index in the request 'entries' array"};

      entry.request_index   = it->second;
      entry.type            = static_cast<uint16_t>(record.type);
      entry.name_hash       = std::move(record.name_hash);
      if (record.owner) entry.owner = record.owner.to_string(nettype());
      if (record.backup_owner) entry.backup_owner = record.backup_owner.to_string(nettype());
      entry.encrypted_value = epee::to_hex::string(record.encrypted_value.to_span());
      entry.register_height = record.register_height;
      entry.update_height   = record.update_height;
      entry.txid            = epee::string_tools::pod_to_hex(record.txid);
      if (record.prev_txid) entry.prev_txid = epee::string_tools::pod_to_hex(record.prev_txid);
    }

    res.status = STATUS_OK;
    return res;
  }

} }  // namespace cryptonote<|MERGE_RESOLUTION|>--- conflicted
+++ resolved
@@ -2751,15 +2751,10 @@
     FLUSH_CACHE::response res{};
     if (req.bad_txs)
       m_core.flush_bad_txs_cache();
-<<<<<<< HEAD
-    res.status = STATUS_OK;
-    return res;
-=======
     if (req.bad_blocks)
       m_core.flush_invalid_blocks();
-    res.status = CORE_RPC_STATUS_OK;
-    return true;
->>>>>>> 5e492c4c
+    res.status = STATUS_OK;
+    return res;
   }
   //------------------------------------------------------------------------------------------------------------------------------
   GET_SERVICE_NODE_REGISTRATION_CMD_RAW::response core_rpc_server::invoke(GET_SERVICE_NODE_REGISTRATION_CMD_RAW::request&& req, rpc_context context)
