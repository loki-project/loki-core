#pragma once

<<<<<<< HEAD
extern const int LOKI_VERSION_MAJOR;
extern const int LOKI_VERSION_MINOR;
extern const int LOKI_VERSION_PATCH;

extern const char* const LOKI_VERSION_TAG;
extern const char* const LOKI_VERSION;
extern const char* const LOKI_RELEASE_NAME;
extern const char* const LOKI_VERSION_FULL;
=======
extern const char* const MONERO_VERSION_TAG;
extern const char* const MONERO_VERSION;
extern const char* const MONERO_RELEASE_NAME;
extern const char* const MONERO_VERSION_FULL;
extern const bool MONERO_VERSION_IS_RELEASE;
>>>>>>> 85014813
<|MERGE_RESOLUTION|>--- conflicted
+++ resolved
@@ -1,6 +1,5 @@
 #pragma once
 
-<<<<<<< HEAD
 extern const int LOKI_VERSION_MAJOR;
 extern const int LOKI_VERSION_MINOR;
 extern const int LOKI_VERSION_PATCH;
@@ -9,10 +8,4 @@
 extern const char* const LOKI_VERSION;
 extern const char* const LOKI_RELEASE_NAME;
 extern const char* const LOKI_VERSION_FULL;
-=======
-extern const char* const MONERO_VERSION_TAG;
-extern const char* const MONERO_VERSION;
-extern const char* const MONERO_RELEASE_NAME;
-extern const char* const MONERO_VERSION_FULL;
-extern const bool MONERO_VERSION_IS_RELEASE;
->>>>>>> 85014813
+extern const bool LOKI_VERSION_IS_RELEASE;