--- conflicted
+++ resolved
@@ -125,11 +125,7 @@
   return m_executor.print_blockchain_info(start_index, end_index);
 }
 
-<<<<<<< HEAD
-bool t_command_parser_executor::print_quorum_list(const std::vector<std::string>& args)
-=======
 bool t_command_parser_executor::print_quorum_state(const std::vector<std::string>& args)
->>>>>>> fc368a99
 {
   if(args.size() != 1)
   {
@@ -144,11 +140,7 @@
     return false;
   }
 
-<<<<<<< HEAD
-  return m_executor.print_quorum_list(height);
-=======
   return m_executor.print_quorum_state(height);
->>>>>>> fc368a99
 }
 
 
