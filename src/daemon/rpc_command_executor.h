--- conflicted
+++ resolved
@@ -70,15 +70,11 @@
 
   ~t_rpc_command_executor();
 
-<<<<<<< HEAD
   bool print_checkpoints(uint64_t start_height, uint64_t end_height, bool print_json);
 
   bool print_sn_state_changes(uint64_t start_height, uint64_t end_height);
 
-  bool print_peer_list(bool white = true, bool gray = true, size_t limit = 0);
-=======
   bool print_peer_list(bool white = true, bool gray = true, size_t limit = 0, bool pruned_only = false, bool publicrpc_only = false);
->>>>>>> 93255017
 
   bool print_peer_list_stats();
 
