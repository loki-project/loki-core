--- conflicted
+++ resolved
@@ -251,7 +251,6 @@
   }
 }
 
-<<<<<<< HEAD
 bool t_rpc_command_executor::print_checkpoints(uint64_t start_height, uint64_t end_height, bool print_json)
 {
   cryptonote::COMMAND_RPC_GET_CHECKPOINTS::request  req;
@@ -369,10 +368,7 @@
   return true;
 }
 
-bool t_rpc_command_executor::print_peer_list(bool white, bool gray, size_t limit) {
-=======
 bool t_rpc_command_executor::print_peer_list(bool white, bool gray, size_t limit, bool pruned_only, bool publicrpc_only) {
->>>>>>> 93255017
   cryptonote::COMMAND_RPC_GET_PEER_LIST::request req;
   cryptonote::COMMAND_RPC_GET_PEER_LIST::response res;
 
