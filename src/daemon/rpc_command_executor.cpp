--- conflicted
+++ resolved
@@ -2157,22 +2157,14 @@
     cryptonote::COMMAND_RPC_GET_SERVICE_NODES::response res = {};
     std::string fail_message = "Unsuccessful";
     epee::json_rpc::error error_resp;
-<<<<<<< HEAD
     
     if (include_json && args.size() > 1) 
     {
       for (unsigned int i=0; i<args.size()-1; ++i) 
-=======
-
-    if (include_json)
-    {
-      for (unsigned int i = 1; i < args.size()-1; i++)
->>>>>>> 5bcb4cb1
       {
         req.service_node_pubkeys.push_back(args[i]);
       }
     }
-<<<<<<< HEAD
     else if (!include_json && args.size() > 0) 
     {
       for (unsigned int i=0; i<args.size(); ++i) 
@@ -2182,11 +2174,6 @@
     }
     
     req.include_json = include_json;
-=======
-    else {
-        req.service_node_pubkeys = args;
-    }
->>>>>>> 5bcb4cb1
 
     cryptonote::COMMAND_RPC_GET_INFO::request get_info_req;
     cryptonote::COMMAND_RPC_GET_INFO::response get_info_res;
@@ -2356,11 +2343,7 @@
   }
 
   std::string const &sn_key_str = res.service_node_pubkey;
-<<<<<<< HEAD
   bool result = print_sn({sn_key_str}, include_json);
-=======
-  bool result = print_sn({sn_key_str}, false);
->>>>>>> 5bcb4cb1
   return result;
 }
 
