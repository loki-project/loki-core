// Copyright (c) 2014-2019, The Monero Project
// Copyright (c)      2018, The Loki Project
// 
// All rights reserved.
// 
// Redistribution and use in source and binary forms, with or without modification, are
// permitted provided that the following conditions are met:
// 
// 1. Redistributions of source code must retain the above copyright notice, this list of
//    conditions and the following disclaimer.
// 
// 2. Redistributions in binary form must reproduce the above copyright notice, this list
//    of conditions and the following disclaimer in the documentation and/or other
//    materials provided with the distribution.
// 
// 3. Neither the name of the copyright holder nor the names of its contributors may be
//    used to endorse or promote products derived from this software without specific
//    prior written permission.
// 
// THIS SOFTWARE IS PROVIDED BY THE COPYRIGHT HOLDERS AND CONTRIBUTORS "AS IS" AND ANY
// EXPRESS OR IMPLIED WARRANTIES, INCLUDING, BUT NOT LIMITED TO, THE IMPLIED WARRANTIES OF
// MERCHANTABILITY AND FITNESS FOR A PARTICULAR PURPOSE ARE DISCLAIMED. IN NO EVENT SHALL
// THE COPYRIGHT HOLDER OR CONTRIBUTORS BE LIABLE FOR ANY DIRECT, INDIRECT, INCIDENTAL,
// SPECIAL, EXEMPLARY, OR CONSEQUENTIAL DAMAGES (INCLUDING, BUT NOT LIMITED TO,
// PROCUREMENT OF SUBSTITUTE GOODS OR SERVICES; LOSS OF USE, DATA, OR PROFITS; OR BUSINESS
// INTERRUPTION) HOWEVER CAUSED AND ON ANY THEORY OF LIABILITY, WHETHER IN CONTRACT,
// STRICT LIABILITY, OR TORT (INCLUDING NEGLIGENCE OR OTHERWISE) ARISING IN ANY WAY OUT OF
// THE USE OF THIS SOFTWARE, EVEN IF ADVISED OF THE POSSIBILITY OF SUCH DAMAGE.

#include <boost/algorithm/string.hpp>
#include "cryptonote_config.h"
#include "version.h"
#include "string_tools.h"
#include "daemon/command_server.h"

#include "common/loki_integration_test_hooks.h"

#undef LOKI_DEFAULT_LOG_CATEGORY
#define LOKI_DEFAULT_LOG_CATEGORY "daemon"

namespace daemonize {

namespace p = std::placeholders;

t_command_server::t_command_server(
    uint32_t ip
  , uint16_t port
  , const boost::optional<tools::login>& login
  , const epee::net_utils::ssl_options_t& ssl_options
  , bool is_rpc
  , cryptonote::core_rpc_server* rpc_server
  )
  : m_parser(ip, port, login, ssl_options, is_rpc, rpc_server)
  , m_command_lookup()
  , m_is_rpc(is_rpc)
{
  m_command_lookup.set_handler(
      "help"
    , std::bind(&t_command_server::help, this, p::_1)
    , "help [<command>]"
    , "Show the help section or the documentation about a <command>."
    );
  m_command_lookup.set_handler(
      "print_height"
    , std::bind(&t_command_parser_executor::print_height, &m_parser, p::_1)
    , "Print the local blockchain height."
    );
  m_command_lookup.set_handler(
      "print_pl"
    , std::bind(&t_command_parser_executor::print_peer_list, &m_parser, p::_1)
    , "print_pl [white] [gray] [<limit>]"
    , "Print the current peer list."
    );
  m_command_lookup.set_handler(
      "print_pl_stats"
    , std::bind(&t_command_parser_executor::print_peer_list_stats, &m_parser, p::_1)
    , "Print the peer list statistics."
    );
  m_command_lookup.set_handler(
      "print_cn"
    , std::bind(&t_command_parser_executor::print_connections, &m_parser, p::_1)
    , "Print the current connections."
    );
  m_command_lookup.set_handler(
      "print_net_stats"
    , std::bind(&t_command_parser_executor::print_net_stats, &m_parser, p::_1)
    , "Print network statistics."
    );
  m_command_lookup.set_handler(
      "print_bc"
    , std::bind(&t_command_parser_executor::print_blockchain_info, &m_parser, p::_1)
    , "print_bc <begin_height> [<end_height>]"
    , "Print the blockchain info in a given blocks range."
    );
  m_command_lookup.set_handler(
      "print_block"
    , std::bind(&t_command_parser_executor::print_block, &m_parser, p::_1)
    , "print_block <block_hash> | <block_height>"
    , "Print a given block."
    );
  m_command_lookup.set_handler(
      "print_tx"
    , std::bind(&t_command_parser_executor::print_transaction, &m_parser, p::_1)
    , "print_tx <transaction_hash> [+hex] [+json]"
    , "Print a given transaction."
    );
  m_command_lookup.set_handler(
      "print_quorum_state"
    , std::bind(&t_command_parser_executor::print_quorum_state, &m_parser, p::_1)
    , "print_quorum_state [start height] [end height]"
    , "Print the quorum state for the range of block heights, omit the height to print the latest quorum"
    );
  m_command_lookup.set_handler(
      "print_sn_key"
    , std::bind(&t_command_parser_executor::print_sn_key, &m_parser, p::_1)
    , "print_sn_key"
    , "Print this daemon's service node key, if it is one and launched in service node mode."
    );
  m_command_lookup.set_handler(
      "print_sr"
    , std::bind(&t_command_parser_executor::print_sr, &m_parser, p::_1)
    , "print_sr <height>"
    , "Print the staking requirement for the height."
    );
  m_command_lookup.set_handler(
      "prepare_registration"
    , std::bind(&t_command_parser_executor::prepare_registration, &m_parser)
    , "prepare_registration"
    , "Interactive prompt to prepare a service node registration command. The resulting registration command can be run in the command-line wallet to send the registration to the blockchain."
    );
  m_command_lookup.set_handler(
      "print_sn"
    , std::bind(&t_command_parser_executor::print_sn, &m_parser, p::_1)
    , "print_sn [<pubkey> [...]] [+json]"
    , "Print service node registration info for the current height"
    );
  m_command_lookup.set_handler(
      "print_sn_status"
    , std::bind(&t_command_parser_executor::print_sn_status, &m_parser, p::_1)
    , "print_sn_status [+json]"
    , "Print service node registration info for this service node"
    );
  m_command_lookup.set_handler(
      "is_key_image_spent"
    , std::bind(&t_command_parser_executor::is_key_image_spent, &m_parser, p::_1)
    , "is_key_image_spent <key_image>"
    , "Print whether a given key image is in the spent key images set."
    );
  m_command_lookup.set_handler(
      "start_mining"
    , std::bind(&t_command_parser_executor::start_mining, &m_parser, p::_1)
    , "start_mining <addr> [<threads>|auto] [do_background_mining] [ignore_battery]"
    , "Start mining for specified address. Defaults to 1 thread and no background mining. Use \"auto\" to autodetect optimal number of threads."
    );
  m_command_lookup.set_handler(
      "stop_mining"
    , std::bind(&t_command_parser_executor::stop_mining, &m_parser, p::_1)
    , "Stop mining."
    );
  m_command_lookup.set_handler(
      "mining_status"
    , std::bind(&t_command_parser_executor::mining_status, &m_parser, p::_1)
    , "Show current mining status."
    );
  m_command_lookup.set_handler(
      "print_pool"
    , std::bind(&t_command_parser_executor::print_transaction_pool_long, &m_parser, p::_1)
    , "Print the transaction pool using a long format."
    );
  m_command_lookup.set_handler(
      "print_pool_sh"
    , std::bind(&t_command_parser_executor::print_transaction_pool_short, &m_parser, p::_1)
    , "Print transaction pool using a short format."
    );
  m_command_lookup.set_handler(
      "print_pool_stats"
    , std::bind(&t_command_parser_executor::print_transaction_pool_stats, &m_parser, p::_1)
    , "Print the transaction pool's statistics."
    );
  m_command_lookup.set_handler(
      "show_hr"
    , std::bind(&t_command_parser_executor::show_hash_rate, &m_parser, p::_1)
    , "Start showing the current hash rate."
    );
  m_command_lookup.set_handler(
      "hide_hr"
    , std::bind(&t_command_parser_executor::hide_hash_rate, &m_parser, p::_1)
    , "Stop showing the hash rate."
    );
  m_command_lookup.set_handler(
      "save"
    , std::bind(&t_command_parser_executor::save_blockchain, &m_parser, p::_1)
    , "Save the blockchain."
    );
  m_command_lookup.set_handler(
      "set_log"
    , std::bind(&t_command_parser_executor::set_log_level, &m_parser, p::_1)
    , "set_log <level>|<{+,-,}categories>"
    , "Change the current log level/categories where <level> is a number 0-4."
    );
  m_command_lookup.set_handler(
      "diff"
    , std::bind(&t_command_parser_executor::show_difficulty, &m_parser, p::_1)
    , "Show the current difficulty."
    );
  m_command_lookup.set_handler(
      "status"
    , std::bind(&t_command_parser_executor::show_status, &m_parser, p::_1)
    , "Show the current status."
    );
  m_command_lookup.set_handler(
      "stop_daemon"
    , std::bind(&t_command_parser_executor::stop_daemon, &m_parser, p::_1)
    , "Stop the daemon."
    );
  m_command_lookup.set_handler(
      "exit"
    , std::bind(&t_command_parser_executor::stop_daemon, &m_parser, p::_1)
    , "Stop the daemon."
    );
  m_command_lookup.set_handler(
      "print_status"
    , std::bind(&t_command_parser_executor::print_status, &m_parser, p::_1)
    , "Print the current daemon status."
    );
  m_command_lookup.set_handler(
      "limit"
    , std::bind(&t_command_parser_executor::set_limit, &m_parser, p::_1)
    , "limit [<kB/s>]"
    , "Get or set the download and upload limit."
    );
  m_command_lookup.set_handler(
      "limit_up"
    , std::bind(&t_command_parser_executor::set_limit_up, &m_parser, p::_1)
    , "limit_up [<kB/s>]"
    , "Get or set the upload limit."
    );
  m_command_lookup.set_handler(
      "limit_down"
    , std::bind(&t_command_parser_executor::set_limit_down, &m_parser, p::_1)
    , "limit_down [<kB/s>]"
    , "Get or set the download limit."
    );
    m_command_lookup.set_handler(
      "out_peers"
    , std::bind(&t_command_parser_executor::out_peers, &m_parser, p::_1)
    , "out_peers <max_number>"
    , "Set the <max_number> of out peers."
    );
    m_command_lookup.set_handler(
      "in_peers"
    , std::bind(&t_command_parser_executor::in_peers, &m_parser, p::_1)
    , "in_peers <max_number>"
    , "Set the <max_number> of in peers."
    );
    m_command_lookup.set_handler(
      "hard_fork_info"
    , std::bind(&t_command_parser_executor::hard_fork_info, &m_parser, p::_1)
    , "Print the hard fork voting information."
    );
    m_command_lookup.set_handler(
      "bans"
    , std::bind(&t_command_parser_executor::show_bans, &m_parser, p::_1)
    , "Show the currently banned IPs."
    );
    m_command_lookup.set_handler(
      "ban"
    , std::bind(&t_command_parser_executor::ban, &m_parser, p::_1)
    , "ban <IP> [<seconds>]"
    , "Ban a given <IP> for a given amount of <seconds>."
    );
    m_command_lookup.set_handler(
      "unban"
    , std::bind(&t_command_parser_executor::unban, &m_parser, p::_1)
    , "unban <address>"
    , "Unban a given <IP>."
    );
    m_command_lookup.set_handler(
      "banned"
    , std::bind(&t_command_parser_executor::banned, &m_parser, p::_1)
    , "banned <address>"
    , "Check whether an <address> is banned."
    );
    m_command_lookup.set_handler(
      "flush_txpool"
    , std::bind(&t_command_parser_executor::flush_txpool, &m_parser, p::_1)
    , "flush_txpool [<txid>]"
    , "Flush a transaction from the tx pool by its <txid>, or the whole tx pool."
    );
    m_command_lookup.set_handler(
      "output_histogram"
    , std::bind(&t_command_parser_executor::output_histogram, &m_parser, p::_1)
    , "output_histogram [@<amount>] <min_count> [<max_count>]"
    , "Print the output histogram of outputs."
    );
    m_command_lookup.set_handler(
      "print_coinbase_tx_sum"
    , std::bind(&t_command_parser_executor::print_coinbase_tx_sum, &m_parser, p::_1)
    , "print_coinbase_tx_sum <start_height> [<block_count>]"
    , "Print the sum of coinbase transactions."
    );
    m_command_lookup.set_handler(
      "alt_chain_info"
    , std::bind(&t_command_parser_executor::alt_chain_info, &m_parser, p::_1)
    , "alt_chain_info [blockhash]"
    , "Print the information about alternative chains."
    );
    m_command_lookup.set_handler(
      "bc_dyn_stats"
    , std::bind(&t_command_parser_executor::print_blockchain_dynamic_stats, &m_parser, p::_1)
    , "bc_dyn_stats <last_block_count>"
    , "Print the information about current blockchain dynamic state."
    );
    // TODO(loki): Implement
#if 0
    m_command_lookup.set_handler(
      "update"
    , std::bind(&t_command_parser_executor::update, &m_parser, p::_1)
    , "update (check|download)"
    , "Check if an update is available, optionally downloads it if there is. Updating is not yet implemented."
    );
#endif
    m_command_lookup.set_handler(
      "relay_tx"
    , std::bind(&t_command_parser_executor::relay_tx, &m_parser, p::_1)
    , "relay_tx <txid>"
    , "Relay a given transaction by its <txid>."
    );
    m_command_lookup.set_handler(
      "sync_info"
    , std::bind(&t_command_parser_executor::sync_info, &m_parser, p::_1)
    , "Print information about the blockchain sync state."
    );
    m_command_lookup.set_handler(
      "pop_blocks"
    , std::bind(&t_command_parser_executor::pop_blocks, &m_parser, p::_1)
    , "pop_blocks <nblocks>"
    , "Remove blocks from end of blockchain"
    );
    m_command_lookup.set_handler(
      "version"
    , std::bind(&t_command_parser_executor::version, &m_parser, p::_1)
    , "Print version information."
    );
    m_command_lookup.set_handler(
      "prune_blockchain"
    , std::bind(&t_command_parser_executor::prune_blockchain, &m_parser, p::_1)
    , "Prune the blockchain."
    );
    m_command_lookup.set_handler(
      "check_blockchain_pruning"
    , std::bind(&t_command_parser_executor::check_blockchain_pruning, &m_parser, p::_1)
    , "Check the blockchain pruning."
    );
    m_command_lookup.set_handler(
<<<<<<< HEAD
      "print_checkpoints"
    , std::bind(&t_command_parser_executor::print_checkpoints, &m_parser, p::_1)
    , "print_checkpoints [+json] [start height] [end height]"
    , "Query the available checkpoints between the range, omit arguments to print the last 60 checkpoints"
    );
    m_command_lookup.set_handler(
      "print_sn_state_changes"
    , std::bind(&t_command_parser_executor::print_sn_state_changes, &m_parser, p::_1)
    , "print_sn_state_changes <start_height> [end height]"
    , "Query the state changes between the range, omit the last argument to scan until the current block"
    );
#if defined(LOKI_ENABLE_INTEGRATION_TEST_HOOKS)
    m_command_lookup.set_handler(
      "relay_votes_and_uptime", std::bind([rpc_server](std::vector<std::string> const &args) {
        rpc_server->on_relay_uptime_and_votes();
        return true;
      }, p::_1)
    , ""
    );

    m_command_lookup.set_handler(
      "integration_test", std::bind([rpc_server](std::vector<std::string> const &args) {
        bool valid_cmd = false;
        if (args.size() == 1)
        {
          valid_cmd = true;
          if (args[0] == "toggle_checkpoint_quorum")
          {
            loki::integration_test.disable_checkpoint_quorum = !loki::integration_test.disable_checkpoint_quorum;
          }
          else if (args[0] == "toggle_obligation_quorum")
          {
            loki::integration_test.disable_obligation_quorum = !loki::integration_test.disable_obligation_quorum;
          }
          else if (args[0] == "toggle_obligation_uptime_proof")
          {
            loki::integration_test.disable_obligation_uptime_proof = !loki::integration_test.disable_obligation_uptime_proof;
          }
          else if (args[0] == "toggle_obligation_checkpointing")
          {
            loki::integration_test.disable_obligation_checkpointing = !loki::integration_test.disable_obligation_checkpointing;
          }
          else
          {
            valid_cmd = false;
          }

          if (valid_cmd) std::cout << args[0] << " toggled";
        }
        else if (args.size() == 3)
        {
          uint64_t num_blocks = 0;
          if (args[0] == "debug_mine_n_blocks" && epee::string_tools::get_xtype_from_string(num_blocks, args[2]))
          {
            rpc_server->on_debug_mine_n_blocks(args[1], num_blocks);
            valid_cmd = true;
          }
        }

        if (!valid_cmd)
          std::cout << "integration_test invalid command";

        loki::write_redirected_stdout_to_shared_mem();
        return true;
      }, p::_1)
    , ""
    );
#endif
=======
      "set_bootstrap_daemon"
    , std::bind(&t_command_parser_executor::set_bootstrap_daemon, &m_parser, p::_1)
    , "set_bootstrap_daemon (auto | none | host[:port] [username] [password])"
    , "URL of a 'bootstrap' remote daemon that the connected wallets can use while this daemon is still not fully synced.\n"
      "Use 'auto' to enable automatic public nodes discovering and bootstrap daemon switching"
    );
>>>>>>> 93255017
}

bool t_command_server::process_command_str(const std::string& cmd)
{
  return m_command_lookup.process_command_str(cmd);
}

bool t_command_server::process_command_vec(const std::vector<std::string>& cmd)
{
  bool result = m_command_lookup.process_command_vec(cmd);
  if (!result)
  {
    help(std::vector<std::string>());
  }
  return result;
}

#if defined(LOKI_ENABLE_INTEGRATION_TEST_HOOKS)
#include <thread>
#endif

bool t_command_server::start_handling(std::function<void(void)> exit_handler)
{
  if (m_is_rpc) return false;

#if defined(LOKI_ENABLE_INTEGRATION_TEST_HOOKS)
  auto handle_shared_mem_ins_and_outs = [&]()
  {
    // TODO(doyle): Hack, don't hook into input until the daemon has completely initialised, i.e. you can print the status
    while(!loki::integration_test.core_is_idle) {}
    mlog_set_categories(""); // TODO(doyle): We shouldn't have to do this.

    for (;;)
    {
      loki::fixed_buffer const input = loki::read_from_stdin_shared_mem();
      std::vector<std::string> args  = loki::separate_stdin_to_space_delim_args(&input);
      {
        boost::unique_lock<boost::mutex> scoped_lock(loki::integration_test_mutex);
        loki::use_standard_cout();
        std::cout << input.data << std::endl;
        loki::use_redirected_cout();
      }

      process_command_vec(args);
      if (args.size() == 1 && args[0] == "exit")
      {
        loki::deinit_integration_test_context();
        break;
      }

      loki::write_redirected_stdout_to_shared_mem();
    }
  };
  static std::thread handle_remote_stdin_out_thread(handle_shared_mem_ins_and_outs);
#endif

  m_command_lookup.start_handling("", get_commands_str(), exit_handler);
  return true;
}

void t_command_server::stop_handling()
{
  if (m_is_rpc) return;

  m_command_lookup.stop_handling();
}

bool t_command_server::help(const std::vector<std::string>& args)
{
  if(args.empty())
  {
    std::cout << get_commands_str() << std::endl;
  }
  else
  {
    std::cout << get_command_usage(args) << std::endl;
  }
  return true;
}

std::string t_command_server::get_commands_str()
{
  std::stringstream ss;
  ss << "Loki '" << LOKI_RELEASE_NAME << "' (v" << LOKI_VERSION_FULL << ")" << std::endl;
  ss << "Commands: " << std::endl;
  std::string usage = m_command_lookup.get_usage();
  boost::replace_all(usage, "\n", "\n  ");
  usage.insert(0, "  ");
  ss << usage << std::endl;
  return ss.str();
}

 std::string t_command_server::get_command_usage(const std::vector<std::string> &args)
 {
   std::pair<std::string, std::string> documentation = m_command_lookup.get_documentation(args);
   std::stringstream ss;
   if(documentation.first.empty())
   {
     ss << "Unknown command: " << args.front() << std::endl;
   }
   else
   {
     std::string usage = documentation.second.empty() ? args.front() : documentation.first;
     std::string description = documentation.second.empty() ? documentation.first : documentation.second;
     usage.insert(0, "  ");
     ss << "Command usage: " << std::endl << usage << std::endl << std::endl;
     boost::replace_all(description, "\n", "\n  ");
     description.insert(0, "  ");
     ss << "Command description: " << std::endl << description << std::endl;
   }
   return ss.str();
 }

} // namespace daemonize<|MERGE_RESOLUTION|>--- conflicted
+++ resolved
@@ -353,7 +353,6 @@
     , "Check the blockchain pruning."
     );
     m_command_lookup.set_handler(
-<<<<<<< HEAD
       "print_checkpoints"
     , std::bind(&t_command_parser_executor::print_checkpoints, &m_parser, p::_1)
     , "print_checkpoints [+json] [start height] [end height]"
@@ -422,14 +421,13 @@
     , ""
     );
 #endif
-=======
+    m_command_lookup.set_handler(
       "set_bootstrap_daemon"
     , std::bind(&t_command_parser_executor::set_bootstrap_daemon, &m_parser, p::_1)
     , "set_bootstrap_daemon (auto | none | host[:port] [username] [password])"
     , "URL of a 'bootstrap' remote daemon that the connected wallets can use while this daemon is still not fully synced.\n"
       "Use 'auto' to enable automatic public nodes discovering and bootstrap daemon switching"
     );
->>>>>>> 93255017
 }
 
 bool t_command_server::process_command_str(const std::string& cmd)
