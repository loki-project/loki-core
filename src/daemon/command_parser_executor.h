--- conflicted
+++ resolved
@@ -165,11 +165,9 @@
 
   bool print_net_stats(const std::vector<std::string>& args);
 
-<<<<<<< HEAD
   bool print_sn_state_changes(const std::vector<std::string> &args);
-=======
+
   bool set_bootstrap_daemon(const std::vector<std::string>& args);
->>>>>>> 93255017
 };
 
 } // namespace daemonize