--- conflicted
+++ resolved
@@ -75,11 +75,7 @@
 
   bool print_blockchain_info(const std::vector<std::string>& args);
 
-<<<<<<< HEAD
-  bool print_quorum_list(const std::vector<std::string>& args);
-=======
   bool print_quorum_state(const std::vector<std::string>& args);
->>>>>>> fc368a99
 
   bool set_log_level(const std::vector<std::string>& args);
 
