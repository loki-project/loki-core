--- conflicted
+++ resolved
@@ -225,7 +225,7 @@
       tools::set_max_concurrency(command_line::get_arg(vm, daemon_args::arg_max_concurrency));
 
     // logging is now set up
-    MGINFO("Monero '" << MONERO_RELEASE_NAME << "' (v" << MONERO_VERSION_FULL << ")");
+    MGINFO("Loki '" << LOKI_RELEASE_NAME << "' (v" << LOKI_VERSION_FULL << ")");
 
     // If there are positional options, we're running a daemon command
     {
@@ -287,19 +287,6 @@
       }
     }
 
-<<<<<<< HEAD
-#ifdef STACK_TRACE
-    tools::set_stack_trace_log(log_file_path.filename().string());
-#endif // STACK_TRACE
-
-    if (!command_line::is_arg_defaulted(vm, daemon_args::arg_max_concurrency))
-      tools::set_max_concurrency(command_line::get_arg(vm, daemon_args::arg_max_concurrency));
-
-    // logging is now set up
-    MGINFO("Loki '" << LOKI_RELEASE_NAME << "' (v" << LOKI_VERSION_FULL << ")");
-
-=======
->>>>>>> 6bc0c7e6
     MINFO("Moving from main() into the daemonize now.");
 
     return daemonizer::daemonize(argc, argv, daemonize::t_executor{}, vm) ? 0 : 1;
