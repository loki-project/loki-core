--- conflicted
+++ resolved
@@ -64,15 +64,8 @@
         std::string port_str = "";
 
         bool ipv6 = false;
-<<<<<<< HEAD
-
         get_network_address_host_and_port(std::string(address), host_str, port_str);
-
-=======
-
         get_network_address_host_and_port(std::string(address), host_str, port_str);
-
->>>>>>> 0ba67562
         boost::string_ref host_str_ref(host_str);
         boost::string_ref port_str_ref(port_str);
 
@@ -84,15 +77,11 @@
             return i2p_address::make(address, default_port);
 
         boost::system::error_code ec;
-<<<<<<< HEAD
 #if BOOST_VERSION >= 106600
         auto v6 = boost::asio::ip::make_address_v6(host_str, ec);
 #else
         auto v6 = boost::asio::ip::address_v6::from_string(host_str, ec);
 #endif
-=======
-        boost::asio::ip::address_v6 v6 = boost::asio::ip::make_address_v6(host_str, ec);
->>>>>>> 0ba67562
         ipv6 = !ec;
 
         std::uint16_t port = default_port;
