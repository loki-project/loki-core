// Copyright (c) 2014-2019, The Monero Project
// Copyright (c)      2018, The Loki Project
// 
// All rights reserved.
// 
// Redistribution and use in source and binary forms, with or without modification, are
// permitted provided that the following conditions are met:
// 
// 1. Redistributions of source code must retain the above copyright notice, this list of
//    conditions and the following disclaimer.
// 
// 2. Redistributions in binary form must reproduce the above copyright notice, this list
//    of conditions and the following disclaimer in the documentation and/or other
//    materials provided with the distribution.
// 
// 3. Neither the name of the copyright holder nor the names of its contributors may be
//    used to endorse or promote products derived from this software without specific
//    prior written permission.
// 
// THIS SOFTWARE IS PROVIDED BY THE COPYRIGHT HOLDERS AND CONTRIBUTORS "AS IS" AND ANY
// EXPRESS OR IMPLIED WARRANTIES, INCLUDING, BUT NOT LIMITED TO, THE IMPLIED WARRANTIES OF
// MERCHANTABILITY AND FITNESS FOR A PARTICULAR PURPOSE ARE DISCLAIMED. IN NO EVENT SHALL
// THE COPYRIGHT HOLDER OR CONTRIBUTORS BE LIABLE FOR ANY DIRECT, INDIRECT, INCIDENTAL,
// SPECIAL, EXEMPLARY, OR CONSEQUENTIAL DAMAGES (INCLUDING, BUT NOT LIMITED TO,
// PROCUREMENT OF SUBSTITUTE GOODS OR SERVICES; LOSS OF USE, DATA, OR PROFITS; OR BUSINESS
// INTERRUPTION) HOWEVER CAUSED AND ON ANY THEORY OF LIABILITY, WHETHER IN CONTRACT,
// STRICT LIABILITY, OR TORT (INCLUDING NEGLIGENCE OR OTHERWISE) ARISING IN ANY WAY OUT OF
// THE USE OF THIS SOFTWARE, EVEN IF ADVISED OF THE POSSIBILITY OF SUCH DAMAGE.
// 
// Parts of this file are originally copyright (c) 2012-2013 The Cryptonote developers

/*!
 * \file simplewallet.cpp
 * 
 * \brief Source file that defines simple_wallet class.
 */

#ifdef _WIN32
 #define __STDC_FORMAT_MACROS // NOTE(loki): Explicitly define the PRIu64 macro on Mingw
#endif

#include <locale.h>
#include <thread>
#include <iostream>
#include <sstream>
#include <fstream>
#include <ctype.h>
#include <boost/lexical_cast.hpp>
#include <boost/program_options.hpp>
#include <boost/algorithm/string.hpp>
#include <boost/format.hpp>
#include <boost/regex.hpp>
#include <boost/range/adaptor/transformed.hpp>
#include "include_base_utils.h"
#include "console_handler.h"
#include "common/i18n.h"
#include "common/command_line.h"
#include "common/util.h"
#include "common/dns_utils.h"
#include "common/base58.h"
#include "common/scoped_message_writer.h"
#include "common/loki_integration_test_hooks.h"
#include "cryptonote_protocol/cryptonote_protocol_handler.h"
#include "cryptonote_core/service_node_voting.h"
#include "cryptonote_core/service_node_list.h"
#include "simplewallet.h"
#include "cryptonote_basic/cryptonote_format_utils.h"
#include "storages/http_abstract_invoke.h"
#include "rpc/core_rpc_server_commands_defs.h"
#include "crypto/crypto.h"  // for crypto::secret_key definition
#include "mnemonics/electrum-words.h"
#include "rapidjson/document.h"
#include "common/json_util.h"
#include "ringct/rctSigs.h"
#include "multisig/multisig.h"
#include "wallet/wallet_args.h"
#include "version.h"
#include <stdexcept>
#include "int-util.h"
#include "wallet/message_store.h"

#ifdef WIN32
#include <boost/locale.hpp>
#include <boost/filesystem.hpp>
#endif

#ifdef HAVE_READLINE
  #include "readline_buffer.h"
  #define PAUSE_READLINE() \
    rdln::suspend_readline pause_readline; 
#else
  #define PAUSE_READLINE()
#endif

using namespace std;
using namespace epee;
using namespace cryptonote;
using boost::lexical_cast;
namespace po = boost::program_options;
typedef cryptonote::simple_wallet sw;

#undef LOKI_DEFAULT_LOG_CATEGORY
#define LOKI_DEFAULT_LOG_CATEGORY "wallet.simplewallet"

#define EXTENDED_LOGS_FILE "wallet_details.log"

#define OUTPUT_EXPORT_FILE_MAGIC "Loki output export\003"

#define OLD_AGE_WARN_THRESHOLD (30 * 86400 / DIFFICULTY_TARGET_V2) // 30 days

#define LOCK_IDLE_SCOPE() \
  bool auto_refresh_enabled = m_auto_refresh_enabled.load(std::memory_order_relaxed); \
  m_auto_refresh_enabled.store(false, std::memory_order_relaxed); \
  /* stop any background refresh, and take over */ \
  m_wallet->stop(); \
  boost::unique_lock<boost::mutex> lock(m_idle_mutex); \
  m_idle_cond.notify_all(); \
  epee::misc_utils::auto_scope_leave_caller scope_exit_handler = epee::misc_utils::create_scope_leave_handler([&](){ \
    m_auto_refresh_enabled.store(auto_refresh_enabled, std::memory_order_relaxed); \
  })

#define SCOPED_WALLET_UNLOCK_ON_BAD_PASSWORD(code) \
  LOCK_IDLE_SCOPE(); \
  boost::optional<tools::password_container> pwd_container = boost::none; \
  if (m_wallet->ask_password() && !(pwd_container = get_and_verify_password())) { code; } \
  tools::wallet_keys_unlocker unlocker(*m_wallet, pwd_container);

#define SCOPED_WALLET_UNLOCK() SCOPED_WALLET_UNLOCK_ON_BAD_PASSWORD(return true;)

#define PRINT_USAGE(usage_help) fail_msg_writer() << boost::format(tr("usage: %s")) % usage_help;

#define LONG_PAYMENT_ID_SUPPORT_CHECK() \
  do { \
    if (!m_long_payment_id_support) { \
      fail_msg_writer() << tr("Warning: Long payment IDs are obsolete."); \
      fail_msg_writer() << tr("Long payment IDs are not encrypted on the blockchain, and will harm your privacy."); \
      fail_msg_writer() << tr("Use --long-payment-id-support-bad-for-privacy if you really must use one, and warn the recipient they are using an obsolete feature that will disappear in the future."); \
      return true; \
    } \
  } while(0)

enum TransferType {
  Transfer,
  TransferLocked,
};

namespace
{
  const auto arg_wallet_file = wallet_args::arg_wallet_file();
  const command_line::arg_descriptor<std::string> arg_generate_new_wallet = {"generate-new-wallet", sw::tr("Generate new wallet and save it to <arg>"), ""};
  const command_line::arg_descriptor<std::string> arg_generate_from_device = {"generate-from-device", sw::tr("Generate new wallet from device and save it to <arg>"), ""};
  const command_line::arg_descriptor<std::string> arg_generate_from_view_key = {"generate-from-view-key", sw::tr("Generate incoming-only wallet from view key"), ""};
  const command_line::arg_descriptor<std::string> arg_generate_from_spend_key = {"generate-from-spend-key", sw::tr("Generate deterministic wallet from spend key"), ""};
  const command_line::arg_descriptor<std::string> arg_generate_from_keys = {"generate-from-keys", sw::tr("Generate wallet from private keys"), ""};
  const command_line::arg_descriptor<std::string> arg_generate_from_multisig_keys = {"generate-from-multisig-keys", sw::tr("Generate a master wallet from multisig wallet keys"), ""};
  const auto arg_generate_from_json = wallet_args::arg_generate_from_json();
  const command_line::arg_descriptor<std::string> arg_mnemonic_language = {"mnemonic-language", sw::tr("Language for mnemonic"), ""};
  const command_line::arg_descriptor<std::string> arg_electrum_seed = {"electrum-seed", sw::tr("Specify Electrum seed for wallet recovery/creation"), ""};
  const command_line::arg_descriptor<bool> arg_restore_deterministic_wallet = {"restore-deterministic-wallet", sw::tr("Recover wallet using Electrum-style mnemonic seed"), false};
  const command_line::arg_descriptor<bool> arg_restore_multisig_wallet = {"restore-multisig-wallet", sw::tr("Recover multisig wallet using Electrum-style mnemonic seed"), false};
  const command_line::arg_descriptor<bool> arg_non_deterministic = {"non-deterministic", sw::tr("Generate non-deterministic view and spend keys"), false};
  const command_line::arg_descriptor<bool> arg_allow_mismatched_daemon_version = {"allow-mismatched-daemon-version", sw::tr("Allow communicating with a daemon that uses a different RPC version"), false};
  const command_line::arg_descriptor<uint64_t> arg_restore_height = {"restore-height", sw::tr("Restore from specific blockchain height"), 0};
  const command_line::arg_descriptor<std::string> arg_restore_date = {"restore-date", sw::tr("Restore from estimated blockchain height on specified date"), ""};
  const command_line::arg_descriptor<bool> arg_do_not_relay = {"do-not-relay", sw::tr("The newly created transaction will not be relayed to the loki network"), false};
  const command_line::arg_descriptor<bool> arg_create_address_file = {"create-address-file", sw::tr("Create an address file for new wallets"), false};
  const command_line::arg_descriptor<std::string> arg_subaddress_lookahead = {"subaddress-lookahead", tools::wallet2::tr("Set subaddress lookahead sizes to <major>:<minor>"), ""};
  const command_line::arg_descriptor<bool> arg_use_english_language_names = {"use-english-language-names", sw::tr("Display English language names"), false};
  const command_line::arg_descriptor<bool> arg_long_payment_id_support = {"long-payment-id-support-bad-for-privacy", sw::tr("Support obsolete long (unencrypted) payment ids (using them harms your privacy)"), false};

  const command_line::arg_descriptor< std::vector<std::string> > arg_command = {"command", ""};

  const char* USAGE_START_MINING("start_mining [<number_of_threads>] [bg_mining] [ignore_battery]");
  const char* USAGE_SET_DAEMON("set_daemon <host>[:<port>] [trusted|untrusted]");
  const char* USAGE_SHOW_BALANCE("balance [detail]");
  const char* USAGE_INCOMING_TRANSFERS("incoming_transfers [available|unavailable] [verbose] [uses] [index=<N1>[,<N2>[,...]]]");
  const char* USAGE_PAYMENTS("payments <PID_1> [<PID_2> ... <PID_N>]");
  const char* USAGE_PAYMENT_ID("payment_id");
  const char* USAGE_TRANSFER("transfer [index=<N1>[,<N2>,...]] [<priority>] (<URI> | <address> <amount>) [<payment_id>]");
  const char* USAGE_LOCKED_TRANSFER("locked_transfer [index=<N1>[,<N2>,...]] [<priority>] (<URI> | <addr> <amount>) <lockblocks> [<payment_id (obsolete)>]");
  const char* USAGE_LOCKED_SWEEP_ALL("locked_sweep_all [index=<N1>[,<N2>,...]] [<priority>] <address> <lockblocks> [<payment_id (obsolete)>]");
  const char* USAGE_SWEEP_ALL("sweep_all [index=<N1>[,<N2>,...]] [<priority>] [outputs=<N>] <address> [<payment_id (obsolete)>] [use_v1_tx]");
  const char* USAGE_SWEEP_BELOW("sweep_below <amount_threshold> [index=<N1>[,<N2>,...]] [<priority>] <address> [<payment_id (obsolete)>]");
  const char* USAGE_SWEEP_SINGLE("sweep_single [<priority>] [outputs=<N>] <key_image> <address> [<payment_id (obsolete)>]");
  const char* USAGE_SIGN_TRANSFER("sign_transfer [export_raw]");
  const char* USAGE_SET_LOG("set_log <level>|{+,-,}<categories>");
  const char* USAGE_ACCOUNT("account\n"
                            "  account new <label text with white spaces allowed>\n"
                            "  account switch <index> \n"
                            "  account label <index> <label text with white spaces allowed>\n"
                            "  account tag <tag_name> <account_index_1> [<account_index_2> ...]\n"
                            "  account untag <account_index_1> [<account_index_2> ...]\n"
                            "  account tag_description <tag_name> <description>");
  const char* USAGE_ADDRESS("address [ new <label text with white spaces allowed> | all | <index_min> [<index_max>] | label <index> <label text with white spaces allowed> | device [<index>]]");
  const char* USAGE_INTEGRATED_ADDRESS("integrated_address [device] [<payment_id> | <address>]");
  const char* USAGE_ADDRESS_BOOK("address_book [(add ((<address> [pid <id>])|<integrated address>) [<description possibly with whitespaces>])|(delete <index>)]");
  const char* USAGE_SET_VARIABLE("set <option> [<value>]");
  const char* USAGE_GET_TX_KEY("get_tx_key <txid>");
  const char* USAGE_SET_TX_KEY("set_tx_key <txid> <tx_key>");
  const char* USAGE_CHECK_TX_KEY("check_tx_key <txid> <txkey> <address>");
  const char* USAGE_GET_TX_PROOF("get_tx_proof <txid> <address> [<message>]");
  const char* USAGE_CHECK_TX_PROOF("check_tx_proof <txid> <address> <signature_file> [<message>]");
  const char* USAGE_GET_SPEND_PROOF("get_spend_proof <txid> [<message>]");
  const char* USAGE_CHECK_SPEND_PROOF("check_spend_proof <txid> <signature_file> [<message>]");
  const char* USAGE_GET_RESERVE_PROOF("get_reserve_proof (all|<amount>) [<message>]");
  const char* USAGE_CHECK_RESERVE_PROOF("check_reserve_proof <address> <signature_file> [<message>]");
  const char* USAGE_SHOW_TRANSFERS("show_transfers [in|out|all|pending|failed|coinbase] [index=<N1>[,<N2>,...]] [<min_height> [<max_height>]]");
  const char* USAGE_EXPORT_TRANSFERS("export_transfers [in|out|all|pending|failed] [index=<N1>[,<N2>,...]] [<min_height> [<max_height>]] [output=<path>]");
  const char* USAGE_UNSPENT_OUTPUTS("unspent_outputs [index=<N1>[,<N2>,...]] [<min_amount> [<max_amount>]]");
  const char* USAGE_RESCAN_BC("rescan_bc [hard|soft|keep_ki] [start_height=0]");
  const char* USAGE_SET_TX_NOTE("set_tx_note <txid> [free text note]");
  const char* USAGE_GET_TX_NOTE("get_tx_note <txid>");
  const char* USAGE_GET_DESCRIPTION("get_description");
  const char* USAGE_SET_DESCRIPTION("set_description [free text note]");
  const char* USAGE_SIGN("sign <filename>");
  const char* USAGE_VERIFY("verify <filename> <address> <signature>");
  const char* USAGE_EXPORT_KEY_IMAGES("export_key_images [requested-only] <filename>");
  const char* USAGE_IMPORT_KEY_IMAGES("import_key_images <filename>");
  const char* USAGE_HW_KEY_IMAGES_SYNC("hw_key_images_sync");
  const char* USAGE_HW_RECONNECT("hw_reconnect");
  const char* USAGE_EXPORT_OUTPUTS("export_outputs [requested-only] <filename>");
  const char* USAGE_IMPORT_OUTPUTS("import_outputs <filename>");
  const char* USAGE_SHOW_TRANSFER("show_transfer <txid>");
  const char* USAGE_MAKE_MULTISIG("make_multisig <threshold> <string1> [<string>...]");
  const char* USAGE_FINALIZE_MULTISIG("finalize_multisig <string> [<string>...]");
  const char* USAGE_EXCHANGE_MULTISIG_KEYS("exchange_multisig_keys <string> [<string>...]");
  const char* USAGE_EXPORT_MULTISIG_INFO("export_multisig_info <filename>");
  const char* USAGE_IMPORT_MULTISIG_INFO("import_multisig_info <filename> [<filename>...]");
  const char* USAGE_SIGN_MULTISIG("sign_multisig <filename>");
  const char* USAGE_SUBMIT_MULTISIG("submit_multisig <filename>");
  const char* USAGE_EXPORT_RAW_MULTISIG_TX("export_raw_multisig_tx <filename>");
  const char* USAGE_MMS("mms [<subcommand> [<subcommand_parameters>]]");
  const char* USAGE_MMS_INIT("mms init <required_signers>/<authorized_signers> <own_label> <own_transport_address>");
  const char* USAGE_MMS_INFO("mms info");
  const char* USAGE_MMS_SIGNER("mms signer [<number> <label> [<transport_address> [<loki_address>]]]");
  const char* USAGE_MMS_LIST("mms list");
  const char* USAGE_MMS_NEXT("mms next [sync]");
  const char* USAGE_MMS_SYNC("mms sync");
  const char* USAGE_MMS_TRANSFER("mms transfer <transfer_command_arguments>");
  const char* USAGE_MMS_DELETE("mms delete (<message_id> | all)");
  const char* USAGE_MMS_SEND("mms send [<message_id>]");
  const char* USAGE_MMS_RECEIVE("mms receive");
  const char* USAGE_MMS_EXPORT("mms export <message_id>");
  const char* USAGE_MMS_NOTE("mms note [<label> <text>]");
  const char* USAGE_MMS_SHOW("mms show <message_id>");
  const char* USAGE_MMS_SET("mms set <option_name> [<option_value>]");
  const char* USAGE_MMS_SEND_SIGNER_CONFIG("mms send_signer_config");
  const char* USAGE_MMS_START_AUTO_CONFIG("mms start_auto_config [<label> <label> ...]");
  const char* USAGE_MMS_STOP_AUTO_CONFIG("mms stop_auto_config");
  const char* USAGE_MMS_AUTO_CONFIG("mms auto_config <auto_config_token>");
  const char* USAGE_PRINT_RING("print_ring <key_image> | <txid>");
  const char* USAGE_SET_RING("set_ring <filename> | ( <key_image> absolute|relative <index> [<index>...] )");
  const char* USAGE_UNSET_RING("unset_ring <txid> | ( <key_image> [<key_image>...] )");
  const char* USAGE_SAVE_KNOWN_RINGS("save_known_rings");
  const char* USAGE_MARK_OUTPUT_SPENT("mark_output_spent <amount>/<offset> | <filename> [add]");
  const char* USAGE_MARK_OUTPUT_UNSPENT("mark_output_unspent <amount>/<offset>");
  const char* USAGE_IS_OUTPUT_SPENT("is_output_spent <amount>/<offset>");
  const char* USAGE_FREEZE("freeze <key_image>");
  const char* USAGE_THAW("thaw <key_image>");
  const char* USAGE_FROZEN("frozen <key_image>");
  const char* USAGE_LOCK("lock");
  const char* USAGE_NET_STATS("net_stats");
  const char* USAGE_WELCOME("welcome");
  const char* USAGE_VERSION("version");
  const char* USAGE_HELP("help [<command>]");

  //
  // Loki
  //
  const char* USAGE_REGISTER_SERVICE_NODE("register_service_node [index=<N1>[,<N2>,...]] [<priority>] <operator cut> <address1> <fraction1> [<address2> <fraction2> [...]] <expiration timestamp> <pubkey> <signature>");
  const char* USAGE_STAKE("stake [index=<N1>[,<N2>,...]] [<priority>] <service node pubkey> <amount|percent%>");
  const char* USAGE_REQUEST_STAKE_UNLOCK("request_stake_unlock <service_node_pubkey>");
  const char* USAGE_PRINT_LOCKED_STAKES("print_locked_stakes");

#if defined (LOKI_ENABLE_INTEGRATION_TEST_HOOKS)
  std::string input_line(const std::string &prompt, bool yesno = false)
  {
    std::string buf;
    if (yesno) std::cout << prompt << " (Y/Yes/N/No): ";
    else       std::cout << prompt << ": ";
    loki::write_redirected_stdout_to_shared_mem();
    loki::fixed_buffer buffer = loki::read_from_stdin_shared_mem();
    buf.reserve(buffer.len);
    buf = buffer.data;
    return epee::string_tools::trim(buf);
  }
#else // LOKI_ENABLE_INTEGRATION_TEST_HOOKS
  std::string input_line(const std::string& prompt, bool yesno = false)
  {
    std::string buf;

    PAUSE_READLINE();
    std::cout << prompt;
    if (yesno)
      std::cout << " (Y/Yes/N/No)";
    std::cout << ": " << std::flush;

#ifdef _WIN32
    buf = tools::input_line_win();
#else
    std::getline(std::cin, buf);
#endif

    return epee::string_tools::trim(buf);
  }
#endif // LOKI_ENABLE_INTEGRATION_TEST_HOOKS

  epee::wipeable_string input_secure_line(const char *prompt)
  {
#if defined (LOKI_ENABLE_INTEGRATION_TEST_HOOKS)
    std::cout << prompt;
    loki::write_redirected_stdout_to_shared_mem();
    loki::fixed_buffer buffer = loki::read_from_stdin_shared_mem();
    epee::wipeable_string buf = buffer.data;
#else

    PAUSE_READLINE();
    auto pwd_container = tools::password_container::prompt(false, prompt, false);
    if (!pwd_container)
    {
      MERROR("Failed to read secure line");
      return "";
    }

    epee::wipeable_string buf = pwd_container->password();

    buf.trim();
#endif
    return buf;
  }

  boost::optional<tools::password_container> password_prompter(const char *prompt, bool verify)
  {
#if defined(LOKI_ENABLE_INTEGRATION_TEST_HOOKS)
    std::cout << prompt << ": NOTE(loki): Passwords not supported, defaulting to empty password";
    loki::write_redirected_stdout_to_shared_mem();
    tools::password_container pwd_container(std::string(""));
#else
    PAUSE_READLINE();
    auto pwd_container = tools::password_container::prompt(verify, prompt);
    if (!pwd_container)
    {
      tools::fail_msg_writer() << sw::tr("failed to read wallet password");
    }
#endif
    return pwd_container;
  }

  boost::optional<tools::password_container> default_password_prompter(bool verify)
  {
    return password_prompter(verify ? sw::tr("Enter a new password for the wallet") : sw::tr("Wallet password"), verify);
  }

  inline std::string interpret_rpc_response(bool ok, const std::string& status)
  {
    std::string err;
    if (ok)
    {
      if (status == CORE_RPC_STATUS_BUSY)
      {
        err = sw::tr("daemon is busy. Please try again later.");
      }
      else if (status != CORE_RPC_STATUS_OK)
      {
        err = status;
      }
    }
    else
    {
      err = sw::tr("possibly lost connection to daemon");
    }
    return err;
  }

  tools::scoped_message_writer success_msg_writer(bool color = false)
  {
    return tools::scoped_message_writer(color ? console_color_green : console_color_default, false, std::string(), el::Level::Info);
  }

  tools::scoped_message_writer message_writer(epee::console_colors color = epee::console_color_default, bool bright = false)
  {
    return tools::scoped_message_writer(color, bright);
  }

  tools::scoped_message_writer fail_msg_writer()
  {
    return tools::scoped_message_writer(console_color_red, true, sw::tr("Error: "), el::Level::Error);
  }

  bool parse_bool(const std::string& s, bool& result)
  {
    if (s == "1" || command_line::is_yes(s))
    {
      result = true;
      return true;
    }
    if (s == "0" || command_line::is_no(s))
    {
      result = false;
      return true;
    }

    boost::algorithm::is_iequal ignore_case{};
    if (boost::algorithm::equals("true", s, ignore_case) || boost::algorithm::equals(simple_wallet::tr("true"), s, ignore_case))
    {
      result = true;
      return true;
    }
    if (boost::algorithm::equals("false", s, ignore_case) || boost::algorithm::equals(simple_wallet::tr("false"), s, ignore_case))
    {
      result = false;
      return true;
    }

    return false;
  }

  template <typename F>
  bool parse_bool_and_use(const std::string& s, F func)
  {
    bool r;
    if (parse_bool(s, r))
    {
      func(r);
      return true;
    }
    else
    {
      fail_msg_writer() << sw::tr("invalid argument: must be either 0/1, true/false, y/n, yes/no");
      return false;
    }
  }

  const struct
  {
    const char *name;
    tools::wallet2::RefreshType refresh_type;
  } refresh_type_names[] =
  {
    { "full", tools::wallet2::RefreshFull },
    { "optimize-coinbase", tools::wallet2::RefreshOptimizeCoinbase },
    { "optimized-coinbase", tools::wallet2::RefreshOptimizeCoinbase },
    { "no-coinbase", tools::wallet2::RefreshNoCoinbase },
    { "default", tools::wallet2::RefreshDefault },
  };

  bool parse_refresh_type(const std::string &s, tools::wallet2::RefreshType &refresh_type)
  {
    for (size_t n = 0; n < sizeof(refresh_type_names) / sizeof(refresh_type_names[0]); ++n)
    {
      if (s == refresh_type_names[n].name)
      {
        refresh_type = refresh_type_names[n].refresh_type;
        return true;
      }
    }
    fail_msg_writer() << cryptonote::simple_wallet::tr("failed to parse refresh type");
    return false;
  }

  std::string get_refresh_type_name(tools::wallet2::RefreshType type)
  {
    for (size_t n = 0; n < sizeof(refresh_type_names) / sizeof(refresh_type_names[0]); ++n)
    {
      if (type == refresh_type_names[n].refresh_type)
        return refresh_type_names[n].name;
    }
    return "invalid";
  }

  std::string get_version_string(uint32_t version)
  {
    return boost::lexical_cast<std::string>(version >> 16) + "." + boost::lexical_cast<std::string>(version & 0xffff);
  }

  std::string oa_prompter(const std::string &url, const std::vector<std::string> &addresses, bool dnssec_valid)
  {
    if (addresses.empty())
      return {};
    // prompt user for confirmation.
    // inform user of DNSSEC validation status as well.
    std::string dnssec_str;
    if (dnssec_valid)
    {
      dnssec_str = sw::tr("DNSSEC validation passed");
    }
    else
    {
      dnssec_str = sw::tr("WARNING: DNSSEC validation was unsuccessful, this address may not be correct!");
    }
    std::stringstream prompt;
    prompt << sw::tr("For URL: ") << url
           << ", " << dnssec_str << std::endl
           << sw::tr(" Loki Address = ") << addresses[0]
           << std::endl
           << sw::tr("Is this OK?")
    ;
    // prompt the user for confirmation given the dns query and dnssec status
    std::string confirm_dns_ok = input_line(prompt.str(), true);
    if (std::cin.eof())
    {
      return {};
    }
    if (!command_line::is_yes(confirm_dns_ok))
    {
      std::cout << sw::tr("you have cancelled the transfer request") << std::endl;
      return {};
    }
    return addresses[0];
  }

  boost::optional<std::pair<uint32_t, uint32_t>> parse_subaddress_lookahead(const std::string& str)
  {
    auto r = tools::parse_subaddress_lookahead(str);
    if (!r)
      fail_msg_writer() << sw::tr("invalid format for subaddress lookahead; must be <major>:<minor>");
    return r;
  }

  void handle_transfer_exception(const std::exception_ptr &e, bool trusted_daemon)
  {
    bool warn_of_possible_attack = !trusted_daemon;
    try
    {
      std::rethrow_exception(e);
    }
    catch (const tools::error::daemon_busy&)
    {
      fail_msg_writer() << sw::tr("daemon is busy. Please try again later.");
    }
    catch (const tools::error::no_connection_to_daemon&)
    {
      fail_msg_writer() << sw::tr("no connection to daemon. Please make sure daemon is running.");
    }
    catch (const tools::error::wallet_rpc_error& e)
    {
      LOG_ERROR("RPC error: " << e.to_string());
      fail_msg_writer() << sw::tr("RPC error: ") << e.what();
    }
    catch (const tools::error::get_outs_error &e)
    {
      fail_msg_writer() << sw::tr("failed to get random outputs to mix: ") << e.what();
    }
    catch (const tools::error::not_enough_unlocked_money& e)
    {
      LOG_PRINT_L0(boost::format("not enough money to transfer, available only %s, sent amount %s") %
        print_money(e.available()) %
        print_money(e.tx_amount()));
      fail_msg_writer() << sw::tr("Not enough money in unlocked balance");
      warn_of_possible_attack = false;
    }
    catch (const tools::error::not_enough_money& e)
    {
      LOG_PRINT_L0(boost::format("not enough money to transfer, available only %s, sent amount %s") %
        print_money(e.available()) %
        print_money(e.tx_amount()));
      fail_msg_writer() << sw::tr("Not enough money in unlocked balance");
      warn_of_possible_attack = false;
    }
    catch (const tools::error::tx_not_possible& e)
    {
      LOG_PRINT_L0(boost::format("not enough money to transfer, available only %s, transaction amount %s = %s + %s (fee)") %
        print_money(e.available()) %
        print_money(e.tx_amount() + e.fee())  %
        print_money(e.tx_amount()) %
        print_money(e.fee()));
      fail_msg_writer() << sw::tr("Failed to find a way to create transactions. This is usually due to dust which is so small it cannot pay for itself in fees, or trying to send more money than the unlocked balance, or not leaving enough for fees");
      warn_of_possible_attack = false;
    }
    catch (const tools::error::not_enough_outs_to_mix& e)
    {
      auto writer = fail_msg_writer();
      writer << sw::tr("not enough outputs for specified ring size") << " = " << (e.mixin_count() + 1) << ":";
      for (std::pair<uint64_t, uint64_t> outs_for_amount : e.scanty_outs())
      {
        writer << "\n" << sw::tr("output amount") << " = " << print_money(outs_for_amount.first) << ", " << sw::tr("found outputs to use") << " = " << outs_for_amount.second;
      }
      writer << "\n" << sw::tr("Please use sweep_unmixable.");
    }
    catch (const tools::error::tx_not_constructed&)
    {
      fail_msg_writer() << sw::tr("transaction was not constructed");
      warn_of_possible_attack = false;
    }
    catch (const tools::error::tx_rejected& e)
    {
      fail_msg_writer() << (boost::format(sw::tr("transaction %s was rejected by daemon")) % get_transaction_hash(e.tx()));
      std::string reason = e.reason();
      if (!reason.empty())
        fail_msg_writer() << sw::tr("Reason: ") << reason;
    }
    catch (const tools::error::tx_sum_overflow& e)
    {
      fail_msg_writer() << e.what();
      warn_of_possible_attack = false;
    }
    catch (const tools::error::zero_destination&)
    {
      fail_msg_writer() << sw::tr("one of destinations is zero");
      warn_of_possible_attack = false;
    }
    catch (const tools::error::tx_too_big& e)
    {
      fail_msg_writer() << sw::tr("failed to find a suitable way to split transactions");
      warn_of_possible_attack = false;
    }
    catch (const tools::error::transfer_error& e)
    {
      LOG_ERROR("unknown transfer error: " << e.to_string());
      fail_msg_writer() << sw::tr("unknown transfer error: ") << e.what();
    }
    catch (const tools::error::multisig_export_needed& e)
    {
      LOG_ERROR("Multisig error: " << e.to_string());
      fail_msg_writer() << sw::tr("Multisig error: ") << e.what();
      warn_of_possible_attack = false;
    }
    catch (const tools::error::wallet_internal_error& e)
    {
      LOG_ERROR("internal error: " << e.to_string());
      fail_msg_writer() << sw::tr("internal error: ") << e.what();
    }
    catch (const std::exception& e)
    {
      LOG_ERROR("unexpected error: " << e.what());
      fail_msg_writer() << sw::tr("unexpected error: ") << e.what();
    }

    if (warn_of_possible_attack)
      fail_msg_writer() << sw::tr("There was an error, which could mean the node may be trying to get you to retry creating a transaction, and zero in on which outputs you own. Or it could be a bona fide error. It may be prudent to disconnect from this node, and not try to send a transaction immediately. Alternatively, connect to another node so the original node cannot correlate information.");
  }

  bool check_file_overwrite(const std::string &filename)
  {
    boost::system::error_code errcode;
    if (boost::filesystem::exists(filename, errcode))
    {
      if (boost::ends_with(filename, ".keys"))
      {
        fail_msg_writer() << boost::format(sw::tr("File %s likely stores wallet private keys! Use a different file name.")) % filename;
        return false;
      }
      return command_line::is_yes(input_line((boost::format(sw::tr("File %s already exists. Are you sure to overwrite it?")) % filename).str(), true));
    }
    return true;
  }

  void print_secret_key(const crypto::secret_key &k)
  {
    static constexpr const char hex[] = u8"0123456789abcdef";
    const uint8_t *ptr = (const uint8_t*)k.data;
    for (size_t i = 0, sz = sizeof(k); i < sz; ++i)
    {
      putchar(hex[*ptr >> 4]);
      putchar(hex[*ptr & 15]);
      ++ptr;
    }
  }
}

std::string join_priority_strings(const char *delimiter)
{
  std::string s;
  for (size_t n = 0; n < tools::allowed_priority_strings.size(); ++n)
  {
    if (!s.empty())
      s += delimiter;
    s += tools::allowed_priority_strings[n];
  }
  return s;
}

std::string simple_wallet::get_commands_str()
{
  std::stringstream ss;
  ss << tr("Commands: ") << ENDL;
  std::string usage = m_cmd_binder.get_usage();
  boost::replace_all(usage, "\n", "\n  ");
  usage.insert(0, "  ");
  ss << usage << ENDL;
  return ss.str();
}

std::string simple_wallet::get_command_usage(const std::vector<std::string> &args)
{
  std::pair<std::string, std::string> documentation = m_cmd_binder.get_documentation(args);
  std::stringstream ss;
  if(documentation.first.empty())
  {
    ss << tr("Unknown command: ") << args.front();
  }
  else
  {
    std::string usage = documentation.second.empty() ? args.front() : documentation.first;
    std::string description = documentation.second.empty() ? documentation.first : documentation.second;
    usage.insert(0, "  ");
    ss << tr("Command usage: ") << ENDL << usage << ENDL << ENDL;
    boost::replace_all(description, "\n", "\n  ");
    description.insert(0, "  ");
    ss << tr("Command description: ") << ENDL << description << ENDL;
  }
  return ss.str();
}

bool simple_wallet::viewkey(const std::vector<std::string> &args/* = std::vector<std::string>()*/)
{
  // don't log
  PAUSE_READLINE();
  if (m_wallet->key_on_device()) {
    std::cout << "secret: On device. Not available" << std::endl;
  } else {
    SCOPED_WALLET_UNLOCK();
    printf("secret: ");
    print_secret_key(m_wallet->get_account().get_keys().m_view_secret_key);
    putchar('\n');
  }
  std::cout << "public: " << string_tools::pod_to_hex(m_wallet->get_account().get_keys().m_account_address.m_view_public_key) << std::endl;

  return true;
}

bool simple_wallet::spendkey(const std::vector<std::string> &args/* = std::vector<std::string>()*/)
{
  if (m_wallet->watch_only())
  {
    fail_msg_writer() << tr("wallet is watch-only and has no spend key");
    return true;
  }
  // don't log
  PAUSE_READLINE();
  if (m_wallet->key_on_device()) {
    std::cout << "secret: On device. Not available" << std::endl;
  } else {
    SCOPED_WALLET_UNLOCK();
    printf("secret: ");
    print_secret_key(m_wallet->get_account().get_keys().m_spend_secret_key);
    putchar('\n');
  }
  std::cout << "public: " << string_tools::pod_to_hex(m_wallet->get_account().get_keys().m_account_address.m_spend_public_key) << std::endl;

  return true;
}

bool simple_wallet::print_seed(bool encrypted)
{
  bool success =  false;
  epee::wipeable_string seed;
  bool ready, multisig;

  if (m_wallet->key_on_device())
  {
    fail_msg_writer() << tr("command not supported by HW wallet");
    return true;
  }
  if (m_wallet->watch_only())
  {
    fail_msg_writer() << tr("wallet is watch-only and has no seed");
    return true;
  }

  multisig = m_wallet->multisig(&ready);
  if (multisig)
  {
    if (!ready)
    {
      fail_msg_writer() << tr("wallet is multisig but not yet finalized");
      return true;
    }
  }

  SCOPED_WALLET_UNLOCK();

  if (!multisig && !m_wallet->is_deterministic())
  {
    fail_msg_writer() << tr("wallet is non-deterministic and has no seed");
    return true;
  }

  epee::wipeable_string seed_pass;
  if (encrypted)
  {
    auto pwd_container = password_prompter(tr("Enter optional seed offset passphrase, empty to see raw seed"), true);
    if (std::cin.eof() || !pwd_container)
      return true;
    seed_pass = pwd_container->password();
  }

  if (multisig)
    success = m_wallet->get_multisig_seed(seed, seed_pass);
  else if (m_wallet->is_deterministic())
    success = m_wallet->get_seed(seed, seed_pass);

  if (success) 
  {
    print_seed(seed);
  }
  else
  {
    fail_msg_writer() << tr("Failed to retrieve seed");
  }
  return true;
}

bool simple_wallet::seed(const std::vector<std::string> &args/* = std::vector<std::string>()*/)
{
  return print_seed(false);
}

bool simple_wallet::encrypted_seed(const std::vector<std::string> &args/* = std::vector<std::string>()*/)
{
  return print_seed(true);
}

bool simple_wallet::restore_height(const std::vector<std::string> &args/* = std::vector<std::string>()*/)
{
  success_msg_writer() << m_wallet->get_refresh_from_block_height();
  return true;
}

bool simple_wallet::seed_set_language(const std::vector<std::string> &args/* = std::vector<std::string>()*/)
{
  if (m_wallet->key_on_device())
  {
    fail_msg_writer() << tr("command not supported by HW wallet");
    return true;
  }
  if (m_wallet->multisig())
  {
    fail_msg_writer() << tr("wallet is multisig and has no seed");
    return true;
  }
  if (m_wallet->watch_only())
  {
    fail_msg_writer() << tr("wallet is watch-only and has no seed");
    return true;
  }

  epee::wipeable_string password;
  {
    SCOPED_WALLET_UNLOCK();

    if (!m_wallet->is_deterministic())
    {
      fail_msg_writer() << tr("wallet is non-deterministic and has no seed");
      return true;
    }

    // we need the password, even if ask-password is unset
    if (!pwd_container)
    {
      pwd_container = get_and_verify_password();
      if (pwd_container == boost::none)
      {
        fail_msg_writer() << tr("Incorrect password");
        return true;
      }
    }
    password = pwd_container->password();
  }

  std::string mnemonic_language = get_mnemonic_language();
  if (mnemonic_language.empty())
    return true;

  m_wallet->set_seed_language(std::move(mnemonic_language));
  m_wallet->rewrite(m_wallet_file, password);
  return true;
}

bool simple_wallet::change_password(const std::vector<std::string> &args)
{ 
  const auto orig_pwd_container = get_and_verify_password();

  if(orig_pwd_container == boost::none)
  {
    fail_msg_writer() << tr("Your original password was incorrect.");
    return true;
  }

  // prompts for a new password, pass true to verify the password
  const auto pwd_container = default_password_prompter(true);
  if(!pwd_container)
    return true;

  try
  {
    m_wallet->change_password(m_wallet_file, orig_pwd_container->password(), pwd_container->password());
  }
  catch (const tools::error::wallet_logic_error& e)
  {
    fail_msg_writer() << tr("Error with wallet rewrite: ") << e.what();
    return true;
  }

  return true;
}

bool simple_wallet::payment_id(const std::vector<std::string> &args/* = std::vector<std::string>()*/)
{
  LONG_PAYMENT_ID_SUPPORT_CHECK();

  crypto::hash payment_id;
  if (args.size() > 0)
  {
    PRINT_USAGE(USAGE_PAYMENT_ID);
    return true;
  }
  payment_id = crypto::rand<crypto::hash>();
  success_msg_writer() << tr("Random payment ID: ") << payment_id;
  return true;
}

bool simple_wallet::print_fee_info(const std::vector<std::string> &args/* = std::vector<std::string>()*/)
{
  if (!try_connect_to_daemon())
    return true;
  const auto base_fee = m_wallet->get_base_fees();
  const uint64_t typical_size = 2500, typical_outs = 2;
  message_writer() << (boost::format(tr("Current fee is %s %s per byte + %s %s per output")) %
          print_money(base_fee.first) % cryptonote::get_unit(cryptonote::get_default_decimal_point()) %
          print_money(base_fee.second) % cryptonote::get_unit(cryptonote::get_default_decimal_point())).str();

  std::vector<uint64_t> fees;
  for (uint32_t priority = 1; priority <= 4; ++priority)
  {
    uint64_t mult = m_wallet->get_fee_multiplier(priority);
    fees.push_back((base_fee.first * typical_size + base_fee.second * typical_outs) * mult);
  }
  std::vector<std::pair<uint64_t, uint64_t>> blocks;
  try
  {
    blocks = m_wallet->estimate_backlog(typical_size, typical_size, fees);
  }
  catch (const std::exception &e)
  {
    fail_msg_writer() << tr("Error: failed to estimate backlog array size: ") << e.what();
    return true;
  }
  if (blocks.size() != 4)
  {
    fail_msg_writer() << tr("Error: bad estimated backlog array size");
    return true;
  }

  for (uint32_t priority = 1; priority <= 4; ++priority)
  {
    uint64_t nblocks_low = blocks[priority - 1].first;
    uint64_t nblocks_high = blocks[priority - 1].second;
    if (nblocks_low > 0)
    {
      std::string msg;
      if (priority == m_wallet->get_default_priority() || (m_wallet->get_default_priority() == 0 && priority == 2))
        msg = tr(" (current)");
      uint64_t minutes_low = nblocks_low * DIFFICULTY_TARGET_V2 / 60, minutes_high = nblocks_high * DIFFICULTY_TARGET_V2 / 60;
      if (nblocks_high == nblocks_low)
        message_writer() << (boost::format(tr("%u block (%u minutes) backlog at priority %u%s")) % nblocks_low % minutes_low % priority % msg).str();
      else
        message_writer() << (boost::format(tr("%u to %u block (%u to %u minutes) backlog at priority %u")) % nblocks_low % nblocks_high % minutes_low % minutes_high % priority).str();
    }
    else
      message_writer() << tr("No backlog at priority ") << priority;
  }
  return true;
}

bool simple_wallet::prepare_multisig(const std::vector<std::string> &args)
{
  prepare_multisig_main(args, false);
  return true;
}

bool simple_wallet::prepare_multisig_main(const std::vector<std::string> &args, bool called_by_mms)
{
  if (m_wallet->key_on_device())
  {
    fail_msg_writer() << tr("command not supported by HW wallet");
    return false;
  }
  if (m_wallet->multisig())
  {
    fail_msg_writer() << tr("This wallet is already multisig");
    return false;
  }
  if (m_wallet->watch_only())
  {
    fail_msg_writer() << tr("wallet is watch-only and cannot be made multisig");
    return false;
  }

  if(m_wallet->get_num_transfer_details())
  {
    fail_msg_writer() << tr("This wallet has been used before, please use a new wallet to create a multisig wallet");
    return false;
  }

  SCOPED_WALLET_UNLOCK_ON_BAD_PASSWORD(return false;);

  std::string multisig_info = m_wallet->get_multisig_info();
  success_msg_writer() << multisig_info;
  success_msg_writer() << tr("Send this multisig info to all other participants, then use make_multisig <threshold> <info1> [<info2>...] with others' multisig info");
  success_msg_writer() << tr("This includes the PRIVATE view key, so needs to be disclosed only to that multisig wallet's participants ");

  if (called_by_mms)
  {
    get_message_store().process_wallet_created_data(get_multisig_wallet_state(), mms::message_type::key_set, multisig_info);
  }

  return true;
}

bool simple_wallet::make_multisig(const std::vector<std::string> &args)
{
  make_multisig_main(args, false);
  return true;
}

bool simple_wallet::make_multisig_main(const std::vector<std::string> &args, bool called_by_mms)
{
  if (m_wallet->key_on_device())
  {
    fail_msg_writer() << tr("command not supported by HW wallet");
    return false;
  }
  if (m_wallet->multisig())
  {
    fail_msg_writer() << tr("This wallet is already multisig");
    return false;
  }
  if (m_wallet->watch_only())
  {
    fail_msg_writer() << tr("wallet is watch-only and cannot be made multisig");
    return false;
  }

  if(m_wallet->get_num_transfer_details())
  {
    fail_msg_writer() << tr("This wallet has been used before, please use a new wallet to create a multisig wallet");
    return false;
  }

  if (args.size() < 2)
  {
    PRINT_USAGE(USAGE_MAKE_MULTISIG);
    return false;
  }

  // parse threshold
  uint32_t threshold;
  if (!string_tools::get_xtype_from_string(threshold, args[0]))
  {
    fail_msg_writer() << tr("Invalid threshold");
    return false;
  }

  const auto orig_pwd_container = get_and_verify_password();
  if(orig_pwd_container == boost::none)
  {
    fail_msg_writer() << tr("Your original password was incorrect.");
    return false;
  }

  LOCK_IDLE_SCOPE();

  try
  {
    auto local_args = args;
    local_args.erase(local_args.begin());
    std::string multisig_extra_info = m_wallet->make_multisig(orig_pwd_container->password(), local_args, threshold);
    if (!multisig_extra_info.empty())
    {
      success_msg_writer() << tr("Another step is needed");
      success_msg_writer() << multisig_extra_info;
      success_msg_writer() << tr("Send this multisig info to all other participants, then use exchange_multisig_keys <info1> [<info2>...] with others' multisig info");
      if (called_by_mms)
      {
        get_message_store().process_wallet_created_data(get_multisig_wallet_state(), mms::message_type::additional_key_set, multisig_extra_info);
      }
      return true;
    }
  }
  catch (const std::exception &e)
  {
    fail_msg_writer() << tr("Error creating multisig: ") << e.what();
    return false;
  }

  uint32_t total;
  if (!m_wallet->multisig(NULL, &threshold, &total))
  {
    fail_msg_writer() << tr("Error creating multisig: new wallet is not multisig");
    return false;
  }
  success_msg_writer() << std::to_string(threshold) << "/" << total << tr(" multisig address: ")
      << m_wallet->get_account().get_public_address_str(m_wallet->nettype());

  return true;
}

bool simple_wallet::finalize_multisig(const std::vector<std::string> &args)
{
  bool ready;
  if (m_wallet->key_on_device())
  {
    fail_msg_writer() << tr("command not supported by HW wallet");
    return true;
  }

  const auto pwd_container = get_and_verify_password();
  if(pwd_container == boost::none)
  {
    fail_msg_writer() << tr("Your original password was incorrect.");
    return true;
  }

  if (!m_wallet->multisig(&ready))
  {
    fail_msg_writer() << tr("This wallet is not multisig");
    return true;
  }
  if (ready)
  {
    fail_msg_writer() << tr("This wallet is already finalized");
    return true;
  }

  LOCK_IDLE_SCOPE();

  if (args.size() < 2)
  {
    PRINT_USAGE(USAGE_FINALIZE_MULTISIG);
    return true;
  }

  try
  {
    if (!m_wallet->finalize_multisig(pwd_container->password(), args))
    {
      fail_msg_writer() << tr("Failed to finalize multisig");
      return true;
    }
  }
  catch (const std::exception &e)
  {
    fail_msg_writer() << tr("Failed to finalize multisig: ") << e.what();
    return true;
  }

  return true;
}

bool simple_wallet::exchange_multisig_keys(const std::vector<std::string> &args)
{
  exchange_multisig_keys_main(args, false);
  return true;
}

bool simple_wallet::exchange_multisig_keys_main(const std::vector<std::string> &args, bool called_by_mms) {
    bool ready;
    if (m_wallet->key_on_device())
    {
      fail_msg_writer() << tr("command not supported by HW wallet");
      return false;
    }
    if (!m_wallet->multisig(&ready))
    {
      fail_msg_writer() << tr("This wallet is not multisig");
      return false;
    }
    if (ready)
    {
      fail_msg_writer() << tr("This wallet is already finalized");
      return false;
    }

    const auto orig_pwd_container = get_and_verify_password();
    if(orig_pwd_container == boost::none)
    {
      fail_msg_writer() << tr("Your original password was incorrect.");
      return false;
    }

    if (args.size() < 2)
    {
      PRINT_USAGE(USAGE_EXCHANGE_MULTISIG_KEYS);
      return false;
    }

    try
    {
      std::string multisig_extra_info = m_wallet->exchange_multisig_keys(orig_pwd_container->password(), args);
      if (!multisig_extra_info.empty())
      {
        message_writer() << tr("Another step is needed");
        message_writer() << multisig_extra_info;
        message_writer() << tr("Send this multisig info to all other participants, then use exchange_multisig_keys <info1> [<info2>...] with others' multisig info");
        if (called_by_mms)
        {
          get_message_store().process_wallet_created_data(get_multisig_wallet_state(), mms::message_type::additional_key_set, multisig_extra_info);
        }
        return true;
      } else {
        uint32_t threshold, total;
        m_wallet->multisig(NULL, &threshold, &total);
        success_msg_writer() << tr("Multisig wallet has been successfully created. Current wallet type: ") << threshold << "/" << total;
        success_msg_writer() << tr("Multisig address: ") << m_wallet->get_account().get_public_address_str(m_wallet->nettype());
      }
    }
    catch (const std::exception &e)
    {
      fail_msg_writer() << tr("Failed to perform multisig keys exchange: ") << e.what();
      return false;
    }

    return true;
}

bool simple_wallet::export_multisig(const std::vector<std::string> &args)
{
  export_multisig_main(args, false);
  return true;
}

bool simple_wallet::export_multisig_main(const std::vector<std::string> &args, bool called_by_mms)
{
  bool ready;
  if (m_wallet->key_on_device())
  {
    fail_msg_writer() << tr("command not supported by HW wallet");
    return false;
  }
  if (!m_wallet->multisig(&ready))
  {
    fail_msg_writer() << tr("This wallet is not multisig");
    return false;
  }
  if (!ready)
  {
    fail_msg_writer() << tr("This multisig wallet is not yet finalized");
    return false;
  }
  if (args.size() != 1)
  {
    PRINT_USAGE(USAGE_EXPORT_MULTISIG_INFO);
    return false;
  }

  const std::string filename = args[0];
  if (!called_by_mms && m_wallet->confirm_export_overwrite() && !check_file_overwrite(filename))
    return true;

  SCOPED_WALLET_UNLOCK_ON_BAD_PASSWORD(return false;);

  try
  {
    cryptonote::blobdata ciphertext = m_wallet->export_multisig();

    if (called_by_mms)
    {
      get_message_store().process_wallet_created_data(get_multisig_wallet_state(), mms::message_type::multisig_sync_data, ciphertext);
    }
    else
    {
      bool r = m_wallet->save_to_file(filename, ciphertext);
      if (!r)
      {
        fail_msg_writer() << tr("failed to save file ") << filename;
        return false;
      }
    }
  }
  catch (const std::exception &e)
  {
    LOG_ERROR("Error exporting multisig info: " << e.what());
    fail_msg_writer() << tr("Error exporting multisig info: ") << e.what();
    return false;
  }

  success_msg_writer() << tr("Multisig info exported to ") << filename;
  return true;
}

bool simple_wallet::import_multisig(const std::vector<std::string> &args)
{
  import_multisig_main(args, false);
  return true;
}

bool simple_wallet::import_multisig_main(const std::vector<std::string> &args, bool called_by_mms)
{
  bool ready;
  uint32_t threshold, total;
  if (m_wallet->key_on_device())
  {
    fail_msg_writer() << tr("command not supported by HW wallet");
    return false;
  }
  if (!m_wallet->multisig(&ready, &threshold, &total))
  {
    fail_msg_writer() << tr("This wallet is not multisig");
    return false;
  }
  if (!ready)
  {
    fail_msg_writer() << tr("This multisig wallet is not yet finalized");
    return false;
  }
  if (args.size() < threshold - 1)
  {
    PRINT_USAGE(USAGE_IMPORT_MULTISIG_INFO);
    return false;
  }

  std::vector<cryptonote::blobdata> info;
  for (size_t n = 0; n < args.size(); ++n)
  {
    if (called_by_mms)
    {
      info.push_back(args[n]);
    }
    else
    {
      const std::string &filename = args[n];
      std::string data;
      bool r = m_wallet->load_from_file(filename, data);
      if (!r)
      {
        fail_msg_writer() << tr("failed to read file ") << filename;
        return false;
      }
      info.push_back(std::move(data));
    }
  }

  SCOPED_WALLET_UNLOCK_ON_BAD_PASSWORD(return false;);

  // all read and parsed, actually import
  try
  {
    m_in_manual_refresh.store(true, std::memory_order_relaxed);
    epee::misc_utils::auto_scope_leave_caller scope_exit_handler = epee::misc_utils::create_scope_leave_handler([&](){m_in_manual_refresh.store(false, std::memory_order_relaxed);});
    size_t n_outputs = m_wallet->import_multisig(info);
    // Clear line "Height xxx of xxx"
    std::cout << "\r                                                                \r";
    success_msg_writer() << tr("Multisig info imported");
  }
  catch (const std::exception &e)
  {
    fail_msg_writer() << tr("Failed to import multisig info: ") << e.what();
    return false;
  }
  if (m_wallet->is_trusted_daemon())
  {
    try
    {
      m_wallet->rescan_spent();
    }
    catch (const std::exception &e)
    {
      message_writer() << tr("Failed to update spent status after importing multisig info: ") << e.what();
      return false;
    }
  }
  else
  {
    message_writer() << tr("Untrusted daemon, spent status may be incorrect. Use a trusted daemon and run \"rescan_spent\"");
    return false;
  }
  return true;
}

bool simple_wallet::accept_loaded_tx(const tools::wallet2::multisig_tx_set &txs)
{
  std::string extra_message;
  return accept_loaded_tx([&txs](){return txs.m_ptx.size();}, [&txs](size_t n)->const tools::wallet2::tx_construction_data&{return txs.m_ptx[n].construction_data;}, extra_message);
}

bool simple_wallet::sign_multisig(const std::vector<std::string> &args)
{
  sign_multisig_main(args, false);
  return true;
}

bool simple_wallet::sign_multisig_main(const std::vector<std::string> &args, bool called_by_mms)
{
  bool ready;
  if (m_wallet->key_on_device())
  {
    fail_msg_writer() << tr("command not supported by HW wallet");
    return false;
  }
  if(!m_wallet->multisig(&ready))
  {
    fail_msg_writer() << tr("This is not a multisig wallet");
    return false;
  }
  if (!ready)
  {
    fail_msg_writer() << tr("This multisig wallet is not yet finalized");
    return false;
  }
  if (args.size() != 1)
  {
    PRINT_USAGE(USAGE_SIGN_MULTISIG);
    return false;
  }

  SCOPED_WALLET_UNLOCK_ON_BAD_PASSWORD(return false;);

  std::string filename = args[0];
  std::vector<crypto::hash> txids;
  uint32_t signers = 0;
  try
  {
    if (called_by_mms)
    {
      tools::wallet2::multisig_tx_set exported_txs;
      std::string ciphertext;
      bool r = m_wallet->load_multisig_tx(args[0], exported_txs, [&](const tools::wallet2::multisig_tx_set &tx){ signers = tx.m_signers.size(); return accept_loaded_tx(tx); });
      if (r)
      {
        r = m_wallet->sign_multisig_tx(exported_txs, txids);
      }
      if (r)
      {
        ciphertext = m_wallet->save_multisig_tx(exported_txs);
        if (ciphertext.empty())
        {
          r = false;
        }
      }
      if (r)
      {
        mms::message_type message_type = mms::message_type::fully_signed_tx;
        if (txids.empty())
        {
          message_type = mms::message_type::partially_signed_tx;
        }
        get_message_store().process_wallet_created_data(get_multisig_wallet_state(), message_type, ciphertext);
        filename = "MMS";   // for the messages below
      }
      else
      {
        fail_msg_writer() << tr("Failed to sign multisig transaction");
        return false;
      }
    }
    else
    {
      bool r = m_wallet->sign_multisig_tx_from_file(filename, txids, [&](const tools::wallet2::multisig_tx_set &tx){ signers = tx.m_signers.size(); return accept_loaded_tx(tx); });
      if (!r)
      {
        fail_msg_writer() << tr("Failed to sign multisig transaction");
        return false;
      }
    }
  }
  catch (const tools::error::multisig_export_needed& e)
  {
    fail_msg_writer() << tr("Multisig error: ") << e.what();
    return false;
  }
  catch (const std::exception &e)
  {
    fail_msg_writer() << tr("Failed to sign multisig transaction: ") << e.what();
    return false;
  }

  if (txids.empty())
  {
    uint32_t threshold;
    m_wallet->multisig(NULL, &threshold);
    uint32_t signers_needed = threshold - signers - 1;
    success_msg_writer(true) << tr("Transaction successfully signed to file ") << filename << ", "
        << signers_needed << " more signer(s) needed";
    return true;
  }
  else
  {
    std::string txids_as_text;
    for (const auto &txid: txids)
    {
      if (!txids_as_text.empty())
        txids_as_text += (", ");
      txids_as_text += epee::string_tools::pod_to_hex(txid);
    }
    success_msg_writer(true) << tr("Transaction successfully signed to file ") << filename << ", txid " << txids_as_text;
    success_msg_writer(true) << tr("It may be relayed to the network with submit_multisig");
  }
  return true;
}

bool simple_wallet::submit_multisig(const std::vector<std::string> &args)
{
  submit_multisig_main(args, false);
  return true;
}

bool simple_wallet::submit_multisig_main(const std::vector<std::string> &args, bool called_by_mms)
{
  bool ready;
  uint32_t threshold;
  if (m_wallet->key_on_device())
  {
    fail_msg_writer() << tr("command not supported by HW wallet");
    return false;
  }
  if (!m_wallet->multisig(&ready, &threshold))
  {
    fail_msg_writer() << tr("This is not a multisig wallet");
    return false;
  }
  if (!ready)
  {
    fail_msg_writer() << tr("This multisig wallet is not yet finalized");
    return false;
  }
  if (args.size() != 1)
  {
    PRINT_USAGE(USAGE_SUBMIT_MULTISIG);
    return false;
  }

  if (!try_connect_to_daemon())
    return false;

  SCOPED_WALLET_UNLOCK_ON_BAD_PASSWORD(return false;);

  std::string filename = args[0];
  try
  {
    tools::wallet2::multisig_tx_set txs;
    if (called_by_mms)
    {
      bool r = m_wallet->load_multisig_tx(args[0], txs, [&](const tools::wallet2::multisig_tx_set &tx){ return accept_loaded_tx(tx); });
      if (!r)
      {
        fail_msg_writer() << tr("Failed to load multisig transaction from MMS");
        return false;
      }
    }
    else
    {
      bool r = m_wallet->load_multisig_tx_from_file(filename, txs, [&](const tools::wallet2::multisig_tx_set &tx){ return accept_loaded_tx(tx); });
      if (!r)
      {
        fail_msg_writer() << tr("Failed to load multisig transaction from file");
        return false;
      }
    }
    if (txs.m_signers.size() < threshold)
    {
      fail_msg_writer() << (boost::format(tr("Multisig transaction signed by only %u signers, needs %u more signatures"))
          % txs.m_signers.size() % (threshold - txs.m_signers.size())).str();
      return false;
    }

    // actually commit the transactions
    for (auto &ptx: txs.m_ptx)
    {
      m_wallet->commit_tx(ptx);
      success_msg_writer(true) << tr("Transaction successfully submitted, transaction ") << get_transaction_hash(ptx.tx) << ENDL
          << tr("You can check its status by using the `show_transfers` command.");
    }
  }
  catch (const std::exception &e)
  {
    handle_transfer_exception(std::current_exception(), m_wallet->is_trusted_daemon());
  }
  catch (...)
  {
    LOG_ERROR("unknown error");
    fail_msg_writer() << tr("unknown error");
    return false;
  }

  return true;
}

bool simple_wallet::export_raw_multisig(const std::vector<std::string> &args)
{
  bool ready;
  uint32_t threshold;
  if (m_wallet->key_on_device())
  {
    fail_msg_writer() << tr("command not supported by HW wallet");
    return true;
  }
  if (!m_wallet->multisig(&ready, &threshold))
  {
    fail_msg_writer() << tr("This is not a multisig wallet");
    return true;
  }
  if (!ready)
  {
    fail_msg_writer() << tr("This multisig wallet is not yet finalized");
    return true;
  }
  if (args.size() != 1)
  {
    PRINT_USAGE(USAGE_EXPORT_RAW_MULTISIG_TX);
    return true;
  }

  std::string filename = args[0];
  if (m_wallet->confirm_export_overwrite() && !check_file_overwrite(filename))
    return true;

  SCOPED_WALLET_UNLOCK();

  try
  {
    tools::wallet2::multisig_tx_set txs;
    bool r = m_wallet->load_multisig_tx_from_file(filename, txs, [&](const tools::wallet2::multisig_tx_set &tx){ return accept_loaded_tx(tx); });
    if (!r)
    {
      fail_msg_writer() << tr("Failed to load multisig transaction from file");
      return true;
    }
    if (txs.m_signers.size() < threshold)
    {
      fail_msg_writer() << (boost::format(tr("Multisig transaction signed by only %u signers, needs %u more signatures"))
          % txs.m_signers.size() % (threshold - txs.m_signers.size())).str();
      return true;
    }

    // save the transactions
    std::string filenames;
    for (auto &ptx: txs.m_ptx)
    {
      const crypto::hash txid = cryptonote::get_transaction_hash(ptx.tx);
      const std::string filename = std::string("raw_multisig_loki_tx_") + epee::string_tools::pod_to_hex(txid);
      if (!filenames.empty())
        filenames += ", ";
      filenames += filename;
      if (!m_wallet->save_to_file(filename, cryptonote::tx_to_blob(ptx.tx)))
      {
        fail_msg_writer() << tr("Failed to export multisig transaction to file ") << filename;
        return true;
      }
    }
    success_msg_writer() << tr("Saved exported multisig transaction file(s): ") << filenames;
  }
  catch (const std::exception& e)
  {
    LOG_ERROR("unexpected error: " << e.what());
    fail_msg_writer() << tr("unexpected error: ") << e.what();
  }
  catch (...)
  {
    LOG_ERROR("Unknown error");
    fail_msg_writer() << tr("unknown error");
  }

  return true;
}

bool simple_wallet::print_ring(const std::vector<std::string> &args)
{
  crypto::key_image key_image;
  crypto::hash txid;
  if (args.size() != 1)
  {
    PRINT_USAGE(USAGE_PRINT_RING);
    return true;
  }

  if (!epee::string_tools::hex_to_pod(args[0], key_image))
  {
    fail_msg_writer() << tr("Invalid key image");
    return true;
  }
  // this one will always work, they're all 32 byte hex
  if (!epee::string_tools::hex_to_pod(args[0], txid))
  {
    fail_msg_writer() << tr("Invalid txid");
    return true;
  }

  std::vector<uint64_t> ring;
  std::vector<std::pair<crypto::key_image, std::vector<uint64_t>>> rings;
  try
  {
    if (m_wallet->get_ring(key_image, ring))
      rings.push_back({key_image, ring});
    else if (!m_wallet->get_rings(txid, rings))
    {
      fail_msg_writer() << tr("Key image either not spent, or spent with mixin 0");
      return true;
    }

    for (const auto &ring: rings)
    {
      std::stringstream str;
      for (const auto &x: ring.second)
        str << x<< " ";
      // do NOT translate this "absolute" below, the lin can be used as input to set_ring
      success_msg_writer() << epee::string_tools::pod_to_hex(ring.first) <<  " absolute " << str.str();
    }
  }
  catch (const std::exception &e)
  {
    fail_msg_writer() << tr("Failed to get key image ring: ") << e.what();
  }

  return true;
}

bool simple_wallet::set_ring(const std::vector<std::string> &args)
{
  crypto::key_image key_image;

  // try filename first
  if (args.size() == 1)
  {
    if (!epee::file_io_utils::is_file_exist(args[0]))
    {
      fail_msg_writer() << tr("File doesn't exist");
      return true;
    }

    char str[4096];
    std::unique_ptr<FILE, tools::close_file> f(fopen(args[0].c_str(), "r"));
    if (f)
    {
      while (!feof(f.get()))
      {
        if (!fgets(str, sizeof(str), f.get()))
          break;
        const size_t len = strlen(str);
        if (len > 0 && str[len - 1] == '\n')
          str[len - 1] = 0;
        if (!str[0])
          continue;
        char key_image_str[65], type_str[9];
        int read_after_key_image = 0, read = 0;
        int fields = sscanf(str, "%64[abcdefABCDEF0123456789] %n%8s %n", key_image_str, &read_after_key_image, type_str, &read);
        if (fields != 2)
        {
          fail_msg_writer() << tr("Invalid ring specification: ") << str;
          continue;
        }
        key_image_str[64] = 0;
        type_str[8] = 0;
        crypto::key_image key_image;
        if (read_after_key_image == 0 || !epee::string_tools::hex_to_pod(key_image_str, key_image))
        {
          fail_msg_writer() << tr("Invalid key image: ") << str;
          continue;
        }
        if (read == read_after_key_image+8 || (strcmp(type_str, "absolute") && strcmp(type_str, "relative")))
        {
          fail_msg_writer() << tr("Invalid ring type, expected relative or abosolute: ") << str;
          continue;
        }
        bool relative = !strcmp(type_str, "relative");
        if (read < 0 || (size_t)read > strlen(str))
        {
          fail_msg_writer() << tr("Error reading line: ") << str;
          continue;
        }
        bool valid = true;
        std::vector<uint64_t> ring;
        const char *ptr = str + read;
        while (*ptr)
        {
          unsigned long offset;
          int elements = sscanf(ptr, "%lu %n", &offset, &read);
          if (elements == 0 || read <= 0 || (size_t)read > strlen(str))
          {
            fail_msg_writer() << tr("Error reading line: ") << str;
            valid = false;
            break;
          }
          ring.push_back(offset);
          ptr += read;
        }
        if (!valid)
          continue;
        if (ring.empty())
        {
          fail_msg_writer() << tr("Invalid ring: ") << str;
          continue;
        }
        if (relative)
        {
          for (size_t n = 1; n < ring.size(); ++n)
          {
            if (ring[n] <= 0)
            {
              fail_msg_writer() << tr("Invalid relative ring: ") << str;
              valid = false;
              break;
            }
          }
        }
        else
        {
          for (size_t n = 1; n < ring.size(); ++n)
          {
            if (ring[n] <= ring[n-1])
            {
              fail_msg_writer() << tr("Invalid absolute ring: ") << str;
              valid = false;
              break;
            }
          }
        }
        if (!valid)
          continue;
        if (!m_wallet->set_ring(key_image, ring, relative))
          fail_msg_writer() << tr("Failed to set ring for key image: ") << key_image << ". " << tr("Continuing.");
      }
      f.reset();
    }
    return true;
  }

  if (args.size() < 3)
  {
    PRINT_USAGE(USAGE_SET_RING);
    return true;
  }

  if (!epee::string_tools::hex_to_pod(args[0], key_image))
  {
    fail_msg_writer() << tr("Invalid key image");
    return true;
  }

  bool relative;
  if (args[1] == "absolute")
  {
    relative = false;
  }
  else if (args[1] == "relative")
  {
    relative = true;
  }
  else
  {
    fail_msg_writer() << tr("Missing absolute or relative keyword");
    return true;
  }

  std::vector<uint64_t> ring;
  for (size_t n = 2; n < args.size(); ++n)
  {
    ring.resize(ring.size() + 1);
    if (!string_tools::get_xtype_from_string(ring.back(), args[n]))
    {
      fail_msg_writer() << tr("invalid index: must be a strictly positive unsigned integer");
      return true;
    }
    if (relative)
    {
      if (ring.size() > 1 && !ring.back())
      {
        fail_msg_writer() << tr("invalid index: must be a strictly positive unsigned integer");
        return true;
      }
      uint64_t sum = 0;
      for (uint64_t out: ring)
      {
        if (out > std::numeric_limits<uint64_t>::max() - sum)
        {
          fail_msg_writer() << tr("invalid index: indices wrap");
          return true;
        }
        sum += out;
      }
    }
    else
    {
      if (ring.size() > 1 && ring[ring.size() - 2] >= ring[ring.size() - 1])
      {
        fail_msg_writer() << tr("invalid index: indices should be in strictly ascending order");
        return true;
      }
    }
  }
  if (!m_wallet->set_ring(key_image, ring, relative))
  {
    fail_msg_writer() << tr("failed to set ring");
    return true;
  }

  return true;
}

bool simple_wallet::unset_ring(const std::vector<std::string> &args)
{
  crypto::hash txid;
  std::vector<crypto::key_image> key_images;

  if (args.size() < 1)
  {
    PRINT_USAGE(USAGE_UNSET_RING);
    return true;
  }

  key_images.resize(args.size());
  for (size_t i = 0; i < args.size(); ++i)
  {
    if (!epee::string_tools::hex_to_pod(args[i], key_images[i]))
    {
      fail_msg_writer() << tr("Invalid key image or txid");
      return true;
    }
  }
  static_assert(sizeof(crypto::hash) == sizeof(crypto::key_image), "hash and key_image must have the same size");
  memcpy(&txid, &key_images[0], sizeof(txid));

  if (!m_wallet->unset_ring(key_images) && !m_wallet->unset_ring(txid))
  {
    fail_msg_writer() << tr("failed to unset ring");
    return true;
  }

  return true;
}

bool simple_wallet::blackball(const std::vector<std::string> &args)
{
  uint64_t amount = std::numeric_limits<uint64_t>::max(), offset, num_offsets;
  if (args.size() == 0)
  {
    PRINT_USAGE(USAGE_MARK_OUTPUT_SPENT);
    return true;
  }

  try
  {
    if (sscanf(args[0].c_str(), "%" PRIu64 "/%" PRIu64, &amount, &offset) == 2)
    {
      m_wallet->blackball_output(std::make_pair(amount, offset));
    }
    else if (epee::file_io_utils::is_file_exist(args[0]))
    {
      std::vector<std::pair<uint64_t, uint64_t>> outputs;
      char str[256];

      std::unique_ptr<FILE, tools::close_file> f(fopen(args[0].c_str(), "r"));
      if (f)
      {
        while (!feof(f.get()))
        {
          if (!fgets(str, sizeof(str), f.get()))
            break;
          const size_t len = strlen(str);
          if (len > 0 && str[len - 1] == '\n')
            str[len - 1] = 0;
          if (!str[0])
            continue;
          if (sscanf(str, "@%" PRIu64, &amount) == 1)
          {
            continue;
          }
          if (amount == std::numeric_limits<uint64_t>::max())
          {
            fail_msg_writer() << tr("First line is not an amount");
            return true;
          }
          if (sscanf(str, "%" PRIu64 "*%" PRIu64, &offset, &num_offsets) == 2 && num_offsets <= std::numeric_limits<uint64_t>::max() - offset)
          {
            while (num_offsets--)
              outputs.push_back(std::make_pair(amount, offset++));
          }
          else if (sscanf(str, "%" PRIu64, &offset) == 1)
          {
            outputs.push_back(std::make_pair(amount, offset));
          }
          else
          {
            fail_msg_writer() << tr("Invalid output: ") << str;
            return true;
          }
        }
        f.reset();
        bool add = false;
        if (args.size() > 1)
        {
          if (args[1] != "add")
          {
            fail_msg_writer() << tr("Bad argument: ") + args[1] + ": " + tr("should be \"add\"");
            return true;
          }
          add = true;
        }
        m_wallet->set_blackballed_outputs(outputs, add);
      }
      else
      {
        fail_msg_writer() << tr("Failed to open file");
        return true;
      }
    }
    else
    {
      fail_msg_writer() << tr("Invalid output key, and file doesn't exist");
      return true;
    }
  }
  catch (const std::exception &e)
  {
    fail_msg_writer() << tr("Failed to mark output spent: ") << e.what();
  }

  return true;
}

bool simple_wallet::unblackball(const std::vector<std::string> &args)
{
  std::pair<uint64_t, uint64_t> output;
  if (args.size() != 1)
  {
    PRINT_USAGE(USAGE_MARK_OUTPUT_UNSPENT);
    return true;
  }

  if (sscanf(args[0].c_str(), "%" PRIu64 "/%" PRIu64, &output.first, &output.second) != 2)
  {
    fail_msg_writer() << tr("Invalid output");
    return true;
  }

  try
  {
    m_wallet->unblackball_output(output);
  }
  catch (const std::exception &e)
  {
    fail_msg_writer() << tr("Failed to mark output unspent: ") << e.what();
  }

  return true;
}

bool simple_wallet::blackballed(const std::vector<std::string> &args)
{
  std::pair<uint64_t, uint64_t> output;
  if (args.size() != 1)
  {
    PRINT_USAGE(USAGE_IS_OUTPUT_SPENT);
    return true;
  }

  if (sscanf(args[0].c_str(), "%" PRIu64 "/%" PRIu64, &output.first, &output.second) != 2)
  {
    fail_msg_writer() << tr("Invalid output");
    return true;
  }

  try
  {
    if (m_wallet->is_output_blackballed(output))
      message_writer() << tr("Spent: ") << output.first << "/" << output.second;
    else
      message_writer() << tr("Not spent: ") << output.first << "/" << output.second;
  }
  catch (const std::exception &e)
  {
    fail_msg_writer() << tr("Failed to check whether output is spent: ") << e.what();
  }

  return true;
}

bool simple_wallet::save_known_rings(const std::vector<std::string> &args)
{
  try
  {
    LOCK_IDLE_SCOPE();
    m_wallet->find_and_save_rings();
  }
  catch (const std::exception &e)
  {
    fail_msg_writer() << tr("Failed to save known rings: ") << e.what();
  }
  return true;
}

bool simple_wallet::freeze_thaw(const std::vector<std::string> &args, bool freeze)
{
  if (args.empty())
  {
    fail_msg_writer() << boost::format(tr("usage: %s <key_image>|<pubkey>")) % (freeze ? "freeze" : "thaw");
    return true;
  }
  crypto::key_image ki;
  if (!epee::string_tools::hex_to_pod(args[0], ki))
  {
    fail_msg_writer() << tr("failed to parse key image");
    return true;
  }
  try
  {
    if (freeze)
      m_wallet->freeze(ki);
    else
      m_wallet->thaw(ki);
  }
  catch (const std::exception &e)
  {
    fail_msg_writer() << e.what();
    return true;
  }

  return true;
}

bool simple_wallet::freeze(const std::vector<std::string> &args)
{
  return freeze_thaw(args, true);
}

bool simple_wallet::thaw(const std::vector<std::string> &args)
{
  return freeze_thaw(args, false);
}

bool simple_wallet::frozen(const std::vector<std::string> &args)
{
  if (args.empty())
  {
    size_t ntd = m_wallet->get_num_transfer_details();
    for (size_t i = 0; i < ntd; ++i)
    {
      if (!m_wallet->frozen(i))
        continue;
      const tools::wallet2::transfer_details &td = m_wallet->get_transfer_details(i);
      message_writer() << tr("Frozen: ") << td.m_key_image << " " << cryptonote::print_money(td.amount());
    }
  }
  else
  {
    crypto::key_image ki;
    if (!epee::string_tools::hex_to_pod(args[0], ki))
    {
      fail_msg_writer() << tr("failed to parse key image");
      return true;
    }
    if (m_wallet->frozen(ki))
      message_writer() << tr("Frozen: ") << ki;
    else
      message_writer() << tr("Not frozen: ") << ki;
  }
  return true;
}

bool simple_wallet::lock(const std::vector<std::string> &args)
{
  m_locked = true;
  check_for_inactivity_lock(true);
  return true;
}

bool simple_wallet::net_stats(const std::vector<std::string> &args)
{
  message_writer() << std::to_string(m_wallet->get_bytes_sent()) + tr(" bytes sent");
  message_writer() << std::to_string(m_wallet->get_bytes_received()) + tr(" bytes received");
  return true;
}

bool simple_wallet::welcome(const std::vector<std::string> &args)
{
  message_writer() << tr("Welcome to Loki, the private cryptocurrency based on Monero");
  message_writer() << "";
  message_writer() << tr("Loki, like Bitcoin, is a cryptocurrency. That is, it is digital money.");
  message_writer() << tr("Unlike Bitcoin, your Loki transactions and balance stay private, and not visible to the world by default.");
  message_writer() << tr("However, you have the option of making those available to select parties, if you choose to.");
  message_writer() << "";
  message_writer() << tr("Loki protects your privacy on the blockchain, and while Loki strives to improve all the time,");
  message_writer() << tr("no privacy technology can be 100% perfect, Monero and consequently Loki included.");
  message_writer() << tr("Loki cannot protect you from malware, and it may not be as effective as we hope against powerful adversaries.");
  message_writer() << tr("Flaws in Loki may be discovered in the future, and attacks may be developed to peek under some");
  message_writer() << tr("of the layers of privacy Loki provides. Be safe and practice defense in depth.");
  message_writer() << "";
  message_writer() << tr("Welcome to Loki and financial privacy. For more information, see https://loki.network");
  return true;
}

bool simple_wallet::version(const std::vector<std::string> &args)
{
  message_writer() << "Loki '" << LOKI_RELEASE_NAME << "' (v" << LOKI_VERSION_FULL << ")";
  return true;
}

bool simple_wallet::on_unknown_command(const std::vector<std::string> &args)
{
  if (args[0] == "exit" || args[0] == "q") // backward compat
    return false;
  fail_msg_writer() << boost::format(tr("Unknown command '%s', try 'help'")) % args.front();
  return true;
}

bool simple_wallet::on_empty_command()
{
  return true;
}

bool simple_wallet::on_cancelled_command()
{
  check_for_inactivity_lock(false);
  return true;
}

bool simple_wallet::cold_sign_tx(const std::vector<tools::wallet2::pending_tx>& ptx_vector, tools::wallet2::signed_tx_set &exported_txs, std::vector<cryptonote::address_parse_info> &dsts_info, std::function<bool(const tools::wallet2::signed_tx_set &)> accept_func)
{
  std::vector<std::string> tx_aux;

  message_writer(console_color_white, false) << tr("Please confirm the transaction on the device");

  m_wallet->cold_sign_tx(ptx_vector, exported_txs, dsts_info, tx_aux);

  if (accept_func && !accept_func(exported_txs))
  {
    MERROR("Transactions rejected by callback");
    return false;
  }

  // aux info
  m_wallet->cold_tx_aux_import(exported_txs.ptx, tx_aux);

  // import key images
  return m_wallet->import_key_images(exported_txs, 0, true);
}

bool simple_wallet::set_always_confirm_transfers(const std::vector<std::string> &args/* = std::vector<std::string>()*/)
{
  const auto pwd_container = get_and_verify_password();
  if (pwd_container)
  {
    parse_bool_and_use(args[1], [&](bool r) {
      m_wallet->always_confirm_transfers(r);
      m_wallet->rewrite(m_wallet_file, pwd_container->password());
    });
  }
  return true;
}

bool simple_wallet::set_print_ring_members(const std::vector<std::string> &args/* = std::vector<std::string>()*/)
{
  const auto pwd_container = get_and_verify_password();
  if (pwd_container)
  {
    parse_bool_and_use(args[1], [&](bool r) {
      m_wallet->print_ring_members(r);
      m_wallet->rewrite(m_wallet_file, pwd_container->password());
    });
  }
  return true;
}

bool simple_wallet::set_store_tx_info(const std::vector<std::string> &args/* = std::vector<std::string>()*/)
{
  if (m_wallet->watch_only())
  {
    fail_msg_writer() << tr("wallet is watch-only and cannot transfer");
    return true;
  }
 
  const auto pwd_container = get_and_verify_password();
  if (pwd_container)
  {
    parse_bool_and_use(args[1], [&](bool r) {
      m_wallet->store_tx_info(r);
      m_wallet->rewrite(m_wallet_file, pwd_container->password());
    });
  }
  return true;
}

bool simple_wallet::set_default_priority(const std::vector<std::string> &args/* = std::vector<std::string>()*/)
{
  uint32_t priority = 0;
  try
  {
    if (strchr(args[1].c_str(), '-'))
    {
      fail_msg_writer() << tr("priority must be either 0, 1, 2, 3, or 4, or one of: ") << join_priority_strings(", ");
      return true;
    }
    if (args[1] == "0")
    {
      priority = 0;
    }
    else
    {
      bool found = false;
      for (size_t n = 0; n < tools::allowed_priority_strings.size(); ++n)
      {
        if (tools::allowed_priority_strings[n] == args[1])
        {
          found = true;
          priority = n;
        }
      }
      if (!found)
      {
        priority = boost::lexical_cast<int>(args[1]);
        if (priority < 1 || priority > 4)
        {
          fail_msg_writer() << tr("priority must be either 0, 1, 2, 3, or 4, or one of: ") << join_priority_strings(", ");
          return true;
        }
      }
    }
 
    const auto pwd_container = get_and_verify_password();
    if (pwd_container)
    {
      m_wallet->set_default_priority(priority);
      m_wallet->rewrite(m_wallet_file, pwd_container->password());
    }
    return true;
  }
  catch(const boost::bad_lexical_cast &)
  {
    fail_msg_writer() << tr("priority must be either 0, 1, 2, 3, or 4, or one of: ") << join_priority_strings(", ");
    return true;
  }
  catch(...)
  {
    fail_msg_writer() << tr("could not change default priority");
    return true;
  }
}

bool simple_wallet::set_auto_refresh(const std::vector<std::string> &args/* = std::vector<std::string>()*/)
{
  const auto pwd_container = get_and_verify_password();
  if (pwd_container)
  {
    parse_bool_and_use(args[1], [&](bool auto_refresh) {
      m_auto_refresh_enabled.store(false, std::memory_order_relaxed);
      m_wallet->auto_refresh(auto_refresh);
      m_idle_mutex.lock();
      m_auto_refresh_enabled.store(auto_refresh, std::memory_order_relaxed);
      m_idle_cond.notify_one();
      m_idle_mutex.unlock();

      m_wallet->rewrite(m_wallet_file, pwd_container->password());
    });
  }
  return true;
}

bool simple_wallet::set_refresh_type(const std::vector<std::string> &args/* = std::vector<std::string>()*/)
{
  tools::wallet2::RefreshType refresh_type;
  if (!parse_refresh_type(args[1], refresh_type))
  {
    return true;
  }
 
  const auto pwd_container = get_and_verify_password();
  if (pwd_container)
  {
    m_wallet->set_refresh_type(refresh_type);
    m_wallet->rewrite(m_wallet_file, pwd_container->password());
  }
  return true;
}

bool simple_wallet::set_confirm_missing_payment_id(const std::vector<std::string> &args/* = std::vector<std::string>()*/)
{
  LONG_PAYMENT_ID_SUPPORT_CHECK();

  const auto pwd_container = get_and_verify_password();
  if (pwd_container)
  {
    parse_bool_and_use(args[1], [&](bool r) {
      m_wallet->confirm_missing_payment_id(r);
      m_wallet->rewrite(m_wallet_file, pwd_container->password());
    });
  }
  return true;
}

bool simple_wallet::set_ask_password(const std::vector<std::string> &args/* = std::vector<std::string>()*/)
{
  const auto pwd_container = get_and_verify_password();
  if (pwd_container)
  {
    tools::wallet2::AskPasswordType ask = tools::wallet2::AskPasswordToDecrypt;
    if (args[1] == "never" || args[1] == "0")
      ask = tools::wallet2::AskPasswordNever;
    else if (args[1] == "action" || args[1] == "1")
      ask = tools::wallet2::AskPasswordOnAction;
    else if (args[1] == "encrypt" || args[1] == "decrypt" || args[1] == "2")
      ask = tools::wallet2::AskPasswordToDecrypt;
    else
    {
      fail_msg_writer() << tr("invalid argument: must be either 0/never, 1/action, or 2/encrypt/decrypt");
      return true;
    }

    const tools::wallet2::AskPasswordType cur_ask = m_wallet->ask_password();
    if (!m_wallet->watch_only())
    {
      if (cur_ask == tools::wallet2::AskPasswordToDecrypt && ask != tools::wallet2::AskPasswordToDecrypt)
        m_wallet->decrypt_keys(pwd_container->password());
      else if (cur_ask != tools::wallet2::AskPasswordToDecrypt && ask == tools::wallet2::AskPasswordToDecrypt)
        m_wallet->encrypt_keys(pwd_container->password());
    }
    m_wallet->ask_password(ask);
    m_wallet->rewrite(m_wallet_file, pwd_container->password());
  }
  return true;
}

bool simple_wallet::set_unit(const std::vector<std::string> &args/* = std::vector<std::string>()*/)
{
  const std::string &unit = args[1];
  unsigned int decimal_point = CRYPTONOTE_DISPLAY_DECIMAL_POINT;

  if (unit == "loki")
    decimal_point = CRYPTONOTE_DISPLAY_DECIMAL_POINT;
  else if (unit == "megarok")
    decimal_point = CRYPTONOTE_DISPLAY_DECIMAL_POINT - 3;
  else if (unit == "kilorok")
    decimal_point = CRYPTONOTE_DISPLAY_DECIMAL_POINT - 6;
  else if (unit == "rok")
    decimal_point = 0;
  else
  {
    fail_msg_writer() << tr("invalid unit");
    return true;
  }

  const auto pwd_container = get_and_verify_password();
  if (pwd_container)
  {
    cryptonote::set_default_decimal_point(decimal_point);
    m_wallet->rewrite(m_wallet_file, pwd_container->password());
  }
  return true;
}

bool simple_wallet::set_min_output_count(const std::vector<std::string> &args/* = std::vector<std::string>()*/)
{
  uint32_t count;
  if (!string_tools::get_xtype_from_string(count, args[1]))
  {
    fail_msg_writer() << tr("invalid count: must be an unsigned integer");
    return true;
  }

  const auto pwd_container = get_and_verify_password();
  if (pwd_container)
  {
    m_wallet->set_min_output_count(count);
    m_wallet->rewrite(m_wallet_file, pwd_container->password());
  }
  return true;
}

bool simple_wallet::set_min_output_value(const std::vector<std::string> &args/* = std::vector<std::string>()*/)
{
  uint64_t value;
  if (!cryptonote::parse_amount(value, args[1]))
  {
    fail_msg_writer() << tr("invalid value");
    return true;
  }

  const auto pwd_container = get_and_verify_password();
  if (pwd_container)
  {
    m_wallet->set_min_output_value(value);
    m_wallet->rewrite(m_wallet_file, pwd_container->password());
  }
  return true;
}

bool simple_wallet::set_merge_destinations(const std::vector<std::string> &args/* = std::vector<std::string>()*/)
{
  const auto pwd_container = get_and_verify_password();
  if (pwd_container)
  {
    parse_bool_and_use(args[1], [&](bool r) {
      m_wallet->merge_destinations(r);
      m_wallet->rewrite(m_wallet_file, pwd_container->password());
    });
  }
  return true;
}

bool simple_wallet::set_confirm_backlog(const std::vector<std::string> &args/* = std::vector<std::string>()*/)
{
  const auto pwd_container = get_and_verify_password();
  if (pwd_container)
  {
    parse_bool_and_use(args[1], [&](bool r) {
      m_wallet->confirm_backlog(r);
      m_wallet->rewrite(m_wallet_file, pwd_container->password());
    });
  }
  return true;
}

bool simple_wallet::set_confirm_backlog_threshold(const std::vector<std::string> &args/* = std::vector<std::string>()*/)
{
  uint32_t threshold;
  if (!string_tools::get_xtype_from_string(threshold, args[1]))
  {
    fail_msg_writer() << tr("invalid count: must be an unsigned integer");
    return true;
  }

  const auto pwd_container = get_and_verify_password();
  if (pwd_container)
  {
    m_wallet->set_confirm_backlog_threshold(threshold);
    m_wallet->rewrite(m_wallet_file, pwd_container->password());
  }
  return true;
}

bool simple_wallet::set_confirm_export_overwrite(const std::vector<std::string> &args/* = std::vector<std::string>()*/)
{
  const auto pwd_container = get_and_verify_password();
  if (pwd_container)
  {
    parse_bool_and_use(args[1], [&](bool r) {
      m_wallet->confirm_export_overwrite(r);
      m_wallet->rewrite(m_wallet_file, pwd_container->password());
    });
  }
  return true;
}

bool simple_wallet::set_refresh_from_block_height(const std::vector<std::string> &args/* = std::vector<std::string>()*/)
{
  const auto pwd_container = get_and_verify_password();
  if (pwd_container)
  {
    uint64_t height;
    if (!epee::string_tools::get_xtype_from_string(height, args[1]))
    {
      fail_msg_writer() << tr("Invalid height");
      return true;
    }
    m_wallet->set_refresh_from_block_height(height);
    m_wallet->rewrite(m_wallet_file, pwd_container->password());
  }
  return true;
}

bool simple_wallet::set_auto_low_priority(const std::vector<std::string> &args/* = std::vector<std::string>()*/)
{
  const auto pwd_container = get_and_verify_password();
  if (pwd_container)
  {
    parse_bool_and_use(args[1], [&](bool r) {
      m_wallet->auto_low_priority(r);
      m_wallet->rewrite(m_wallet_file, pwd_container->password());
    });
  }
  return true;
}

bool simple_wallet::set_segregate_pre_fork_outputs(const std::vector<std::string> &args/* = std::vector<std::string>()*/)
{
  const auto pwd_container = get_and_verify_password();
  if (pwd_container)
  {
    parse_bool_and_use(args[1], [&](bool r) {
      m_wallet->segregate_pre_fork_outputs(r);
      m_wallet->rewrite(m_wallet_file, pwd_container->password());
    });
  }
  return true;
}

bool simple_wallet::set_key_reuse_mitigation2(const std::vector<std::string> &args/* = std::vector<std::string>()*/)
{
  const auto pwd_container = get_and_verify_password();
  if (pwd_container)
  {
    parse_bool_and_use(args[1], [&](bool r) {
      m_wallet->key_reuse_mitigation2(r);
      m_wallet->rewrite(m_wallet_file, pwd_container->password());
    });
  }
  return true;
}

bool simple_wallet::set_subaddress_lookahead(const std::vector<std::string> &args/* = std::vector<std::string>()*/)
{
  const auto pwd_container = get_and_verify_password();
  if (pwd_container)
  {
    auto lookahead = parse_subaddress_lookahead(args[1]);
    if (lookahead)
    {
      m_wallet->set_subaddress_lookahead(lookahead->first, lookahead->second);
      m_wallet->rewrite(m_wallet_file, pwd_container->password());
    }
  }
  return true;
}

bool simple_wallet::set_segregation_height(const std::vector<std::string> &args/* = std::vector<std::string>()*/)
{
  const auto pwd_container = get_and_verify_password();
  if (pwd_container)
  {
    uint64_t height;
    if (!epee::string_tools::get_xtype_from_string(height, args[1]))
    {
      fail_msg_writer() << tr("Invalid height");
      return true;
    }
    m_wallet->segregation_height(height);
    m_wallet->rewrite(m_wallet_file, pwd_container->password());
  }
  return true;
}

bool simple_wallet::set_ignore_fractional_outputs(const std::vector<std::string> &args/* = std::vector<std::string>()*/)
{
  const auto pwd_container = get_and_verify_password();
  if (pwd_container)
  {
    parse_bool_and_use(args[1], [&](bool r) {
      m_wallet->ignore_fractional_outputs(r);
      m_wallet->rewrite(m_wallet_file, pwd_container->password());
    });
  }
  return true;
}

bool simple_wallet::set_track_uses(const std::vector<std::string> &args/* = std::vector<std::string>()*/)
{
  const auto pwd_container = get_and_verify_password();
  if (pwd_container)
  {
    parse_bool_and_use(args[1], [&](bool r) {
      m_wallet->track_uses(r);
      m_wallet->rewrite(m_wallet_file, pwd_container->password());
    });
  }
  return true;
}

bool simple_wallet::set_inactivity_lock_timeout(const std::vector<std::string> &args/* = std::vector<std::string>()*/)
{
#ifdef _WIN32
  tools::fail_msg_writer() << tr("Inactivity lock timeout disabled on Windows");
  return true;
#endif
  const auto pwd_container = get_and_verify_password();
  if (pwd_container)
  {
    uint32_t r;
    if (epee::string_tools::get_xtype_from_string(r, args[1]))
    {
      m_wallet->inactivity_lock_timeout(r);
      m_wallet->rewrite(m_wallet_file, pwd_container->password());
    }
    else
    {
      tools::fail_msg_writer() << tr("Invalid number of seconds");
    }
  }
  return true;
}

bool simple_wallet::set_setup_background_mining(const std::vector<std::string> &args/* = std::vector<std::string>()*/)
{
  const auto pwd_container = get_and_verify_password();
  if (pwd_container)
  {
    tools::wallet2::BackgroundMiningSetupType setup = tools::wallet2::BackgroundMiningMaybe;
    if (args[1] == "yes" || args[1] == "1")
      setup = tools::wallet2::BackgroundMiningYes;
    else if (args[1] == "no" || args[1] == "0")
      setup = tools::wallet2::BackgroundMiningNo;
    else
    {
      fail_msg_writer() << tr("invalid argument: must be either 1/yes or 0/no");
      return true;
    }
    m_wallet->setup_background_mining(setup);
    m_wallet->rewrite(m_wallet_file, pwd_container->password());
    if (setup == tools::wallet2::BackgroundMiningYes)
      start_background_mining();
    else
      stop_background_mining();
  }
  return true;
}

bool simple_wallet::set_device_name(const std::vector<std::string> &args/* = std::vector<std::string>()*/)
{
  const auto pwd_container = get_and_verify_password();
  if (pwd_container)
  {
    if (args.size() == 0){
      fail_msg_writer() << tr("Device name not specified");
      return true;
    }

    m_wallet->device_name(args[1]);
    bool r = false;
    try {
      r = m_wallet->reconnect_device();
      if (!r){
        fail_msg_writer() << tr("Device reconnect failed");
      }

    } catch(const std::exception & e){
      MWARNING("Device reconnect failed: " << e.what());
      fail_msg_writer() << tr("Device reconnect failed: ") << e.what();
    }

  }
  return true;
}

bool simple_wallet::set_export_format(const std::vector<std::string> &args/* = std::vector<std::string()*/)
{
  if (args.size() < 2)
  {
    fail_msg_writer() << tr("Export format not specified");
    return true;
  }

  if (boost::algorithm::iequals(args[1], "ascii"))
  {
    m_wallet->set_export_format(tools::wallet2::ExportFormat::Ascii);
  }
  else if (boost::algorithm::iequals(args[1], "binary"))
  {
    m_wallet->set_export_format(tools::wallet2::ExportFormat::Binary);
  }
  else
  {
    fail_msg_writer() << tr("Export format not recognized.");
    return true;
  }
  const auto pwd_container = get_and_verify_password();
  if (pwd_container)
  {
    m_wallet->rewrite(m_wallet_file, pwd_container->password());
  }
  return true;
}

bool simple_wallet::help(const std::vector<std::string> &args/* = std::vector<std::string>()*/)
{
  if(args.empty())
  {
    success_msg_writer() << get_commands_str();
  }
  else if ((args.size() == 2) && (args.front() == "mms"))
  {
    // Little hack to be able to do "help mms <subcommand>"
    std::vector<std::string> mms_args(1, args.front() + " " + args.back());
    success_msg_writer() << get_command_usage(mms_args);
  }
  else
  {
    success_msg_writer() << get_command_usage(args);
  }
  return true;
}

simple_wallet::simple_wallet()
  : m_allow_mismatched_daemon_version(false)
  , m_refresh_progress_reporter(*this)
  , m_idle_run(true)
  , m_auto_refresh_enabled(false)
  , m_auto_refresh_refreshing(false)
  , m_in_manual_refresh(false)
  , m_current_subaddress_account(0)
  , m_last_activity_time(time(NULL))
  , m_locked(false)
  , m_in_command(false)
{
  m_cmd_binder.set_handler("start_mining",
                           boost::bind(&simple_wallet::on_command, this, &simple_wallet::start_mining, _1),
                           tr(USAGE_START_MINING),
                           tr("Start mining in the daemon (bg_mining and ignore_battery are optional booleans)."));
  m_cmd_binder.set_handler("stop_mining",
                           boost::bind(&simple_wallet::on_command, this, &simple_wallet::stop_mining, _1),
                           tr("Stop mining in the daemon."));
  m_cmd_binder.set_handler("set_daemon",
                           boost::bind(&simple_wallet::on_command, this, &simple_wallet::set_daemon, _1),
                           tr(USAGE_SET_DAEMON),
                           tr("Set another daemon to connect to."));
  m_cmd_binder.set_handler("save_bc",
                           boost::bind(&simple_wallet::on_command, this, &simple_wallet::save_bc, _1),
                           tr("Save the current blockchain data."));
  m_cmd_binder.set_handler("refresh",
                           boost::bind(&simple_wallet::on_command, this, &simple_wallet::refresh, _1),
                           tr("Synchronize the transactions and balance."));
  m_cmd_binder.set_handler("balance",
                           boost::bind(&simple_wallet::on_command, this, &simple_wallet::show_balance, _1),
                           tr(USAGE_SHOW_BALANCE),
                           tr("Show the wallet's balance of the currently selected account."));
  m_cmd_binder.set_handler("incoming_transfers",
                           boost::bind(&simple_wallet::on_command, this, &simple_wallet::show_incoming_transfers,_1),
                           tr(USAGE_INCOMING_TRANSFERS),
                           tr("Show the incoming transfers, all or filtered by availability and address index.\n\n"
                              "Output format:\n"
                              "Amount, Spent(\"T\"|\"F\"), \"frozen\"|\"locked\"|\"unlocked\", RingCT, Global Index, Transaction Hash, Address Index, [Public Key, Key Image] "));
  m_cmd_binder.set_handler("payments",
                           boost::bind(&simple_wallet::on_command, this, &simple_wallet::show_payments,_1),
                           tr(USAGE_PAYMENTS),
                           tr("Show the payments for the given payment IDs."));
  m_cmd_binder.set_handler("bc_height",
                           boost::bind(&simple_wallet::on_command, this, &simple_wallet::show_blockchain_height, _1),
                           tr("Show the blockchain height."));
  m_cmd_binder.set_handler("transfer", boost::bind(&simple_wallet::on_command, this, &simple_wallet::transfer, _1),
                           tr(USAGE_TRANSFER),
                           tr("Transfer <amount> to <address>. If the parameter \"index=<N1>[,<N2>,...]\" is specified, the wallet uses outputs received by addresses of those indices. If omitted, the wallet randomly chooses address indices to be used. In any case, it tries its best not to combine outputs across multiple addresses. <priority> is the priority of the transaction. The higher the priority, the higher the transaction fee. Valid values in priority order (from lowest to highest) are: unimportant, normal, elevated, priority. If omitted, the default value (see the command \"set priority\") is used. Multiple payments can be made at once by adding <address_2> <amount_2> etcetera (before the payment ID, if it's included)"));
  m_cmd_binder.set_handler("locked_transfer",
                           boost::bind(&simple_wallet::on_command, this, &simple_wallet::locked_transfer,_1),
                           tr(USAGE_LOCKED_TRANSFER),
                           tr("Transfer <amount> to <address> and lock it for <lockblocks> (max. 1000000). If the parameter \"index=<N1>[,<N2>,...]\" is specified, the wallet uses outputs received by addresses of those indices. If omitted, the wallet randomly chooses address indices to be used. In any case, it tries its best not to combine outputs across multiple addresses. <priority> is the priority of the transaction. The higher the priority, the higher the transaction fee. Valid values in priority order (from lowest to highest) are: unimportant, normal, elevated, priority. If omitted, the default value (see the command \"set priority\") is used. Multiple payments can be made at once by adding URI_2 or <address_2> <amount_2> etcetera (before the payment ID, if it's included)"));
  m_cmd_binder.set_handler("locked_sweep_all",
                           boost::bind(&simple_wallet::on_command, this, &simple_wallet::locked_sweep_all,_1),
                           tr(USAGE_LOCKED_SWEEP_ALL),
                           tr("Send all unlocked balance to an address and lock it for <lockblocks> (max. 1000000). If the parameter \"index<N1>[,<N2>,...]\" is specified, the wallet sweeps outputs received by those address indices. If omitted, the wallet randomly chooses an address index to be used. <priority> is the priority of the sweep. The higher the priority, the higher the transaction fee. Valid values in priority order (from lowest to highest) are: unimportant, normal, elevated, priority. If omitted, the default value (see the command \"set priority\") is used."));
  m_cmd_binder.set_handler("sweep_unmixable",
                           boost::bind(&simple_wallet::on_command, this, &simple_wallet::sweep_unmixable, _1),
                           tr("Deprecated"));
  m_cmd_binder.set_handler("sweep_all", boost::bind(&simple_wallet::sweep_all, this, _1),
                           tr(USAGE_SWEEP_ALL),
                           tr("Send all unlocked balance to an address. If the parameter \"index<N1>[,<N2>,...]\" is specified, the wallet sweeps outputs received by those address indices. If omitted, the wallet randomly chooses an address index to be used. If the parameter \"outputs=<N>\" is specified and  N > 0, wallet splits the transaction into N even outputs."
                              " If \"use_v1_tx\" is placed at the end, sweep_all will include version 1 transactions into the sweeping process as well, otherwise exclude them"
                             ));
  m_cmd_binder.set_handler("sweep_below",
                           boost::bind(&simple_wallet::on_command, this, &simple_wallet::sweep_below, _1),
                           tr(USAGE_SWEEP_BELOW),
                           tr("Send all unlocked outputs below the threshold to an address."));
  m_cmd_binder.set_handler("sweep_single",
                           boost::bind(&simple_wallet::on_command, this, &simple_wallet::sweep_single, _1),
                           tr(USAGE_SWEEP_SINGLE),
                           tr("Send a single output of the given key image to an address without change."));
  m_cmd_binder.set_handler("sign_transfer",
                           boost::bind(&simple_wallet::on_command, this, &simple_wallet::sign_transfer, _1),
                           tr(USAGE_SIGN_TRANSFER),
                           tr("Sign a transaction from a file. If the parameter \"export_raw\" is specified, transaction raw hex data suitable for the daemon RPC /sendrawtransaction is exported."));
  m_cmd_binder.set_handler("submit_transfer",
                           boost::bind(&simple_wallet::on_command, this, &simple_wallet::submit_transfer, _1),
                           tr("Submit a signed transaction from a file."));
  m_cmd_binder.set_handler("set_log",
                           boost::bind(&simple_wallet::on_command, this, &simple_wallet::set_log, _1),
                           tr(USAGE_SET_LOG),
                           tr("Change the current log detail (level must be <0-4>)."));
  m_cmd_binder.set_handler("account",
                           boost::bind(&simple_wallet::on_command, this, &simple_wallet::account, _1),
                           tr(USAGE_ACCOUNT),
                           tr("If no arguments are specified, the wallet shows all the existing accounts along with their balances.\n"
                              "If the \"new\" argument is specified, the wallet creates a new account with its label initialized by the provided label text (which can be empty).\n"
                              "If the \"switch\" argument is specified, the wallet switches to the account specified by <index>.\n"
                              "If the \"label\" argument is specified, the wallet sets the label of the account specified by <index> to the provided label text.\n"
                              "If the \"tag\" argument is specified, a tag <tag_name> is assigned to the specified accounts <account_index_1>, <account_index_2>, ....\n"
                              "If the \"untag\" argument is specified, the tags assigned to the specified accounts <account_index_1>, <account_index_2> ..., are removed.\n"
                              "If the \"tag_description\" argument is specified, the tag <tag_name> is assigned an arbitrary text <description>."));
  m_cmd_binder.set_handler("address",
                           boost::bind(&simple_wallet::on_command, this, &simple_wallet::print_address, _1),
                           tr(USAGE_ADDRESS),
                           tr("If no arguments are specified or <index> is specified, the wallet shows the default or specified address. If \"all\" is specified, the wallet shows all the existing addresses in the currently selected account. If \"new \" is specified, the wallet creates a new address with the provided label text (which can be empty). If \"label\" is specified, the wallet sets the label of the address specified by <index> to the provided label text."));
  m_cmd_binder.set_handler("integrated_address",
                           boost::bind(&simple_wallet::on_command, this, &simple_wallet::print_integrated_address, _1),
                           tr(USAGE_INTEGRATED_ADDRESS),
                           tr("Encode a payment ID into an integrated address for the current wallet public address (no argument uses a random payment ID), or decode an integrated address to standard address and payment ID"));
  m_cmd_binder.set_handler("address_book",
                           boost::bind(&simple_wallet::on_command, this, &simple_wallet::address_book,_1),
                           tr(USAGE_ADDRESS_BOOK),
                           tr("Print all entries in the address book, optionally adding/deleting an entry to/from it."));
  m_cmd_binder.set_handler("save",
                           boost::bind(&simple_wallet::on_command, this, &simple_wallet::save, _1),
                           tr("Save the wallet data."));
  m_cmd_binder.set_handler("save_watch_only",
                           boost::bind(&simple_wallet::on_command, this, &simple_wallet::save_watch_only, _1),
                           tr("Save a watch-only keys file."));
  m_cmd_binder.set_handler("viewkey",
                           boost::bind(&simple_wallet::on_command, this, &simple_wallet::viewkey, _1),
                           tr("Display the private view key."));
  m_cmd_binder.set_handler("spendkey",
                           boost::bind(&simple_wallet::on_command, this, &simple_wallet::spendkey, _1),
                           tr("Display the private spend key."));
  m_cmd_binder.set_handler("seed",
                           boost::bind(&simple_wallet::on_command, this, &simple_wallet::seed, _1),
                           tr("Display the Electrum-style mnemonic seed"));
  m_cmd_binder.set_handler("restore_height",
                           boost::bind(&simple_wallet::restore_height, this, _1),
                           tr("Display the restore height"));
  m_cmd_binder.set_handler("set",
                           boost::bind(&simple_wallet::on_command, this, &simple_wallet::set_variable, _1),
                           tr(USAGE_SET_VARIABLE),
                           tr("Available options:\n "
                                  "seed language\n "
                                  "  Set the wallet's seed language.\n "
                                  "always-confirm-transfers <1|0>\n "
                                  "  Whether to confirm unsplit txes.\n "
                                  "print-ring-members <1|0>\n "
                                  "  Whether to print detailed information about ring members during confirmation.\n "
                                  "store-tx-info <1|0>\n "
                                  "  Whether to store outgoing tx info (destination address, payment ID, tx secret key) for future reference.\n "
                                  "auto-refresh <1|0>\n "
                                  "  Whether to automatically synchronize new blocks from the daemon.\n "
                                  "refresh-type <full|optimize-coinbase|no-coinbase|default>\n "
                                  "  Set the wallet's refresh behaviour.\n "
                                  "priority [0|1|2|3|4]\n "
                                  "  Set the fee to default/unimportant/normal/elevated/priority.\n "
                                  "confirm-missing-payment-id <1|0> (obsolete)\n "
                                  "ask-password <0|1|2   (or never|action|decrypt)>\n "
                                  "  action: ask the password before many actions such as transfer, etc\n "
                                  "  decrypt: same as action, but keeps the spend key encrypted in memory when not needed\n "
                                  "unit <loki|megarok|kilorok|rok>\n "
                                  "  Set the default loki (sub-)unit.\n "
                                  "min-outputs-count [n]\n "
                                  "  Try to keep at least that many outputs of value at least min-outputs-value.\n "
                                  "min-outputs-value [n]\n "
                                  "  Try to keep at least min-outputs-count outputs of at least that value.\n "
                                  "merge-destinations <1|0>\n "
                                  "  Whether to merge multiple payments to the same destination address.\n "
                                  "confirm-backlog <1|0>\n "
                                  "  Whether to warn if there is transaction backlog.\n "
                                  "confirm-backlog-threshold [n]\n "
                                  "  Set a threshold for confirm-backlog to only warn if the transaction backlog is greater than n blocks.\n "
                                  "confirm-export-overwrite <1|0>\n "
                                  "  Whether to warn if the file to be exported already exists.\n "
                                  "refresh-from-block-height [n]\n "
                                  "  Set the height before which to ignore blocks.\n "
                                  "auto-low-priority <1|0>\n "
                                  "  Whether to automatically use the low priority fee level when it's safe to do so.\n "
                                  "segregate-pre-fork-outputs <1|0>\n "
                                  "  Set this if you intend to spend outputs on both Loki AND a key reusing fork.\n "
                                  "key-reuse-mitigation2 <1|0>\n "
                                  "  Set this if you are not sure whether you will spend on a key reusing Loki fork later.\n"
                                  "subaddress-lookahead <major>:<minor>\n "
                                  "  Set the lookahead sizes for the subaddress hash table.\n "
                                  "  Set this if you are not sure whether you will spend on a key reusing Loki fork later.\n "
                                  "segregation-height <n>\n "
                                  "  Set to the height of a key reusing fork you want to use, 0 to use default.\n "
                                  "ignore-fractional-outputs <1|0>\n "
                                  "  Whether to ignore fractional outputs that result in net loss when spending due to fee.\n "
                                  "track-uses <1|0>\n "
                                  "  Whether to keep track of owned outputs uses.\n "
                                  "setup-background-mining <1|0>\n "
                                  "  Whether to enable background mining. Set this to support the network and to get a chance to receive new loki.\n "
                                  "device-name <device_name[:device_spec]>\n "
                                  "  Device name for hardware wallet.\n "
                                  "export-format <\"binary\"|\"ascii\">\n "
                                  "  Save all exported files as binary (cannot be copied and pasted) or ascii (can be).\n "));
  m_cmd_binder.set_handler("encrypted_seed",
                           boost::bind(&simple_wallet::on_command, this, &simple_wallet::encrypted_seed, _1),
                           tr("Display the encrypted Electrum-style mnemonic seed."));
  m_cmd_binder.set_handler("rescan_spent",
                           boost::bind(&simple_wallet::on_command, this, &simple_wallet::rescan_spent, _1),
                           tr("Rescan the blockchain for spent outputs."));
  m_cmd_binder.set_handler("get_tx_key",
                           boost::bind(&simple_wallet::on_command, this, &simple_wallet::get_tx_key, _1),
                           tr(USAGE_GET_TX_KEY),
                           tr("Get the transaction key (r) for a given <txid>."));
  m_cmd_binder.set_handler("set_tx_key",
                           boost::bind(&simple_wallet::on_command, this, &simple_wallet::set_tx_key, _1),
                           tr(USAGE_SET_TX_KEY),
                           tr("Set the transaction key (r) for a given <txid> in case the tx was made by some other device or 3rd party wallet."));
  m_cmd_binder.set_handler("check_tx_key",
                           boost::bind(&simple_wallet::on_command, this, &simple_wallet::check_tx_key, _1),
                           tr(USAGE_CHECK_TX_KEY),
                           tr("Check the amount going to <address> in <txid>."));
  m_cmd_binder.set_handler("get_tx_proof",
                           boost::bind(&simple_wallet::on_command, this, &simple_wallet::get_tx_proof, _1),
                           tr(USAGE_GET_TX_PROOF),
                           tr("Generate a signature proving funds sent to <address> in <txid>, optionally with a challenge string <message>, using either the transaction secret key (when <address> is not your wallet's address) or the view secret key (otherwise), which does not disclose the secret key."));
  m_cmd_binder.set_handler("check_tx_proof",
                           boost::bind(&simple_wallet::on_command, this, &simple_wallet::check_tx_proof, _1),
                           tr(USAGE_CHECK_TX_PROOF),
                           tr("Check the proof for funds going to <address> in <txid> with the challenge string <message> if any."));
  m_cmd_binder.set_handler("get_spend_proof",
                           boost::bind(&simple_wallet::on_command, this, &simple_wallet::get_spend_proof, _1),
                           tr(USAGE_GET_SPEND_PROOF),
                           tr("Generate a signature proving that you generated <txid> using the spend secret key, optionally with a challenge string <message>."));
  m_cmd_binder.set_handler("check_spend_proof",
                           boost::bind(&simple_wallet::on_command, this, &simple_wallet::check_spend_proof, _1),
                           tr(USAGE_CHECK_SPEND_PROOF),
                           tr("Check a signature proving that the signer generated <txid>, optionally with a challenge string <message>."));
  m_cmd_binder.set_handler("get_reserve_proof",
                           boost::bind(&simple_wallet::on_command, this, &simple_wallet::get_reserve_proof, _1),
                           tr(USAGE_GET_RESERVE_PROOF),
                           tr("Generate a signature proving that you own at least this much, optionally with a challenge string <message>.\n"
                              "If 'all' is specified, you prove the entire sum of all of your existing accounts' balances.\n"
                              "Otherwise, you prove the reserve of the smallest possible amount above <amount> available in your current account."));
  m_cmd_binder.set_handler("check_reserve_proof",
                           boost::bind(&simple_wallet::on_command, this, &simple_wallet::check_reserve_proof, _1),
                           tr(USAGE_CHECK_RESERVE_PROOF),
                           tr("Check a signature proving that the owner of <address> holds at least this much, optionally with a challenge string <message>."));
  m_cmd_binder.set_handler("show_transfers",
                           boost::bind(&simple_wallet::on_command, this, &simple_wallet::show_transfers, _1),
                           tr(USAGE_SHOW_TRANSFERS),
                           // Seemingly broken formatting to compensate for the backslash before the quotes.
                           tr("Show the incoming/outgoing transfers within an optional height range.\n\n"
                              "Output format:\n"
                              "In or Coinbase:    Block Number, \"block\"|\"in\",                Time, Amount,  Transaction Hash, Payment ID, Subaddress Index,                     \"-\", Note\n"
                              "Out:               Block Number, \"out\",                         Time, Amount*, Transaction Hash, Payment ID, Fee, Destinations, Input addresses**, \"-\", Note\n"
                              "Pool:                            \"pool\", \"in\",                Time, Amount,  Transaction Hash, Payment Id, Subaddress Index,                     \"-\", Note, Double Spend Note\n"
                              "Pending or Failed:               \"failed\"|\"pending\", \"out\", Time, Amount*, Transaction Hash, Payment ID, Fee, Input addresses**,               \"-\", Note\n\n"
                              "* Excluding change and fee.\n"
                              "** Set of address indices used as inputs in this transfer."));
  m_cmd_binder.set_handler("export_transfers",
                           boost::bind(&simple_wallet::on_command, this, &simple_wallet::export_transfers, _1),
                           tr(USAGE_EXPORT_TRANSFERS),
                           tr("Export to CSV the incoming/outgoing transfers within an optional height range."));
  m_cmd_binder.set_handler("unspent_outputs",
                           boost::bind(&simple_wallet::on_command, this, &simple_wallet::unspent_outputs, _1),
                           tr(USAGE_UNSPENT_OUTPUTS),
                           tr("Show the unspent outputs of a specified address within an optional amount range."));
  m_cmd_binder.set_handler("rescan_bc",
                           boost::bind(&simple_wallet::on_command, this, &simple_wallet::rescan_blockchain, _1),
                           tr(USAGE_RESCAN_BC),
                           tr("Rescan the blockchain from scratch. If \"hard\" is specified, you will lose any information which can not be recovered from the blockchain itself."));
  m_cmd_binder.set_handler("set_tx_note",
                           boost::bind(&simple_wallet::on_command, this, &simple_wallet::set_tx_note, _1),
                           tr(USAGE_SET_TX_NOTE),
                           tr("Set an arbitrary string note for a <txid>."));
  m_cmd_binder.set_handler("get_tx_note",
                           boost::bind(&simple_wallet::on_command, this, &simple_wallet::get_tx_note, _1),
                           tr(USAGE_GET_TX_NOTE),
                           tr("Get a string note for a txid."));
  m_cmd_binder.set_handler("set_description",
                           boost::bind(&simple_wallet::on_command, this, &simple_wallet::set_description, _1),
                           tr(USAGE_SET_DESCRIPTION),
                           tr("Set an arbitrary description for the wallet."));
  m_cmd_binder.set_handler("get_description",
                           boost::bind(&simple_wallet::on_command, this, &simple_wallet::get_description, _1),
                           tr(USAGE_GET_DESCRIPTION),
                           tr("Get the description of the wallet."));
  m_cmd_binder.set_handler("status",
                           boost::bind(&simple_wallet::on_command, this, &simple_wallet::status, _1),
                           tr("Show the wallet's status."));
  m_cmd_binder.set_handler("wallet_info",
                           boost::bind(&simple_wallet::on_command, this, &simple_wallet::wallet_info, _1),
                           tr("Show the wallet's information."));
  m_cmd_binder.set_handler("sign",
                           boost::bind(&simple_wallet::on_command, this, &simple_wallet::sign, _1),
                           tr(USAGE_SIGN),
                           tr("Sign the contents of a file."));
  m_cmd_binder.set_handler("verify",
                           boost::bind(&simple_wallet::on_command, this, &simple_wallet::verify, _1),
                           tr(USAGE_VERIFY),
                           tr("Verify a signature on the contents of a file."));
  m_cmd_binder.set_handler("export_key_images",
                           boost::bind(&simple_wallet::on_command, this, &simple_wallet::export_key_images, _1),
                           tr(USAGE_EXPORT_KEY_IMAGES),
                           tr("Export a signed set of key images to a <filename>. By default exports all key images. If 'requested-only' is specified export key images for outputs not previously imported."));
  m_cmd_binder.set_handler("import_key_images",
                           boost::bind(&simple_wallet::on_command, this, &simple_wallet::import_key_images, _1),
                           tr(USAGE_IMPORT_KEY_IMAGES),
                           tr("Import a signed key images list and verify their spent status."));
  m_cmd_binder.set_handler("hw_key_images_sync",
                           boost::bind(&simple_wallet::on_command, this, &simple_wallet::hw_key_images_sync, _1),
                           tr(USAGE_HW_KEY_IMAGES_SYNC),
                           tr("Synchronizes key images with the hw wallet."));
  m_cmd_binder.set_handler("hw_reconnect",
                           boost::bind(&simple_wallet::on_command, this, &simple_wallet::hw_reconnect, _1),
                           tr(USAGE_HW_RECONNECT),
                           tr("Attempts to reconnect HW wallet."));
  m_cmd_binder.set_handler("export_outputs",
                           boost::bind(&simple_wallet::on_command, this, &simple_wallet::export_outputs, _1),
                           tr(USAGE_EXPORT_OUTPUTS),
                           tr("Export a set of outputs owned by this wallet."));
  m_cmd_binder.set_handler("import_outputs",
                           boost::bind(&simple_wallet::on_command, this, &simple_wallet::import_outputs, _1),
                           tr(USAGE_IMPORT_OUTPUTS),
                           tr("Import a set of outputs owned by this wallet."));
  m_cmd_binder.set_handler("show_transfer",
                           boost::bind(&simple_wallet::on_command, this, &simple_wallet::show_transfer, _1),
                           tr(USAGE_SHOW_TRANSFER),
                           tr("Show information about a transfer to/from this address."));
  m_cmd_binder.set_handler("password",
                           boost::bind(&simple_wallet::on_command, this, &simple_wallet::change_password, _1),
                           tr("Change the wallet's password."));
  m_cmd_binder.set_handler("payment_id",
                           boost::bind(&simple_wallet::on_command, this, &simple_wallet::payment_id, _1),
                           tr(USAGE_PAYMENT_ID),
                           tr("Generate a new random full size payment id (obsolete). These will be unencrypted on the blockchain, see integrated_address for encrypted short payment ids."));
  m_cmd_binder.set_handler("fee",
                           boost::bind(&simple_wallet::on_command, this, &simple_wallet::print_fee_info, _1),
                           tr("Print the information about the current fee and transaction backlog."));
  m_cmd_binder.set_handler("prepare_multisig", boost::bind(&simple_wallet::on_command, this, &simple_wallet::prepare_multisig, _1),
                           tr("Export data needed to create a multisig wallet"));
  m_cmd_binder.set_handler("make_multisig", boost::bind(&simple_wallet::on_command, this, &simple_wallet::make_multisig, _1),
                           tr(USAGE_MAKE_MULTISIG),
                           tr("Turn this wallet into a multisig wallet"));
  m_cmd_binder.set_handler("finalize_multisig",
                           boost::bind(&simple_wallet::on_command, this, &simple_wallet::finalize_multisig, _1),
                           tr(USAGE_FINALIZE_MULTISIG),
                           tr("Turn this wallet into a multisig wallet, extra step for N-1/N wallets"));
  m_cmd_binder.set_handler("exchange_multisig_keys",
                           boost::bind(&simple_wallet::on_command, this, &simple_wallet::exchange_multisig_keys, _1),
                           tr(USAGE_EXCHANGE_MULTISIG_KEYS),
                           tr("Performs extra multisig keys exchange rounds. Needed for arbitrary M/N multisig wallets"));
  m_cmd_binder.set_handler("export_multisig_info",
                           boost::bind(&simple_wallet::on_command, this, &simple_wallet::export_multisig, _1),
                           tr(USAGE_EXPORT_MULTISIG_INFO),
                           tr("Export multisig info for other participants"));
  m_cmd_binder.set_handler("import_multisig_info",
                           boost::bind(&simple_wallet::on_command, this, &simple_wallet::import_multisig, _1),
                           tr(USAGE_IMPORT_MULTISIG_INFO),
                           tr("Import multisig info from other participants"));
  m_cmd_binder.set_handler("sign_multisig",
                           boost::bind(&simple_wallet::on_command, this, &simple_wallet::sign_multisig, _1),
                           tr(USAGE_SIGN_MULTISIG),
                           tr("Sign a multisig transaction from a file"));
  m_cmd_binder.set_handler("submit_multisig",
                           boost::bind(&simple_wallet::on_command, this, &simple_wallet::submit_multisig, _1),
                           tr(USAGE_SUBMIT_MULTISIG),
                           tr("Submit a signed multisig transaction from a file"));
  m_cmd_binder.set_handler("export_raw_multisig_tx",
                           boost::bind(&simple_wallet::on_command, this, &simple_wallet::export_raw_multisig, _1),
                           tr(USAGE_EXPORT_RAW_MULTISIG_TX),
                           tr("Export a signed multisig transaction to a file"));
  m_cmd_binder.set_handler("mms",
                           boost::bind(&simple_wallet::on_command, this, &simple_wallet::mms, _1),
                           tr(USAGE_MMS),
                           tr("Interface with the MMS (Multisig Messaging System)\n"
                              "<subcommand> is one of:\n"
                              "  init, info, signer, list, next, sync, transfer, delete, send, receive, export, note, show, set, help\n"
                              "  send_signer_config, start_auto_config, stop_auto_config, auto_config\n"
                              "Get help about a subcommand with: help mms <subcommand>, or mms help <subcommand>"));
  m_cmd_binder.set_handler("mms init",
                           boost::bind(&simple_wallet::on_command, this, &simple_wallet::mms, _1),
                           tr(USAGE_MMS_INIT),
                           tr("Initialize and configure the MMS for M/N = number of required signers/number of authorized signers multisig"));
  m_cmd_binder.set_handler("mms info",
                           boost::bind(&simple_wallet::on_command, this, &simple_wallet::mms, _1),
                           tr(USAGE_MMS_INFO),
                           tr("Display current MMS configuration"));
  m_cmd_binder.set_handler("mms signer",
                           boost::bind(&simple_wallet::on_command, this, &simple_wallet::mms, _1),
                           tr(USAGE_MMS_SIGNER),
                           tr("Set or modify authorized signer info (single-word label, transport address, Loki address), or list all signers"));
  m_cmd_binder.set_handler("mms list",
                           boost::bind(&simple_wallet::on_command, this, &simple_wallet::mms, _1),
                           tr(USAGE_MMS_LIST),
                           tr("List all messages"));
  m_cmd_binder.set_handler("mms next",
                           boost::bind(&simple_wallet::on_command, this, &simple_wallet::mms, _1),
                           tr(USAGE_MMS_NEXT),
                           tr("Evaluate the next possible multisig-related action(s) according to wallet state, and execute or offer for choice\n"
                              "By using 'sync' processing of waiting messages with multisig sync info can be forced regardless of wallet state"));
  m_cmd_binder.set_handler("mms sync",
                           boost::bind(&simple_wallet::on_command, this, &simple_wallet::mms, _1),
                           tr(USAGE_MMS_SYNC),
                           tr("Force generation of multisig sync info regardless of wallet state, to recover from special situations like \"stale data\" errors"));
  m_cmd_binder.set_handler("mms transfer",
                           boost::bind(&simple_wallet::on_command, this, &simple_wallet::mms, _1),
                           tr(USAGE_MMS_TRANSFER),
                           tr("Initiate transfer with MMS support; arguments identical to normal 'transfer' command arguments, for info see there"));
  m_cmd_binder.set_handler("mms delete",
                           boost::bind(&simple_wallet::on_command, this, &simple_wallet::mms, _1),
                           tr(USAGE_MMS_DELETE),
                           tr("Delete a single message by giving its id, or delete all messages by using 'all'"));
  m_cmd_binder.set_handler("mms send",
                           boost::bind(&simple_wallet::on_command, this, &simple_wallet::mms, _1),
                           tr(USAGE_MMS_SEND),
                           tr("Send a single message by giving its id, or send all waiting messages"));
  m_cmd_binder.set_handler("mms receive",
                           boost::bind(&simple_wallet::on_command, this, &simple_wallet::mms, _1),
                           tr(USAGE_MMS_RECEIVE),
                           tr("Check right away for new messages to receive"));
  m_cmd_binder.set_handler("mms export",
                           boost::bind(&simple_wallet::on_command, this, &simple_wallet::mms, _1),
                           tr(USAGE_MMS_EXPORT),
                           tr("Write the content of a message to a file \"mms_message_content\""));
  m_cmd_binder.set_handler("mms note",
                           boost::bind(&simple_wallet::on_command, this, &simple_wallet::mms, _1),
                           tr(USAGE_MMS_NOTE),
                           tr("Send a one-line message to an authorized signer, identified by its label, or show any waiting unread notes"));
  m_cmd_binder.set_handler("mms show",
                           boost::bind(&simple_wallet::on_command, this, &simple_wallet::mms, _1),
                           tr(USAGE_MMS_SHOW),
                           tr("Show detailed info about a single message"));
  m_cmd_binder.set_handler("mms set",
                           boost::bind(&simple_wallet::on_command, this, &simple_wallet::mms, _1),
                           tr(USAGE_MMS_SET),
                           tr("Available options:\n "
                                  "auto-send <1|0>\n "
                                  "  Whether to automatically send newly generated messages right away.\n "));
  m_cmd_binder.set_handler("mms send_signer_config",
                           boost::bind(&simple_wallet::mms, this, _1),
                           tr(USAGE_MMS_SEND_SIGNER_CONFIG),
                           tr("Send completed signer config to all other authorized signers"));
  m_cmd_binder.set_handler("mms start_auto_config",
                           boost::bind(&simple_wallet::on_command, this, &simple_wallet::mms, _1),
                           tr(USAGE_MMS_START_AUTO_CONFIG),
                           tr("Start auto-config at the auto-config manager's wallet by issuing auto-config tokens and optionally set others' labels"));
  m_cmd_binder.set_handler("mms stop_auto_config",
                           boost::bind(&simple_wallet::on_command, this, &simple_wallet::mms, _1),
                           tr(USAGE_MMS_STOP_AUTO_CONFIG),
                           tr("Delete any auto-config tokens and abort a auto-config process"));
  m_cmd_binder.set_handler("mms auto_config",
                           boost::bind(&simple_wallet::on_command, this, &simple_wallet::mms, _1),
                           tr(USAGE_MMS_AUTO_CONFIG),
                           tr("Start auto-config by using the token received from the auto-config manager"));
  m_cmd_binder.set_handler("print_ring",
                           boost::bind(&simple_wallet::on_command, this, &simple_wallet::print_ring, _1),
                           tr(USAGE_PRINT_RING),
                           tr("Print the ring(s) used to spend a given key image or transaction (if the ring size is > 1)\n\n"
                              "Output format:\n"
                              "Key Image, \"absolute\", list of rings"));
  m_cmd_binder.set_handler("set_ring",
                           boost::bind(&simple_wallet::on_command, this, &simple_wallet::set_ring, _1),
                           tr(USAGE_SET_RING),
                           tr("Set the ring used for a given key image, so it can be reused in a fork"));
  m_cmd_binder.set_handler("unset_ring",
                           boost::bind(&simple_wallet::on_command, this, &simple_wallet::unset_ring, _1),
                           tr(USAGE_UNSET_RING),
                           tr("Unsets the ring used for a given key image or transaction"));
  m_cmd_binder.set_handler("save_known_rings",
                           boost::bind(&simple_wallet::on_command, this, &simple_wallet::save_known_rings, _1),
                           tr(USAGE_SAVE_KNOWN_RINGS),
                           tr("Save known rings to the shared rings database"));
  m_cmd_binder.set_handler("mark_output_spent",
                           boost::bind(&simple_wallet::on_command, this, &simple_wallet::blackball, _1),
                           tr(USAGE_MARK_OUTPUT_SPENT),
                           tr("Mark output(s) as spent so they never get selected as fake outputs in a ring"));
  m_cmd_binder.set_handler("mark_output_unspent",
                           boost::bind(&simple_wallet::on_command, this, &simple_wallet::unblackball, _1),
                           tr(USAGE_MARK_OUTPUT_UNSPENT),
                           tr("Marks an output as unspent so it may get selected as a fake output in a ring"));
  m_cmd_binder.set_handler("is_output_spent",
                           boost::bind(&simple_wallet::on_command, this, &simple_wallet::blackballed, _1),
                           tr(USAGE_IS_OUTPUT_SPENT),
                           tr("Checks whether an output is marked as spent"));
  m_cmd_binder.set_handler("freeze",
                           boost::bind(&simple_wallet::on_command, this, &simple_wallet::freeze, _1),
                           tr(USAGE_FREEZE),
                           tr("Freeze a single output by key image so it will not be used"));
  m_cmd_binder.set_handler("thaw",
                           boost::bind(&simple_wallet::on_command, this, &simple_wallet::thaw, _1),
                           tr(USAGE_THAW),
                           tr("Thaw a single output by key image so it may be used again"));
  m_cmd_binder.set_handler("frozen",
                           boost::bind(&simple_wallet::on_command, this, &simple_wallet::frozen, _1),
                           tr(USAGE_FROZEN),
                           tr("Checks whether a given output is currently frozen by key image"));
  m_cmd_binder.set_handler("lock",
                           boost::bind(&simple_wallet::on_command, this, &simple_wallet::lock, _1),
                           tr(USAGE_LOCK),
                           tr("Lock the wallet console, requiring the wallet password to continue"));
  m_cmd_binder.set_handler("net_stats",
                           boost::bind(&simple_wallet::on_command, this, &simple_wallet::net_stats, _1),
                           tr(USAGE_NET_STATS),
                           tr("Prints simple network stats"));
  m_cmd_binder.set_handler("welcome",
                           boost::bind(&simple_wallet::on_command, this, &simple_wallet::welcome, _1),
                           tr(USAGE_WELCOME),
                           tr("Display the welcome message for the wallet"));
  m_cmd_binder.set_handler("version",
                           boost::bind(&simple_wallet::on_command, this, &simple_wallet::version, _1),
                           tr(USAGE_VERSION),
                           tr("Returns version information"));
  m_cmd_binder.set_handler("help",
                           boost::bind(&simple_wallet::on_command, this, &simple_wallet::help, _1),
                           tr(USAGE_HELP),
                           tr("Show the help section or the documentation about a <command>."));
  m_cmd_binder.set_unknown_command_handler(boost::bind(&simple_wallet::on_command, this, &simple_wallet::on_unknown_command, _1));
  m_cmd_binder.set_empty_command_handler(boost::bind(&simple_wallet::on_empty_command, this));
  m_cmd_binder.set_cancel_handler(boost::bind(&simple_wallet::on_cancelled_command, this));

  //
  // Loki
  //
  m_cmd_binder.set_handler("register_service_node",
                           boost::bind(&simple_wallet::on_command, this, &simple_wallet::register_service_node, _1),
                           tr(USAGE_REGISTER_SERVICE_NODE),
                           tr("Send <amount> to this wallet's main account and lock it as an operator stake for a new Service Node. This command is typically generated on the Service Node via the `prepare_registration' lokid command. The optional index= and <priority> parameters work as in the `transfer' command."));
  m_cmd_binder.set_handler("stake",
                           boost::bind(&simple_wallet::on_command, this, &simple_wallet::stake, _1),
                           tr(USAGE_STAKE),
                           tr("Send a transfer to this wallet's main account and lock it as a contribution stake to the given Service Node (which must be registered and awaiting contributions). The stake amount may be specified either as a fixed amount or as a percentage of the Service Node's total stake. The optional index= and <priority> parameters work as in the `transfer' command."));
  m_cmd_binder.set_handler("request_stake_unlock",
                           boost::bind(&simple_wallet::on_command, this, &simple_wallet::request_stake_unlock, _1),
                           tr(USAGE_REQUEST_STAKE_UNLOCK),
                           tr("Request a stake currently locked in the given Service Node to be unlocked on the network"));
  m_cmd_binder.set_handler("print_locked_stakes",
                           boost::bind(&simple_wallet::on_command, this, &simple_wallet::print_locked_stakes, _1),
                           tr(USAGE_PRINT_LOCKED_STAKES),
                           tr("Print stakes currently locked on the Service Node network"));
}
//----------------------------------------------------------------------------------------------------
bool simple_wallet::set_variable(const std::vector<std::string> &args)
{
  if (args.empty())
  {
    std::string seed_language = m_wallet->get_seed_language();
    if (m_use_english_language_names)
      seed_language = crypto::ElectrumWords::get_english_name_for(seed_language);
    std::string priority_string = "invalid";
    uint32_t priority = m_wallet->get_default_priority();
    if (priority < tools::allowed_priority_strings.size())
      priority_string = tools::allowed_priority_strings[priority];
    std::string ask_password_string = "invalid";
    switch (m_wallet->ask_password())
    {
      case tools::wallet2::AskPasswordNever: ask_password_string = "never"; break;
      case tools::wallet2::AskPasswordOnAction: ask_password_string = "action"; break;
      case tools::wallet2::AskPasswordToDecrypt: ask_password_string = "decrypt"; break;
    }
    std::string setup_background_mining_string = "invalid";
    switch (m_wallet->setup_background_mining())
    {
      case tools::wallet2::BackgroundMiningMaybe: setup_background_mining_string = "maybe"; break;
      case tools::wallet2::BackgroundMiningYes: setup_background_mining_string = "yes"; break;
      case tools::wallet2::BackgroundMiningNo: setup_background_mining_string = "no"; break;
    }
    success_msg_writer() << "seed = " << seed_language;
    success_msg_writer() << "always-confirm-transfers = " << m_wallet->always_confirm_transfers();
    success_msg_writer() << "print-ring-members = " << m_wallet->print_ring_members();
    success_msg_writer() << "store-tx-info = " << m_wallet->store_tx_info();
    success_msg_writer() << "auto-refresh = " << m_wallet->auto_refresh();
    success_msg_writer() << "refresh-type = " << get_refresh_type_name(m_wallet->get_refresh_type());
    success_msg_writer() << "priority = " << priority<< " (" << priority_string << ")";
    success_msg_writer() << "confirm-missing-payment-id = " << m_wallet->confirm_missing_payment_id();
    success_msg_writer() << "ask-password = " << m_wallet->ask_password() << " (" << ask_password_string << ")";
    success_msg_writer() << "unit = " << cryptonote::get_unit(cryptonote::get_default_decimal_point());
    success_msg_writer() << "min-outputs-count = " << m_wallet->get_min_output_count();
    success_msg_writer() << "min-outputs-value = " << cryptonote::print_money(m_wallet->get_min_output_value());
    success_msg_writer() << "merge-destinations = " << m_wallet->merge_destinations();
    success_msg_writer() << "confirm-backlog = " << m_wallet->confirm_backlog();
    success_msg_writer() << "confirm-backlog-threshold = " << m_wallet->get_confirm_backlog_threshold();
    success_msg_writer() << "confirm-export-overwrite = " << m_wallet->confirm_export_overwrite();
    success_msg_writer() << "refresh-from-block-height = " << m_wallet->get_refresh_from_block_height();
    success_msg_writer() << "auto-low-priority = " << m_wallet->auto_low_priority();
    success_msg_writer() << "segregate-pre-fork-outputs = " << m_wallet->segregate_pre_fork_outputs();
    success_msg_writer() << "key-reuse-mitigation2 = " << m_wallet->key_reuse_mitigation2();
    const std::pair<size_t, size_t> lookahead = m_wallet->get_subaddress_lookahead();
    success_msg_writer() << "subaddress-lookahead = " << lookahead.first << ":" << lookahead.second;
    success_msg_writer() << "segregation-height = " << m_wallet->segregation_height();
    success_msg_writer() << "ignore-fractional-outputs = " << m_wallet->ignore_fractional_outputs();
    success_msg_writer() << "track-uses = " << m_wallet->track_uses();
    success_msg_writer() << "setup-background-mining = " << setup_background_mining_string;
    success_msg_writer() << "device-name = " << m_wallet->device_name();
    success_msg_writer() << "export-format = " << (m_wallet->export_format() == tools::wallet2::ExportFormat::Ascii ? "ascii" : "binary");
    success_msg_writer() << "inactivity-lock-timeout = " << m_wallet->inactivity_lock_timeout()
#ifdef _WIN32
        << " (disabled on Windows)"
#endif
        ;
    return true;
  }
  else
  {

#define CHECK_SIMPLE_VARIABLE(name, f, help) do \
  if (args[0] == name) { \
    if (args.size() <= 1) \
    { \
      fail_msg_writer() << "set " << #name << ": " << tr("needs an argument") << " (" << help << ")"; \
      return true; \
    } \
    else \
    { \
      f(args); \
      return true; \
    } \
  } while(0)

    if (args[0] == "seed")
    {
      if (args.size() == 1)
      {
        fail_msg_writer() << tr("set seed: needs an argument. available options: language");
        return true;
      }
      else if (args[1] == "language")
      {
        seed_set_language(args);
        return true;
      }
    }
    CHECK_SIMPLE_VARIABLE("always-confirm-transfers", set_always_confirm_transfers, tr("0 or 1"));
    CHECK_SIMPLE_VARIABLE("print-ring-members", set_print_ring_members, tr("0 or 1"));
    CHECK_SIMPLE_VARIABLE("store-tx-info", set_store_tx_info, tr("0 or 1"));
    CHECK_SIMPLE_VARIABLE("auto-refresh", set_auto_refresh, tr("0 or 1"));
    CHECK_SIMPLE_VARIABLE("refresh-type", set_refresh_type, tr("full (slowest, no assumptions); optimize-coinbase (fast, assumes the whole coinbase is paid to a single address); no-coinbase (fastest, assumes we receive no coinbase transaction), default (same as optimize-coinbase)"));
    CHECK_SIMPLE_VARIABLE("priority", set_default_priority, tr("0, 1, 2, 3, or 4, or one of ") << join_priority_strings(", "));
    CHECK_SIMPLE_VARIABLE("confirm-missing-payment-id", set_confirm_missing_payment_id, tr("0 or 1"));
    CHECK_SIMPLE_VARIABLE("ask-password", set_ask_password, tr("0|1|2 (or never|action|decrypt)"));
    CHECK_SIMPLE_VARIABLE("unit", set_unit, tr("loki, megarok, kilorok, rok"));
    CHECK_SIMPLE_VARIABLE("min-outputs-count", set_min_output_count, tr("unsigned integer"));
    CHECK_SIMPLE_VARIABLE("min-outputs-value", set_min_output_value, tr("amount"));
    CHECK_SIMPLE_VARIABLE("merge-destinations", set_merge_destinations, tr("0 or 1"));
    CHECK_SIMPLE_VARIABLE("confirm-backlog", set_confirm_backlog, tr("0 or 1"));
    CHECK_SIMPLE_VARIABLE("confirm-backlog-threshold", set_confirm_backlog_threshold, tr("unsigned integer"));
    CHECK_SIMPLE_VARIABLE("confirm-export-overwrite", set_confirm_export_overwrite, tr("0 or 1"));
    CHECK_SIMPLE_VARIABLE("refresh-from-block-height", set_refresh_from_block_height, tr("block height"));
    CHECK_SIMPLE_VARIABLE("auto-low-priority", set_auto_low_priority, tr("0 or 1"));
    CHECK_SIMPLE_VARIABLE("segregate-pre-fork-outputs", set_segregate_pre_fork_outputs, tr("0 or 1"));
    CHECK_SIMPLE_VARIABLE("key-reuse-mitigation2", set_key_reuse_mitigation2, tr("0 or 1"));
    CHECK_SIMPLE_VARIABLE("subaddress-lookahead", set_subaddress_lookahead, tr("<major>:<minor>"));
    CHECK_SIMPLE_VARIABLE("segregation-height", set_segregation_height, tr("unsigned integer"));
    CHECK_SIMPLE_VARIABLE("ignore-fractional-outputs", set_ignore_fractional_outputs, tr("0 or 1"));
    CHECK_SIMPLE_VARIABLE("track-uses", set_track_uses, tr("0 or 1"));
    CHECK_SIMPLE_VARIABLE("inactivity-lock-timeout", set_inactivity_lock_timeout, tr("unsigned integer (seconds, 0 to disable)"));
    CHECK_SIMPLE_VARIABLE("setup-background-mining", set_setup_background_mining, tr("1/yes or 0/no"));
    CHECK_SIMPLE_VARIABLE("device-name", set_device_name, tr("<device_name[:device_spec]>"));
    CHECK_SIMPLE_VARIABLE("export-format", set_export_format, tr("\"binary\" or \"ascii\""));
  }
  fail_msg_writer() << tr("set: unrecognized argument(s)");
  return true;
}

//----------------------------------------------------------------------------------------------------
bool simple_wallet::set_log(const std::vector<std::string> &args)
{
  if(args.size() > 1)
  {
    PRINT_USAGE(USAGE_SET_LOG);
    return true;
  }
  if(!args.empty())
  {
    uint16_t level = 0;
    if(epee::string_tools::get_xtype_from_string(level, args[0]))
    {
      if(4 < level)
      {
        fail_msg_writer() << boost::format(tr("wrong number range, use: %s")) % USAGE_SET_LOG;
        return true;
      }
      mlog_set_log_level(level);
    }
    else
    {
      mlog_set_log(args[0].c_str());
    }
  }
  
  success_msg_writer() << "New log categories: " << mlog_get_categories();
  return true;
}
//----------------------------------------------------------------------------------------------------
bool simple_wallet::ask_wallet_create_if_needed()
{
  LOG_PRINT_L3("simple_wallet::ask_wallet_create_if_needed() started");
  std::string wallet_path;
  std::string confirm_creation;
  bool wallet_name_valid = false;
  bool keys_file_exists;
  bool wallet_file_exists;

  do{
      LOG_PRINT_L3("User asked to specify wallet file name.");
      wallet_path = input_line(
        tr(m_restoring ? "Specify a new wallet file name for your restored wallet (e.g., MyWallet).\n"
        "Wallet file name (or Ctrl-C to quit)" :
        "Specify wallet file name (e.g., MyWallet). If the wallet doesn't exist, it will be created.\n"
        "Wallet file name (or Ctrl-C to quit)")
      );
      if(std::cin.eof())
      {
        LOG_ERROR("Unexpected std::cin.eof() - Exited simple_wallet::ask_wallet_create_if_needed()");
        return false;
      }
      if(!tools::wallet2::wallet_valid_path_format(wallet_path))
      {
        fail_msg_writer() << tr("Wallet name not valid. Please try again or use Ctrl-C to quit.");
        wallet_name_valid = false;
      }
      else
      {
        tools::wallet2::wallet_exists(wallet_path, keys_file_exists, wallet_file_exists);
        LOG_PRINT_L3("wallet_path: " << wallet_path << "");
        LOG_PRINT_L3("keys_file_exists: " << std::boolalpha << keys_file_exists << std::noboolalpha
        << "  wallet_file_exists: " << std::boolalpha << wallet_file_exists << std::noboolalpha);

        if((keys_file_exists || wallet_file_exists) && (!m_generate_new.empty() || m_restoring))
        {
          fail_msg_writer() << tr("Attempting to generate or restore wallet, but specified file(s) exist.  Exiting to not risk overwriting.");
          return false;
        }
        if(wallet_file_exists && keys_file_exists) //Yes wallet, yes keys
        {
          success_msg_writer() << tr("Wallet and key files found, loading...");
          m_wallet_file = wallet_path;
          return true;
        }
        else if(!wallet_file_exists && keys_file_exists) //No wallet, yes keys
        {
          success_msg_writer() << tr("Key file found but not wallet file. Regenerating...");
          m_wallet_file = wallet_path;
          return true;
        }
        else if(wallet_file_exists && !keys_file_exists) //Yes wallet, no keys
        {
          fail_msg_writer() << tr("Key file not found. Failed to open wallet: ") << "\"" << wallet_path << "\". Exiting.";
          return false;
        }
        else if(!wallet_file_exists && !keys_file_exists) //No wallet, no keys
        {
          bool ok = true;
          if (!m_restoring)
          {
            std::string prompt = tr("No wallet found with that name. Confirm creation of new wallet named: ");
            prompt += "\"" + wallet_path + "\"";
            confirm_creation = input_line(prompt, true);
            if(std::cin.eof())
            {
              LOG_ERROR("Unexpected std::cin.eof() - Exited simple_wallet::ask_wallet_create_if_needed()");
              return false;
            }
            ok = command_line::is_yes(confirm_creation);
          }
          if (ok)
          {
            success_msg_writer() << tr("Generating new wallet...");
            m_generate_new = wallet_path;
            return true;
          }
        }
      }
    } while(!wallet_name_valid);

  LOG_ERROR("Failed out of do-while loop in ask_wallet_create_if_needed()");
  return false;
}

/*!
 * \brief Prints the seed with a nice message
 * \param seed seed to print
 */
void simple_wallet::print_seed(const epee::wipeable_string &seed)
{
  success_msg_writer(true) << "\n" << boost::format(tr("NOTE: the following %s can be used to recover access to your wallet. "
    "Write them down and store them somewhere safe and secure. Please do not store them in "
    "your email or on file storage services outside of your immediate control.\n")) % (m_wallet->multisig() ? tr("string") : tr("25 words"));
  // don't log
  int space_index = 0;
  size_t len  = seed.size();
  for (const char *ptr = seed.data(); len--; ++ptr)
  {
    if (*ptr == ' ')
    {
      if (space_index == 15 || space_index == 7)
        putchar('\n');
      else
        putchar(*ptr);
      ++space_index;
    }
    else
      putchar(*ptr);
  }
  putchar('\n');
  fflush(stdout);
}
//----------------------------------------------------------------------------------------------------
static bool might_be_partial_seed(const epee::wipeable_string &words)
{
  std::vector<epee::wipeable_string> seed;

  words.split(seed);
  return seed.size() < 24;
}
//----------------------------------------------------------------------------------------------------
static bool datestr_to_int(const std::string &heightstr, uint16_t &year, uint8_t &month, uint8_t &day)
{
  if (heightstr.size() != 10 || heightstr[4] != '-' || heightstr[7] != '-')
  {
    fail_msg_writer() << tr("date format must be YYYY-MM-DD");
    return false;
  }
  try
  {
    year  = boost::lexical_cast<uint16_t>(heightstr.substr(0,4));
    // lexical_cast<uint8_t> won't work because uint8_t is treated as character type
    month = boost::lexical_cast<uint16_t>(heightstr.substr(5,2));
    day   = boost::lexical_cast<uint16_t>(heightstr.substr(8,2));
  }
  catch (const boost::bad_lexical_cast &)
  {
    fail_msg_writer() << tr("bad height parameter: ") << heightstr;
    return false;
  }
  return true;
}
//----------------------------------------------------------------------------------------------------
bool simple_wallet::init(const boost::program_options::variables_map& vm)
{
  epee::misc_utils::auto_scope_leave_caller scope_exit_handler = epee::misc_utils::create_scope_leave_handler([&](){
    m_electrum_seed.wipe();
  });

  const bool testnet = tools::wallet2::has_testnet_option(vm);
  const bool stagenet = tools::wallet2::has_stagenet_option(vm);
  if (testnet && stagenet)
  {
    fail_msg_writer() << tr("Can't specify more than one of --testnet and --stagenet");
    return false;
  }
  network_type const nettype = testnet ? TESTNET : stagenet ? STAGENET : MAINNET;

  epee::wipeable_string multisig_keys;
  epee::wipeable_string password;

  if (!handle_command_line(vm))
    return false;

  bool welcome = false;

  if((!m_generate_new.empty()) + (!m_wallet_file.empty()) + (!m_generate_from_device.empty()) + (!m_generate_from_view_key.empty()) + (!m_generate_from_spend_key.empty()) + (!m_generate_from_keys.empty()) + (!m_generate_from_multisig_keys.empty()) + (!m_generate_from_json.empty()) > 1)
  {
    fail_msg_writer() << tr("can't specify more than one of --generate-new-wallet=\"wallet_name\", --wallet-file=\"wallet_name\", --generate-from-view-key=\"wallet_name\", --generate-from-spend-key=\"wallet_name\", --generate-from-keys=\"wallet_name\", --generate-from-multisig-keys=\"wallet_name\", --generate-from-json=\"jsonfilename\" and --generate-from-device=\"wallet_name\"");
    return false;
  }
  else if (m_generate_new.empty() && m_wallet_file.empty() && m_generate_from_device.empty() && m_generate_from_view_key.empty() && m_generate_from_spend_key.empty() && m_generate_from_keys.empty() && m_generate_from_multisig_keys.empty() && m_generate_from_json.empty())
  {
    if(!ask_wallet_create_if_needed()) return false;
  }

  if (!m_generate_new.empty() || m_restoring)
  {
    if (!m_subaddress_lookahead.empty() && !parse_subaddress_lookahead(m_subaddress_lookahead))
      return false;

    std::string old_language;
    // check for recover flag.  if present, require electrum word list (only recovery option for now).
    if (m_restore_deterministic_wallet || m_restore_multisig_wallet)
    {
      if (m_non_deterministic)
      {
        fail_msg_writer() << tr("can't specify both --restore-deterministic-wallet or --restore-multisig-wallet and --non-deterministic");
        return false;
      }
      if (!m_wallet_file.empty())
      {
        if (m_restore_multisig_wallet)
          fail_msg_writer() << tr("--restore-multisig-wallet uses --generate-new-wallet, not --wallet-file");
        else
          fail_msg_writer() << tr("--restore-deterministic-wallet uses --generate-new-wallet, not --wallet-file");
        return false;
      }

      if (m_electrum_seed.empty())
      {
        if (m_restore_multisig_wallet)
        {
            const char *prompt = "Specify multisig seed";
            m_electrum_seed = input_secure_line(prompt);
            if (std::cin.eof())
              return false;
            if (m_electrum_seed.empty())
            {
              fail_msg_writer() << tr("specify a recovery parameter with the --electrum-seed=\"multisig seed here\"");
              return false;
            }
        }
        else
        {
          m_electrum_seed = "";
          do
          {
            const char *prompt = m_electrum_seed.empty() ? "Specify Electrum seed" : "Electrum seed continued";
            epee::wipeable_string electrum_seed = input_secure_line(prompt);
            if (std::cin.eof())
              return false;
            if (electrum_seed.empty())
            {
              fail_msg_writer() << tr("specify a recovery parameter with the --electrum-seed=\"words list here\"");
              return false;
            }
            m_electrum_seed += electrum_seed;
            m_electrum_seed += ' ';
          } while (might_be_partial_seed(m_electrum_seed));
        }
      }

      if (m_restore_multisig_wallet)
      {
        const boost::optional<epee::wipeable_string> parsed = m_electrum_seed.parse_hexstr();
        if (!parsed)
        {
          fail_msg_writer() << tr("Multisig seed failed verification");
          return false;
        }
        multisig_keys = *parsed;
      }
      else
      {
        if (!crypto::ElectrumWords::words_to_bytes(m_electrum_seed, m_recovery_key, old_language))
        {
          fail_msg_writer() << tr("Electrum-style word list failed verification");
          return false;
        }
      }

      auto pwd_container = password_prompter(tr("Enter seed offset passphrase, empty if none"), false);
      if (std::cin.eof() || !pwd_container)
        return false;
      epee::wipeable_string seed_pass = pwd_container->password();
      if (!seed_pass.empty())
      {
        if (m_restore_multisig_wallet)
        {
          crypto::secret_key key;
          crypto::cn_slow_hash(seed_pass.data(), seed_pass.size(), (crypto::hash&)key, crypto::cn_slow_hash_type::heavy_v1);
          sc_reduce32((unsigned char*)key.data);
          multisig_keys = m_wallet->decrypt<epee::wipeable_string>(std::string(multisig_keys.data(), multisig_keys.size()), key, true);
        }
        else
          m_recovery_key = cryptonote::decrypt_key(m_recovery_key, seed_pass);
      }
    }
    if (!m_generate_from_view_key.empty())
    {
      m_wallet_file = m_generate_from_view_key;
      // parse address
      std::string address_string = input_line("Standard address");
      if (std::cin.eof())
        return false;
      if (address_string.empty()) {
        fail_msg_writer() << tr("No data supplied, cancelled");
        return false;
      }
      cryptonote::address_parse_info info;
      if(!get_account_address_from_str(info, nettype, address_string))
      {
          fail_msg_writer() << tr("failed to parse address");
          return false;
      }
      if (info.is_subaddress)
      {
        fail_msg_writer() << tr("This address is a subaddress which cannot be used here.");
        return false;
      }

      // parse view secret key
      epee::wipeable_string viewkey_string = input_secure_line("Secret view key");
      if (std::cin.eof())
        return false;
      if (viewkey_string.empty()) {
        fail_msg_writer() << tr("No data supplied, cancelled");
        return false;
      }
      crypto::secret_key viewkey;
      if (!viewkey_string.hex_to_pod(unwrap(unwrap(viewkey))))
      {
        fail_msg_writer() << tr("failed to parse view key secret key");
        return false;
      }

      m_wallet_file=m_generate_from_view_key;

      // check the view key matches the given address
      crypto::public_key pkey;
      if (!crypto::secret_key_to_public_key(viewkey, pkey)) {
        fail_msg_writer() << tr("failed to verify view key secret key");
        return false;
      }
      if (info.address.m_view_public_key != pkey) {
        fail_msg_writer() << tr("view key does not match standard address");
        return false;
      }

      auto r = new_wallet(vm, info.address, boost::none, viewkey);
      CHECK_AND_ASSERT_MES(r, false, tr("account creation failed"));
      password = *r;
      welcome = true;
    }
    else if (!m_generate_from_spend_key.empty())
    {
      m_wallet_file = m_generate_from_spend_key;
      // parse spend secret key
      epee::wipeable_string spendkey_string = input_secure_line("Secret spend key");
      if (std::cin.eof())
        return false;
      if (spendkey_string.empty()) {
        fail_msg_writer() << tr("No data supplied, cancelled");
        return false;
      }
      if (!spendkey_string.hex_to_pod(unwrap(unwrap(m_recovery_key))))
      {
        fail_msg_writer() << tr("failed to parse spend key secret key");
        return false;
      }
      auto r = new_wallet(vm, m_recovery_key, true, false, "");
      CHECK_AND_ASSERT_MES(r, false, tr("account creation failed"));
      password = *r;
      welcome = true;
    }
    else if (!m_generate_from_keys.empty())
    {
      m_wallet_file = m_generate_from_keys;
      // parse address
      std::string address_string = input_line("Standard address");
      if (std::cin.eof())
        return false;
      if (address_string.empty()) {
        fail_msg_writer() << tr("No data supplied, cancelled");
        return false;
      }
      cryptonote::address_parse_info info;
      if(!get_account_address_from_str(info, nettype, address_string))
      {
          fail_msg_writer() << tr("failed to parse address");
          return false;
      }
      if (info.is_subaddress)
      {
        fail_msg_writer() << tr("This address is a subaddress which cannot be used here.");
        return false;
      }

      // parse spend secret key
      epee::wipeable_string spendkey_string = input_secure_line("Secret spend key");
      if (std::cin.eof())
        return false;
      if (spendkey_string.empty()) {
        fail_msg_writer() << tr("No data supplied, cancelled");
        return false;
      }
      crypto::secret_key spendkey;
      if (!spendkey_string.hex_to_pod(unwrap(unwrap(spendkey))))
      {
        fail_msg_writer() << tr("failed to parse spend key secret key");
        return false;
      }

      // parse view secret key
      epee::wipeable_string viewkey_string = input_secure_line("Secret view key");
      if (std::cin.eof())
        return false;
      if (viewkey_string.empty()) {
        fail_msg_writer() << tr("No data supplied, cancelled");
        return false;
      }
      crypto::secret_key viewkey;
      if(!viewkey_string.hex_to_pod(unwrap(unwrap(viewkey))))
      {
        fail_msg_writer() << tr("failed to parse view key secret key");
        return false;
      }

      m_wallet_file=m_generate_from_keys;

      // check the spend and view keys match the given address
      crypto::public_key pkey;
      if (!crypto::secret_key_to_public_key(spendkey, pkey)) {
        fail_msg_writer() << tr("failed to verify spend key secret key");
        return false;
      }
      if (info.address.m_spend_public_key != pkey) {
        fail_msg_writer() << tr("spend key does not match standard address");
        return false;
      }
      if (!crypto::secret_key_to_public_key(viewkey, pkey)) {
        fail_msg_writer() << tr("failed to verify view key secret key");
        return false;
      }
      if (info.address.m_view_public_key != pkey) {
        fail_msg_writer() << tr("view key does not match standard address");
        return false;
      }
      auto r = new_wallet(vm, info.address, spendkey, viewkey);
      CHECK_AND_ASSERT_MES(r, false, tr("account creation failed"));
      password = *r;
      welcome = true;
    }
    
    // Asks user for all the data required to merge secret keys from multisig wallets into one master wallet, which then gets full control of the multisig wallet. The resulting wallet will be the same as any other regular wallet.
    else if (!m_generate_from_multisig_keys.empty())
    {
      m_wallet_file = m_generate_from_multisig_keys;
      unsigned int multisig_m;
      unsigned int multisig_n;
      
      // parse multisig type
      std::string multisig_type_string = input_line("Multisig type (input as M/N with M <= N and M > 1)");
      if (std::cin.eof())
        return false;
      if (multisig_type_string.empty())
      {
        fail_msg_writer() << tr("No data supplied, cancelled");
        return false;
      }
      if (sscanf(multisig_type_string.c_str(), "%u/%u", &multisig_m, &multisig_n) != 2)
      {
        fail_msg_writer() << tr("Error: expected M/N, but got: ") << multisig_type_string;
        return false;
      }
      if (multisig_m <= 1 || multisig_m > multisig_n)
      {
        fail_msg_writer() << tr("Error: expected N > 1 and N <= M, but got: ") << multisig_type_string;
        return false;
      }
      if (multisig_m != multisig_n)
      {
        fail_msg_writer() << tr("Error: M/N is currently unsupported. ");
        return false;
      }      
      message_writer() << boost::format(tr("Generating master wallet from %u of %u multisig wallet keys")) % multisig_m % multisig_n;
      
      // parse multisig address
      std::string address_string = input_line("Multisig wallet address");
      if (std::cin.eof())
        return false;
      if (address_string.empty()) {
        fail_msg_writer() << tr("No data supplied, cancelled");
        return false;
      }
      cryptonote::address_parse_info info;
      if(!get_account_address_from_str(info, nettype, address_string))
      {
          fail_msg_writer() << tr("failed to parse address");
          return false;
      }
      
      // parse secret view key
      epee::wipeable_string viewkey_string = input_secure_line("Secret view key");
      if (std::cin.eof())
        return false;
      if (viewkey_string.empty())
      {
        fail_msg_writer() << tr("No data supplied, cancelled");
        return false;
      }
      crypto::secret_key viewkey;
      if(!viewkey_string.hex_to_pod(unwrap(unwrap(viewkey))))
      {
        fail_msg_writer() << tr("failed to parse secret view key");
        return false;
      }
      
      // check that the view key matches the given address
      crypto::public_key pkey;
      if (!crypto::secret_key_to_public_key(viewkey, pkey))
      {
        fail_msg_writer() << tr("failed to verify secret view key");
        return false;
      }
      if (info.address.m_view_public_key != pkey)
      {
        fail_msg_writer() << tr("view key does not match standard address");
        return false;
      }
      
      // parse multisig spend keys
      crypto::secret_key spendkey;
      // parsing N/N
      if(multisig_m == multisig_n)
      {
        std::vector<crypto::secret_key> multisig_secret_spendkeys(multisig_n);
        epee::wipeable_string spendkey_string;
        cryptonote::blobdata spendkey_data;
        // get N secret spend keys from user
        for(unsigned int i=0; i<multisig_n; ++i)
        {
          spendkey_string = input_secure_line(tr((boost::format(tr("Secret spend key (%u of %u)")) % (i+1) % multisig_m).str().c_str()));
          if (std::cin.eof())
            return false;
          if (spendkey_string.empty())
          {
            fail_msg_writer() << tr("No data supplied, cancelled");
            return false;
          }
          if(!spendkey_string.hex_to_pod(unwrap(unwrap(multisig_secret_spendkeys[i]))))
          {
            fail_msg_writer() << tr("failed to parse spend key secret key");
            return false;
          }
        }
        
        // sum the spend keys together to get the master spend key
        spendkey = multisig_secret_spendkeys[0];
        for(unsigned int i=1; i<multisig_n; ++i)
          sc_add(reinterpret_cast<unsigned char*>(&spendkey), reinterpret_cast<unsigned char*>(&spendkey), reinterpret_cast<unsigned char*>(&multisig_secret_spendkeys[i]));
      }
      // parsing M/N
      else
      {
        fail_msg_writer() << tr("Error: M/N is currently unsupported");
        return false;
      }
      
      // check that the spend key matches the given address
      if (!crypto::secret_key_to_public_key(spendkey, pkey))
      {
        fail_msg_writer() << tr("failed to verify spend key secret key");
        return false;
      }
      if (info.address.m_spend_public_key != pkey)
      {
        fail_msg_writer() << tr("spend key does not match standard address");
        return false;
      }
      
      // create wallet
      auto r = new_wallet(vm, info.address, spendkey, viewkey);
      CHECK_AND_ASSERT_MES(r, false, tr("account creation failed"));
      password = *r;
      welcome = true;
    }
    
    else if (!m_generate_from_json.empty())
    {
      try
      {
        auto rc = tools::wallet2::make_from_json(vm, false, m_generate_from_json, password_prompter);
        m_wallet = std::move(rc.first);
        password = rc.second.password();
        m_wallet_file = m_wallet->path();
      }
      catch (const std::exception &e)
      {
        fail_msg_writer() << e.what();
        return false;
      }
      if (!m_wallet)
        return false;
    }
    else if (!m_generate_from_device.empty())
    {
      m_wallet_file = m_generate_from_device;
      // create wallet
      auto r = new_wallet(vm);
      CHECK_AND_ASSERT_MES(r, false, tr("account creation failed"));
      password = *r;
      welcome = true;
      // if no block_height is specified, assume its a new account and start it "now"
      if(m_wallet->get_refresh_from_block_height() == 0) {
        {
          tools::scoped_message_writer wrt = tools::msg_writer();
          wrt << tr("No restore height is specified.") << " ";
          wrt << tr("Assumed you are creating a new account, restore will be done from current estimated blockchain height.") << " ";
          wrt << tr("Use --restore-height or --restore-date if you want to restore an already setup account from a specific height.");
        }
        std::string confirm = input_line(tr("Is this okay?"), true);
        if (std::cin.eof() || !command_line::is_yes(confirm))
          CHECK_AND_ASSERT_MES(false, false, tr("account creation aborted"));

        m_wallet->set_refresh_from_block_height(m_wallet->estimate_blockchain_height());
        m_wallet->explicit_refresh_from_block_height(true);
        m_restore_height = m_wallet->get_refresh_from_block_height();
      }
    }
    else
    {
      if (m_generate_new.empty()) {
        fail_msg_writer() << tr("specify a wallet path with --generate-new-wallet (not --wallet-file)");
        return false;
      }
      m_wallet_file = m_generate_new;
      boost::optional<epee::wipeable_string> r;
      if (m_restore_multisig_wallet)
        r = new_wallet(vm, multisig_keys, old_language);
      else
        r = new_wallet(vm, m_recovery_key, m_restore_deterministic_wallet, m_non_deterministic, old_language);
      CHECK_AND_ASSERT_MES(r, false, tr("account creation failed"));
      password = *r;
      welcome = true;
    }

    if (m_restoring && m_generate_from_json.empty() && m_generate_from_device.empty())
    {
      m_wallet->explicit_refresh_from_block_height(!(command_line::is_arg_defaulted(vm, arg_restore_height) &&
        command_line::is_arg_defaulted(vm, arg_restore_date)));
      if (command_line::is_arg_defaulted(vm, arg_restore_height) && !command_line::is_arg_defaulted(vm, arg_restore_date))
      {
        uint16_t year;
        uint8_t month;
        uint8_t day;
        if (!datestr_to_int(m_restore_date, year, month, day))
          return false;
        try
        {
          m_restore_height = m_wallet->get_blockchain_height_by_date(year, month, day);
          success_msg_writer() << tr("Restore height is: ") << m_restore_height;
        }
        catch (const std::runtime_error& e)
        {
          fail_msg_writer() << e.what();
          return false;
        }
      }
    }
    if (!m_wallet->explicit_refresh_from_block_height() && m_restoring)
    {
      uint32_t version;
      bool connected = try_connect_to_daemon(false, &version);
      while (true)
      {
        std::string heightstr;
        if (!connected || version < MAKE_CORE_RPC_VERSION(1, 6))
          heightstr = input_line("Restore from specific blockchain height (optional, default 0)");
        else
          heightstr = input_line("Restore from specific blockchain height (optional, default 0),\nor alternatively from specific date (YYYY-MM-DD)");
        if (std::cin.eof())
          return false;
        if (heightstr.empty())
        {
          m_restore_height = 0;
          break;
        }
        try
        {
          m_restore_height = boost::lexical_cast<uint64_t>(heightstr);
          break;
        }
        catch (const boost::bad_lexical_cast &)
        {
          if (!connected || version < MAKE_CORE_RPC_VERSION(1, 6))
          {
            fail_msg_writer() << tr("bad m_restore_height parameter: ") << heightstr;
            continue;
          }
          uint16_t year;
          uint8_t month;  // 1, 2, ..., 12
          uint8_t day;    // 1, 2, ..., 31
          try
          {
            if (!datestr_to_int(heightstr, year, month, day))
              return false;
            m_restore_height = m_wallet->get_blockchain_height_by_date(year, month, day);
            success_msg_writer() << tr("Restore height is: ") << m_restore_height;
            std::string confirm = input_line(tr("Is this okay?"), true);
            if (std::cin.eof())
              return false;
            if(command_line::is_yes(confirm))
              break;
          }
          catch (const boost::bad_lexical_cast &)
          {
            fail_msg_writer() << tr("bad m_restore_height parameter: ") << heightstr;
          }
          catch (const std::runtime_error& e)
          {
            fail_msg_writer() << e.what();
          }
        }
      }
    }
    if (m_restoring)
    {
      uint64_t estimate_height = m_wallet->estimate_blockchain_height();
      if (m_restore_height >= estimate_height)
      {
        success_msg_writer() << tr("Restore height ") << m_restore_height << (" is not yet reached. The current estimated height is ") << estimate_height;
        std::string confirm = input_line(tr("Still apply restore height?"), true);
        if (std::cin.eof() || command_line::is_no(confirm))
          m_restore_height = 0;
      }
      m_wallet->set_refresh_from_block_height(m_restore_height);
    }
    m_wallet->rewrite(m_wallet_file, password);
  }
  else
  {
    assert(!m_wallet_file.empty());
    if (!m_subaddress_lookahead.empty())
    {
      fail_msg_writer() << tr("can't specify --subaddress-lookahead and --wallet-file at the same time");
      return false;
    }
    auto r = open_wallet(vm);
    CHECK_AND_ASSERT_MES(r, false, tr("failed to open account"));
    password = *r;
  }
  if (!m_wallet)
  {
    fail_msg_writer() << tr("wallet is null");
    return false;
  }

  if (!m_wallet->is_trusted_daemon())
  {
    message_writer(console_color_red, true) << (boost::format(tr("Warning: using an untrusted daemon at %s")) % m_wallet->get_daemon_address()).str();
    message_writer(console_color_red, true) << boost::format(tr("Using a third party daemon can be detrimental to your security and privacy"));
    bool ssl = false;
    if (m_wallet->check_connection(NULL, &ssl) && !ssl)
      message_writer(console_color_red, true) << boost::format(tr("Using your own without SSL exposes your RPC traffic to monitoring"));
    message_writer(console_color_red, true) << boost::format(tr("You are strongly encouraged to connect to the Monero network using your own daemon"));
    message_writer(console_color_red, true) << boost::format(tr("If you or someone you trust are operating this daemon, you can use --trusted-daemon"));

    COMMAND_RPC_GET_INFO::request req;
    COMMAND_RPC_GET_INFO::response res;
    bool r = m_wallet->invoke_http_json("/get_info", req, res);
    std::string err = interpret_rpc_response(r, res.status);
    if (r && err.empty() && (res.was_bootstrap_ever_used || !res.bootstrap_daemon_address.empty()))
      message_writer(console_color_red, true) << boost::format(tr("Moreover, a daemon is also less secure when running in bootstrap mode"));
  }

  if (m_wallet->get_ring_database().empty())
    fail_msg_writer() << tr("Failed to initialize ring database: privacy enhancing features will be inactive");

  m_wallet->callback(this);

  if (welcome)
    message_writer(console_color_yellow, true) << tr("If you are new to Loki, type \"welcome\" for a brief overview.");

  if (m_long_payment_id_support)
  {
    message_writer(console_color_red, false) <<
        tr("WARNING: obsolete long payment IDs are enabled. Sending transactions with those payment IDs are bad for your privacy.");
    message_writer(console_color_red, false) <<
        tr("It is recommended that you do not use them, and ask recipients who ask for one to not endanger your privacy.");
  }

  m_last_activity_time = time(NULL);
  return true;
}
//----------------------------------------------------------------------------------------------------
bool simple_wallet::deinit()
{
  if (!m_wallet.get())
    return true;

  return close_wallet();
}
//----------------------------------------------------------------------------------------------------
bool simple_wallet::handle_command_line(const boost::program_options::variables_map& vm)
{
  m_wallet_file                   = command_line::get_arg(vm, arg_wallet_file);
  m_generate_new                  = command_line::get_arg(vm, arg_generate_new_wallet);
  m_generate_from_device          = command_line::get_arg(vm, arg_generate_from_device);
  m_generate_from_view_key        = command_line::get_arg(vm, arg_generate_from_view_key);
  m_generate_from_spend_key       = command_line::get_arg(vm, arg_generate_from_spend_key);
  m_generate_from_keys            = command_line::get_arg(vm, arg_generate_from_keys);
  m_generate_from_multisig_keys   = command_line::get_arg(vm, arg_generate_from_multisig_keys);
  m_generate_from_json            = command_line::get_arg(vm, arg_generate_from_json);
  m_mnemonic_language             = command_line::get_arg(vm, arg_mnemonic_language);
  m_electrum_seed                 = command_line::get_arg(vm, arg_electrum_seed);
  m_restore_deterministic_wallet  = command_line::get_arg(vm, arg_restore_deterministic_wallet);
  m_restore_multisig_wallet       = command_line::get_arg(vm, arg_restore_multisig_wallet);
  m_non_deterministic             = command_line::get_arg(vm, arg_non_deterministic);
  m_allow_mismatched_daemon_version = command_line::get_arg(vm, arg_allow_mismatched_daemon_version);
  m_restore_height                = command_line::get_arg(vm, arg_restore_height);
  m_restore_date                  = command_line::get_arg(vm, arg_restore_date);
  m_do_not_relay                  = command_line::get_arg(vm, arg_do_not_relay);
  m_subaddress_lookahead          = command_line::get_arg(vm, arg_subaddress_lookahead);
  m_use_english_language_names    = command_line::get_arg(vm, arg_use_english_language_names);
  m_long_payment_id_support       = command_line::get_arg(vm, arg_long_payment_id_support);
  m_restoring                     = !m_generate_from_view_key.empty() ||
                                    !m_generate_from_spend_key.empty() ||
                                    !m_generate_from_keys.empty() ||
                                    !m_generate_from_multisig_keys.empty() ||
                                    !m_generate_from_json.empty() ||
                                    !m_generate_from_device.empty() ||
                                    m_restore_deterministic_wallet ||
                                    m_restore_multisig_wallet;

  if (!command_line::is_arg_defaulted(vm, arg_restore_date))
  {
    uint16_t year;
    uint8_t month, day;
    if (!datestr_to_int(m_restore_date, year, month, day))
      return false;
  }

  return true;
}
//----------------------------------------------------------------------------------------------------
bool simple_wallet::try_connect_to_daemon(bool silent, uint32_t* version)
{
  uint32_t version_ = 0;
  if (!version)
    version = &version_;
  if (!m_wallet->check_connection(version))
  {
    if (!silent)
      fail_msg_writer() << tr("wallet failed to connect to daemon: ") << m_wallet->get_daemon_address() << ". " <<
        tr("Daemon either is not started or wrong port was passed. "
        "Please make sure daemon is running or change the daemon address using the 'set_daemon' command.");
    return false;
  }
  if (!m_allow_mismatched_daemon_version && ((*version >> 16) != CORE_RPC_VERSION_MAJOR))
  {
    if (!silent)
      fail_msg_writer() << boost::format(tr("Daemon uses a different RPC major version (%u) than the wallet (%u): %s. Either update one of them, or use --allow-mismatched-daemon-version.")) % (*version>>16) % CORE_RPC_VERSION_MAJOR % m_wallet->get_daemon_address();
    return false;
  }
  return true;
}

/*!
 * \brief Gets the word seed language from the user.
 * 
 * User is asked to choose from a list of supported languages.
 * 
 * \return The chosen language.
 */
std::string simple_wallet::get_mnemonic_language()
{
  std::vector<std::string> language_list_self, language_list_english;
  const std::vector<std::string> &language_list = m_use_english_language_names ? language_list_english : language_list_self;
  std::string language_choice;
  int language_number = -1;
  crypto::ElectrumWords::get_language_list(language_list_self, false);
  crypto::ElectrumWords::get_language_list(language_list_english, true);
  std::cout << tr("List of available languages for your wallet's seed:") << std::endl;
  std::cout << tr("If your display freezes, exit blind with ^C, then run again with --use-english-language-names") << std::endl;
  int ii;
  std::vector<std::string>::const_iterator it;
  for (it = language_list.begin(), ii = 0; it != language_list.end(); it++, ii++)
  {
    std::cout << ii << " : " << *it << std::endl;
  }
  while (language_number < 0)
  {
    language_choice = input_line(tr("Enter the number corresponding to the language of your choice"));
    if (std::cin.eof())
      return std::string();
    try
    {
      language_number = std::stoi(language_choice);
      if (!((language_number >= 0) && (static_cast<unsigned int>(language_number) < language_list.size())))
      {
        language_number = -1;
        fail_msg_writer() << tr("invalid language choice entered. Please try again.\n");
      }
    }
    catch (const std::exception &e)
    {
      fail_msg_writer() << tr("invalid language choice entered. Please try again.\n");
    }
  }
  return language_list_self[language_number];
}
//----------------------------------------------------------------------------------------------------
boost::optional<tools::password_container> simple_wallet::get_and_verify_password() const
{
  auto pwd_container = default_password_prompter(m_wallet_file.empty());
  if (!pwd_container)
    return boost::none;

  if (!m_wallet->verify_password(pwd_container->password()))
  {
    fail_msg_writer() << tr("invalid password");
    return boost::none;
  }
  return pwd_container;
}
//----------------------------------------------------------------------------------------------------
boost::optional<epee::wipeable_string> simple_wallet::new_wallet(const boost::program_options::variables_map& vm,
  const crypto::secret_key& recovery_key, bool recover, bool two_random, const std::string &old_language)
{
  std::pair<std::unique_ptr<tools::wallet2>, tools::password_container> rc;
  try { rc = tools::wallet2::make_new(vm, false, password_prompter); }
  catch(const std::exception &e) { fail_msg_writer() << tr("Error creating wallet: ") << e.what(); return {}; }
  m_wallet = std::move(rc.first);
  if (!m_wallet)
  {
    return {};
  }
  epee::wipeable_string password = rc.second.password();

  if (!m_subaddress_lookahead.empty())
  {
    auto lookahead = parse_subaddress_lookahead(m_subaddress_lookahead);
    assert(lookahead);
    m_wallet->set_subaddress_lookahead(lookahead->first, lookahead->second);
  }

  bool was_deprecated_wallet = m_restore_deterministic_wallet && ((old_language == crypto::ElectrumWords::old_language_name) ||
    crypto::ElectrumWords::get_is_old_style_seed(m_electrum_seed));

  std::string mnemonic_language = old_language;

  std::vector<std::string> language_list;
  crypto::ElectrumWords::get_language_list(language_list);
  if (mnemonic_language.empty() && std::find(language_list.begin(), language_list.end(), m_mnemonic_language) != language_list.end())
  {
    mnemonic_language = m_mnemonic_language;
  }

  // Ask for seed language if:
  // it's a deterministic wallet AND
  // a seed language is not already specified AND
  // (it is not a wallet restore OR if it was a deprecated wallet
  // that was earlier used before this restore)
  if ((!two_random) && (mnemonic_language.empty() || mnemonic_language == crypto::ElectrumWords::old_language_name) && (!m_restore_deterministic_wallet || was_deprecated_wallet))
  {
    if (was_deprecated_wallet)
    {
      // The user had used an older version of the wallet with old style mnemonics.
      message_writer(console_color_green, false) << "\n" << tr("You had been using "
        "a deprecated version of the wallet. Please use the new seed that we provide.\n");
    }
    mnemonic_language = get_mnemonic_language();
    if (mnemonic_language.empty())
      return {};
  }

  m_wallet->set_seed_language(mnemonic_language);

  bool create_address_file = command_line::get_arg(vm, arg_create_address_file);

  crypto::secret_key recovery_val;
  try
  {
    recovery_val = m_wallet->generate(m_wallet_file, std::move(rc.second).password(), recovery_key, recover, two_random, create_address_file);
    message_writer(console_color_white, true) << tr("Generated new wallet: ")
      << m_wallet->get_account().get_public_address_str(m_wallet->nettype());
    PAUSE_READLINE();
    std::cout << tr("View key: ");
    print_secret_key(m_wallet->get_account().get_keys().m_view_secret_key);
    putchar('\n');
  }
  catch (const std::exception& e)
  {
    fail_msg_writer() << tr("failed to generate new wallet: ") << e.what();
    return {};
  }

  // convert rng value to electrum-style word list
  epee::wipeable_string electrum_words;

  crypto::ElectrumWords::bytes_to_words(recovery_val, electrum_words, mnemonic_language);

  success_msg_writer() <<
    "**********************************************************************\n" <<
    tr("Your wallet has been generated!\n"
    "To start synchronizing with the daemon, use the \"refresh\" command.\n"
    "Use the \"help\" command to see the list of available commands.\n"
    "Use \"help <command>\" to see a command's documentation.\n"
    "Always use the \"exit\" command when closing loki-wallet-cli to save \n"
    "your current session's state. Otherwise, you might need to synchronize \n"
    "your wallet again (your wallet keys are NOT at risk in any case).\n")
  ;

  if (!two_random)
  {
    print_seed(electrum_words);
  }
  success_msg_writer() << "**********************************************************************";

  return password;
}
//----------------------------------------------------------------------------------------------------
boost::optional<epee::wipeable_string> simple_wallet::new_wallet(const boost::program_options::variables_map& vm,
  const cryptonote::account_public_address& address, const boost::optional<crypto::secret_key>& spendkey,
  const crypto::secret_key& viewkey)
{
  std::pair<std::unique_ptr<tools::wallet2>, tools::password_container> rc;
  try { rc = tools::wallet2::make_new(vm, false, password_prompter); }
  catch(const std::exception &e) { fail_msg_writer() << tr("Error creating wallet: ") << e.what(); return {}; }
  m_wallet = std::move(rc.first);
  if (!m_wallet)
  {
    return {};
  }
  epee::wipeable_string password = rc.second.password();

  if (!m_subaddress_lookahead.empty())
  {
    auto lookahead = parse_subaddress_lookahead(m_subaddress_lookahead);
    assert(lookahead);
    m_wallet->set_subaddress_lookahead(lookahead->first, lookahead->second);
  }

  if (m_restore_height)
    m_wallet->set_refresh_from_block_height(m_restore_height);

  bool create_address_file = command_line::get_arg(vm, arg_create_address_file);

  try
  {
    if (spendkey)
    {
      m_wallet->generate(m_wallet_file, std::move(rc.second).password(), address, *spendkey, viewkey, create_address_file);
    }
    else
    {
      m_wallet->generate(m_wallet_file, std::move(rc.second).password(), address, viewkey, create_address_file);
    }
    message_writer(console_color_white, true) << tr("Generated new wallet: ")
      << m_wallet->get_account().get_public_address_str(m_wallet->nettype());
  }
  catch (const std::exception& e)
  {
    fail_msg_writer() << tr("failed to generate new wallet: ") << e.what();
    return {};
  }


  return password;
}

//----------------------------------------------------------------------------------------------------
boost::optional<epee::wipeable_string> simple_wallet::new_wallet(const boost::program_options::variables_map& vm)
{
  std::pair<std::unique_ptr<tools::wallet2>, tools::password_container> rc;
  try { rc = tools::wallet2::make_new(vm, false, password_prompter); }
  catch(const std::exception &e) { fail_msg_writer() << tr("Error creating wallet: ") << e.what(); return {}; }
  m_wallet = std::move(rc.first);
  m_wallet->callback(this);
  if (!m_wallet)
  {
    return {};
  }
  epee::wipeable_string password = rc.second.password();

  if (!m_subaddress_lookahead.empty())
  {
    auto lookahead = parse_subaddress_lookahead(m_subaddress_lookahead);
    assert(lookahead);
    m_wallet->set_subaddress_lookahead(lookahead->first, lookahead->second);
  }

  if (m_restore_height)
    m_wallet->set_refresh_from_block_height(m_restore_height);

  auto device_desc = tools::wallet2::device_name_option(vm);
  auto device_derivation_path = tools::wallet2::device_derivation_path_option(vm);
  try
  {
    bool create_address_file = command_line::get_arg(vm, arg_create_address_file);
    m_wallet->device_derivation_path(device_derivation_path);
    m_wallet->restore(m_wallet_file, std::move(rc.second).password(), device_desc.empty() ? "Ledger" : device_desc, create_address_file);
    message_writer(console_color_white, true) << tr("Generated new wallet on hw device: ")
      << m_wallet->get_account().get_public_address_str(m_wallet->nettype());
  }
  catch (const std::exception& e)
  {
    fail_msg_writer() << tr("failed to generate new wallet: ") << e.what();
    return {};
  }

  return password;
}
//----------------------------------------------------------------------------------------------------
boost::optional<epee::wipeable_string> simple_wallet::new_wallet(const boost::program_options::variables_map& vm,
    const epee::wipeable_string &multisig_keys, const std::string &old_language)
{
  std::pair<std::unique_ptr<tools::wallet2>, tools::password_container> rc;
  try { rc = tools::wallet2::make_new(vm, false, password_prompter); }
  catch(const std::exception &e) { fail_msg_writer() << tr("Error creating wallet: ") << e.what(); return {}; }
  m_wallet = std::move(rc.first);
  if (!m_wallet)
  {
    return {};
  }
  epee::wipeable_string password = rc.second.password();

  if (!m_subaddress_lookahead.empty())
  {
    auto lookahead = parse_subaddress_lookahead(m_subaddress_lookahead);
    assert(lookahead);
    m_wallet->set_subaddress_lookahead(lookahead->first, lookahead->second);
  }

  std::string mnemonic_language = old_language;

  std::vector<std::string> language_list;
  crypto::ElectrumWords::get_language_list(language_list);
  if (mnemonic_language.empty() && std::find(language_list.begin(), language_list.end(), m_mnemonic_language) != language_list.end())
  {
    mnemonic_language = m_mnemonic_language;
  }

  m_wallet->set_seed_language(mnemonic_language);

  bool create_address_file = command_line::get_arg(vm, arg_create_address_file);

  try
  {
    m_wallet->generate(m_wallet_file, std::move(rc.second).password(), multisig_keys, create_address_file);
    bool ready;
    uint32_t threshold, total;
    if (!m_wallet->multisig(&ready, &threshold, &total) || !ready)
    {
      fail_msg_writer() << tr("failed to generate new mutlisig wallet");
      return {};
    }
    message_writer(console_color_white, true) << boost::format(tr("Generated new %u/%u multisig wallet: ")) % threshold % total
      << m_wallet->get_account().get_public_address_str(m_wallet->nettype());
  }
  catch (const std::exception& e)
  {
    fail_msg_writer() << tr("failed to generate new wallet: ") << e.what();
    return {};
  }

  return password;
}
//----------------------------------------------------------------------------------------------------
boost::optional<epee::wipeable_string> simple_wallet::open_wallet(const boost::program_options::variables_map& vm)
{
  if (!tools::wallet2::wallet_valid_path_format(m_wallet_file))
  {
    fail_msg_writer() << tr("wallet file path not valid: ") << m_wallet_file;
    return {};
  }

  bool keys_file_exists;
  bool wallet_file_exists;

  tools::wallet2::wallet_exists(m_wallet_file, keys_file_exists, wallet_file_exists);
  if(!keys_file_exists)
  {
    fail_msg_writer() << tr("Key file not found. Failed to open wallet");
    return {};
  }
  
  epee::wipeable_string password;
  try
  {
    auto rc = tools::wallet2::make_from_file(vm, false, "", password_prompter);
    m_wallet = std::move(rc.first);
    password = std::move(std::move(rc.second).password());
    if (!m_wallet)
    {
      return {};
    }

    m_wallet->callback(this);
    m_wallet->load(m_wallet_file, password);
    std::string prefix;
    bool ready;
    uint32_t threshold, total;
    if (m_wallet->watch_only())
      prefix = tr("Opened watch-only wallet");
    else if (m_wallet->multisig(&ready, &threshold, &total))
      prefix = (boost::format(tr("Opened %u/%u multisig wallet%s")) % threshold % total % (ready ? "" : " (not yet finalized)")).str();
    else
      prefix = tr("Opened wallet");
    message_writer(console_color_white, true) <<
      prefix << ": " << m_wallet->get_account().get_public_address_str(m_wallet->nettype());
    if (m_wallet->get_account().get_device()) {
       message_writer(console_color_white, true) << "Wallet is on device: " << m_wallet->get_account().get_device().get_name();
    }
    // If the wallet file is deprecated, we should ask for mnemonic language again and store
    // everything in the new format.
    // NOTE: this is_deprecated() refers to the wallet file format before becoming JSON. It does not refer to the "old english" seed words form of "deprecated" used elsewhere.
    if (m_wallet->is_deprecated())
    {
      bool is_deterministic;
      {
        SCOPED_WALLET_UNLOCK_ON_BAD_PASSWORD(return {};);
        is_deterministic = m_wallet->is_deterministic();
      }
      if (is_deterministic)
      {
        message_writer(console_color_green, false) << "\n" << tr("You had been using "
          "a deprecated version of the wallet. Please proceed to upgrade your wallet.\n");
        std::string mnemonic_language = get_mnemonic_language();
        if (mnemonic_language.empty())
          return {};
        m_wallet->set_seed_language(mnemonic_language);
        m_wallet->rewrite(m_wallet_file, password);

        // Display the seed
        epee::wipeable_string seed;
        m_wallet->get_seed(seed);
        print_seed(seed);
      }
      else
      {
        message_writer(console_color_green, false) << "\n" << tr("You had been using "
          "a deprecated version of the wallet. Your wallet file format is being upgraded now.\n");
        m_wallet->rewrite(m_wallet_file, password);
      }
    }
  }
  catch (const std::exception& e)
  {
    fail_msg_writer() << tr("failed to load wallet: ") << e.what();
    if (m_wallet)
    {
      // only suggest removing cache if the password was actually correct
      bool password_is_correct = false;
      try
      {
        password_is_correct = m_wallet->verify_password(password);
      }
      catch (...) { } // guard against I/O errors
      if (password_is_correct)
        fail_msg_writer() << boost::format(tr("You may want to remove the file \"%s\" and try again")) % m_wallet_file;
    }
    return {};
  }
  success_msg_writer() <<
    "**********************************************************************\n" <<
    tr("Use the \"help\" command to see the list of available commands.\n") <<
    tr("Use \"help <command>\" to see a command's documentation.\n") <<
    "**********************************************************************";
  return password;
}
//----------------------------------------------------------------------------------------------------
bool simple_wallet::close_wallet()
{
  if (m_idle_run.load(std::memory_order_relaxed))
  {
    m_idle_run.store(false, std::memory_order_relaxed);
    m_wallet->stop();
    {
      boost::unique_lock<boost::mutex> lock(m_idle_mutex);
      m_idle_cond.notify_one();
    }
    m_idle_thread.join();
  }

  bool r = m_wallet->deinit();
  if (!r)
  {
    fail_msg_writer() << tr("failed to deinitialize wallet");
    return false;
  }

  try
  {
    m_wallet->store();
  }
  catch (const std::exception& e)
  {
    fail_msg_writer() << e.what();
    return false;
  }

  return true;
}
//----------------------------------------------------------------------------------------------------
bool simple_wallet::save(const std::vector<std::string> &args)
{
  try
  {
    LOCK_IDLE_SCOPE();
    m_wallet->store();
    success_msg_writer() << tr("Wallet data saved");
  }
  catch (const std::exception& e)
  {
    fail_msg_writer() << e.what();
  }

  return true;
}
//----------------------------------------------------------------------------------------------------
bool simple_wallet::save_watch_only(const std::vector<std::string> &args/* = std::vector<std::string>()*/)
{
  if (m_wallet->multisig())
  {
    fail_msg_writer() << tr("wallet is multisig and cannot save a watch-only version");
    return true;
  }

  const auto pwd_container = password_prompter(tr("Password for new watch-only wallet"), true);

  if (!pwd_container)
  {
    fail_msg_writer() << tr("failed to read wallet password");
    return true;
  }

  try
  {
    std::string new_keys_filename;
    m_wallet->write_watch_only_wallet(m_wallet_file, pwd_container->password(), new_keys_filename);
    success_msg_writer() << tr("Watch only wallet saved as: ") << new_keys_filename;
  }
  catch (const std::exception &e)
  {
    fail_msg_writer() << tr("Failed to save watch only wallet: ") << e.what();
    return true;
  }
  return true;
}
//----------------------------------------------------------------------------------------------------
void simple_wallet::start_background_mining()
{
  COMMAND_RPC_MINING_STATUS::request reqq;
  COMMAND_RPC_MINING_STATUS::response resq;
  bool r = m_wallet->invoke_http_json("/mining_status", reqq, resq);
  std::string err = interpret_rpc_response(r, resq.status);
  if (!r)
    return;
  if (!err.empty())
  {
    fail_msg_writer() << tr("Failed to query mining status: ") << err;
    return;
  }
  if (!resq.is_background_mining_enabled)
  {
    COMMAND_RPC_START_MINING::request req;
    COMMAND_RPC_START_MINING::response res;
    req.miner_address = m_wallet->get_account().get_public_address_str(m_wallet->nettype());
    req.threads_count = 1;
    req.do_background_mining = true;
    req.ignore_battery = false;
    bool r = m_wallet->invoke_http_json("/start_mining", req, res);
    std::string err = interpret_rpc_response(r, res.status);
    if (!err.empty())
    {
      fail_msg_writer() << tr("Failed to setup background mining: ") << err;
      return;
    }
  }
  success_msg_writer() << tr("Background mining enabled. Thank you for supporting the Loki network.");
}
//----------------------------------------------------------------------------------------------------
void simple_wallet::stop_background_mining()
{
  COMMAND_RPC_MINING_STATUS::request reqq;
  COMMAND_RPC_MINING_STATUS::response resq;
  bool r = m_wallet->invoke_http_json("/mining_status", reqq, resq);
  if (!r)
    return;
  std::string err = interpret_rpc_response(r, resq.status);
  if (!err.empty())
  {
    fail_msg_writer() << tr("Failed to query mining status: ") << err;
    return;
  }
  if (resq.is_background_mining_enabled)
  {
    COMMAND_RPC_STOP_MINING::request req;
    COMMAND_RPC_STOP_MINING::response res;
    bool r = m_wallet->invoke_http_json("/stop_mining", req, res);
    std::string err = interpret_rpc_response(r, res.status);
    if (!err.empty())
    {
      fail_msg_writer() << tr("Failed to setup background mining: ") << err;
      return;
    }
  }
  message_writer(console_color_red, false) << tr("Background mining not enabled. Run \"set setup-background-mining 1\" to change.");
}
//----------------------------------------------------------------------------------------------------
void simple_wallet::check_background_mining(const epee::wipeable_string &password)
{
  tools::wallet2::BackgroundMiningSetupType setup = m_wallet->setup_background_mining();
  if (setup == tools::wallet2::BackgroundMiningNo)
  {
    message_writer(console_color_red, false) << tr("Background mining not enabled. Run \"set setup-background-mining 1\" to change.");
    return;
  }

  if (!m_wallet->is_trusted_daemon())
  {
    message_writer() << tr("Using an untrusted daemon, skipping background mining check");
    return;
  }

  COMMAND_RPC_MINING_STATUS::request req;
  COMMAND_RPC_MINING_STATUS::response res;
  bool r = m_wallet->invoke_http_json("/mining_status", req, res);
  std::string err = interpret_rpc_response(r, res.status);
  bool is_background_mining_enabled = false;
  if (err.empty())
    is_background_mining_enabled = res.is_background_mining_enabled;

  if (is_background_mining_enabled)
  {
    // already active, nice
    m_wallet->setup_background_mining(tools::wallet2::BackgroundMiningYes);
    m_wallet->rewrite(m_wallet_file, password);
    start_background_mining();
    return;
  }
  if (res.active)
    return;

  if (setup == tools::wallet2::BackgroundMiningMaybe)
  {
    message_writer() << tr("The daemon is not set up to background mine.");
    message_writer() << tr("With background mining enabled, the daemon will mine when idle and not on batttery.");
    message_writer() << tr("Enabling this supports the network you are using, and makes you eligible for receiving new Loki");
    std::string accepted = input_line(tr("Do you want to do it now? (Y/Yes/N/No)"));
    if (std::cin.eof() || !command_line::is_yes(accepted)) {
      m_wallet->setup_background_mining(tools::wallet2::BackgroundMiningNo);
      m_wallet->rewrite(m_wallet_file, password);
      message_writer(console_color_red, false) << tr("Background mining not enabled. Set setup-background-mining to 1 to change.");
      return;
    }
    m_wallet->setup_background_mining(tools::wallet2::BackgroundMiningYes);
    m_wallet->rewrite(m_wallet_file, password);
    start_background_mining();
  }
}
//----------------------------------------------------------------------------------------------------
bool simple_wallet::start_mining(const std::vector<std::string>& args)
{
  if (!m_wallet->is_trusted_daemon())
  {
    fail_msg_writer() << tr("this command requires a trusted daemon. Enable with --trusted-daemon");
    return true;
  }

  if (!try_connect_to_daemon())
    return true;

  if (!m_wallet)
  {
    fail_msg_writer() << tr("wallet is null");
    return true;
  }
  COMMAND_RPC_START_MINING::request req = AUTO_VAL_INIT(req); 
  req.miner_address = m_wallet->get_account().get_public_address_str(m_wallet->nettype());

  bool ok = true;
  size_t arg_size = args.size();
  if(arg_size >= 3)
  {
    if (!parse_bool_and_use(args[2], [&](bool r) { req.ignore_battery = r; }))
      return true;
  }
  if(arg_size >= 2)
  {
    if (!parse_bool_and_use(args[1], [&](bool r) { req.do_background_mining = r; }))
      return true;
  }
  if(arg_size >= 1)
  {
    uint16_t num = 1;
    ok = string_tools::get_xtype_from_string(num, args[0]);
    ok = ok && 1 <= num;
    req.threads_count = num;
  }
  else
  {
    req.threads_count = 1;
  }

  if (!ok)
  {
    PRINT_USAGE(USAGE_START_MINING);
    return true;
  }

  COMMAND_RPC_START_MINING::response res;
  bool r = m_wallet->invoke_http_json("/start_mining", req, res);
  std::string err = interpret_rpc_response(r, res.status);
  if (err.empty())
    success_msg_writer() << tr("Mining started in daemon");
  else
    fail_msg_writer() << tr("mining has NOT been started: ") << err;
  return true;
}
//----------------------------------------------------------------------------------------------------
bool simple_wallet::stop_mining(const std::vector<std::string>& args)
{
  if (!try_connect_to_daemon())
    return true;

  if (!m_wallet)
  {
    fail_msg_writer() << tr("wallet is null");
    return true;
  }

  COMMAND_RPC_STOP_MINING::request req;
  COMMAND_RPC_STOP_MINING::response res;
  bool r = m_wallet->invoke_http_json("/stop_mining", req, res);
  std::string err = interpret_rpc_response(r, res.status);
  if (err.empty())
    success_msg_writer() << tr("Mining stopped in daemon");
  else
    fail_msg_writer() << tr("mining has NOT been stopped: ") << err;
  return true;
}
//----------------------------------------------------------------------------------------------------
bool simple_wallet::set_daemon(const std::vector<std::string>& args)
{
  std::string daemon_url;

  if (args.size() < 1)
  {
    PRINT_USAGE(USAGE_SET_DAEMON);
    return true;
  }

  boost::regex rgx("^(.*://)?([A-Za-z0-9\\-\\.]+)(:[0-9]+)?");
  boost::cmatch match;
  // If user input matches URL regex
  if (boost::regex_match(args[0].c_str(), match, rgx))
  {
    if (match.length() < 4)
    {
      fail_msg_writer() << tr("Unexpected array length - Exited simple_wallet::set_daemon()");
      return true;
    }
    // If no port has been provided, use the default from config
    if (!match[3].length())
    {
      int daemon_port = get_config(m_wallet->nettype()).RPC_DEFAULT_PORT;
      daemon_url = match[1] + match[2] + std::string(":") + std::to_string(daemon_port);
    } else {
      daemon_url = args[0];
    }
    LOCK_IDLE_SCOPE();
    m_wallet->init(daemon_url);

    if (args.size() == 2)
    {
      if (args[1] == "trusted")
        m_wallet->set_trusted_daemon(true);
      else if (args[1] == "untrusted")
        m_wallet->set_trusted_daemon(false);
      else
      {
        fail_msg_writer() << tr("Expected trusted or untrusted, got ") << args[1] << ": assuming untrusted";
        m_wallet->set_trusted_daemon(false);
      }
    }
    else
    {
      m_wallet->set_trusted_daemon(false);
      try
      {
        if (tools::is_local_address(m_wallet->get_daemon_address()))
        {
          MINFO(tr("Daemon is local, assuming trusted"));
          m_wallet->set_trusted_daemon(true);
        }
      }
      catch (const std::exception &e) { }
    }
    success_msg_writer() << boost::format("Daemon set to %s, %s") % daemon_url % (m_wallet->is_trusted_daemon() ? tr("trusted") : tr("untrusted"));
  } else {
    fail_msg_writer() << tr("This does not seem to be a valid daemon URL.");
  }
  return true;
}
//----------------------------------------------------------------------------------------------------
bool simple_wallet::save_bc(const std::vector<std::string>& args)
{
  if (!try_connect_to_daemon())
    return true;

  if (!m_wallet)
  {
    fail_msg_writer() << tr("wallet is null");
    return true;
  }
  COMMAND_RPC_SAVE_BC::request req;
  COMMAND_RPC_SAVE_BC::response res;
  bool r = m_wallet->invoke_http_json("/save_bc", req, res);
  std::string err = interpret_rpc_response(r, res.status);
  if (err.empty())
    success_msg_writer() << tr("Blockchain saved");
  else
    fail_msg_writer() << tr("blockchain can't be saved: ") << err;
  return true;
}
//----------------------------------------------------------------------------------------------------
void simple_wallet::on_new_block(uint64_t height, const cryptonote::block& block)
{
  if (m_locked)
    return;
  if (!m_auto_refresh_refreshing)
    m_refresh_progress_reporter.update(height, false);
}
//----------------------------------------------------------------------------------------------------
void simple_wallet::on_money_received(uint64_t height, const crypto::hash &txid, const cryptonote::transaction& tx, uint64_t amount, const cryptonote::subaddress_index& subaddr_index, uint64_t unlock_time)
{
  if (m_locked)
    return;
  message_writer(console_color_green, false) << "\r" <<
    tr("Height ") << height << ", " <<
    tr("txid ") << txid << ", " <<
    print_money(amount) << ", " <<
    tr("idx ") << subaddr_index;

  const uint64_t warn_height = m_wallet->nettype() == TESTNET ? 1000000 : m_wallet->nettype() == STAGENET ? 50000 : 1650000;
  if (height >= warn_height)
  {
    std::vector<tx_extra_field> tx_extra_fields;
    parse_tx_extra(tx.extra, tx_extra_fields); // failure ok
    tx_extra_nonce extra_nonce;
    if (find_tx_extra_field_by_type(tx_extra_fields, extra_nonce))
    {
      crypto::hash payment_id = crypto::null_hash;
      if (get_payment_id_from_tx_extra_nonce(extra_nonce.nonce, payment_id))
        message_writer(console_color_red, false) <<
          (m_long_payment_id_support ? tr("WARNING: this transaction uses an unencrypted payment ID: consider using subaddresses instead.") : tr("WARNING: this transaction uses an unencrypted payment ID: these are obsolete. Support will be withdrawn in the future. Use subaddresses instead."));
   }
  }
  if (unlock_time && !cryptonote::is_coinbase(tx))
    message_writer() << tr("NOTE: This transaction is locked, see details with: show_transfer ") + epee::string_tools::pod_to_hex(txid);
  if (m_auto_refresh_refreshing)
    m_cmd_binder.print_prompt();
  else
    m_refresh_progress_reporter.update(height, true);
}
//----------------------------------------------------------------------------------------------------
void simple_wallet::on_unconfirmed_money_received(uint64_t height, const crypto::hash &txid, const cryptonote::transaction& tx, uint64_t amount, const cryptonote::subaddress_index& subaddr_index)
{
  if (m_locked)
    return;
  // Not implemented in CLI wallet
}
//----------------------------------------------------------------------------------------------------
void simple_wallet::on_money_spent(uint64_t height, const crypto::hash &txid, const cryptonote::transaction& in_tx, uint64_t amount, const cryptonote::transaction& spend_tx, const cryptonote::subaddress_index& subaddr_index)
{
  if (m_locked)
    return;
  message_writer(console_color_magenta, false) << "\r" <<
    tr("Height ") << height << ", " <<
    tr("txid ") << txid << ", " <<
    tr("spent ") << print_money(amount) << ", " <<
    tr("idx ") << subaddr_index;
  if (m_auto_refresh_refreshing)
    m_cmd_binder.print_prompt();
  else
    m_refresh_progress_reporter.update(height, true);
}
//----------------------------------------------------------------------------------------------------
void simple_wallet::on_skip_transaction(uint64_t height, const crypto::hash &txid, const cryptonote::transaction& tx)
{
  if (m_locked)
    return;
}
//----------------------------------------------------------------------------------------------------
boost::optional<epee::wipeable_string> simple_wallet::on_get_password(const char *reason)
{
  if (m_locked)
    return boost::none;
  // can't ask for password from a background thread
  if (!m_in_manual_refresh.load(std::memory_order_relaxed))
  {
    message_writer(console_color_red, false) << boost::format(tr("Password needed (%s) - use the refresh command")) % reason;
    m_cmd_binder.print_prompt();
    return boost::none;
  }

  PAUSE_READLINE();
  std::string msg = tr("Enter password");
  if (reason && *reason)
    msg += std::string(" (") + reason + ")";
  auto pwd_container = tools::password_container::prompt(false, msg.c_str());
  if (!pwd_container)
  {
    MERROR("Failed to read password");
    return boost::none;
  }

  return pwd_container->password();
}
//----------------------------------------------------------------------------------------------------
void simple_wallet::on_device_button_request(uint64_t code)
{
  message_writer(console_color_white, false) << tr("Device requires attention");
}
//----------------------------------------------------------------------------------------------------
boost::optional<epee::wipeable_string> simple_wallet::on_device_pin_request()
{
  PAUSE_READLINE();
  std::string msg = tr("Enter device PIN");
  auto pwd_container = tools::password_container::prompt(false, msg.c_str());
  THROW_WALLET_EXCEPTION_IF(!pwd_container, tools::error::password_entry_failed, tr("Failed to read device PIN"));
  return pwd_container->password();
}
//----------------------------------------------------------------------------------------------------
boost::optional<epee::wipeable_string> simple_wallet::on_device_passphrase_request(bool on_device)
{
  if (on_device){
    message_writer(console_color_white, true) << tr("Please enter the device passphrase on the device");
    return boost::none;
  }

  PAUSE_READLINE();
  std::string msg = tr("Enter device passphrase");
  auto pwd_container = tools::password_container::prompt(false, msg.c_str());
  THROW_WALLET_EXCEPTION_IF(!pwd_container, tools::error::password_entry_failed, tr("Failed to read device passphrase"));
  return pwd_container->password();
}
//----------------------------------------------------------------------------------------------------
void simple_wallet::on_refresh_finished(uint64_t start_height, uint64_t fetched_blocks, bool is_init, bool received_money)
{
  // Key image sync after the first refresh
  if (!m_wallet->get_account().get_device().has_tx_cold_sign() || m_wallet->get_account().get_device().has_ki_live_refresh()) {
    return;
  }

  if (!received_money || m_wallet->get_device_last_key_image_sync() != 0) {
    return;
  }

  // Finished first refresh for HW device and money received -> KI sync
  message_writer() << "\n" << tr("The first refresh has finished for the HW-based wallet with received money. hw_key_images_sync is needed. ");

  std::string accepted = input_line(tr("Do you want to do it now? (Y/Yes/N/No): "));
  if (std::cin.eof() || !command_line::is_yes(accepted)) {
    message_writer(console_color_red, false) << tr("hw_key_images_sync skipped. Run command manually before a transfer.");
    return;
  }

  key_images_sync_intern();
}
//----------------------------------------------------------------------------------------------------
bool simple_wallet::refresh_main(uint64_t start_height, enum ResetType reset, bool is_init)
{
  if (!try_connect_to_daemon(is_init))
    return true;

  LOCK_IDLE_SCOPE();

  crypto::hash transfer_hash_pre{};
  uint64_t height_pre = 0, height_post = 0;
  if (reset != ResetNone)
  {
    if (reset == ResetSoftKeepKI)
      height_pre = m_wallet->hash_m_transfers(-1, transfer_hash_pre);

    m_wallet->rescan_blockchain(reset == ResetHard, false, reset == ResetSoftKeepKI);
  }

  PAUSE_READLINE();

  message_writer() << tr("Starting refresh...");

  uint64_t fetched_blocks = 0;
  bool received_money = false;
  bool ok = false;
  std::ostringstream ss;
  try
  {
    m_in_manual_refresh.store(true, std::memory_order_relaxed);
    epee::misc_utils::auto_scope_leave_caller scope_exit_handler = epee::misc_utils::create_scope_leave_handler([&](){m_in_manual_refresh.store(false, std::memory_order_relaxed);});
    m_wallet->refresh(m_wallet->is_trusted_daemon(), start_height, fetched_blocks, received_money);

    if (reset == ResetSoftKeepKI)
    {
      m_wallet->finish_rescan_bc_keep_key_images(height_pre, transfer_hash_pre);

      height_post = m_wallet->get_num_transfer_details();
      if (height_pre != height_post)
      {
        message_writer() << tr("New transfer received since rescan was started. Key images are incomplete.");
      }
    }

    m_has_locked_key_images = query_locked_stakes(false /*print_result*/);
    ok = true;
    // Clear line "Height xxx of xxx"
    std::cout << "\r                                                                \r";
    success_msg_writer(true) << tr("Refresh done, blocks received: ") << fetched_blocks;
    if (is_init)
      print_accounts();
    show_balance_unlocked();
    on_refresh_finished(start_height, fetched_blocks, is_init, received_money);
  }
  catch (const tools::error::daemon_busy&)
  {
    ss << tr("daemon is busy. Please try again later.");
  }
  catch (const tools::error::no_connection_to_daemon&)
  {
    ss << tr("no connection to daemon. Please make sure daemon is running.");
  }
  catch (const tools::error::wallet_rpc_error& e)
  {
    LOG_ERROR("RPC error: " << e.to_string());
    ss << tr("RPC error: ") << e.what();
  }
  catch (const tools::error::refresh_error& e)
  {
    LOG_ERROR("refresh error: " << e.to_string());
    ss << tr("refresh error: ") << e.what();
  }
  catch (const tools::error::wallet_internal_error& e)
  {
    LOG_ERROR("internal error: " << e.to_string());
    ss << tr("internal error: ") << e.what();
  }
  catch (const std::exception& e)
  {
    LOG_ERROR("unexpected error: " << e.what());
    ss << tr("unexpected error: ") << e.what();
  }
  catch (...)
  {
    LOG_ERROR("unknown error");
    ss << tr("unknown error");
  }

  if (!ok)
  {
    fail_msg_writer() << tr("refresh failed: ") << ss.str() << ". " << tr("Blocks received: ") << fetched_blocks;
  }

  return true;
}
//----------------------------------------------------------------------------------------------------
bool simple_wallet::refresh(const std::vector<std::string>& args)
{
  uint64_t start_height = 0;
  if(!args.empty()){
    try
    {
        start_height = boost::lexical_cast<uint64_t>( args[0] );
    }
    catch(const boost::bad_lexical_cast &)
    {
        start_height = 0;
    }
  }
  return refresh_main(start_height, ResetNone);
}
//----------------------------------------------------------------------------------------------------
bool simple_wallet::show_balance_unlocked(bool detailed)
{
  std::string extra;
  if (m_wallet->has_multisig_partial_key_images())
    extra = tr(" (Some owned outputs have partial key images - import_multisig_info needed)");
  else if (m_wallet->has_unknown_key_images())
    extra += tr(" (Some owned outputs have missing key images - import_key_images needed)");
  success_msg_writer() << tr("Currently selected account: [") << m_current_subaddress_account << tr("] ") << m_wallet->get_subaddress_label({m_current_subaddress_account, 0});
  const std::string tag = m_wallet->get_account_tags().second[m_current_subaddress_account];
  success_msg_writer() << tr("Tag: ") << (tag.empty() ? std::string{tr("(No tag assigned)")} : tag);
  uint64_t blocks_to_unlock;
  uint64_t unlocked_balance = m_wallet->unlocked_balance(m_current_subaddress_account, false, &blocks_to_unlock);
  std::string unlock_time_message;
  if (blocks_to_unlock > 0)
    unlock_time_message = (boost::format(" (%lu block(s) to unlock)") % blocks_to_unlock).str();
  success_msg_writer() << tr("Balance: ") << print_money(m_wallet->balance(m_current_subaddress_account, false)) << ", "
    << tr("unlocked balance: ") << print_money(unlocked_balance) << unlock_time_message << extra;
  std::map<uint32_t, uint64_t> balance_per_subaddress = m_wallet->balance_per_subaddress(m_current_subaddress_account, false);
  std::map<uint32_t, std::pair<uint64_t, uint64_t>> unlocked_balance_per_subaddress = m_wallet->unlocked_balance_per_subaddress(m_current_subaddress_account, false);
  if (!detailed || balance_per_subaddress.empty())
    return true;
  success_msg_writer() << tr("Balance per address:");
  success_msg_writer() << boost::format("%15s %21s %21s %7s %21s") % tr("Address") % tr("Balance") % tr("Unlocked balance") % tr("Outputs") % tr("Label");
  std::vector<tools::wallet2::transfer_details> transfers;
  m_wallet->get_transfers(transfers);
  for (const auto& i : balance_per_subaddress)
  {
    cryptonote::subaddress_index subaddr_index = {m_current_subaddress_account, i.first};
    std::string address_str = m_wallet->get_subaddress_as_str(subaddr_index).substr(0, 6);
    uint64_t num_unspent_outputs = std::count_if(transfers.begin(), transfers.end(), [&subaddr_index](const tools::wallet2::transfer_details& td) { return !td.m_spent && td.m_subaddr_index == subaddr_index; });
    success_msg_writer() << boost::format(tr("%8u %6s %21s %21s %7u %21s")) % i.first % address_str % print_money(i.second) % print_money(unlocked_balance_per_subaddress[i.first].first) % num_unspent_outputs % m_wallet->get_subaddress_label(subaddr_index);
  }
  return true;
}
//----------------------------------------------------------------------------------------------------
bool simple_wallet::show_balance(const std::vector<std::string>& args/* = std::vector<std::string>()*/)
{
  if (args.size() > 1 || (args.size() == 1 && args[0] != "detail"))
  {
    PRINT_USAGE(USAGE_SHOW_BALANCE);
    return true;
  }
  LOCK_IDLE_SCOPE();
  show_balance_unlocked(args.size() == 1);
  return true;
}
//----------------------------------------------------------------------------------------------------
bool simple_wallet::show_incoming_transfers(const std::vector<std::string>& args)
{
  if (args.size() > 3)
  {
    PRINT_USAGE(USAGE_INCOMING_TRANSFERS);
    return true;
  }
  auto local_args = args;
  LOCK_IDLE_SCOPE();

  bool filter = false;
  bool available = false;
  bool verbose = false;
  bool uses = false;
  if (local_args.size() > 0)
  {
    if (local_args[0] == "available")
    {
      filter = true;
      available = true;
      local_args.erase(local_args.begin());
    }
    else if (local_args[0] == "unavailable")
    {
      filter = true;
      available = false;
      local_args.erase(local_args.begin());
    }
  }
  while (local_args.size() > 0)
  {
    if (local_args[0] == "verbose")
      verbose = true;
    else if (local_args[0] == "uses")
      uses = true;
    else
    {
      fail_msg_writer() << tr("Invalid keyword: ") << local_args.front();
      break;
    }
    local_args.erase(local_args.begin());
  }

  const uint64_t blockchain_height = m_wallet->get_blockchain_current_height();

  PAUSE_READLINE();

  std::set<uint32_t> subaddr_indices;
  if (local_args.size() > 0 && local_args[0].substr(0, 6) == "index=")
  {
    std::string parse_subaddr_err;
    if (!tools::parse_subaddress_indices(local_args[0], subaddr_indices, &parse_subaddr_err))
    {
      fail_msg_writer() << parse_subaddr_err;
      return true;
    }
    local_args.erase(local_args.begin());
  }

  if (local_args.size() > 0)
  {
    PRINT_USAGE(USAGE_INCOMING_TRANSFERS);
    return true;
  }

  tools::wallet2::transfer_container transfers;
  m_wallet->get_transfers(transfers);

  size_t transfers_found = 0;
  for (const auto& td : transfers)
  {
    if (!filter || available != td.m_spent)
    {
      if (m_current_subaddress_account != td.m_subaddr_index.major || (!subaddr_indices.empty() && subaddr_indices.count(td.m_subaddr_index.minor) == 0))
        continue;
      if (!transfers_found)
      {
        std::string verbose_string;
        if (verbose)
          verbose_string = (boost::format("%68s%68s") % tr("pubkey") % tr("key image")).str();
        message_writer() << boost::format("%21s%8s%12s%8s%16s%68s%16s%s") % tr("amount") % tr("spent") % tr("unlocked") % tr("ringct") % tr("global index") % tr("tx id") % tr("addr index") % verbose_string;
      }
      std::string extra_string;
      if (verbose)
        extra_string += (boost::format("%68s%68s") % td.get_public_key() % (td.m_key_image_known ? epee::string_tools::pod_to_hex(td.m_key_image) : td.m_key_image_partial ? (epee::string_tools::pod_to_hex(td.m_key_image) + "/p") : std::string(64, '?'))).str();
      if (uses)
      {
        std::vector<uint64_t> heights;
        for (const auto &e: td.m_uses) heights.push_back(e.first);
        const std::pair<std::string, std::string> line = show_outputs_line(heights, blockchain_height, td.m_spent_height);
        extra_string += std::string("\n    ") + tr("Used at heights: ") + line.first + "\n    " + line.second;
      }
      message_writer(td.m_spent ? console_color_magenta : console_color_green, false) <<
        boost::format("%21s%8s%12s%8s%16u%68s%16u%s") %
        print_money(td.amount()) %
        (td.m_spent ? tr("T") : tr("F")) %
        (m_wallet->frozen(td) ? tr("[frozen]") : m_wallet->is_transfer_unlocked(td) ? tr("unlocked") : tr("locked")) %
        (td.is_rct() ? tr("RingCT") : tr("-")) %
        td.m_global_output_index %
        td.m_txid %
        td.m_subaddr_index.minor %
        extra_string;
      ++transfers_found;
    }
  }

  if (!transfers_found)
  {
    if (!filter)
    {
      success_msg_writer() << tr("No incoming transfers");
    }
    else if (available)
    {
      success_msg_writer() << tr("No incoming available transfers");
    }
    else
    {
      success_msg_writer() << tr("No incoming unavailable transfers");
    }
  }
  else
  {
    success_msg_writer() << boost::format("Found %u/%u transfers") % transfers_found % transfers.size();
  }

  return true;
}
//----------------------------------------------------------------------------------------------------
bool simple_wallet::show_payments(const std::vector<std::string> &args)
{
  if(args.empty())
  {
    PRINT_USAGE(USAGE_PAYMENTS);
    return true;
  }

  LOCK_IDLE_SCOPE();

  PAUSE_READLINE();

  message_writer() << boost::format("%68s%68s%12s%21s%16s%16s") %
    tr("payment") % tr("transaction") % tr("height") % tr("amount") % tr("unlock time") % tr("addr index");

  bool payments_found = false;
  for(std::string arg : args)
  {
    crypto::hash payment_id;
    if(tools::wallet2::parse_payment_id(arg, payment_id))
    {
      std::list<tools::wallet2::payment_details> payments;
      m_wallet->get_payments(payment_id, payments);
      if(payments.empty())
      {
        success_msg_writer() << tr("No payments with id ") << payment_id;
        continue;
      }

      for (const tools::wallet2::payment_details& pd : payments)
      {
        if(!payments_found)
        {
          payments_found = true;
        }
        success_msg_writer(true) <<
          boost::format("%68s%68s%12s%21s%16s%16s") %
          payment_id %
          pd.m_tx_hash %
          pd.m_block_height %
          print_money(pd.m_amount) %
          pd.m_unlock_time %
          pd.m_subaddr_index.minor;
      }
    }
    else
    {
      fail_msg_writer() << tr("payment ID has invalid format, expected 16 or 64 character hex string: ") << arg;
    }
  }

  return true;
}
//----------------------------------------------------------------------------------------------------
uint64_t simple_wallet::get_daemon_blockchain_height(std::string& err)
{
  if (!m_wallet)
  {
    throw std::runtime_error("simple_wallet null wallet");
  }
  return m_wallet->get_daemon_blockchain_height(err);
}
//----------------------------------------------------------------------------------------------------
bool simple_wallet::show_blockchain_height(const std::vector<std::string>& args)
{
  if (!try_connect_to_daemon())
    return true;

  std::string err;
  uint64_t bc_height = get_daemon_blockchain_height(err);
  if (err.empty())
    success_msg_writer() << bc_height;
  else
    fail_msg_writer() << tr("failed to get blockchain height: ") << err;
  return true;
}
//----------------------------------------------------------------------------------------------------
bool simple_wallet::rescan_spent(const std::vector<std::string> &args)
{
  if (!m_wallet->is_trusted_daemon())
  {
    fail_msg_writer() << tr("this command requires a trusted daemon. Enable with --trusted-daemon");
    return true;
  }

  if (!try_connect_to_daemon())
    return true;

  try
  {
    LOCK_IDLE_SCOPE();
    m_wallet->rescan_spent();
  }
  catch (const tools::error::daemon_busy&)
  {
    fail_msg_writer() << tr("daemon is busy. Please try again later.");
  }
  catch (const tools::error::no_connection_to_daemon&)
  {
    fail_msg_writer() << tr("no connection to daemon. Please make sure daemon is running.");
  }
  catch (const tools::error::is_key_image_spent_error&)
  {
    fail_msg_writer() << tr("failed to get spent status");
  }
  catch (const tools::error::wallet_rpc_error& e)
  {
    LOG_ERROR("RPC error: " << e.to_string());
    fail_msg_writer() << tr("RPC error: ") << e.what();
  }
  catch (const std::exception& e)
  {
    LOG_ERROR("unexpected error: " << e.what());
    fail_msg_writer() << tr("unexpected error: ") << e.what();
  }
  catch (...)
  {
    LOG_ERROR("unknown error");
    fail_msg_writer() << tr("unknown error");
  }

  return true;
}
//----------------------------------------------------------------------------------------------------
std::pair<std::string, std::string> simple_wallet::show_outputs_line(const std::vector<uint64_t> &heights, uint64_t blockchain_height, uint64_t highlight_height) const
{
  std::stringstream ostr;

  for (uint64_t h: heights)
    blockchain_height = std::max(blockchain_height, h);

  for (size_t j = 0; j < heights.size(); ++j)
    ostr << (heights[j] == highlight_height ? " *" : " ") << heights[j];

  // visualize the distribution, using the code by moneroexamples onion-monero-viewer
  const uint64_t resolution = 79;
  std::string ring_str(resolution, '_');
  for (size_t j = 0; j < heights.size(); ++j)
  {
    uint64_t pos = (heights[j] * resolution) / blockchain_height;
    ring_str[pos] = 'o';
  }
  if (highlight_height < blockchain_height)
  {
    uint64_t pos = (highlight_height * resolution) / blockchain_height;
    ring_str[pos] = '*';
  }

  return std::make_pair(ostr.str(), ring_str);
}
//----------------------------------------------------------------------------------------------------
bool simple_wallet::print_ring_members(const std::vector<tools::wallet2::pending_tx>& ptx_vector, std::ostream& ostr)
{
  uint32_t version;
  if (!try_connect_to_daemon(false, &version))
    return false;
  // available for RPC version 1.4 or higher
  if (version < MAKE_CORE_RPC_VERSION(1, 4))
    return true;
  std::string err;
  uint64_t blockchain_height = get_daemon_blockchain_height(err);
  if (!err.empty())
  {
    fail_msg_writer() << tr("failed to get blockchain height: ") << err;
    return false;
  }
  // for each transaction
  for (size_t n = 0; n < ptx_vector.size(); ++n)
  {
    const cryptonote::transaction& tx = ptx_vector[n].tx;
    const tools::wallet2::tx_construction_data& construction_data = ptx_vector[n].construction_data;
    ostr << boost::format(tr("\nTransaction %llu/%llu: txid=%s")) % (n + 1) % ptx_vector.size() % cryptonote::get_transaction_hash(tx);
    // for each input
    std::vector<uint64_t>     spent_key_height(tx.vin.size());
    std::vector<crypto::hash> spent_key_txid  (tx.vin.size());
    for (size_t i = 0; i < tx.vin.size(); ++i)
    {
      if (tx.vin[i].type() != typeid(cryptonote::txin_to_key))
        continue;
      const cryptonote::txin_to_key& in_key = boost::get<cryptonote::txin_to_key>(tx.vin[i]);
      const tools::wallet2::transfer_details &td = m_wallet->get_transfer_details(construction_data.selected_transfers[i]);
      const cryptonote::tx_source_entry *sptr = NULL;
      for (const auto &src: construction_data.sources)
        if (src.outputs[src.real_output].second.dest == td.get_public_key())
          sptr = &src;
      if (!sptr)
      {
        fail_msg_writer() << tr("failed to find construction data for tx input");
        return false;
      }
      const cryptonote::tx_source_entry& source = *sptr;

      ostr << boost::format(tr("\nInput %llu/%llu (%s): amount=%s")) % (i + 1) % tx.vin.size() % epee::string_tools::pod_to_hex(in_key.k_image) % print_money(source.amount);
      // convert relative offsets of ring member keys into absolute offsets (indices) associated with the amount
      std::vector<uint64_t> absolute_offsets = cryptonote::relative_output_offsets_to_absolute(in_key.key_offsets);
      // get block heights from which those ring member keys originated
      COMMAND_RPC_GET_OUTPUTS_BIN::request req = AUTO_VAL_INIT(req);
      req.outputs.resize(absolute_offsets.size());
      for (size_t j = 0; j < absolute_offsets.size(); ++j)
      {
        req.outputs[j].amount = in_key.amount;
        req.outputs[j].index = absolute_offsets[j];
      }
      COMMAND_RPC_GET_OUTPUTS_BIN::response res = AUTO_VAL_INIT(res);
      bool r = m_wallet->invoke_http_bin("/get_outs.bin", req, res);
      err = interpret_rpc_response(r, res.status);
      if (!err.empty())
      {
        fail_msg_writer() << tr("failed to get output: ") << err;
        return false;
      }
      // make sure that returned block heights are less than blockchain height
      for (auto& res_out : res.outs)
      {
        if (res_out.height >= blockchain_height)
        {
          fail_msg_writer() << tr("output key's originating block height shouldn't be higher than the blockchain height");
          return false;
        }
      }
      ostr << tr("\nOriginating block heights: ");
      spent_key_height[i] = res.outs[source.real_output].height;
      spent_key_txid  [i] = res.outs[source.real_output].txid;
      std::vector<uint64_t> heights(absolute_offsets.size(), 0);
      uint64_t highlight_height = std::numeric_limits<uint64_t>::max();
      for (size_t j = 0; j < absolute_offsets.size(); ++j)
      {
        heights[j] = res.outs[j].height;
        if (j == source.real_output)
          highlight_height = heights[j];
      }
      std::pair<std::string, std::string> ring_str = show_outputs_line(heights, blockchain_height, highlight_height);
      ostr << ring_str.first << tr("\n|") << ring_str.second << tr("|\n");
    }
    // warn if rings contain keys originating from the same tx or temporally very close block heights
    bool are_keys_from_same_tx      = false;
    bool are_keys_from_close_height = false;
    for (size_t i = 0; i < tx.vin.size(); ++i) {
      for (size_t j = i + 1; j < tx.vin.size(); ++j)
      {
        if (spent_key_txid[i] == spent_key_txid[j])
          are_keys_from_same_tx = true;
        if (std::abs((int64_t)(spent_key_height[i] - spent_key_height[j])) < (int64_t)5)
          are_keys_from_close_height = true;
      }
    }
    if (are_keys_from_same_tx || are_keys_from_close_height)
    {
      ostr
        << tr("\nWarning: Some input keys being spent are from ")
        << (are_keys_from_same_tx ? tr("the same transaction") : tr("blocks that are temporally very close"))
        << tr(", which can break the anonymity of ring signature. Make sure this is intentional!");
    }
    ostr << ENDL;
  }
  return true;
}

//----------------------------------------------------------------------------------------------------
static bool locked_blocks_arg_valid(const std::string& arg, uint64_t& duration)
{
  try
  {
    duration = boost::lexical_cast<uint64_t>(arg);
  }
  catch (const std::exception &e)
  {
    return false;
  }

  if (duration > 1000000)
  {
    fail_msg_writer() << tr("Locked blocks too high, max 1000000 (˜4 yrs)");
    return false;
  }

  return true;
}

//----------------------------------------------------------------------------------------------------
bool simple_wallet::prompt_if_old(const std::vector<tools::wallet2::pending_tx> &ptx_vector)
{
  // count the number of old outputs
  std::string err;
  uint64_t bc_height = get_daemon_blockchain_height(err);
  if (!err.empty())
    return true;

  int max_n_old = 0;
  for (const auto &ptx: ptx_vector)
  {
    int n_old = 0;
    for (const auto i: ptx.selected_transfers)
    {
      const tools::wallet2::transfer_details &td = m_wallet->get_transfer_details(i);
      uint64_t age = bc_height - td.m_block_height;
      if (age > OLD_AGE_WARN_THRESHOLD)
        ++n_old;
    }
    max_n_old = std::max(max_n_old, n_old);
  }
  if (max_n_old > 1)
  {
    std::stringstream prompt;
    prompt << tr("Transaction spends more than one very old output. Privacy would be better if they were sent separately.");
    prompt << ENDL << tr("Spend them now anyway?");
    std::string accepted = input_line(prompt.str(), true);
    if (std::cin.eof())
      return false;
    if (!command_line::is_yes(accepted))
    {
      return false;
    }
  }
  return true;
}
void simple_wallet::check_for_inactivity_lock(bool user)
{
  if (m_locked)
  {
#ifdef HAVE_READLINE
    PAUSE_READLINE();
    rdln::clear_screen();
#endif
    tools::clear_screen();
    m_in_command = true;
    if (!user)
    {
      const std::string speech = tr("I locked your Loki wallet to protect you while you were away");
      std::vector<std::pair<std::string, size_t>> lines = tools::split_string_by_width(speech, 45);

      size_t max_len = 0;
      for (const auto &i: lines)
        max_len = std::max(max_len, i.second);
      const size_t n_u = max_len + 2;
      tools::msg_writer() << " " << std::string(n_u, '_');
      for (size_t i = 0; i < lines.size(); ++i)
        tools::msg_writer() << (i == 0 ? "/" : i == lines.size() - 1 ? "\\" : "|") << " " << lines[i].first << std::string(max_len - lines[i].second, ' ') << " " << (i == 0 ? "\\" : i == lines.size() - 1 ? "/" : "|");
      tools::msg_writer() << " " << std::string(n_u, '-') << std::endl <<
          "        \\   (__)" << std::endl <<
          "         \\  (oo)\\_______" << std::endl <<
          "            (__)\\       )\\/\\" << std::endl <<
          "                ||----w |" << std::endl <<
          "                ||     ||" << std::endl <<
          "" << std::endl;
    }
    while (1)
    {
      tools::msg_writer() << tr("Locked due to inactivity. The wallet password is required to unlock the console.");
      try
      {
        if (get_and_verify_password())
          break;
      }
      catch (...) { /* do nothing, just let the loop loop */ }
    }
    m_last_activity_time = time(NULL);
    m_in_command = false;
    m_locked = false;
  }
}
//----------------------------------------------------------------------------------------------------
bool simple_wallet::on_command(bool (simple_wallet::*cmd)(const std::vector<std::string>&), const std::vector<std::string> &args)
{
  const time_t now = time(NULL);
  time_t dt = now - m_last_activity_time;
  m_last_activity_time = time(NULL);

  m_in_command = true;
  epee::misc_utils::auto_scope_leave_caller scope_exit_handler = epee::misc_utils::create_scope_leave_handler([&](){
    m_last_activity_time = time(NULL);
    m_in_command = false;
  });

  check_for_inactivity_lock(false);
  return (this->*cmd)(args);
}
//----------------------------------------------------------------------------------------------------
bool simple_wallet::transfer_main(int transfer_type, const std::vector<std::string> &args_, bool called_by_mms)
{
//  "transfer [index=<N1>[,<N2>,...]] [<priority>] <address> <amount> [<payment_id>]"
  if (!try_connect_to_daemon())
    return false;

  std::vector<std::string> local_args = args_;

  std::set<uint32_t> subaddr_indices;
  if (local_args.size() > 0 && local_args[0].substr(0, 6) == "index=")
  {
    std::string parse_subaddr_err;
    if (!tools::parse_subaddress_indices(local_args[0], subaddr_indices, &parse_subaddr_err))
    {
      fail_msg_writer() << parse_subaddr_err;
      return true;
    }
    local_args.erase(local_args.begin());
  }

  uint32_t priority = 0;
  if (local_args.size() > 0 && tools::parse_priority(local_args[0], priority))
    local_args.erase(local_args.begin());

  priority = m_wallet->adjust_priority(priority);

  const size_t min_args = (transfer_type == TransferLocked) ? 2 : 1;
  if(local_args.size() < min_args)
  {
     fail_msg_writer() << tr("wrong number of arguments");
     return false;
  }

  std::vector<uint8_t> extra;
  bool payment_id_seen = false;
  if (!local_args.empty())
  {
    std::string payment_id_str = local_args.back();
    crypto::hash payment_id;
    bool r = true;
    if (tools::wallet2::parse_long_payment_id(payment_id_str, payment_id))
    {
      LONG_PAYMENT_ID_SUPPORT_CHECK();

      std::string extra_nonce;
      set_payment_id_to_tx_extra_nonce(extra_nonce, payment_id);
      r = add_extra_nonce_to_tx_extra(extra, extra_nonce);
      local_args.pop_back();
      payment_id_seen = true;
      message_writer() << tr("Warning: Unencrypted payment IDs will harm your privacy: ask the recipient to use subaddresses instead");
    }
    if(!r)
    {
      fail_msg_writer() << tr("payment id failed to encode");
      return false;
    }
  }

  uint64_t locked_blocks = 0;
  if (transfer_type == TransferLocked)
  {
    if (!locked_blocks_arg_valid(local_args.back(), locked_blocks))
    {
      return true;
    }
    local_args.pop_back();
  }

  vector<cryptonote::address_parse_info> dsts_info;
  vector<cryptonote::tx_destination_entry> dsts;
  size_t num_subaddresses = 0;
  for (size_t i = 0; i < local_args.size(); )
  {
    dsts_info.emplace_back();
    cryptonote::address_parse_info & info = dsts_info.back();
    cryptonote::tx_destination_entry de;
    bool r = true;

    // check for a URI
    std::string address_uri, payment_id_uri, tx_description, recipient_name, error;
    std::vector<std::string> unknown_parameters;
    uint64_t amount = 0;
    bool has_uri = m_wallet->parse_uri(local_args[i], address_uri, payment_id_uri, amount, tx_description, recipient_name, unknown_parameters, error);
    if (has_uri)
    {
      r = cryptonote::get_account_address_from_str_or_url(info, m_wallet->nettype(), address_uri, oa_prompter);
      if (payment_id_uri.size() == 16)
      {
        if (!tools::wallet2::parse_short_payment_id(payment_id_uri, info.payment_id))
        {
          fail_msg_writer() << tr("failed to parse short payment ID from URI");
          return false;
        }
        info.has_payment_id = true;
      }
      de.amount = amount;
      de.original = local_args[i];
      ++i;
    }
    else if (i + 1 < local_args.size())
    {
      r = cryptonote::get_account_address_from_str_or_url(info, m_wallet->nettype(), local_args[i], oa_prompter);
      bool ok = cryptonote::parse_amount(de.amount, local_args[i + 1]);
      if(!ok || 0 == de.amount)
      {
        fail_msg_writer() << tr("amount is wrong: ") << local_args[i] << ' ' << local_args[i + 1] <<
          ", " << tr("expected number from 0 to ") << print_money(std::numeric_limits<uint64_t>::max());
        return false;
      }
      de.original = local_args[i];
      i += 2;
    }
    else
    {
      if (boost::starts_with(local_args[i], "loki:"))
        fail_msg_writer() << tr("Invalid last argument: ") << local_args.back() << ": " << error;
      else
        fail_msg_writer() << tr("Invalid last argument: ") << local_args.back();
      return false;
    }

    if (!r)
    {
      fail_msg_writer() << tr("failed to parse address");
      return false;
    }
    de.addr = info.address;
    de.is_subaddress = info.is_subaddress;
    de.is_integrated = info.has_payment_id;
    num_subaddresses += info.is_subaddress;

    if (info.has_payment_id || !payment_id_uri.empty())
    {
      if (payment_id_seen)
      {
        fail_msg_writer() << tr("a single transaction cannot use more than one payment id");
        return false;
      }

      crypto::hash payment_id;
      std::string extra_nonce;
      if (info.has_payment_id)
      {
        set_encrypted_payment_id_to_tx_extra_nonce(extra_nonce, info.payment_id);
      }
      else if (tools::wallet2::parse_payment_id(payment_id_uri, payment_id))
      {
        LONG_PAYMENT_ID_SUPPORT_CHECK();
        set_payment_id_to_tx_extra_nonce(extra_nonce, payment_id);
        message_writer() << tr("Warning: Unencrypted payment IDs will harm your privacy: ask the recipient to use subaddresses instead");
      }
      else
      {
        fail_msg_writer() << tr("failed to parse payment id, though it was detected");
        return false;
      }
      bool r = add_extra_nonce_to_tx_extra(extra, extra_nonce);
      if(!r)
      {
        fail_msg_writer() << tr("failed to set up payment id, though it was decoded correctly");
        return false;
      }
      payment_id_seen = true;
    }

    dsts.push_back(de);
  }

  // prompt is there is no payment id and confirmation is required
  if (m_long_payment_id_support && !payment_id_seen && m_wallet->confirm_missing_payment_id() && dsts.size() > num_subaddresses)
  {
     std::string accepted = input_line(tr("No payment id is included with this transaction. Is this okay?"), true);
     if (std::cin.eof())
       return false;
     if (!command_line::is_yes(accepted))
     {
       fail_msg_writer() << tr("transaction cancelled.");

       return false;
     }
  }

  SCOPED_WALLET_UNLOCK_ON_BAD_PASSWORD(return false;);

  try
  {
    // figure out what tx will be necessary
    std::vector<tools::wallet2::pending_tx> ptx_vector;
    uint64_t bc_height, unlock_block = 0;
    std::string err;
    switch (transfer_type)
    {
      case TransferLocked:
        bc_height = get_daemon_blockchain_height(err);
        if (!err.empty())
        {
          fail_msg_writer() << tr("failed to get blockchain height: ") << err;
          return false;
        }
        unlock_block = bc_height + locked_blocks;
        ptx_vector = m_wallet->create_transactions_2(dsts, CRYPTONOTE_DEFAULT_TX_MIXIN, unlock_block /* unlock_time */, priority, extra, m_current_subaddress_account, subaddr_indices);
      break;
      default:
        LOG_ERROR("Unknown transfer method, using default");
        /* FALLTHRU */
      case Transfer:
        ptx_vector = m_wallet->create_transactions_2(dsts, CRYPTONOTE_DEFAULT_TX_MIXIN, 0 /* unlock_time */, priority, extra, m_current_subaddress_account, subaddr_indices);
      break;
    }

    if (ptx_vector.empty())
    {
      fail_msg_writer() << tr("No outputs found, or daemon is not ready");
      return false;
    }

    // if we need to check for backlog, check the worst case tx
    if (m_wallet->confirm_backlog())
    {
      std::stringstream prompt;
      double worst_fee_per_byte = std::numeric_limits<double>::max();
      for (size_t n = 0; n < ptx_vector.size(); ++n)
      {
        const uint64_t blob_size = cryptonote::tx_to_blob(ptx_vector[n].tx).size();
        const double fee_per_byte = ptx_vector[n].fee / (double)blob_size;
        if (fee_per_byte < worst_fee_per_byte)
        {
          worst_fee_per_byte = fee_per_byte;
        }
      }
      try
      {
        std::vector<std::pair<uint64_t, uint64_t>> nblocks = m_wallet->estimate_backlog({std::make_pair(worst_fee_per_byte, worst_fee_per_byte)});
        if (nblocks.size() != 1)
        {
          prompt << "Internal error checking for backlog. " << tr("Is this okay anyway?");
        }
        else
        {
          if (nblocks[0].first > m_wallet->get_confirm_backlog_threshold())
            prompt << (boost::format(tr("There is currently a %u block backlog at that fee level. Is this okay?")) % nblocks[0].first).str();
        }
      }
      catch (const std::exception &e)
      {
        prompt << tr("Failed to check for backlog: ") << e.what() << ENDL << tr("Is this okay anyway?");
      }

      std::string prompt_str = prompt.str();
      if (!prompt_str.empty())
      {
        std::string accepted = input_line(prompt_str, true);
        if (std::cin.eof())
          return false;
        if (!command_line::is_yes(accepted))
        {
          fail_msg_writer() << tr("transaction cancelled.");

          return false; 
        }
      }
    }

    if (!prompt_if_old(ptx_vector))
    {
      fail_msg_writer() << tr("transaction cancelled.");
      return false;
    }

    // if more than one tx necessary, prompt user to confirm
    if (m_wallet->always_confirm_transfers() || ptx_vector.size() > 1)
    {
        uint64_t total_sent = 0;
        uint64_t total_fee = 0;
        uint64_t dust_not_in_fee = 0;
        uint64_t dust_in_fee = 0;
        uint64_t change = 0;
        for (size_t n = 0; n < ptx_vector.size(); ++n)
        {
          total_fee += ptx_vector[n].fee;
          for (auto i: ptx_vector[n].selected_transfers)
            total_sent += m_wallet->get_transfer_details(i).amount();
          total_sent -= ptx_vector[n].change_dts.amount + ptx_vector[n].fee;
          change += ptx_vector[n].change_dts.amount;

          if (ptx_vector[n].dust_added_to_fee)
            dust_in_fee += ptx_vector[n].dust;
          else
            dust_not_in_fee += ptx_vector[n].dust;
        }

        std::stringstream prompt;
        for (size_t n = 0; n < ptx_vector.size(); ++n)
        {
          prompt << tr("\nTransaction ") << (n + 1) << "/" << ptx_vector.size() << ":\n";
          subaddr_indices.clear();
          for (uint32_t i : ptx_vector[n].construction_data.subaddr_indices)
            subaddr_indices.insert(i);
          for (uint32_t i : subaddr_indices)
            prompt << boost::format(tr("Spending from address index %d\n")) % i;
          if (subaddr_indices.size() > 1)
            prompt << tr("WARNING: Outputs of multiple addresses are being used together, which might potentially compromise your privacy.\n");
        }
        prompt << boost::format(tr("Sending %s.  ")) % print_money(total_sent);
        if (ptx_vector.size() > 1)
        {
          prompt << boost::format(tr("Your transaction needs to be split into %llu transactions.  "
            "This will result in a transaction fee being applied to each transaction, for a total fee of %s")) %
            ((unsigned long long)ptx_vector.size()) % print_money(total_fee);
        }
        else
        {
          prompt << boost::format(tr("The transaction fee is %s")) %
            print_money(total_fee);
        }
        if (dust_in_fee != 0) prompt << boost::format(tr(", of which %s is dust from change")) % print_money(dust_in_fee);
        if (dust_not_in_fee != 0)  prompt << tr(".") << ENDL << boost::format(tr("A total of %s from dust change will be sent to dust address")) 
                                                   % print_money(dust_not_in_fee);
        if (transfer_type == TransferLocked)
        {
          float days = locked_blocks / 720.0f;
          prompt << boost::format(tr(".\nThis transaction (including %s change) will unlock on block %llu, in approximately %s days (assuming 2 minutes per block)")) % cryptonote::print_money(change) % ((unsigned long long)unlock_block) % days;
        }
        if (m_wallet->print_ring_members())
        {
          if (!print_ring_members(ptx_vector, prompt))
            return false;
        }
        bool default_ring_size = true;
        for (const auto &ptx: ptx_vector)
        {
          for (const auto &vin: ptx.tx.vin)
          {
            if (vin.type() == typeid(txin_to_key))
            {
              const txin_to_key& in_to_key = boost::get<txin_to_key>(vin);
              if (in_to_key.key_offsets.size() != CRYPTONOTE_DEFAULT_TX_MIXIN + 1)
                default_ring_size = false;
            }
          }
        }
        if (m_wallet->confirm_non_default_ring_size() && !default_ring_size)
        {
          prompt << tr("WARNING: this is a non default ring size, which may harm your privacy. Default is recommended.");
        }
        prompt << ENDL << tr("Is this okay?");
        
        std::string accepted = input_line(prompt.str(), true);
        if (std::cin.eof())
          return false;
        if (!command_line::is_yes(accepted))
        {
          fail_msg_writer() << tr("transaction cancelled.");

          return false;
        }
    }

    // actually commit the transactions
    if (m_wallet->multisig() && called_by_mms)
    {
      std::string ciphertext = m_wallet->save_multisig_tx(ptx_vector);
      if (!ciphertext.empty())
      {
        get_message_store().process_wallet_created_data(get_multisig_wallet_state(), mms::message_type::partially_signed_tx, ciphertext);
        success_msg_writer(true) << tr("Unsigned transaction(s) successfully written to MMS");
      }
    }
    else if (m_wallet->multisig())
    {
      bool r = m_wallet->save_multisig_tx(ptx_vector, "multisig_loki_tx");
      if (!r)
      {
        fail_msg_writer() << tr("Failed to write transaction(s) to file");
        return false;
      }
      else
      {
        success_msg_writer(true) << tr("Unsigned transaction(s) successfully written to file: ") << "multisig_loki_tx";
      }
    }
    else if (m_wallet->get_account().get_device().has_tx_cold_sign())
    {
      try
      {
        tools::wallet2::signed_tx_set signed_tx;
        if (!cold_sign_tx(ptx_vector, signed_tx, dsts_info, [&](const tools::wallet2::signed_tx_set &tx){ return accept_loaded_tx(tx); })){
          fail_msg_writer() << tr("Failed to cold sign transaction with HW wallet");
          return false;
        }

        commit_or_save(signed_tx.ptx, m_do_not_relay);
      }
      catch (const std::exception& e)
      {
        handle_transfer_exception(std::current_exception(), m_wallet->is_trusted_daemon());
        return false;
      }
      catch (...)
      {
        LOG_ERROR("Unknown error");
        fail_msg_writer() << tr("unknown error");
        return false;
      }
    }
    else if (m_wallet->watch_only())
    {
      bool r = m_wallet->save_tx(ptx_vector, "unsigned_loki_tx");
      if (!r)
      {
        fail_msg_writer() << tr("Failed to write transaction(s) to file");
        return false;
      }
      else
      {
        success_msg_writer(true) << tr("Unsigned transaction(s) successfully written to file: ") << "unsigned_loki_tx";
      }
    }
    else
    {
      commit_or_save(ptx_vector, m_do_not_relay);
    }
  }
  catch (const std::exception &e)
  {
    handle_transfer_exception(std::current_exception(), m_wallet->is_trusted_daemon());
    return false;
  }
  catch (...)
  {
    LOG_ERROR("unknown error");
    fail_msg_writer() << tr("unknown error");
    return false;
  }

  return true;
}
//----------------------------------------------------------------------------------------------------
bool simple_wallet::transfer(const std::vector<std::string> &args_)
{
  transfer_main(Transfer, args_, false);
  return true;
}
//----------------------------------------------------------------------------------------------------
bool simple_wallet::locked_transfer(const std::vector<std::string> &args_)
{
  transfer_main(TransferLocked, args_, false);
  return true;
}
//----------------------------------------------------------------------------------------------------
bool simple_wallet::locked_sweep_all(const std::vector<std::string> &args_)
{
  sweep_main(0, true, args_);
  return true;
}
//----------------------------------------------------------------------------------------------------
bool simple_wallet::register_service_node(const std::vector<std::string> &args_)
{
  if (!try_connect_to_daemon())
    return true;

  SCOPED_WALLET_UNLOCK()
  tools::wallet2::register_service_node_result result = m_wallet->create_register_service_node_tx(args_, m_current_subaddress_account);
  if (result.status != tools::wallet2::register_service_node_result_status::success)
  {
    fail_msg_writer() << result.msg;
    if (result.status == tools::wallet2::register_service_node_result_status::insufficient_num_args ||
        result.status == tools::wallet2::register_service_node_result_status::service_node_key_parse_fail ||
        result.status == tools::wallet2::register_service_node_result_status::service_node_signature_parse_fail ||
        result.status == tools::wallet2::register_service_node_result_status::subaddr_indices_parse_fail ||
        result.status == tools::wallet2::register_service_node_result_status::convert_registration_args_failed)
    {
      fail_msg_writer() << USAGE_REGISTER_SERVICE_NODE;
    }
    return true;
  }

  address_parse_info info = {};
  info.address            = m_wallet->get_address();
  try
  {
    std::vector<tools::wallet2::pending_tx> ptx_vector = {result.ptx};
    if (!sweep_main_internal(sweep_type_t::register_stake, ptx_vector, info))
    {
      fail_msg_writer() << tr("Sending register transaction failed");
      return true;
    }
  }
  catch (const std::exception& e)
  {
    handle_transfer_exception(std::current_exception(), m_wallet->is_trusted_daemon());
  }
  catch (...)
  {
    LOG_ERROR("unknown error");
    fail_msg_writer() << tr("unknown error");
  }

  return true;
}
//----------------------------------------------------------------------------------------------------
bool simple_wallet::stake(const std::vector<std::string> &args_)
{
  if (!try_connect_to_daemon())
    return true;

  //
  // Parse Arguments from Args
  //
  crypto::public_key service_node_key = {};
  uint32_t priority = 0;
  std::set<uint32_t> subaddr_indices = {};
  uint64_t amount = 0;
  double amount_fraction = 0;
  {
    std::vector<std::string> local_args = args_;
    if (local_args.size() > 0 && local_args[0].substr(0, 6) == "index=")
    {
      std::string parse_subaddr_err;
      if (!tools::parse_subaddress_indices(local_args[0], subaddr_indices, &parse_subaddr_err))
      {
        fail_msg_writer() << parse_subaddr_err;
        return true;
      }
      local_args.erase(local_args.begin());
    }

    if (local_args.size() > 0 && tools::parse_priority(local_args[0], priority))
      local_args.erase(local_args.begin());
    priority = m_wallet->adjust_priority(priority);

    if (local_args.size() < 2)
    {
      fail_msg_writer() << tr(USAGE_STAKE);
      return true;
    }

    if (!epee::string_tools::hex_to_pod(local_args[0], service_node_key))
    {
      fail_msg_writer() << tr("failed to parse service node pubkey");
      return true;
    }

    if (local_args[1].back() == '%')
    {
      local_args[1].pop_back();
      amount = 0;
      try
      {
        amount_fraction = boost::lexical_cast<double>(local_args[1]) / 100.0;
      }
      catch (const std::exception &e)
      {
        fail_msg_writer() << tr("Invalid percentage");
        return true;
      }
      if (amount_fraction < 0 || amount_fraction > 1)
      {
        fail_msg_writer() << tr("Invalid percentage");
        return true;
      }
    }
    else
    {
      if (!cryptonote::parse_amount(amount, local_args[1]) || amount == 0)
      {
        fail_msg_writer() << tr("amount is wrong: ") << local_args[1] <<
          ", " << tr("expected number from ") << print_money(1) << " to " << print_money(std::numeric_limits<uint64_t>::max());
        return true;
      }
    }
  }

  //
  // Try Staking
  //
  SCOPED_WALLET_UNLOCK()
  {
    m_wallet->refresh(false);
    try
    {
      address_parse_info info = {};
      info.address            = m_wallet->get_address();

      time_t begin_construct_time = time(nullptr);

      tools::wallet2::stake_result stake_result = m_wallet->create_stake_tx(service_node_key, info, amount, amount_fraction, priority, m_current_subaddress_account, subaddr_indices);
      if (stake_result.status != tools::wallet2::stake_result_status::success)
      {
        fail_msg_writer() << stake_result.msg;
        return true;
      }

      if (!stake_result.msg.empty()) // i.e. warnings
        tools::msg_writer() << stake_result.msg;

      std::vector<tools::wallet2::pending_tx> ptx_vector = {stake_result.ptx};
      if (!sweep_main_internal(sweep_type_t::stake, ptx_vector, info))
      {
        fail_msg_writer() << tr("Sending stake transaction failed");
        return true;
      }

      time_t end_construct_time = time(nullptr);
      time_t construct_time     = end_construct_time - begin_construct_time;
      if (construct_time > (60 * 10))
      {
        fail_msg_writer() << tr("Staking command has timed out due to waiting longer than 10 mins. This prevents the staking transaction from becoming invalid due to blocks mined interim. Please try again");
        return true;
      }
    }
    catch (const std::exception& e)
    {
      handle_transfer_exception(std::current_exception(), m_wallet->is_trusted_daemon());
    }
    catch (...)
    {
      LOG_ERROR("unknown error");
      fail_msg_writer() << tr("unknown error");
    }
  }

  return true;
}
//----------------------------------------------------------------------------------------------------
bool simple_wallet::request_stake_unlock(const std::vector<std::string> &args_)
{
  if (!try_connect_to_daemon())
    return true;

  if (args_.size() != 1)
  {
    fail_msg_writer() << tr(USAGE_REQUEST_STAKE_UNLOCK);
    return true;
  }

  crypto::public_key snode_key;
  if (!epee::string_tools::hex_to_pod(args_[0], snode_key))
  {
    fail_msg_writer() << tr("failed to parse service node pubkey: ") << args_[0];
    return true;
  }

  SCOPED_WALLET_UNLOCK();
  tools::wallet2::request_stake_unlock_result unlock_result = m_wallet->can_request_stake_unlock(snode_key);
  if (unlock_result.success)
  {
    tools::msg_writer() << unlock_result.msg;
  }
  else
  {
    fail_msg_writer() << unlock_result.msg;
    return true;
  }

  if (!command_line::is_yes(input_line("Is this okay?", true)))
    return true;

  // TODO(doyle): INF_STAKING(doyle): Do we support staking in these modes?
  if (m_wallet->multisig())
  {
    fail_msg_writer() << tr("Multi sig request stake unlock is unsupported");
    return true;
  }

  std::vector<tools::wallet2::pending_tx> ptx_vector = {unlock_result.ptx};
  if (m_wallet->watch_only())
  {
    if (m_wallet->save_tx(ptx_vector, "unsigned_loki_tx"))
      success_msg_writer(true) << tr("Unsigned transaction(s) successfully written to file: ") << "unsigned_loki_tx";
    else
      fail_msg_writer() << tr("Failed to write transaction(s) to file");

    return true;
  }

  try
  {
    commit_or_save(ptx_vector, m_do_not_relay);
  }
  catch (const std::exception &e)
  {
    handle_transfer_exception(std::current_exception(), m_wallet->is_trusted_daemon());
  }
  catch (...)
  {
    LOG_ERROR("unknown error");
    fail_msg_writer() << tr("unknown error");
  }

  return true;
}
//----------------------------------------------------------------------------------------------------
bool simple_wallet::query_locked_stakes(bool print_result)
{
  if (!try_connect_to_daemon())
    return false;

  bool has_locked_stakes = false;
  std::string msg_buf;
  {
    using namespace cryptonote;
    boost::optional<std::string> failed;
    const std::vector<COMMAND_RPC_GET_SERVICE_NODES::response::entry> response = m_wallet->get_all_service_nodes(failed);
    if (failed)
    {
      fail_msg_writer() << *failed;
      return has_locked_stakes;
    }

    cryptonote::account_public_address const primary_address = m_wallet->get_address();
    for (COMMAND_RPC_GET_SERVICE_NODES::response::entry const &node_info : response)
    {
      bool only_once = true;
      for (service_node_contributor const &contributor : node_info.contributors)
      {
        address_parse_info address_info = {};
        if (!cryptonote::get_account_address_from_str(address_info, m_wallet->nettype(), contributor.address))
        {
          fail_msg_writer() << tr("Failed to parse string representation of address: ") << contributor.address;
          continue;
        }

        if (primary_address != address_info.address)
          continue;

        for (size_t i = 0; i < contributor.locked_contributions.size(); ++i)
        {
          service_node_contribution const &contribution = contributor.locked_contributions[i];
          has_locked_stakes = true;

          if (!print_result)
            continue;

          msg_buf.reserve(512);
          if (only_once)
          {
            only_once = false;
            msg_buf.append("Service Node: ");
            msg_buf.append(node_info.service_node_pubkey);
            msg_buf.append("\n");

            msg_buf.append("Unlock Height: ");
            if (node_info.requested_unlock_height == service_nodes::KEY_IMAGE_AWAITING_UNLOCK_HEIGHT)
                msg_buf.append("Unlock not requested yet");
            else
                msg_buf.append(std::to_string(node_info.requested_unlock_height));
            msg_buf.append("\n");

            msg_buf.append("Total Locked: ");
            msg_buf.append(cryptonote::print_money(contributor.amount));
            msg_buf.append("\n");

            msg_buf.append("Amount/Key Image: ");
          }

          msg_buf.append(cryptonote::print_money(contribution.amount));
          msg_buf.append("/");
          msg_buf.append(contribution.key_image);
          msg_buf.append("\n");

          if (i < (contributor.locked_contributions.size() - 1))
          {
            msg_buf.append("                  ");
          }
          else
          {
            msg_buf.append("\n");
          }
        }
      }
    }
  }

  {
    using namespace cryptonote;
    boost::optional<std::string> failed;
    const std::vector<cryptonote::COMMAND_RPC_GET_SERVICE_NODE_BLACKLISTED_KEY_IMAGES::entry> response = m_wallet->get_service_node_blacklisted_key_images(failed);
    if (failed)
    {
      fail_msg_writer() << *failed;
      return has_locked_stakes;
    }

    bool once_only = true;
    cryptonote::blobdata binary_buf;
    binary_buf.reserve(sizeof(crypto::key_image));
    for (size_t i = 0; i < response.size(); ++i)
    {
      COMMAND_RPC_GET_SERVICE_NODE_BLACKLISTED_KEY_IMAGES::entry const &entry = response[i];
      binary_buf.clear();
      if(!epee::string_tools::parse_hexstr_to_binbuff(entry.key_image, binary_buf) || binary_buf.size() != sizeof(crypto::key_image))
      {
        fail_msg_writer() << tr("Failed to parse hex representation of key image: ") << entry.key_image;
        continue;
      }

      if (!m_wallet->contains_key_image(*reinterpret_cast<const crypto::key_image*>(binary_buf.data())))
        continue;

      has_locked_stakes = true;
      if (!print_result)
        continue;

      msg_buf.reserve(512);
      if (once_only)
      {
        msg_buf.append("Blacklisted Stakes\n");
        once_only = false;
      }

      msg_buf.append("  Unlock Height/Key Image: ");
      msg_buf.append(std::to_string(entry.unlock_height));
      msg_buf.append("/");
      msg_buf.append(entry.key_image);
      msg_buf.append("\n");

      if (i < (response.size() - 1))
        msg_buf.append("\n");
    }
  }

  if (print_result)
  {
    if (has_locked_stakes)
    {
      tools::msg_writer() << msg_buf;
    }
    else
    {
      tools::msg_writer() << "No locked stakes known for this wallet on the network";
    }
  }

  return has_locked_stakes;
}
//----------------------------------------------------------------------------------------------------
bool simple_wallet::print_locked_stakes(const std::vector<std::string>& /*args*/)
{
  SCOPED_WALLET_UNLOCK();
  query_locked_stakes(true/*print_result*/);
  return true;
}
//----------------------------------------------------------------------------------------------------
bool simple_wallet::sweep_unmixable(const std::vector<std::string> &args_)
{
  if (!try_connect_to_daemon())
    return true;

  SCOPED_WALLET_UNLOCK();

  try
  {
    // figure out what tx will be necessary
    auto ptx_vector = m_wallet->create_unmixable_sweep_transactions();

    if (ptx_vector.empty())
    {
      fail_msg_writer() << tr("No unmixable outputs found");
      return true;
    }

    // give user total and fee, and prompt to confirm
    uint64_t total_fee = 0, total_unmixable = 0;
    for (size_t n = 0; n < ptx_vector.size(); ++n)
    {
      total_fee += ptx_vector[n].fee;
      for (auto i: ptx_vector[n].selected_transfers)
        total_unmixable += m_wallet->get_transfer_details(i).amount();
    }

    std::string prompt_str = tr("Sweeping ") + print_money(total_unmixable);
    if (ptx_vector.size() > 1) {
      prompt_str = (boost::format(tr("Sweeping %s in %llu transactions for a total fee of %s.  Is this okay?")) %
        print_money(total_unmixable) %
        ((unsigned long long)ptx_vector.size()) %
        print_money(total_fee)).str();
    }
    else {
      prompt_str = (boost::format(tr("Sweeping %s for a total fee of %s. Is this okay?")) %
        print_money(total_unmixable) %
        print_money(total_fee)).str();
    }
    std::string accepted = input_line(prompt_str, true);
    if (std::cin.eof())
      return true;
    if (!command_line::is_yes(accepted))
    {
      fail_msg_writer() << tr("transaction cancelled.");

      return true;
    }

    // actually commit the transactions
    if (m_wallet->multisig())
    {
      bool r = m_wallet->save_multisig_tx(ptx_vector, "multisig_loki_tx");
      if (!r)
      {
        fail_msg_writer() << tr("Failed to write transaction(s) to file");
      }
      else
      {
        success_msg_writer(true) << tr("Unsigned transaction(s) successfully written to file: ") << "multisig_loki_tx";
      }
    }
    else if (m_wallet->watch_only())
    {
      bool r = m_wallet->save_tx(ptx_vector, "unsigned_loki_tx");
      if (!r)
      {
        fail_msg_writer() << tr("Failed to write transaction(s) to file");
      }
      else
      {
        success_msg_writer(true) << tr("Unsigned transaction(s) successfully written to file: ") << "unsigned_loki_tx";
      }
    }
    else
    {
      commit_or_save(ptx_vector, m_do_not_relay);
    }
  }
  catch (const std::exception &e)
  {
    handle_transfer_exception(std::current_exception(), m_wallet->is_trusted_daemon());
  }
  catch (...)
  {
    LOG_ERROR("unknown error");
    fail_msg_writer() << tr("unknown error");
  }

  return true;
}
//----------------------------------------------------------------------------------------------------
bool simple_wallet::sweep_main_internal(sweep_type_t sweep_type, std::vector<tools::wallet2::pending_tx> &ptx_vector, cryptonote::address_parse_info const &dest)
{
  if ((sweep_type == sweep_type_t::stake || sweep_type == sweep_type_t::register_stake) && ptx_vector.size() > 1)
  {
    fail_msg_writer() << tr("Too many outputs. Please sweep_all first");
    return true;
  }

  if (sweep_type == sweep_type_t::single)
  {
    if (ptx_vector.size() > 1)
    {
      fail_msg_writer() << tr("Multiple transactions are created, which is not supposed to happen");
      return true;
    }

    if (ptx_vector[0].selected_transfers.size() != 1)
    {
      fail_msg_writer() << tr("The transaction uses multiple or no inputs, which is not supposed to happen");
      return true;
    }
  }

  if (ptx_vector.empty())
  {
    fail_msg_writer() << tr("No outputs found, or daemon is not ready");
    return false;
  }

  if (!prompt_if_old(ptx_vector))
  {
    fail_msg_writer() << tr("transaction cancelled.");
    return false;
  }

  // give user total and fee, and prompt to confirm
  uint64_t total_fee = 0, total_sent = 0;
  for (size_t n = 0; n < ptx_vector.size(); ++n)
  {
    total_fee += ptx_vector[n].fee;
    for (auto i: ptx_vector[n].selected_transfers)
      total_sent += m_wallet->get_transfer_details(i).amount();

    if (sweep_type == sweep_type_t::stake || sweep_type == sweep_type_t::register_stake)
      total_sent -= ptx_vector[n].change_dts.amount + ptx_vector[n].fee;
  }

  std::ostringstream prompt;
  std::set<uint32_t> subaddr_indices;
  for (size_t n = 0; n < ptx_vector.size(); ++n)
  {
    prompt << tr("\nTransaction ") << (n + 1) << "/" << ptx_vector.size() << ":\n";
    subaddr_indices.clear();
    for (uint32_t i : ptx_vector[n].construction_data.subaddr_indices)
      subaddr_indices.insert(i);
    for (uint32_t i : subaddr_indices)
      prompt << boost::format(tr("Spending from address index %d\n")) % i;
    if (subaddr_indices.size() > 1)
      prompt << tr("WARNING: Outputs of multiple addresses are being used together, which might potentially compromise your privacy.\n");
  }
  if (m_wallet->print_ring_members() && !print_ring_members(ptx_vector, prompt))
  {
    fail_msg_writer() << tr("Error printing ring members");
    return false;
  }

  const char *label = (sweep_type == sweep_type_t::stake || sweep_type == sweep_type_t::register_stake) ? "Staking" : "Sweeping";
  if (ptx_vector.size() > 1) {
    prompt << boost::format(tr("%s %s in %llu transactions for a total fee of %s. Is this okay?")) %
      label %
      print_money(total_sent) %
      ((unsigned long long)ptx_vector.size()) %
      print_money(total_fee);
  }
  else {
    prompt << boost::format(tr("%s %s for a total fee of %s. Is this okay?")) %
      label %
      print_money(total_sent) %
      print_money(total_fee);
  }
  std::string accepted = input_line(prompt.str(), true);
  if (std::cin.eof())
    return false;
  if (!command_line::is_yes(accepted))
  {
    fail_msg_writer() << tr("transaction cancelled.");
    return false;
  }

  // actually commit the transactions
  bool submitted_to_network = false;
  if (m_wallet->multisig())
  {
    bool r = m_wallet->save_multisig_tx(ptx_vector, "multisig_loki_tx");
    if (!r)
    {
      fail_msg_writer() << tr("Failed to write transaction(s) to file");
    }
    else
    {
      success_msg_writer(true) << tr("Unsigned transaction(s) successfully written to file: ") << "multisig_loki_tx";
    }
  }
  else if (m_wallet->get_account().get_device().has_tx_cold_sign())
  {
    try
    {
      tools::wallet2::signed_tx_set signed_tx;
      std::vector<cryptonote::address_parse_info> dsts_info;
      dsts_info.push_back(dest);

      if (!cold_sign_tx(ptx_vector, signed_tx, dsts_info, [&](const tools::wallet2::signed_tx_set &tx){ return accept_loaded_tx(tx); })){
        fail_msg_writer() << tr("Failed to cold sign transaction with HW wallet");
        return true;
      }

      commit_or_save(signed_tx.ptx, m_do_not_relay);
    }
    catch (const std::exception& e)
    {
      handle_transfer_exception(std::current_exception(), m_wallet->is_trusted_daemon());
    }
    catch (...)
    {
      LOG_ERROR("Unknown error");
      fail_msg_writer() << tr("unknown error");
    }
  }
  else if (m_wallet->watch_only())
  {
    bool r = m_wallet->save_tx(ptx_vector, "unsigned_loki_tx");
    if (!r)
    {
      fail_msg_writer() << tr("Failed to write transaction(s) to file");
    }
    else
    {
      success_msg_writer(true) << tr("Unsigned transaction(s) successfully written to file: ") << "unsigned_loki_tx";
    }
  }
  else
  {
    commit_or_save(ptx_vector, m_do_not_relay);
    submitted_to_network = true;
  }

  if (sweep_type == sweep_type_t::register_stake && submitted_to_network)
  {
    success_msg_writer() << tr("Wait for transaction to be included in a block before registration is complete.\n")
                         << tr("Use the print_sn command in the daemon to check the status.");
  }

  return true;
}

bool simple_wallet::sweep_main(uint64_t below, bool locked, const std::vector<std::string> &args_, tools::wallet2::sweep_style_t sweep_style)
{
  auto print_usage = [below]()
  {
    if (below)
    {
      PRINT_USAGE(USAGE_SWEEP_BELOW);
    }
    else
    {
      PRINT_USAGE(USAGE_SWEEP_ALL);
    }
  };

  if (args_.size() == 0)
  {
    fail_msg_writer() << tr("No address given");
    print_usage();
    return true;
  }

  if (!try_connect_to_daemon())
    return true;

  std::vector<std::string> local_args = args_;

  std::set<uint32_t> subaddr_indices;
  if (local_args.size() > 0 && local_args[0].substr(0, 6) == "index=")
  {
    std::string parse_subaddr_err;
    if (!tools::parse_subaddress_indices(local_args[0], subaddr_indices, &parse_subaddr_err))
    {
      fail_msg_writer() << parse_subaddr_err;
      print_usage();
      return true;
    }
    local_args.erase(local_args.begin());
  }

  uint32_t priority = 0;
  if (local_args.size() > 0 && tools::parse_priority(local_args[0], priority))
    local_args.erase(local_args.begin());

  priority = m_wallet->adjust_priority(priority);
  uint64_t unlock_block = 0;
  if (locked) {
    uint64_t locked_blocks = 0;

    if (local_args.size() < 2) {
      fail_msg_writer() << tr("missing lockedblocks parameter");
      return true;
    }

    try
    {
      locked_blocks = boost::lexical_cast<uint64_t>(local_args[1]);
    }
    catch (const std::exception &e)
    {
      fail_msg_writer() << tr("bad locked_blocks parameter");
      return true;
    }
    if (locked_blocks > 1000000)
    {
      fail_msg_writer() << tr("Locked blocks too high, max 1000000 (˜4 yrs)");
      return true;
    }
    std::string err;
    uint64_t bc_height = get_daemon_blockchain_height(err);
    if (!err.empty())
    {
      fail_msg_writer() << tr("failed to get blockchain height: ") << err;
      return true;
    }
    unlock_block = bc_height + locked_blocks;

    local_args.erase(local_args.begin() + 1);
  }

  size_t outputs = 1;
  if (local_args.size() > 0 && local_args[0].substr(0, 8) == "outputs=")
  {
    if (!epee::string_tools::get_xtype_from_string(outputs, local_args[0].substr(8)))
    {
      fail_msg_writer() << tr("Failed to parse number of outputs");
      return true;
    }
    else if (outputs < 1)
    {
      fail_msg_writer() << tr("Amount of outputs should be greater than 0");
      return true;
    }
    else
    {
      local_args.erase(local_args.begin());
    }
  }

  std::vector<uint8_t> extra;
  bool payment_id_seen = false;
  if (local_args.size() >= 2)
  {
    std::string payment_id_str = local_args.back();

    crypto::hash payment_id;
    bool r = tools::wallet2::parse_long_payment_id(payment_id_str, payment_id);
    if(r)
    {
      LONG_PAYMENT_ID_SUPPORT_CHECK();

      std::string extra_nonce;
      set_payment_id_to_tx_extra_nonce(extra_nonce, payment_id);
      r = add_extra_nonce_to_tx_extra(extra, extra_nonce);
      payment_id_seen = true;
    }

    if(!r && local_args.size() == 3)
    {
      fail_msg_writer() << tr("payment id has invalid format, expected 16 or 64 character hex string: ") << payment_id_str;
      print_usage();
      return true;
    }
    if (payment_id_seen)
      local_args.pop_back();
  }

  cryptonote::address_parse_info info;
  if (!cryptonote::get_account_address_from_str_or_url(info, m_wallet->nettype(), local_args[0], oa_prompter))
  {
    fail_msg_writer() << tr("failed to parse address");
    print_usage();
    return true;
  }

  if (info.has_payment_id)
  {
    if (payment_id_seen)
    {
      fail_msg_writer() << tr("a single transaction cannot use more than one payment id: ") << local_args[0];
      return true;
    }

    std::string extra_nonce;
    set_encrypted_payment_id_to_tx_extra_nonce(extra_nonce, info.payment_id);
    bool r = add_extra_nonce_to_tx_extra(extra, extra_nonce);
    if(!r)
    {
      fail_msg_writer() << tr("failed to set up payment id, though it was decoded correctly");
      return true;
    }
    payment_id_seen = true;
  }

  // prompt is there is no payment id and confirmation is required
  if (m_long_payment_id_support && !payment_id_seen && m_wallet->confirm_missing_payment_id() && !info.is_subaddress)
  {
     std::string accepted = input_line(tr("No payment id is included with this transaction. Is this okay?"), true);
     if (std::cin.eof())
       return true;
     if (!command_line::is_yes(accepted))
     {
       fail_msg_writer() << tr("transaction cancelled.");

       return true; 
     }
  }

  SCOPED_WALLET_UNLOCK();
  try
  {
    auto ptx_vector = m_wallet->create_transactions_all(below, info.address, info.is_subaddress, outputs, CRYPTONOTE_DEFAULT_TX_MIXIN, unlock_block /* unlock_time */, priority, extra, m_current_subaddress_account, subaddr_indices, false, sweep_style);
    sweep_main_internal(sweep_type_t::all_or_below, ptx_vector, info);
  }
  catch (const std::exception &e)
  {
    handle_transfer_exception(std::current_exception(), m_wallet->is_trusted_daemon());
  }
  catch (...)
  {
    LOG_ERROR("unknown error");
    fail_msg_writer() << tr("unknown error");
  }

  return true;
}
//----------------------------------------------------------------------------------------------------
bool simple_wallet::sweep_single(const std::vector<std::string> &args_)
{
  if (!try_connect_to_daemon())
    return true;

  std::vector<std::string> local_args = args_;

  uint32_t priority = 0;
  if (local_args.size() > 0 && tools::parse_priority(local_args[0], priority))
    local_args.erase(local_args.begin());

  priority = m_wallet->adjust_priority(priority);

  size_t outputs = 1;
  if (local_args.size() > 0 && local_args[0].substr(0, 8) == "outputs=")
  {
    if (!epee::string_tools::get_xtype_from_string(outputs, local_args[0].substr(8)))
    {
      fail_msg_writer() << tr("Failed to parse number of outputs");
      return true;
    }
    else if (outputs < 1)
    {
      fail_msg_writer() << tr("Amount of outputs should be greater than 0");
      return true;
    }
    else
    {
      local_args.erase(local_args.begin());
    }
  }

  std::vector<uint8_t> extra;
  bool payment_id_seen = false;
  if (local_args.size() == 3)
  {
    crypto::hash payment_id;
    crypto::hash8 payment_id8;
    std::string extra_nonce;
    if (tools::wallet2::parse_long_payment_id(local_args.back(), payment_id))
    {
      LONG_PAYMENT_ID_SUPPORT_CHECK();
      set_payment_id_to_tx_extra_nonce(extra_nonce, payment_id);
    }
    else
    {
      fail_msg_writer() << tr("failed to parse Payment ID");
      return true;
    }

    if (!add_extra_nonce_to_tx_extra(extra, extra_nonce))
    {
      fail_msg_writer() << tr("failed to set up payment id, though it was decoded correctly");
      return true;
    }

    local_args.pop_back();
    payment_id_seen = true;
  }

  if (local_args.size() != 2)
  {
    PRINT_USAGE(USAGE_SWEEP_SINGLE);
    return true;
  }

  crypto::key_image ki;
  if (!epee::string_tools::hex_to_pod(local_args[0], ki))
  {
    fail_msg_writer() << tr("failed to parse key image");
    return true;
  }

  cryptonote::address_parse_info info;
  if (!cryptonote::get_account_address_from_str_or_url(info, m_wallet->nettype(), local_args[1], oa_prompter))
  {
    fail_msg_writer() << tr("failed to parse address");
    return true;
  }

  if (info.has_payment_id)
  {
    if (payment_id_seen)
    {
      fail_msg_writer() << tr("a single transaction cannot use more than one payment id: ") << local_args[0];
      return true;
    }

    std::string extra_nonce;
    set_encrypted_payment_id_to_tx_extra_nonce(extra_nonce, info.payment_id);
    if (!add_extra_nonce_to_tx_extra(extra, extra_nonce))
    {
      fail_msg_writer() << tr("failed to set up payment id, though it was decoded correctly");
      return true;
    }
    payment_id_seen = true;
  }

  // prompt if there is no payment id and confirmation is required
  if (m_long_payment_id_support && !payment_id_seen && m_wallet->confirm_missing_payment_id() && !info.is_subaddress)
  {
     std::string accepted = input_line(tr("No payment id is included with this transaction. Is this okay?"), true);
     if (std::cin.eof())
       return true;
     if (!command_line::is_yes(accepted))
     {
       fail_msg_writer() << tr("transaction cancelled.");

       // would like to return false, because no tx made, but everything else returns true
       // and I don't know what returning false might adversely affect.  *sigh*
       return true; 
     }
  }

  SCOPED_WALLET_UNLOCK();

  try
  {
    // figure out what tx will be necessary
    auto ptx_vector = m_wallet->create_transactions_single(ki, info.address, info.is_subaddress, outputs, CRYPTONOTE_DEFAULT_TX_MIXIN, 0 /* unlock_time */, priority, extra);
    sweep_main_internal(sweep_type_t::single, ptx_vector, info);
  }
  catch (const std::exception& e)
  {
    handle_transfer_exception(std::current_exception(), m_wallet->is_trusted_daemon());
  }
  catch (...)
  {
    LOG_ERROR("unknown error");
    fail_msg_writer() << tr("unknown error");
  }

  return true;
}
//----------------------------------------------------------------------------------------------------
bool simple_wallet::sweep_all(const std::vector<std::string> &args_)
{
  std::vector<std::string> copied_args = args_;
  tools::wallet2::sweep_style_t sweep_style = tools::wallet2::sweep_style_t::normal;
  if (args_.size() > 0)
  {
    std::string const &last_arg = copied_args.back();
    if (last_arg == "use_v1_tx")
    {
      sweep_style = tools::wallet2::sweep_style_t::use_v1_tx;
      copied_args.erase(copied_args.end() - 1);
    }
  }

  sweep_main(0, false, copied_args, sweep_style);
  return true;
}
//----------------------------------------------------------------------------------------------------
bool simple_wallet::sweep_below(const std::vector<std::string> &args_)
{
  uint64_t below = 0;
  if (args_.size() < 1)
  {
    fail_msg_writer() << tr("missing threshold amount");
    return true;
  }
  if (!cryptonote::parse_amount(below, args_[0]))
  {
    fail_msg_writer() << tr("invalid amount threshold");
    return true;
  }
  sweep_main(below, false, std::vector<std::string>(++args_.begin(), args_.end()));
  return true;
}
//----------------------------------------------------------------------------------------------------
bool simple_wallet::accept_loaded_tx(const std::function<size_t()> get_num_txes, const std::function<const tools::wallet2::tx_construction_data&(size_t)> &get_tx, const std::string &extra_message)
{
  // gather info to ask the user
  uint64_t amount = 0, amount_to_dests = 0, change = 0;
  size_t min_ring_size = ~0;
  std::unordered_map<cryptonote::account_public_address, std::pair<std::string, uint64_t>> dests;
  int first_known_non_zero_change_index = -1;
  std::string payment_id_string = "";
  for (size_t n = 0; n < get_num_txes(); ++n)
  {
    const tools::wallet2::tx_construction_data &cd = get_tx(n);

    std::vector<tx_extra_field> tx_extra_fields;
    bool has_encrypted_payment_id = false;
    crypto::hash8 payment_id8 = crypto::null_hash8;
    if (cryptonote::parse_tx_extra(cd.extra, tx_extra_fields))
    {
      tx_extra_nonce extra_nonce;
      if (find_tx_extra_field_by_type(tx_extra_fields, extra_nonce))
      {
        crypto::hash payment_id;
        if(get_encrypted_payment_id_from_tx_extra_nonce(extra_nonce.nonce, payment_id8))
        {
          if (!payment_id_string.empty())
            payment_id_string += ", ";

          // if none of the addresses are integrated addresses, it's a dummy one
          bool is_dummy = true;
          for (const auto &e: cd.dests)
            if (e.is_integrated)
              is_dummy = false;

          if (is_dummy)
          {
            payment_id_string += std::string("dummy encrypted payment ID");
          }
          else
          {
            payment_id_string += std::string("encrypted payment ID ") + epee::string_tools::pod_to_hex(payment_id8);
            has_encrypted_payment_id = true;
          }
        }
        else if (get_payment_id_from_tx_extra_nonce(extra_nonce.nonce, payment_id))
        {
          if (!payment_id_string.empty())
            payment_id_string += ", ";
          payment_id_string += std::string("unencrypted payment ID ") + epee::string_tools::pod_to_hex(payment_id);
          payment_id_string += " (OBSOLETE)";
        }
      }
    }

    for (size_t s = 0; s < cd.sources.size(); ++s)
    {
      amount += cd.sources[s].amount;
      size_t ring_size = cd.sources[s].outputs.size();
      if (ring_size < min_ring_size)
        min_ring_size = ring_size;
    }
    for (size_t d = 0; d < cd.splitted_dsts.size(); ++d)
    {
      const tx_destination_entry &entry = cd.splitted_dsts[d];
      std::string address, standard_address = get_account_address_as_str(m_wallet->nettype(), entry.is_subaddress, entry.addr);
      if (has_encrypted_payment_id && !entry.is_subaddress && standard_address != entry.original)
      {
        address = get_account_integrated_address_as_str(m_wallet->nettype(), entry.addr, payment_id8);
        address += std::string(" (" + standard_address + " with encrypted payment id " + epee::string_tools::pod_to_hex(payment_id8) + ")");
      }
      else
        address = standard_address;
      auto i = dests.find(entry.addr);
      if (i == dests.end())
        dests.insert(std::make_pair(entry.addr, std::make_pair(address, entry.amount)));
      else
        i->second.second += entry.amount;
      amount_to_dests += entry.amount;
    }
    if (cd.change_dts.amount > 0)
    {
      auto it = dests.find(cd.change_dts.addr);
      if (it == dests.end())
      {
        fail_msg_writer() << tr("Claimed change does not go to a paid address");
        return false;
      }
      if (it->second.second < cd.change_dts.amount)
      {
        fail_msg_writer() << tr("Claimed change is larger than payment to the change address");
        return false;
      }
      if (cd.change_dts.amount > 0)
      {
        if (first_known_non_zero_change_index == -1)
          first_known_non_zero_change_index = n;
        if (memcmp(&cd.change_dts.addr, &get_tx(first_known_non_zero_change_index).change_dts.addr, sizeof(cd.change_dts.addr)))
        {
          fail_msg_writer() << tr("Change goes to more than one address");
          return false;
        }
      }
      change += cd.change_dts.amount;
      it->second.second -= cd.change_dts.amount;
      if (it->second.second == 0)
        dests.erase(cd.change_dts.addr);
    }
  }

  if (payment_id_string.empty())
    payment_id_string = "no payment ID";

  std::string dest_string;
  size_t n_dummy_outputs = 0;
  for (auto i = dests.begin(); i != dests.end(); )
  {
    if (i->second.second > 0)
    {
      if (!dest_string.empty())
        dest_string += ", ";
      dest_string += (boost::format(tr("sending %s to %s")) % print_money(i->second.second) % i->second.first).str();
    }
    else
      ++n_dummy_outputs;
    ++i;
  }
  if (n_dummy_outputs > 0)
  {
    if (!dest_string.empty())
      dest_string += ", ";
    dest_string += std::to_string(n_dummy_outputs) + tr(" dummy output(s)");
  }
  if (dest_string.empty())
    dest_string = tr("with no destinations");

  std::string change_string;
  if (change > 0)
  {
    std::string address = get_account_address_as_str(m_wallet->nettype(), get_tx(0).subaddr_account > 0, get_tx(0).change_dts.addr);
    change_string += (boost::format(tr("%s change to %s")) % print_money(change) % address).str();
  }
  else
    change_string += tr("no change");

  uint64_t fee = amount - amount_to_dests;
  std::string prompt_str = (boost::format(tr("Loaded %lu transactions, for %s, fee %s, %s, %s, with min ring size %lu, %s. %sIs this okay?")) % (unsigned long)get_num_txes() % print_money(amount) % print_money(fee) % dest_string % change_string % (unsigned long)min_ring_size % payment_id_string % extra_message).str();
  return command_line::is_yes(input_line(prompt_str, true));
}
//----------------------------------------------------------------------------------------------------
bool simple_wallet::accept_loaded_tx(const tools::wallet2::unsigned_tx_set &txs)
{
  std::string extra_message;
  if (!txs.transfers.second.empty())
    extra_message = (boost::format("%u outputs to import. ") % (unsigned)txs.transfers.second.size()).str();
  return accept_loaded_tx([&txs](){return txs.txes.size();}, [&txs](size_t n)->const tools::wallet2::tx_construction_data&{return txs.txes[n];}, extra_message);
}
//----------------------------------------------------------------------------------------------------
bool simple_wallet::accept_loaded_tx(const tools::wallet2::signed_tx_set &txs)
{
  std::string extra_message;
  if (!txs.key_images.empty())
    extra_message = (boost::format("%u key images to import. ") % (unsigned)txs.key_images.size()).str();
  return accept_loaded_tx([&txs](){return txs.ptx.size();}, [&txs](size_t n)->const tools::wallet2::tx_construction_data&{return txs.ptx[n].construction_data;}, extra_message);
}
//----------------------------------------------------------------------------------------------------
bool simple_wallet::sign_transfer(const std::vector<std::string> &args_)
{
  if (m_wallet->key_on_device())
  {
    fail_msg_writer() << tr("command not supported by HW wallet");
    return true;
  }
  if(m_wallet->multisig())
  {
     fail_msg_writer() << tr("This is a multisig wallet, it can only sign with sign_multisig");
     return true;
  }
  if(m_wallet->watch_only())
  {
     fail_msg_writer() << tr("This is a watch only wallet");
     return true;
  }
  if (args_.size() > 1 || (args_.size() == 1 && args_[0] != "export_raw"))
  {
    PRINT_USAGE(USAGE_SIGN_TRANSFER);
    return true;
  }

  SCOPED_WALLET_UNLOCK();
  const bool export_raw = args_.size() == 1;

  std::vector<tools::wallet2::pending_tx> ptx;
  try
  {
    bool r = m_wallet->sign_tx("unsigned_loki_tx", "signed_loki_tx", ptx, [&](const tools::wallet2::unsigned_tx_set &tx){ return accept_loaded_tx(tx); }, export_raw);
    if (!r)
    {
      fail_msg_writer() << tr("Failed to sign transaction");
      return true;
    }
  }
  catch (const std::exception &e)
  {
    fail_msg_writer() << tr("Failed to sign transaction: ") << e.what();
    return true;
  }

  std::string txids_as_text;
  for (const auto &t: ptx)
  {
    if (!txids_as_text.empty())
      txids_as_text += (", ");
    txids_as_text += epee::string_tools::pod_to_hex(get_transaction_hash(t.tx));
  }
  success_msg_writer(true) << tr("Transaction successfully signed to file ") << "signed_loki_tx" << ", txid " << txids_as_text;
  if (export_raw)
  {
    std::string rawfiles_as_text;
    for (size_t i = 0; i < ptx.size(); ++i)
    {
      if (i > 0)
        rawfiles_as_text += ", ";
      rawfiles_as_text += "signed_loki_tx_raw" + (ptx.size() == 1 ? "" : ("_" + std::to_string(i)));
    }
    success_msg_writer(true) << tr("Transaction raw hex data exported to ") << rawfiles_as_text;
  }
  return true;
}
//----------------------------------------------------------------------------------------------------
bool simple_wallet::submit_transfer(const std::vector<std::string> &args_)
{
  if (m_wallet->key_on_device())
  {
    fail_msg_writer() << tr("command not supported by HW wallet");
    return true;
  }
  if (!try_connect_to_daemon())
    return true;

  try
  {
    std::vector<tools::wallet2::pending_tx> ptx_vector;
    bool r = m_wallet->load_tx("signed_loki_tx", ptx_vector, [&](const tools::wallet2::signed_tx_set &tx){ return accept_loaded_tx(tx); });
    if (!r)
    {
      fail_msg_writer() << tr("Failed to load transaction from file");
      return true;
    }

    commit_or_save(ptx_vector, false);
  }
  catch (const std::exception& e)
  {
    handle_transfer_exception(std::current_exception(), m_wallet->is_trusted_daemon());
  }
  catch (...)
  {
    LOG_ERROR("Unknown error");
    fail_msg_writer() << tr("unknown error");
  }

  return true;
}
//----------------------------------------------------------------------------------------------------
bool simple_wallet::get_tx_key(const std::vector<std::string> &args_)
{
  std::vector<std::string> local_args = args_;

  if (m_wallet->key_on_device() && m_wallet->get_account().get_device().get_type() != hw::device::TREZOR)
  {
    fail_msg_writer() << tr("command not supported by HW wallet");
    return true;
  }
  if(local_args.size() != 1) {
    PRINT_USAGE(USAGE_GET_TX_KEY);
    return true;
  }

  crypto::hash txid;
  if (!epee::string_tools::hex_to_pod(local_args[0], txid))
  {
    fail_msg_writer() << tr("failed to parse txid");
    return true;
  }

  SCOPED_WALLET_UNLOCK();

  crypto::secret_key tx_key;
  std::vector<crypto::secret_key> additional_tx_keys;

  bool found_tx_key = m_wallet->get_tx_key(txid, tx_key, additional_tx_keys);
  if (found_tx_key)
  {
    ostringstream oss;
    oss << epee::string_tools::pod_to_hex(tx_key);
    for (size_t i = 0; i < additional_tx_keys.size(); ++i)
      oss << epee::string_tools::pod_to_hex(additional_tx_keys[i]);
    success_msg_writer() << tr("Tx key: ") << oss.str();
    return true;
  }
  else
  {
    fail_msg_writer() << tr("no tx keys found for this txid");
    return true;
  }
}
//----------------------------------------------------------------------------------------------------
bool simple_wallet::set_tx_key(const std::vector<std::string> &args_)
{
  std::vector<std::string> local_args = args_;

  if(local_args.size() != 2) {
    PRINT_USAGE(USAGE_SET_TX_KEY);
    return true;
  }

  crypto::hash txid;
  if (!epee::string_tools::hex_to_pod(local_args[0], txid))
  {
    fail_msg_writer() << tr("failed to parse txid");
    return true;
  }

  crypto::secret_key tx_key;
  std::vector<crypto::secret_key> additional_tx_keys;
  try
  {
    if (!epee::string_tools::hex_to_pod(local_args[1].substr(0, 64), tx_key))
    {
      fail_msg_writer() << tr("failed to parse tx_key");
      return true;
    }
    while(true)
    {
      local_args[1] = local_args[1].substr(64);
      if (local_args[1].empty())
        break;
      additional_tx_keys.resize(additional_tx_keys.size() + 1);
      if (!epee::string_tools::hex_to_pod(local_args[1].substr(0, 64), additional_tx_keys.back()))
      {
        fail_msg_writer() << tr("failed to parse tx_key");
        return true;
      }
    }
  }
  catch (const std::out_of_range &e)
  {
    fail_msg_writer() << tr("failed to parse tx_key");
    return true;
  }

  LOCK_IDLE_SCOPE();

  try
  {
    m_wallet->set_tx_key(txid, tx_key, additional_tx_keys);
    success_msg_writer() << tr("Tx key successfully stored.");
  }
  catch (const std::exception &e)
  {
    fail_msg_writer() << tr("Failed to store tx key: ") << e.what();
  }
  return true;
}
//----------------------------------------------------------------------------------------------------
bool simple_wallet::get_tx_proof(const std::vector<std::string> &args)
{
  if (args.size() != 2 && args.size() != 3)
  {
    PRINT_USAGE(USAGE_GET_TX_PROOF);
    return true;
  }

  crypto::hash txid;
  if(!epee::string_tools::hex_to_pod(args[0], txid))
  {
    fail_msg_writer() << tr("failed to parse txid");
    return true;
  }

  cryptonote::address_parse_info info;
  if(!cryptonote::get_account_address_from_str_or_url(info, m_wallet->nettype(), args[1], oa_prompter))
  {
    fail_msg_writer() << tr("failed to parse address");
    return true;
  }

  SCOPED_WALLET_UNLOCK();

  try
  {
    std::string sig_str = m_wallet->get_tx_proof(txid, info.address, info.is_subaddress, args.size() == 3 ? args[2] : "");
    const std::string filename = "loki_tx_proof";
    if (m_wallet->save_to_file(filename, sig_str, true))
      success_msg_writer() << tr("signature file saved to: ") << filename;
    else
      fail_msg_writer() << tr("failed to save signature file");
  }
  catch (const std::exception &e)
  {
    fail_msg_writer() << tr("error: ") << e.what();
  }
  return true;
}
//----------------------------------------------------------------------------------------------------
bool simple_wallet::check_tx_key(const std::vector<std::string> &args_)
{
  std::vector<std::string> local_args = args_;

  if(local_args.size() != 3) {
    PRINT_USAGE(USAGE_CHECK_TX_KEY);
    return true;
  }

  if (!try_connect_to_daemon())
    return true;

  if (!m_wallet)
  {
    fail_msg_writer() << tr("wallet is null");
    return true;
  }
  crypto::hash txid;
  if(!epee::string_tools::hex_to_pod(local_args[0], txid))
  {
    fail_msg_writer() << tr("failed to parse txid");
    return true;
  }

  crypto::secret_key tx_key;
  std::vector<crypto::secret_key> additional_tx_keys;
  if(!epee::string_tools::hex_to_pod(local_args[1].substr(0, 64), tx_key))
  {
    fail_msg_writer() << tr("failed to parse tx key");
    return true;
  }
  local_args[1] = local_args[1].substr(64);
  while (!local_args[1].empty())
  {
    additional_tx_keys.resize(additional_tx_keys.size() + 1);
    if(!epee::string_tools::hex_to_pod(local_args[1].substr(0, 64), additional_tx_keys.back()))
    {
      fail_msg_writer() << tr("failed to parse tx key");
      return true;
    }
    local_args[1] = local_args[1].substr(64);
  }

  cryptonote::address_parse_info info;
  if(!cryptonote::get_account_address_from_str_or_url(info, m_wallet->nettype(), local_args[2], oa_prompter))
  {
    fail_msg_writer() << tr("failed to parse address");
    return true;
  }

  try
  {
    uint64_t received;
    bool in_pool;
    uint64_t confirmations;
    m_wallet->check_tx_key(txid, tx_key, additional_tx_keys, info.address, received, in_pool, confirmations);

    if (received > 0)
    {
      success_msg_writer() << get_account_address_as_str(m_wallet->nettype(), info.is_subaddress, info.address) << " " << tr("received") << " " << print_money(received) << " " << tr("in txid") << " " << txid;
      if (in_pool)
      {
        success_msg_writer() << tr("WARNING: this transaction is not yet included in the blockchain!");
      }
      else
      {
        if (confirmations != (uint64_t)-1)
        {
          success_msg_writer() << boost::format(tr("This transaction has %u confirmations")) % confirmations;
        }
        else
        {
          success_msg_writer() << tr("WARNING: failed to determine number of confirmations!");
        }
      }
    }
    else
    {
      fail_msg_writer() << get_account_address_as_str(m_wallet->nettype(), info.is_subaddress, info.address) << " " << tr("received nothing in txid") << " " << txid;
    }
  }
  catch (const std::exception &e)
  {
    fail_msg_writer() << tr("error: ") << e.what();
  }
  return true;
}
//----------------------------------------------------------------------------------------------------
bool simple_wallet::check_tx_proof(const std::vector<std::string> &args)
{
  if(args.size() != 3 && args.size() != 4) {
    PRINT_USAGE(USAGE_CHECK_TX_PROOF);
    return true;
  }

  if (!try_connect_to_daemon())
    return true;

  // parse txid
  crypto::hash txid;
  if(!epee::string_tools::hex_to_pod(args[0], txid))
  {
    fail_msg_writer() << tr("failed to parse txid");
    return true;
  }

  // parse address
  cryptonote::address_parse_info info;
  if(!cryptonote::get_account_address_from_str_or_url(info, m_wallet->nettype(), args[1], oa_prompter))
  {
    fail_msg_writer() << tr("failed to parse address");
    return true;
  }

  // read signature file
  std::string sig_str;
  if (!m_wallet->load_from_file(args[2], sig_str))
  {
    fail_msg_writer() << tr("failed to load signature file");
    return true;
  }

  try
  {
    uint64_t received;
    bool in_pool;
    uint64_t confirmations;
    if (m_wallet->check_tx_proof(txid, info.address, info.is_subaddress, args.size() == 4 ? args[3] : "", sig_str, received, in_pool, confirmations))
    {
      success_msg_writer() << tr("Good signature");
      if (received > 0)
      {
        success_msg_writer() << get_account_address_as_str(m_wallet->nettype(), info.is_subaddress, info.address) << " " << tr("received") << " " << print_money(received) << " " << tr("in txid") << " " << txid;
        if (in_pool)
        {
          success_msg_writer() << tr("WARNING: this transaction is not yet included in the blockchain!");
        }
        else
        {
          if (confirmations != (uint64_t)-1)
          {
            success_msg_writer() << boost::format(tr("This transaction has %u confirmations")) % confirmations;
          }
          else
          {
            success_msg_writer() << tr("WARNING: failed to determine number of confirmations!");
          }
        }
      }
      else
      {
        fail_msg_writer() << get_account_address_as_str(m_wallet->nettype(), info.is_subaddress, info.address) << " " << tr("received nothing in txid") << " " << txid;
      }
    }
    else
    {
      fail_msg_writer() << tr("Bad signature");
    }
  }
  catch (const std::exception &e)
  {
    fail_msg_writer() << tr("error: ") << e.what();
  }
  return true;
}
//----------------------------------------------------------------------------------------------------
bool simple_wallet::get_spend_proof(const std::vector<std::string> &args)
{
  if (m_wallet->key_on_device())
  {
    fail_msg_writer() << tr("command not supported by HW wallet");
    return true;
  }
  if(args.size() != 1 && args.size() != 2) {
    PRINT_USAGE(USAGE_GET_SPEND_PROOF);
    return true;
  }

  if (m_wallet->watch_only())
  {
    fail_msg_writer() << tr("wallet is watch-only and cannot generate the proof");
    return true;
  }

  crypto::hash txid;
  if (!epee::string_tools::hex_to_pod(args[0], txid))
  {
    fail_msg_writer() << tr("failed to parse txid");
    return true;
  }

  if (!try_connect_to_daemon())
    return true;

  SCOPED_WALLET_UNLOCK();

  try
  {
    const std::string sig_str = m_wallet->get_spend_proof(txid, args.size() == 2 ? args[1] : "");
    const std::string filename = "loki_spend_proof";
    if (m_wallet->save_to_file(filename, sig_str, true))
      success_msg_writer() << tr("signature file saved to: ") << filename;
    else
      fail_msg_writer() << tr("failed to save signature file");
  }
  catch (const std::exception &e)
  {
    fail_msg_writer() << e.what();
  }
  return true;
}
//----------------------------------------------------------------------------------------------------
bool simple_wallet::check_spend_proof(const std::vector<std::string> &args)
{
  if(args.size() != 2 && args.size() != 3) {
    PRINT_USAGE(USAGE_CHECK_SPEND_PROOF);
    return true;
  }

  crypto::hash txid;
  if (!epee::string_tools::hex_to_pod(args[0], txid))
  {
    fail_msg_writer() << tr("failed to parse txid");
    return true;
  }

  if (!try_connect_to_daemon())
    return true;

  std::string sig_str;
  if (!m_wallet->load_from_file(args[1], sig_str))
  {
    fail_msg_writer() << tr("failed to load signature file");
    return true;
  }

  try
  {
    if (m_wallet->check_spend_proof(txid, args.size() == 3 ? args[2] : "", sig_str))
      success_msg_writer() << tr("Good signature");
    else
      fail_msg_writer() << tr("Bad signature");
  }
  catch (const std::exception& e)
  {
    fail_msg_writer() << e.what();
  }
  return true;
}
//----------------------------------------------------------------------------------------------------
bool simple_wallet::get_reserve_proof(const std::vector<std::string> &args)
{
  if (m_wallet->key_on_device())
  {
    fail_msg_writer() << tr("command not supported by HW wallet");
    return true;
  }
  if(args.size() != 1 && args.size() != 2) {
    PRINT_USAGE(USAGE_GET_RESERVE_PROOF);
    return true;
  }

  if (m_wallet->watch_only() || m_wallet->multisig())
  {
    fail_msg_writer() << tr("The reserve proof can be generated only by a full wallet");
    return true;
  }

  boost::optional<std::pair<uint32_t, uint64_t>> account_minreserve;
  if (args[0] != "all")
  {
    account_minreserve = std::pair<uint32_t, uint64_t>();
    account_minreserve->first = m_current_subaddress_account;
    if (!cryptonote::parse_amount(account_minreserve->second, args[0]))
    {
      fail_msg_writer() << tr("amount is wrong: ") << args[0];
      return true;
    }
  }

  if (!try_connect_to_daemon())
    return true;

  SCOPED_WALLET_UNLOCK();

  try
  {
    const std::string sig_str = m_wallet->get_reserve_proof(account_minreserve, args.size() == 2 ? args[1] : "");
    const std::string filename = "loki_reserve_proof";
    if (m_wallet->save_to_file(filename, sig_str, true))
      success_msg_writer() << tr("signature file saved to: ") << filename;
    else
      fail_msg_writer() << tr("failed to save signature file");
  }
  catch (const std::exception &e)
  {
    fail_msg_writer() << e.what();
  }
  return true;
}
//----------------------------------------------------------------------------------------------------
bool simple_wallet::check_reserve_proof(const std::vector<std::string> &args)
{
  if(args.size() != 2 && args.size() != 3) {
    PRINT_USAGE(USAGE_CHECK_RESERVE_PROOF);
    return true;
  }

  if (!try_connect_to_daemon())
    return true;

  cryptonote::address_parse_info info;
  if(!cryptonote::get_account_address_from_str_or_url(info, m_wallet->nettype(), args[0], oa_prompter))
  {
    fail_msg_writer() << tr("failed to parse address");
    return true;
  }
  if (info.is_subaddress)
  {
    fail_msg_writer() << tr("Address must not be a subaddress");
    return true;
  }

  std::string sig_str;
  if (!m_wallet->load_from_file(args[1], sig_str))
  {
    fail_msg_writer() << tr("failed to load signature file");
    return true;
  }

  LOCK_IDLE_SCOPE();

  try
  {
    uint64_t total, spent;
    if (m_wallet->check_reserve_proof(info.address, args.size() == 3 ? args[2] : "", sig_str, total, spent))
    {
      success_msg_writer() << boost::format(tr("Good signature -- total: %s, spent: %s, unspent: %s")) % print_money(total) % print_money(spent) % print_money(total - spent);
    }
    else
    {
      fail_msg_writer() << tr("Bad signature");
    }
  }
  catch (const std::exception& e)
  {
    fail_msg_writer() << e.what();
  }
  return true;
}
static bool parse_get_transfers_args(std::vector<std::string>& local_args, tools::wallet2::get_transfers_args_t& args)
{
  // optional in/out selector
  if (local_args.size() > 0) {
    if (local_args[0] == "in" || local_args[0] == "incoming") {
      args.out = args.pending = args.failed = false;
      local_args.erase(local_args.begin());
    }
    else if (local_args[0] == "out" || local_args[0] == "outgoing") {
      args.in = args.pool = args.coinbase = false;
      local_args.erase(local_args.begin());
    }
    else if (local_args[0] == "pending") {
      args.in = args.out = args.failed = args.coinbase = false;
      local_args.erase(local_args.begin());
    }
    else if (local_args[0] == "failed") {
      args.in = args.out = args.pending = args.pool = args.coinbase = false;
      local_args.erase(local_args.begin());
    }
    else if (local_args[0] == "pool") {
      args.in = args.out = args.pending = args.failed = args.coinbase = false;
      local_args.erase(local_args.begin());
    }
    else if (local_args[0] == "coinbase") {
      args.in = args.out = args.pending = args.failed = args.pool = false;
      args.coinbase = true;
      local_args.erase(local_args.begin());
    }
    else if (local_args[0] == "all" || local_args[0] == "both") {
      local_args.erase(local_args.begin());
    }
  }

  // subaddr_index
  if (local_args.size() > 0 && local_args[0].substr(0, 6) == "index=")
  {
    std::string parse_subaddr_err;
    if (!tools::parse_subaddress_indices(local_args[0], args.subaddr_indices, &parse_subaddr_err))
    {
      fail_msg_writer() << parse_subaddr_err;
      return false;
    }
    local_args.erase(local_args.begin());
  }

  // min height
  if (local_args.size() > 0 && local_args[0].find('=') == std::string::npos) {
    try {
      args.min_height = boost::lexical_cast<uint64_t>(local_args[0]);
    }
    catch (const boost::bad_lexical_cast &) {
      fail_msg_writer() << tr("bad min_height parameter:") << " " << local_args[0];
      return false;
    }
    local_args.erase(local_args.begin());
  }

  // max height
  if (local_args.size() > 0 && local_args[0].find('=') == std::string::npos) {
    try {
      args.max_height = boost::lexical_cast<uint64_t>(local_args[0]);
    }
    catch (const boost::bad_lexical_cast &) {
      fail_msg_writer() << tr("bad max_height parameter:") << " " << local_args[0];
      return false;
    }
    local_args.erase(local_args.begin());
  }
<<<<<<< HEAD

  const uint64_t last_block_height = m_wallet->get_blockchain_current_height();

  if (in || coinbase) {
    std::list<std::pair<crypto::hash, tools::wallet2::payment_details>> payments;
    m_wallet->get_payments(payments, min_height, max_height, m_current_subaddress_account, subaddr_indices);

    for (std::list<std::pair<crypto::hash, tools::wallet2::payment_details>>::const_iterator i = payments.begin(); i != payments.end(); ++i) {
      const tools::wallet2::payment_details &pd = i->second;
      if (!pd.is_coinbase() && !in)
        continue;
      std::string payment_id = string_tools::pod_to_hex(i->first);
      if (payment_id.substr(16).find_first_not_of('0') == std::string::npos)
        payment_id = payment_id.substr(0,16);
      std::string note = m_wallet->get_tx_note(pd.m_tx_hash);

      std::string destination = m_wallet->get_subaddress_as_str({m_current_subaddress_account, pd.m_subaddr_index.minor});
      const std::string type = pd.is_coinbase() ? tr("block") : tr("in");

      const bool unlocked = m_wallet->is_transfer_unlocked(pd.m_unlock_time, pd.m_block_height);
      std::string locked_msg = "unlocked";
      if (!unlocked)
      {
        locked_msg = "locked";
        const uint64_t unlock_time = pd.m_unlock_time;
        if (pd.m_unlock_time < CRYPTONOTE_MAX_BLOCK_NUMBER)
        {
          uint64_t bh = std::max(pd.m_unlock_time, pd.m_block_height + CRYPTONOTE_DEFAULT_TX_SPENDABLE_AGE);
          if (bh >= last_block_height)
            locked_msg = std::to_string(bh - last_block_height) + " blks";
        }
        else
        {
          uint64_t current_time = static_cast<uint64_t>(time(NULL));
          uint64_t threshold = current_time + CRYPTONOTE_LOCKED_TX_ALLOWED_DELTA_SECONDS_V2;
          if (threshold < pd.m_unlock_time)
            locked_msg = tools::get_human_readable_timespan(std::chrono::seconds(pd.m_unlock_time - threshold));
        }
      }

      transfers.push_back({
        pd.m_block_height,
        pd.m_timestamp,
        pd.m_type,
        true, // confirmed
        pd.m_amount,
        pd.m_tx_hash,
        payment_id,
        0,
        {{destination, pd.m_amount, pd.m_unlock_time}},
        {pd.m_subaddr_index.minor},
        note,
        locked_msg
      });
    }
  }

  if (out) {
    std::list<std::pair<crypto::hash, tools::wallet2::confirmed_transfer_details>> payments;
    m_wallet->get_payments_out(payments, min_height, max_height, m_current_subaddress_account, subaddr_indices);
    for (std::list<std::pair<crypto::hash, tools::wallet2::confirmed_transfer_details>>::const_iterator i = payments.begin(); i != payments.end(); ++i) {
      const tools::wallet2::confirmed_transfer_details &pd = i->second;
      uint64_t change = pd.m_change == (uint64_t)-1 ? 0 : pd.m_change; // change may not be known
      uint64_t fee = pd.m_amount_in - pd.m_amount_out;

      std::vector<transfer_view::dest_output> destinations(pd.m_dests.size());
      for (size_t dest_index  = 0; dest_index < pd.m_dests.size(); ++dest_index)
      {
        const tx_destination_entry &dest   = pd.m_dests[dest_index];
        transfer_view::dest_output &output = destinations[dest_index];
        output.wallet_addr                 = dest.address(m_wallet->nettype(), pd.m_payment_id);
        output.amount                      = dest.amount;
        output.unlock_time                 = (dest_index < pd.m_unlock_times.size()) ? pd.m_unlock_times[dest_index] : 0;
      }

      // TODO(doyle): Broken lock time isnt used anymore.
      // NOTE(loki): Technically we don't allow custom unlock times per output
      // yet. So if we detect _any_ output that has the staking lock time, then
      // we can assume it's a staking transfer
      const uint64_t staking_duration = service_nodes::staking_num_lock_blocks(m_wallet->nettype());
      bool locked = false;

      tools::pay_type type = tools::pay_type::out;
      for (size_t unlock_index = 0; unlock_index < pd.m_unlock_times.size() && type != tools::pay_type::stake; ++unlock_index)
      {
        uint64_t unlock_time = pd.m_unlock_times[unlock_index];
        if (unlock_time < pd.m_block_height)
          continue;

        // NOTE: If any output is locked at all, consider the transfer locked.
        uint64_t lock_duration = unlock_time - pd.m_block_height;
        locked |= (!m_wallet->is_transfer_unlocked(unlock_time, pd.m_block_height));
        if (lock_duration >= staking_duration) type = tools::pay_type::stake;
      }

      std::string payment_id = string_tools::pod_to_hex(i->second.m_payment_id);
      if (payment_id.substr(16).find_first_not_of('0') == std::string::npos)
        payment_id = payment_id.substr(0,16);
      std::string note = m_wallet->get_tx_note(i->first);

      transfers.push_back({
        pd.m_block_height,
        pd.m_timestamp,
        type,
        true, // confirmed
        pd.m_amount_in - change - fee,
        i->first,
        payment_id,
        fee,
        destinations,
        pd.m_subaddr_indices,
        note,
        locked ? "locked" : "unlocked"
      });
    }
  }

  if (pool) {
    try
    {
      m_in_manual_refresh.store(true, std::memory_order_relaxed);
      epee::misc_utils::auto_scope_leave_caller scope_exit_handler = epee::misc_utils::create_scope_leave_handler([&](){m_in_manual_refresh.store(false, std::memory_order_relaxed);});

      m_wallet->update_pool_state();
      std::list<std::pair<crypto::hash, tools::wallet2::pool_payment_details>> payments;
      m_wallet->get_unconfirmed_payments(payments, m_current_subaddress_account, subaddr_indices);
      for (std::list<std::pair<crypto::hash, tools::wallet2::pool_payment_details>>::const_iterator i = payments.begin(); i != payments.end(); ++i) {
        const tools::wallet2::payment_details &pd = i->second.m_pd;
        std::string payment_id = string_tools::pod_to_hex(i->first);
        if (payment_id.substr(16).find_first_not_of('0') == std::string::npos)
          payment_id = payment_id.substr(0,16);
        std::string note = m_wallet->get_tx_note(pd.m_tx_hash);
        std::string destination = m_wallet->get_subaddress_as_str({m_current_subaddress_account, pd.m_subaddr_index.minor});
        std::string double_spend_note;
        if (i->second.m_double_spend_seen)
          double_spend_note = tr("[Double spend seen on the network: this transaction may or may not end up being mined] ");

        transfers.push_back({
          "pool",
          pd.m_timestamp,
          tools::pay_type::in,
          false, // confirmed
          pd.m_amount,
          pd.m_tx_hash,
          payment_id,
          0,
          {{destination, pd.m_amount}},
          {pd.m_subaddr_index.minor},
          note + double_spend_note,
          "locked"
        });
      }
    }
    catch (const std::exception& e)
    {
      fail_msg_writer() << "Failed to get pool state:" << e.what();
    }
=======
  return true;
}
//----------------------------------------------------------------------------------------------------
// mutates local_args as it parses and consumes arguments
bool simple_wallet::get_transfers(std::vector<std::string>& local_args, std::vector<tools::transfer_view>& transfers)
{
  tools::wallet2::get_transfers_args_t args;
  if (!parse_get_transfers_args(local_args, args))
  {
    return false;
>>>>>>> 5977768e
  }
  args.account_index = m_current_subaddress_account;

<<<<<<< HEAD
  // print unconfirmed last
  if (pending || failed) {
    std::list<std::pair<crypto::hash, tools::wallet2::unconfirmed_transfer_details>> upayments;
    m_wallet->get_unconfirmed_payments_out(upayments, m_current_subaddress_account, subaddr_indices);
    for (std::list<std::pair<crypto::hash, tools::wallet2::unconfirmed_transfer_details>>::const_iterator i = upayments.begin(); i != upayments.end(); ++i) {
      const tools::wallet2::unconfirmed_transfer_details &pd = i->second;
      uint64_t amount = pd.m_amount_in;
      uint64_t fee = amount - pd.m_amount_out;

      std::vector<transfer_view::dest_output> destinations(pd.m_dests.size());
      for (size_t dest_index  = 0; dest_index < pd.m_dests.size(); ++dest_index)
      {
        const tx_destination_entry &dest   = pd.m_dests[dest_index];
        transfer_view::dest_output &output = destinations[dest_index];
        output.wallet_addr                 = dest.address(m_wallet->nettype(), pd.m_payment_id);
        output.amount                      = dest.amount;
      }

      std::string payment_id = string_tools::pod_to_hex(i->second.m_payment_id);
      if (payment_id.substr(16).find_first_not_of('0') == std::string::npos)
        payment_id = payment_id.substr(0,16);
      std::string note = m_wallet->get_tx_note(i->first);
      bool is_failed = pd.m_state == tools::wallet2::unconfirmed_transfer_details::failed;
      if ((failed && is_failed) || (!is_failed && pending)) {
        transfers.push_back({
          (is_failed ? "failed" : "pending"),
          pd.m_timestamp,
          tools::pay_type::out,
          false, // confirmed
          amount - pd.m_change - fee,
          i->first,
          payment_id,
          fee,
          destinations,
          pd.m_subaddr_indices,
          note,
          "locked"
        });
      }
    }
  }
  // sort by block, then by timestamp (unconfirmed last)
  std::sort(transfers.begin(), transfers.end(), [](const transfer_view& a, const transfer_view& b) -> bool {
    if (a.confirmed && !b.confirmed)
      return true;
    if (a.block == b.block)
      return a.timestamp < b.timestamp;
    return a.block < b.block;
  });
=======
  m_wallet->get_transfers(args, transfers);
>>>>>>> 5977768e

  return true;
}
//----------------------------------------------------------------------------------------------------
bool simple_wallet::show_transfers(const std::vector<std::string> &args_)
{
  std::vector<std::string> local_args = args_;

  if(local_args.size() > 4)
  {
    PRINT_USAGE(USAGE_SHOW_TRANSFERS);
    return true;
  }

  LOCK_IDLE_SCOPE();

  std::vector<tools::transfer_view> all_transfers;

  if (!get_transfers(local_args, all_transfers))
    return true;

  PAUSE_READLINE();
  for (const auto& transfer : all_transfers)
  {
    enum console_colors color = console_color_white;
    if (transfer.confirmed)
    {
      switch (transfer.pay_type)
      {
        case tools::pay_type::in:           color = console_color_green; break;
        case tools::pay_type::out:          color = console_color_yellow; break;
        case tools::pay_type::miner:        color = console_color_cyan; break;
        case tools::pay_type::governance:   color = console_color_cyan; break;
        case tools::pay_type::stake:        color = console_color_blue; break;
        case tools::pay_type::service_node: color = console_color_cyan; break;
        default:                            color = console_color_magenta; break;
      }
    }

    if (transfer.type == "failed")
      color = console_color_red;

    std::string destinations = "-";
    if (!transfer.destinations.empty())
    {
      destinations = "";
      for (const auto& output : transfer.destinations)
      {
        if (!destinations.empty())
          destinations += ", ";

        if (transfer.pay_type == tools::pay_type::in ||
            transfer.pay_type == tools::pay_type::governance ||
            transfer.pay_type == tools::pay_type::service_node ||
            transfer.pay_type == tools::pay_type::miner)
          destinations += output.address.substr(0, 6);
        else
          destinations += output.address;

        destinations += ":" + print_money(output.amount);
      }
    }

    auto formatter = boost::format("%8.8s %6.6s %8.8s %12.12s %16.16s %20.20s %s %s %14.14s %s %s - %s");

    message_writer(color, false) << formatter
      % (transfer.type.size() ? transfer.type : std::to_string(transfer.height))
      % tools::pay_type_string(transfer.pay_type)
      % transfer.lock_msg
      % (transfer.checkpointed ? "checkpointed" : "no")
      % tools::get_human_readable_timestamp(transfer.timestamp)
      % print_money(transfer.amount)
      % string_tools::pod_to_hex(transfer.hash)
      % transfer.payment_id
      % print_money(transfer.fee)
      % destinations
      % boost::algorithm::join(transfer.subaddr_indices | boost::adaptors::transformed([](const cryptonote::subaddress_index& index) { return std::to_string(index.minor); }), ", ")
      % transfer.note;
  }

  return true;
}
//----------------------------------------------------------------------------------------------------
bool simple_wallet::export_transfers(const std::vector<std::string>& args_)
{
  std::vector<std::string> local_args = args_;

  if(local_args.size() > 5)
  {
    PRINT_USAGE(USAGE_EXPORT_TRANSFERS);
    return true;
  }

  LOCK_IDLE_SCOPE();

  std::vector<tools::transfer_view> all_transfers;

  // might consumes arguments in local_args
  if (!get_transfers(local_args, all_transfers))
    return true;

  // output filename
  std::string filename = (boost::format("output%u.csv") % m_current_subaddress_account).str();
  if (local_args.size() > 0 && local_args[0].substr(0, 7) == "output=")
  {
    filename = local_args[0].substr(7, -1);
    local_args.erase(local_args.begin());
  }

  std::ofstream file(filename);

  const bool formatting = true;
  file << m_wallet->transfers_to_csv(all_transfers, formatting);
  file.close();

  success_msg_writer() << tr("CSV exported to ") << filename;

  return true;
}
//----------------------------------------------------------------------------------------------------
bool simple_wallet::unspent_outputs(const std::vector<std::string> &args_)
{
  if(args_.size() > 3)
  {
    PRINT_USAGE(USAGE_UNSPENT_OUTPUTS);
    return true;
  }
  auto local_args = args_;

  std::set<uint32_t> subaddr_indices;
  if (local_args.size() > 0 && local_args[0].substr(0, 6) == "index=")
  {
    std::string parse_subaddr_err;
    if (!tools::parse_subaddress_indices(local_args[0], subaddr_indices, &parse_subaddr_err))
    {
      fail_msg_writer() << parse_subaddr_err;
      return true;
    }
    local_args.erase(local_args.begin());
  }

  uint64_t min_amount = 0;
  uint64_t max_amount = std::numeric_limits<uint64_t>::max();
  if (local_args.size() > 0)
  {
    if (!cryptonote::parse_amount(min_amount, local_args[0]))
    {
      fail_msg_writer() << tr("amount is wrong: ") << local_args[0];
      return true;
    }
    local_args.erase(local_args.begin());
    if (local_args.size() > 0)
    {
      if (!cryptonote::parse_amount(max_amount, local_args[0]))
      {
        fail_msg_writer() << tr("amount is wrong: ") << local_args[0];
        return true;
      }
      local_args.erase(local_args.begin());
    }
    if (min_amount > max_amount)
    {
      fail_msg_writer() << tr("<min_amount> should be smaller than <max_amount>");
      return true;
    }
  }
  tools::wallet2::transfer_container transfers;
  m_wallet->get_transfers(transfers);
  std::map<uint64_t, tools::wallet2::transfer_container> amount_to_tds;
  uint64_t min_height = std::numeric_limits<uint64_t>::max();
  uint64_t max_height = 0;
  uint64_t found_min_amount = std::numeric_limits<uint64_t>::max();
  uint64_t found_max_amount = 0;
  uint64_t count = 0;
  for (const auto& td : transfers)
  {
    uint64_t amount = td.amount();
    if (td.m_spent || amount < min_amount || amount > max_amount || td.m_subaddr_index.major != m_current_subaddress_account || (subaddr_indices.count(td.m_subaddr_index.minor) == 0 && !subaddr_indices.empty()))
      continue;
    amount_to_tds[amount].push_back(td);
    if (min_height > td.m_block_height) min_height = td.m_block_height;
    if (max_height < td.m_block_height) max_height = td.m_block_height;
    if (found_min_amount > amount) found_min_amount = amount;
    if (found_max_amount < amount) found_max_amount = amount;
    ++count;
  }
  if (amount_to_tds.empty())
  {
    success_msg_writer() << tr("There is no unspent output in the specified address");
    return true;
  }
  for (const auto& amount_tds : amount_to_tds)
  {
    auto& tds = amount_tds.second;
    success_msg_writer() << tr("\nAmount: ") << print_money(amount_tds.first) << tr(", number of keys: ") << tds.size();
    for (size_t i = 0; i < tds.size(); )
    {
      std::ostringstream oss;
      for (size_t j = 0; j < 8 && i < tds.size(); ++i, ++j)
        oss << tds[i].m_block_height << tr(" ");
      success_msg_writer() << oss.str();
    }
  }
  success_msg_writer()
    << tr("\nMin block height: ") << min_height
    << tr("\nMax block height: ") << max_height
    << tr("\nMin amount found: ") << print_money(found_min_amount)
    << tr("\nMax amount found: ") << print_money(found_max_amount)
    << tr("\nTotal count: ") << count;
  const size_t histogram_height = 10;
  const size_t histogram_width  = 50;
  double bin_size = (max_height - min_height + 1.0) / histogram_width;
  size_t max_bin_count = 0;
  std::vector<size_t> histogram(histogram_width, 0);
  for (const auto& amount_tds : amount_to_tds)
  {
    for (auto& td : amount_tds.second)
    {
      uint64_t bin_index = (td.m_block_height - min_height + 1) / bin_size;
      if (bin_index >= histogram_width)
        bin_index = histogram_width - 1;
      histogram[bin_index]++;
      if (max_bin_count < histogram[bin_index])
        max_bin_count = histogram[bin_index];
    }
  }
  for (size_t x = 0; x < histogram_width; ++x)
  {
    double bin_count = histogram[x];
    if (max_bin_count > histogram_height)
      bin_count *= histogram_height / (double)max_bin_count;
    if (histogram[x] > 0 && bin_count < 1.0)
      bin_count = 1.0;
    histogram[x] = bin_count;
  }
  std::vector<std::string> histogram_line(histogram_height, std::string(histogram_width, ' '));
  for (size_t y = 0; y < histogram_height; ++y)
  {
    for (size_t x = 0; x < histogram_width; ++x)
    {
      if (y < histogram[x])
        histogram_line[y][x] = '*';
    }
  }
  double count_per_star = max_bin_count / (double)histogram_height;
  if (count_per_star < 1)
    count_per_star = 1;
  success_msg_writer()
    << tr("\nBin size: ") << bin_size
    << tr("\nOutputs per *: ") << count_per_star;
  ostringstream histogram_str;
  histogram_str << tr("count\n  ^\n");
  for (size_t y = histogram_height; y > 0; --y)
    histogram_str << tr("  |") << histogram_line[y - 1] << tr("|\n");
  histogram_str
    << tr("  +") << std::string(histogram_width, '-') << tr("+--> block height\n")
    << tr("   ^") << std::string(histogram_width - 2, ' ') << tr("^\n")
    << tr("  ") << min_height << std::string(histogram_width - 8, ' ') << max_height;
  success_msg_writer() << histogram_str.str();
  return true;
}
//----------------------------------------------------------------------------------------------------
bool simple_wallet::rescan_blockchain(const std::vector<std::string> &args_)
{
  uint64_t start_height = 0;
  ResetType reset_type = ResetSoft;

  if (!args_.empty())
  {
    if (args_[0] == "hard")
    {
      reset_type = ResetHard;
    }
    else if (args_[0] == "soft")
    {
      reset_type = ResetSoft;
    }
    else if (args_[0] == "keep_ki")
    {
      reset_type = ResetSoftKeepKI;
    }
    else
    {
      PRINT_USAGE(USAGE_RESCAN_BC);
      return true;
    }

    if (args_.size() > 1)
    {
      try
      {
        start_height = boost::lexical_cast<uint64_t>( args_[1] );
      }
      catch(const boost::bad_lexical_cast &)
      {
        start_height = 0;
      }
    }
  }

  if (reset_type == ResetHard)
  {
    message_writer() << tr("Warning: this will lose any information which can not be recovered from the blockchain.");
    message_writer() << tr("This includes destination addresses, tx secret keys, tx notes, etc");
    std::string confirm = input_line(tr("Rescan anyway?"), true);
    if(!std::cin.eof())
    {
      if (!command_line::is_yes(confirm))
        return true;
    }
  }

  const uint64_t wallet_from_height = m_wallet->get_refresh_from_block_height();
  if (start_height > wallet_from_height)
  {
    message_writer() << tr("Warning: your restore height is higher than wallet restore height: ") << wallet_from_height;
    std::string confirm = input_line(tr("Rescan anyway ? (Y/Yes/N/No): "));
    if(!std::cin.eof())
    {
      if (!command_line::is_yes(confirm))
        return true;
    }
  }

  return refresh_main(start_height, reset_type, true);
}
//----------------------------------------------------------------------------------------------------
void simple_wallet::check_for_messages()
{
  try
  {
    std::vector<mms::message> new_messages;
    bool new_message = get_message_store().check_for_messages(get_multisig_wallet_state(), new_messages);
    if (new_message)
    {
      message_writer(console_color_magenta, true) << tr("MMS received new message");
      list_mms_messages(new_messages);
      m_cmd_binder.print_prompt();
    }
  }
  catch(...) {}
}
//----------------------------------------------------------------------------------------------------
void simple_wallet::wallet_idle_thread()
{
  while (true)
  {
    boost::unique_lock<boost::mutex> lock(m_idle_mutex);
    if (!m_idle_run.load(std::memory_order_relaxed))
      break;

#ifndef _WIN32
    m_inactivity_checker.do_call(boost::bind(&simple_wallet::check_inactivity, this));
#endif
    m_refresh_checker.do_call(boost::bind(&simple_wallet::check_refresh, this));
    m_mms_checker.do_call(boost::bind(&simple_wallet::check_mms, this));

    if (!m_idle_run.load(std::memory_order_relaxed))
      break;
    m_idle_cond.wait_for(lock, boost::chrono::seconds(1));
  }
}
//----------------------------------------------------------------------------------------------------
bool simple_wallet::check_inactivity()
{
    // inactivity lock
    if (!m_locked && !m_in_command)
    {
      const uint32_t seconds = m_wallet->inactivity_lock_timeout();
      if (seconds > 0 && time(NULL) - m_last_activity_time > seconds)
      {
        m_locked = true;
        m_cmd_binder.cancel_input();
      }
    }
    return true;
}
//----------------------------------------------------------------------------------------------------
bool simple_wallet::check_refresh()
{
    // auto refresh
    if (m_auto_refresh_enabled)
    {
      m_auto_refresh_refreshing = true;
      try
      {
        uint64_t fetched_blocks;
        bool received_money;
        if (try_connect_to_daemon(true))
          m_wallet->refresh(m_wallet->is_trusted_daemon(), 0, fetched_blocks, received_money, false); // don't check the pool in background mode
      }
      catch(...) {}
      m_auto_refresh_refreshing = false;
    }
    return true;
}
//----------------------------------------------------------------------------------------------------
bool simple_wallet::check_mms()
{
    // Check for new MMS messages;
    // For simplicity auto message check is ALSO controlled by "m_auto_refresh_enabled" and has no
    // separate thread either; thread syncing is tricky enough with only this one idle thread here
    if (m_auto_refresh_enabled && get_message_store().get_active())
    {
      check_for_messages();
    }
    return true;
}
//----------------------------------------------------------------------------------------------------
std::string simple_wallet::get_prompt() const
{
  if (m_locked)
    return std::string("[") + tr("locked due to inactivity") + "]";
  std::string addr_start = m_wallet->get_subaddress_as_str({m_current_subaddress_account, 0}).substr(0, 6);
  std::string prompt = std::string("[") + tr("wallet") + " " + addr_start;
  if (!m_wallet->check_connection(NULL))
    prompt += tr(" (no daemon)");
  else
  {
    if (m_wallet->is_synced())
    {
      if (m_has_locked_key_images)
      {
        prompt += tr(" (has locked stakes)");
      }
    }
    else
    {
      prompt += tr(" (out of sync)");
    }
  }
  prompt += "]: ";

  return prompt;
}
//----------------------------------------------------------------------------------------------------

#if defined(LOKI_ENABLE_INTEGRATION_TEST_HOOKS)
#include <thread>
#endif

bool simple_wallet::run()
{
  // check and display warning, but go on anyway
  try_connect_to_daemon();

  refresh_main(0, ResetNone, true);

  m_auto_refresh_enabled = m_wallet->auto_refresh();
  m_idle_thread = boost::thread([&]{wallet_idle_thread();});

  message_writer(console_color_green, false) << "Background refresh thread started";

#if defined(LOKI_ENABLE_INTEGRATION_TEST_HOOKS)
  for (;;)
  {
    loki::fixed_buffer const input = loki::read_from_stdin_shared_mem();
    std::vector<std::string> args  = loki::separate_stdin_to_space_delim_args(&input);
    {
      boost::unique_lock<boost::mutex> scoped_lock(loki::integration_test_mutex);
      loki::use_standard_cout();
      std::cout << input.data << std::endl;
      loki::use_redirected_cout();
    }

    this->process_command(args);
    if (args.size() == 1 && args[0] == "exit")
    {
      loki::deinit_integration_test_context();
      return true;
    }

    loki::write_redirected_stdout_to_shared_mem();
  }
#endif

  return m_cmd_binder.run_handling([this]() {return get_prompt(); }, "");
}
//----------------------------------------------------------------------------------------------------
void simple_wallet::stop()
{
  m_cmd_binder.stop_handling();
}
//----------------------------------------------------------------------------------------------------
bool simple_wallet::account(const std::vector<std::string> &args/* = std::vector<std::string>()*/)
{
  // Usage:
  //   account
  //   account new <label text with white spaces allowed>
  //   account switch <index>
  //   account label <index> <label text with white spaces allowed>
  //   account tag <tag_name> <account_index_1> [<account_index_2> ...]
  //   account untag <account_index_1> [<account_index_2> ...]
  //   account tag_description <tag_name> <description>

  if (args.empty())
  {
    // print all the existing accounts
    LOCK_IDLE_SCOPE();
    print_accounts();
    return true;
  }

  std::vector<std::string> local_args = args;
  std::string command = local_args[0];
  local_args.erase(local_args.begin());
  if (command == "new")
  {
    // create a new account and switch to it
    std::string label = boost::join(local_args, " ");
    if (label.empty())
      label = tr("(Untitled account)");
    m_wallet->add_subaddress_account(label);
    m_current_subaddress_account = m_wallet->get_num_subaddress_accounts() - 1;
    // update_prompt();
    LOCK_IDLE_SCOPE();
    print_accounts();
  }
  else if (command == "switch" && local_args.size() == 1)
  {
    // switch to the specified account
    uint32_t index_major;
    if (!epee::string_tools::get_xtype_from_string(index_major, local_args[0]))
    {
      fail_msg_writer() << tr("failed to parse index: ") << local_args[0];
      return true;
    }
    if (index_major >= m_wallet->get_num_subaddress_accounts())
    {
      fail_msg_writer() << tr("specify an index between 0 and ") << (m_wallet->get_num_subaddress_accounts() - 1);
      return true;
    }
    m_current_subaddress_account = index_major;
    // update_prompt();
    show_balance();
  }
  else if (command == "label" && local_args.size() >= 1)
  {
    // set label of the specified account
    uint32_t index_major;
    if (!epee::string_tools::get_xtype_from_string(index_major, local_args[0]))
    {
      fail_msg_writer() << tr("failed to parse index: ") << local_args[0];
      return true;
    }
    local_args.erase(local_args.begin());
    std::string label = boost::join(local_args, " ");
    try
    {
      m_wallet->set_subaddress_label({index_major, 0}, label);
      LOCK_IDLE_SCOPE();
      print_accounts();
    }
    catch (const std::exception& e)
    {
      fail_msg_writer() << e.what();
    }
  }
  else if (command == "tag" && local_args.size() >= 2)
  {
    const std::string tag = local_args[0];
    std::set<uint32_t> account_indices;
    for (size_t i = 1; i < local_args.size(); ++i)
    {
      uint32_t account_index;
      if (!epee::string_tools::get_xtype_from_string(account_index, local_args[i]))
      {
        fail_msg_writer() << tr("failed to parse index: ") << local_args[i];
        return true;
      }
      account_indices.insert(account_index);
    }
    try
    {
      m_wallet->set_account_tag(account_indices, tag);
      print_accounts(tag);
    }
    catch (const std::exception& e)
    {
      fail_msg_writer() << e.what();
    }
  }
  else if (command == "untag" && local_args.size() >= 1)
  {
    std::set<uint32_t> account_indices;
    for (size_t i = 0; i < local_args.size(); ++i)
    {
      uint32_t account_index;
      if (!epee::string_tools::get_xtype_from_string(account_index, local_args[i]))
      {
        fail_msg_writer() << tr("failed to parse index: ") << local_args[i];
        return true;
      }
      account_indices.insert(account_index);
    }
    try
    {
      m_wallet->set_account_tag(account_indices, "");
      print_accounts();
    }
    catch (const std::exception& e)
    {
      fail_msg_writer() << e.what();
    }
  }
  else if (command == "tag_description" && local_args.size() >= 1)
  {
    const std::string tag = local_args[0];
    std::string description;
    if (local_args.size() > 1)
    {
      local_args.erase(local_args.begin());
      description = boost::join(local_args, " ");
    }
    try
    {
      m_wallet->set_account_tag_description(tag, description);
      print_accounts(tag);
    }
    catch (const std::exception& e)
    {
      fail_msg_writer() << e.what();
    }
  }
  else
  {
    PRINT_USAGE(USAGE_ACCOUNT);
  }
  return true;
}
//----------------------------------------------------------------------------------------------------
void simple_wallet::print_accounts()
{
  const std::pair<std::map<std::string, std::string>, std::vector<std::string>>& account_tags = m_wallet->get_account_tags();
  size_t num_untagged_accounts = m_wallet->get_num_subaddress_accounts();
  for (const std::pair<std::string, std::string>& p : account_tags.first)
  {
    const std::string& tag = p.first;
    print_accounts(tag);
    num_untagged_accounts -= std::count(account_tags.second.begin(), account_tags.second.end(), tag);
    success_msg_writer() << "";
  }

  if (num_untagged_accounts > 0)
    print_accounts("");

  if (num_untagged_accounts < m_wallet->get_num_subaddress_accounts())
    success_msg_writer() << tr("\nGrand total:\n  Balance: ") << print_money(m_wallet->balance_all(false)) << tr(", unlocked balance: ") << print_money(m_wallet->unlocked_balance_all(false));
}
//----------------------------------------------------------------------------------------------------
void simple_wallet::print_accounts(const std::string& tag)
{
  const std::pair<std::map<std::string, std::string>, std::vector<std::string>>& account_tags = m_wallet->get_account_tags();
  if (tag.empty())
  {
    success_msg_writer() << tr("Untagged accounts:");
  }
  else
  {
    if (account_tags.first.count(tag) == 0)
    {
      fail_msg_writer() << boost::format(tr("Tag %s is unregistered.")) % tag;
      return;
    }
    success_msg_writer() << tr("Accounts with tag: ") << tag;
    success_msg_writer() << tr("Tag's description: ") << account_tags.first.find(tag)->second;
  }
  success_msg_writer() << boost::format("  %15s %21s %21s %21s") % tr("Account") % tr("Balance") % tr("Unlocked balance") % tr("Label");
  uint64_t total_balance = 0, total_unlocked_balance = 0;
  for (uint32_t account_index = 0; account_index < m_wallet->get_num_subaddress_accounts(); ++account_index)
  {
    if (account_tags.second[account_index] != tag)
      continue;
    success_msg_writer() << boost::format(tr(" %c%8u %6s %21s %21s %21s"))
      % (m_current_subaddress_account == account_index ? '*' : ' ')
      % account_index
      % m_wallet->get_subaddress_as_str({account_index, 0}).substr(0, 6)
      % print_money(m_wallet->balance(account_index, false))
      % print_money(m_wallet->unlocked_balance(account_index, false))
      % m_wallet->get_subaddress_label({account_index, 0});
    total_balance += m_wallet->balance(account_index, false);
    total_unlocked_balance += m_wallet->unlocked_balance(account_index, false);
  }
  success_msg_writer() << tr("----------------------------------------------------------------------------------");
  success_msg_writer() << boost::format(tr("%15s %21s %21s")) % "Total" % print_money(total_balance) % print_money(total_unlocked_balance);
}
//----------------------------------------------------------------------------------------------------
bool simple_wallet::print_address(const std::vector<std::string> &args/* = std::vector<std::string>()*/)
{
  // Usage:
  //  address
  //  address new <label text with white spaces allowed>
  //  address all
  //  address <index_min> [<index_max>]
  //  address label <index> <label text with white spaces allowed>
  //  address device [<index>]

  std::vector<std::string> local_args = args;
  tools::wallet2::transfer_container transfers;
  m_wallet->get_transfers(transfers);

  auto print_address_sub = [this, &transfers](uint32_t index)
  {
    bool used = std::find_if(
      transfers.begin(), transfers.end(),
      [this, &index](const tools::wallet2::transfer_details& td) {
        return td.m_subaddr_index == cryptonote::subaddress_index{ m_current_subaddress_account, index };
      }) != transfers.end();
    success_msg_writer() << index << "  " << m_wallet->get_subaddress_as_str({m_current_subaddress_account, index}) << "  " << (index == 0 ? tr("Primary address") : m_wallet->get_subaddress_label({m_current_subaddress_account, index})) << " " << (used ? tr("(used)") : "");
  };

  uint32_t index = 0;
  if (local_args.empty())
  {
    print_address_sub(index);
  }
  else if (local_args.size() == 1 && local_args[0] == "all")
  {
    local_args.erase(local_args.begin());
    for (; index < m_wallet->get_num_subaddresses(m_current_subaddress_account); ++index)
      print_address_sub(index);
  }
  else if (local_args[0] == "new")
  {
    local_args.erase(local_args.begin());
    std::string label;
    if (local_args.size() > 0)
      label = boost::join(local_args, " ");
    if (label.empty())
      label = tr("(Untitled address)");
    m_wallet->add_subaddress(m_current_subaddress_account, label);
    print_address_sub(m_wallet->get_num_subaddresses(m_current_subaddress_account) - 1);
    m_wallet->device_show_address(m_current_subaddress_account, m_wallet->get_num_subaddresses(m_current_subaddress_account) - 1, boost::none);
  }
  else if (local_args.size() >= 2 && local_args[0] == "label")
  {
    if (!epee::string_tools::get_xtype_from_string(index, local_args[1]))
    {
      fail_msg_writer() << tr("failed to parse index: ") << local_args[1];
      return true;
    }
    if (index >= m_wallet->get_num_subaddresses(m_current_subaddress_account))
    {
      fail_msg_writer() << tr("specify an index between 0 and ") << (m_wallet->get_num_subaddresses(m_current_subaddress_account) - 1);
      return true;
    }
    local_args.erase(local_args.begin());
    local_args.erase(local_args.begin());
    std::string label = boost::join(local_args, " ");
    m_wallet->set_subaddress_label({m_current_subaddress_account, index}, label);
    print_address_sub(index);
  }
  else if (local_args.size() <= 2 && epee::string_tools::get_xtype_from_string(index, local_args[0]))
  {
    local_args.erase(local_args.begin());
    uint32_t index_min = index;
    uint32_t index_max = index_min;
    if (local_args.size() > 0)
    {
      if (!epee::string_tools::get_xtype_from_string(index_max, local_args[0]))
      {
        fail_msg_writer() << tr("failed to parse index: ") << local_args[0];
        return true;
      }
      local_args.erase(local_args.begin());
    }
    if (index_max < index_min)
      std::swap(index_min, index_max);
    if (index_min >= m_wallet->get_num_subaddresses(m_current_subaddress_account))
    {
      fail_msg_writer() << tr("<index_min> is already out of bound");
      return true;
    }
    if (index_max >= m_wallet->get_num_subaddresses(m_current_subaddress_account))
    {
      message_writer() << tr("<index_max> exceeds the bound");
      index_max = m_wallet->get_num_subaddresses(m_current_subaddress_account) - 1;
    }
    for (index = index_min; index <= index_max; ++index)
      print_address_sub(index);
  }
  else if (local_args[0] == "device")
  {
    index = 0;
    local_args.erase(local_args.begin());
    if (local_args.size() > 0)
    {
      if (!epee::string_tools::get_xtype_from_string(index, local_args[0]))
      {
        fail_msg_writer() << tr("failed to parse index: ") << local_args[0];
        return true;
      }
      if (index >= m_wallet->get_num_subaddresses(m_current_subaddress_account))
      {
        fail_msg_writer() << tr("<index> is out of bounds");
        return true;
      }
    }

    print_address_sub(index);
    m_wallet->device_show_address(m_current_subaddress_account, index, boost::none);
  }
  else
  {
    PRINT_USAGE(USAGE_ADDRESS);
  }

  return true;
}
//----------------------------------------------------------------------------------------------------
bool simple_wallet::print_integrated_address(const std::vector<std::string> &args/* = std::vector<std::string>()*/)
{
  crypto::hash8 payment_id;
  bool display_on_device = false;
  std::vector<std::string> local_args = args;

  if (local_args.size() > 0 && local_args[0] == "device")
  {
    local_args.erase(local_args.begin());
    display_on_device = true;
  }

  auto device_show_integrated = [this, display_on_device](crypto::hash8 payment_id)
  {
    if (display_on_device)
    {
      m_wallet->device_show_address(m_current_subaddress_account, 0, payment_id);
    }
  };

  if (local_args.size() > 1)
  {
    PRINT_USAGE(USAGE_INTEGRATED_ADDRESS);
    return true;
  }
  if (local_args.size() == 0)
  {
    if (m_current_subaddress_account != 0)
    {
      fail_msg_writer() << tr("Integrated addresses can only be created for account 0");
      return true;
    }
    payment_id = crypto::rand<crypto::hash8>();
    success_msg_writer() << tr("Random payment ID: ") << payment_id;
    success_msg_writer() << tr("Matching integrated address: ") << m_wallet->get_account().get_public_integrated_address_str(payment_id, m_wallet->nettype());
    device_show_integrated(payment_id);
    return true;
  }
  if(tools::wallet2::parse_short_payment_id(local_args.back(), payment_id))
  {
    if (m_current_subaddress_account != 0)
    {
      fail_msg_writer() << tr("Integrated addresses can only be created for account 0");
      return true;
    }
    success_msg_writer() << m_wallet->get_account().get_public_integrated_address_str(payment_id, m_wallet->nettype());
    device_show_integrated(payment_id);
    return true;
  }
  else {
    address_parse_info info;
    if(get_account_address_from_str(info, m_wallet->nettype(), local_args.back()))
    {
      if (info.has_payment_id)
      {
        success_msg_writer() << boost::format(tr("Integrated address: %s, payment ID: %s")) %
          get_account_address_as_str(m_wallet->nettype(), false, info.address) % epee::string_tools::pod_to_hex(info.payment_id);
        device_show_integrated(info.payment_id);
      }
      else
      {
        success_msg_writer() << (info.is_subaddress ? tr("Subaddress: ") : tr("Standard address: ")) << get_account_address_as_str(m_wallet->nettype(), info.is_subaddress, info.address);
      }
      return true;
    }
  }
  fail_msg_writer() << tr("failed to parse payment ID or address");
  return true;
}
//----------------------------------------------------------------------------------------------------
bool simple_wallet::address_book(const std::vector<std::string> &args/* = std::vector<std::string>()*/)
{
  if (args.size() == 0)
  {
  }
  else if (args.size() == 1 || (args[0] != "add" && args[0] != "delete"))
  {
    PRINT_USAGE(USAGE_ADDRESS_BOOK);
    return true;
  }
  else if (args[0] == "add")
  {
    cryptonote::address_parse_info info;
    if(!cryptonote::get_account_address_from_str_or_url(info, m_wallet->nettype(), args[1], oa_prompter))
    {
      fail_msg_writer() << tr("failed to parse address");
      return true;
    }
    crypto::hash payment_id = crypto::null_hash;
    size_t description_start = 2;
    if (info.has_payment_id)
    {
      memcpy(payment_id.data, info.payment_id.data, 8);
    }
    else if (!info.has_payment_id && args.size() >= 4 && args[2] == "pid")
    {
      if (tools::wallet2::parse_long_payment_id(args[3], payment_id))
      {
        LONG_PAYMENT_ID_SUPPORT_CHECK();
        description_start += 2;
      }
      else if (tools::wallet2::parse_short_payment_id(args[3], info.payment_id))
      {
        fail_msg_writer() << tr("Short payment IDs are to be used within an integrated address only");
        return true;
      }
      else
      {
        fail_msg_writer() << tr("failed to parse payment ID");
        return true;
      }
    }
    std::string description;
    for (size_t i = description_start; i < args.size(); ++i)
    {
      if (i > description_start)
        description += " ";
      description += args[i];
    }
    m_wallet->add_address_book_row(info.address, payment_id, description, info.is_subaddress);
  }
  else
  {
    size_t row_id;
    if(!epee::string_tools::get_xtype_from_string(row_id, args[1]))
    {
      fail_msg_writer() << tr("failed to parse index");
      return true;
    }
    m_wallet->delete_address_book_row(row_id);
  }
  auto address_book = m_wallet->get_address_book();
  if (address_book.empty())
  {
    success_msg_writer() << tr("Address book is empty.");
  }
  else
  {
    for (size_t i = 0; i < address_book.size(); ++i) {
      auto& row = address_book[i];
      success_msg_writer() << tr("Index: ") << i;
      success_msg_writer() << tr("Address: ") << get_account_address_as_str(m_wallet->nettype(), row.m_is_subaddress, row.m_address);
      success_msg_writer() << tr("Payment ID: ") << row.m_payment_id << " (OBSOLETE)";
      success_msg_writer() << tr("Description: ") << row.m_description << "\n";
    }
  }
  return true;
}
//----------------------------------------------------------------------------------------------------
bool simple_wallet::set_tx_note(const std::vector<std::string> &args)
{
  if (args.size() == 0)
  {
    PRINT_USAGE(USAGE_SET_TX_NOTE);
    return true;
  }

  cryptonote::blobdata txid_data;
  if(!epee::string_tools::parse_hexstr_to_binbuff(args.front(), txid_data) || txid_data.size() != sizeof(crypto::hash))
  {
    fail_msg_writer() << tr("failed to parse txid");
    return true;
  }
  crypto::hash txid = *reinterpret_cast<const crypto::hash*>(txid_data.data());

  std::string note = "";
  for (size_t n = 1; n < args.size(); ++n)
  {
    if (n > 1)
      note += " ";
    note += args[n];
  }
  m_wallet->set_tx_note(txid, note);

  return true;
}
//----------------------------------------------------------------------------------------------------
bool simple_wallet::get_tx_note(const std::vector<std::string> &args)
{
  if (args.size() != 1)
  {
    PRINT_USAGE(USAGE_GET_TX_NOTE);
    return true;
  }

  cryptonote::blobdata txid_data;
  if(!epee::string_tools::parse_hexstr_to_binbuff(args.front(), txid_data) || txid_data.size() != sizeof(crypto::hash))
  {
    fail_msg_writer() << tr("failed to parse txid");
    return true;
  }
  crypto::hash txid = *reinterpret_cast<const crypto::hash*>(txid_data.data());

  std::string note = m_wallet->get_tx_note(txid);
  if (note.empty())
    success_msg_writer() << "no note found";
  else
    success_msg_writer() << "note found: " << note;

  return true;
}
//----------------------------------------------------------------------------------------------------
bool simple_wallet::set_description(const std::vector<std::string> &args)
{
  // 0 arguments allowed, for setting the description to empty string

  std::string description = "";
  for (size_t n = 0; n < args.size(); ++n)
  {
    if (n > 0)
      description += " ";
    description += args[n];
  }
  m_wallet->set_description(description);

  return true;
}
//----------------------------------------------------------------------------------------------------
bool simple_wallet::get_description(const std::vector<std::string> &args)
{
  if (args.size() != 0)
  {
    PRINT_USAGE(USAGE_GET_DESCRIPTION);
    return true;
  }

  std::string description = m_wallet->get_description();
  if (description.empty())
    success_msg_writer() << tr("no description found");
  else
    success_msg_writer() << tr("description found: ") << description;

  return true;
}
//----------------------------------------------------------------------------------------------------
bool simple_wallet::status(const std::vector<std::string> &args)
{
  uint64_t local_height = m_wallet->get_blockchain_current_height();
  uint32_t version = 0;
  bool ssl = false;
  if (!m_wallet->check_connection(&version, &ssl))
  {
    success_msg_writer() << "Refreshed " << local_height << "/?, no daemon connected";
    return true;
  }

  std::string err;
  uint64_t bc_height = get_daemon_blockchain_height(err);
  if (err.empty())
  {
    bool synced = local_height == bc_height;
    success_msg_writer() << "Refreshed " << local_height << "/" << bc_height << ", " << (synced ? "synced" : "syncing")
        << ", daemon RPC v" << get_version_string(version) << ", " << (ssl ? "SSL" : "no SSL");
  }
  else
  {
    fail_msg_writer() << "Refreshed " << local_height << "/?, daemon connection error";
  }
  return true;
}
//----------------------------------------------------------------------------------------------------
bool simple_wallet::wallet_info(const std::vector<std::string> &args)
{
  bool ready;
  uint32_t threshold, total;
  std::string description = m_wallet->get_description();
  if (description.empty())
  {
    description = "<Not set>"; 
  }
  message_writer() << tr("Filename: ") << m_wallet->get_wallet_file();
  message_writer() << tr("Description: ") << description;
  message_writer() << tr("Address: ") << m_wallet->get_account().get_public_address_str(m_wallet->nettype());
  std::string type;
  if (m_wallet->watch_only())
    type = tr("Watch only");
  else if (m_wallet->multisig(&ready, &threshold, &total))
    type = (boost::format(tr("%u/%u multisig%s")) % threshold % total % (ready ? "" : " (not yet finalized)")).str();
  else
    type = tr("Normal");
  message_writer() << tr("Type: ") << type;
  message_writer() << tr("Network type: ") << (
    m_wallet->nettype() == cryptonote::TESTNET ? tr("Testnet") :
    m_wallet->nettype() == cryptonote::STAGENET ? tr("Stagenet") : tr("Mainnet"));
  return true;
}
//----------------------------------------------------------------------------------------------------
bool simple_wallet::sign(const std::vector<std::string> &args)
{
  if (m_wallet->key_on_device())
  {
    fail_msg_writer() << tr("command not supported by HW wallet");
    return true;
  }
  if (args.size() != 1)
  {
    PRINT_USAGE(USAGE_SIGN);
    return true;
  }
  if (m_wallet->watch_only())
  {
    fail_msg_writer() << tr("wallet is watch-only and cannot sign");
    return true;
  }
  if (m_wallet->multisig())
  {
    fail_msg_writer() << tr("This wallet is multisig and cannot sign");
    return true;
  }

  std::string filename = args[0];
  std::string data;
  bool r = m_wallet->load_from_file(filename, data);
  if (!r)
  {
    fail_msg_writer() << tr("failed to read file ") << filename;
    return true;
  }

  SCOPED_WALLET_UNLOCK();

  std::string signature = m_wallet->sign(data);
  success_msg_writer() << signature;
  return true;
}
//----------------------------------------------------------------------------------------------------
bool simple_wallet::verify(const std::vector<std::string> &args)
{
  if (args.size() != 3)
  {
    PRINT_USAGE(USAGE_VERIFY);
    return true;
  }
  std::string filename = args[0];
  std::string address_string = args[1];
  std::string signature= args[2];

  std::string data;
  bool r = m_wallet->load_from_file(filename, data);
  if (!r)
  {
    fail_msg_writer() << tr("failed to read file ") << filename;
    return true;
  }

  cryptonote::address_parse_info info;
  if(!cryptonote::get_account_address_from_str_or_url(info, m_wallet->nettype(), address_string, oa_prompter))
  {
    fail_msg_writer() << tr("failed to parse address");
    return true;
  }

  r = m_wallet->verify(data, info.address, signature);
  if (!r)
  {
    fail_msg_writer() << tr("Bad signature from ") << address_string;
  }
  else
  {
    success_msg_writer() << tr("Good signature from ") << address_string;
  }
  return true;
}
//---------------------------------------------------------------------------------------------------
bool simple_wallet::export_key_images(const std::vector<std::string> &args)
{
  if (m_wallet->key_on_device())
  {
    fail_msg_writer() << tr("command not supported by HW wallet");
    return true;
  }

  if (m_wallet->watch_only())
  {
    fail_msg_writer() << tr("wallet is watch-only and cannot export key images");
    return true;
  }

  if (args.size() != 1 && args.size() != 2)
  {
    PRINT_USAGE(USAGE_EXPORT_KEY_IMAGES);
    return true;
  }

  std::string filename = args[1];
  if (m_wallet->confirm_export_overwrite() && !check_file_overwrite(filename))
    return true;

  SCOPED_WALLET_UNLOCK();

  try
  {
    /// whether to export requested key images only
    bool requested_only = (args.size() == 2 && args[0] == "requested-only");
    if (!m_wallet->export_key_images(filename, requested_only))
    {
      fail_msg_writer() << tr("failed to save file ") << filename;
      return true;
    }
  }
  catch (const std::exception &e)
  {
    LOG_ERROR("Error exporting key images: " << e.what());
    fail_msg_writer() << "Error exporting key images: " << e.what();
    return true;
  }

  success_msg_writer() << tr("Signed key images exported to ") << filename;
  return true;
}
//----------------------------------------------------------------------------------------------------
bool simple_wallet::import_key_images(const std::vector<std::string> &args)
{
  if (m_wallet->key_on_device())
  {
    fail_msg_writer() << tr("command not supported by HW wallet");
    return true;
  }
  if (!m_wallet->is_trusted_daemon())
  {
    fail_msg_writer() << tr("this command requires a trusted daemon. Enable with --trusted-daemon");
    return true;
  }

  if (args.size() != 1)
  {
    PRINT_USAGE(USAGE_IMPORT_KEY_IMAGES);
    return true;
  }
  std::string filename = args[0];

  LOCK_IDLE_SCOPE();
  try
  {
    uint64_t spent = 0, unspent = 0;
    uint64_t height = m_wallet->import_key_images(filename, spent, unspent);
    success_msg_writer() << "Signed key images imported to height " << height << ", "
        << print_money(spent) << " spent, " << print_money(unspent) << " unspent"; 
  }
  catch (const std::exception &e)
  {
    fail_msg_writer() << "Failed to import key images: " << e.what();
    return true;
  }

  return true;
}
//----------------------------------------------------------------------------------------------------
bool simple_wallet::hw_key_images_sync(const std::vector<std::string> &args)
{
  if (!m_wallet->key_on_device())
  {
    fail_msg_writer() << tr("command only supported by HW wallet");
    return true;
  }
  if (!m_wallet->get_account().get_device().has_ki_cold_sync())
  {
    fail_msg_writer() << tr("hw wallet does not support cold KI sync");
    return true;
  }

  LOCK_IDLE_SCOPE();
  key_images_sync_intern();
  return true;
}
//----------------------------------------------------------------------------------------------------
void simple_wallet::key_images_sync_intern(){
  try
  {
    message_writer(console_color_white, false) << tr("Please confirm the key image sync on the device");

    uint64_t spent = 0, unspent = 0;
    uint64_t height = m_wallet->cold_key_image_sync(spent, unspent);
    if (height > 0)
    {
      success_msg_writer() << tr("Key images synchronized to height ") << height;
      if (!m_wallet->is_trusted_daemon())
      {
        message_writer() << tr("Running untrusted daemon, cannot determine which transaction output is spent. Use a trusted daemon with --trusted-daemon and run rescan_spent");
      } else
      {
        success_msg_writer() << print_money(spent) << tr(" spent, ") << print_money(unspent) << tr(" unspent");
      }
    }
    else {
      fail_msg_writer() << tr("Failed to import key images");
    }
  }
  catch (const std::exception &e)
  {
    fail_msg_writer() << tr("Failed to import key images: ") << e.what();
  }
}
//----------------------------------------------------------------------------------------------------
bool simple_wallet::hw_reconnect(const std::vector<std::string> &args)
{
  if (!m_wallet->key_on_device())
  {
    fail_msg_writer() << tr("command only supported by HW wallet");
    return true;
  }

  LOCK_IDLE_SCOPE();
  try
  {
    bool r = m_wallet->reconnect_device();
    if (!r){
      fail_msg_writer() << tr("Failed to reconnect device");
    }
  }
  catch (const std::exception &e)
  {
    fail_msg_writer() << tr("Failed to reconnect device: ") << tr(e.what());
    return true;
  }

  return true;
}
//----------------------------------------------------------------------------------------------------
bool simple_wallet::export_outputs(const std::vector<std::string> &args)
{
  if (m_wallet->key_on_device())
  {
    fail_msg_writer() << tr("command not supported by HW wallet");
    return true;
  }

  if (args.size() != 1 && args.size() != 2)
  {
    PRINT_USAGE(USAGE_EXPORT_OUTPUTS);
    return true;
  }

  std::string filename = args[1];
  if (m_wallet->confirm_export_overwrite() && !check_file_overwrite(filename))
    return true;

  SCOPED_WALLET_UNLOCK();

  try
  {
    bool requested_only = (args.size() == 2 && args[0] == "requested-only");
    std::string data    = m_wallet->export_outputs_to_str(requested_only);
    bool r              = m_wallet->save_to_file(filename, data);
    if (!r)
    {
      fail_msg_writer() << tr("failed to save file ") << filename;
      return true;
    }
  }
  catch (const std::exception &e)
  {
    LOG_ERROR("Error exporting outputs: " << e.what());
    fail_msg_writer() << "Error exporting outputs: " << e.what();
    return true;
  }

  success_msg_writer() << tr("Outputs exported to ") << filename;
  return true;
}
//----------------------------------------------------------------------------------------------------
bool simple_wallet::import_outputs(const std::vector<std::string> &args)
{
  if (m_wallet->key_on_device())
  {
    fail_msg_writer() << tr("command not supported by HW wallet");
    return true;
  }
  if (args.size() != 1)
  {
    PRINT_USAGE(USAGE_IMPORT_OUTPUTS);
    return true;
  }
  std::string filename = args[0];

  std::string data;
  bool r = m_wallet->load_from_file(filename, data);
  if (!r)
  {
    fail_msg_writer() << tr("failed to read file ") << filename;
    return true;
  }

  try
  {
    SCOPED_WALLET_UNLOCK();
    size_t n_outputs = m_wallet->import_outputs_from_str(data);
    success_msg_writer() << boost::lexical_cast<std::string>(n_outputs) << " outputs imported";
  }
  catch (const std::exception &e)
  {
    fail_msg_writer() << "Failed to import outputs " << filename << ": " << e.what();
    return true;
  }

  return true;
}
//----------------------------------------------------------------------------------------------------
bool simple_wallet::show_transfer(const std::vector<std::string> &args)
{
  if (args.size() != 1)
  {
    PRINT_USAGE(USAGE_SHOW_TRANSFER);
    return true;
  }

  cryptonote::blobdata txid_data;
  if(!epee::string_tools::parse_hexstr_to_binbuff(args.front(), txid_data) || txid_data.size() != sizeof(crypto::hash))
  {
    fail_msg_writer() << tr("failed to parse txid");
    return true;
  }
  crypto::hash txid = *reinterpret_cast<const crypto::hash*>(txid_data.data());

  const uint64_t last_block_height = m_wallet->get_blockchain_current_height();

  std::list<std::pair<crypto::hash, tools::wallet2::payment_details>> payments;
  m_wallet->get_payments(payments, 0, (uint64_t)-1, m_current_subaddress_account);
  for (std::list<std::pair<crypto::hash, tools::wallet2::payment_details>>::const_iterator i = payments.begin(); i != payments.end(); ++i) {
    const tools::wallet2::payment_details &pd = i->second;
    if (pd.m_tx_hash == txid) {
      std::string payment_id = string_tools::pod_to_hex(i->first);
      if (payment_id.substr(16).find_first_not_of('0') == std::string::npos)
        payment_id = payment_id.substr(0,16);
      success_msg_writer() << "Incoming transaction found";
      success_msg_writer() << "txid: " << txid;
      success_msg_writer() << "Height: " << pd.m_block_height;
      success_msg_writer() << "Timestamp: " << tools::get_human_readable_timestamp(pd.m_timestamp);
      success_msg_writer() << "Amount: " << print_money(pd.m_amount);
      success_msg_writer() << "Payment ID: " << payment_id;
      if (pd.m_unlock_time < CRYPTONOTE_MAX_BLOCK_NUMBER)
      {
        uint64_t bh = std::max(pd.m_unlock_time, pd.m_block_height + CRYPTONOTE_DEFAULT_TX_SPENDABLE_AGE);
        uint64_t last_block_reward = m_wallet->get_last_block_reward();
        uint64_t suggested_threshold = last_block_reward ? (pd.m_amount + last_block_reward - 1) / last_block_reward : 0;
        if (bh >= last_block_height)
          success_msg_writer() << "Locked: " << (bh - last_block_height) << " blocks to unlock";
        else if (suggested_threshold > 0)
          success_msg_writer() << std::to_string(last_block_height - bh) << " confirmations (" << suggested_threshold << " suggested threshold)";
        else
          success_msg_writer() << std::to_string(last_block_height - bh) << " confirmations";
      }
      else
      {
        uint64_t current_time = static_cast<uint64_t>(time(NULL));
        uint64_t threshold = current_time + CRYPTONOTE_LOCKED_TX_ALLOWED_DELTA_SECONDS_V2;
        if (threshold >= pd.m_unlock_time)
          success_msg_writer() << "unlocked for " << tools::get_human_readable_timespan(std::chrono::seconds(threshold - pd.m_unlock_time));
        else
          success_msg_writer() << "locked for " << tools::get_human_readable_timespan(std::chrono::seconds(pd.m_unlock_time - threshold));
      }
      success_msg_writer() << "Checkpointed: " << (pd.m_block_height <= m_wallet->get_immutable_height() ? "Yes" : "No");
      success_msg_writer() << "Address index: " << pd.m_subaddr_index.minor;
      success_msg_writer() << "Note: " << m_wallet->get_tx_note(txid);
      return true;
    }
  }

  std::list<std::pair<crypto::hash, tools::wallet2::confirmed_transfer_details>> payments_out;
  m_wallet->get_payments_out(payments_out, 0, (uint64_t)-1, m_current_subaddress_account);
  for (std::list<std::pair<crypto::hash, tools::wallet2::confirmed_transfer_details>>::const_iterator i = payments_out.begin(); i != payments_out.end(); ++i) {
    if (i->first == txid)
    {
      const tools::wallet2::confirmed_transfer_details &pd = i->second;
      uint64_t change = pd.m_change == (uint64_t)-1 ? 0 : pd.m_change; // change may not be known
      uint64_t fee = pd.m_amount_in - pd.m_amount_out;
      std::string dests;
      for (const auto &d: pd.m_dests) {
        if (!dests.empty())
          dests += ", ";
        dests +=  d.address(m_wallet->nettype(), pd.m_payment_id) + ": " + print_money(d.amount);
      }
      std::string payment_id = string_tools::pod_to_hex(i->second.m_payment_id);
      if (payment_id.substr(16).find_first_not_of('0') == std::string::npos)
        payment_id = payment_id.substr(0,16);
      success_msg_writer() << "Outgoing transaction found";
      success_msg_writer() << "txid: " << txid;
      success_msg_writer() << "Height: " << pd.m_block_height;
      success_msg_writer() << "Timestamp: " << tools::get_human_readable_timestamp(pd.m_timestamp);
      success_msg_writer() << "Amount: " << print_money(pd.m_amount_in - change - fee);
      success_msg_writer() << "Payment ID: " << payment_id;
      success_msg_writer() << "Change: " << print_money(change);
      success_msg_writer() << "Fee: " << print_money(fee);
      success_msg_writer() << "Destinations: " << dests;
      if (pd.m_unlock_time < CRYPTONOTE_MAX_BLOCK_NUMBER)
      {
        uint64_t bh = std::max(pd.m_unlock_time, pd.m_block_height + CRYPTONOTE_DEFAULT_TX_SPENDABLE_AGE);
        if (bh >= last_block_height)
          success_msg_writer() << "Locked: " << (bh - last_block_height) << " blocks to unlock";
        else
          success_msg_writer() << std::to_string(last_block_height - bh) << " confirmations";
      }
      else
      {
        uint64_t current_time = static_cast<uint64_t>(time(NULL));
        uint64_t threshold = current_time + CRYPTONOTE_LOCKED_TX_ALLOWED_DELTA_SECONDS_V2;
        if (threshold >= pd.m_unlock_time)
          success_msg_writer() << "unlocked for " << tools::get_human_readable_timespan(std::chrono::seconds(threshold - pd.m_unlock_time));
        else
          success_msg_writer() << "locked for " << tools::get_human_readable_timespan(std::chrono::seconds(pd.m_unlock_time - threshold));
      }
      success_msg_writer() << "Note: " << m_wallet->get_tx_note(txid);
      return true;
    }
  }

  try
  {
    m_wallet->update_pool_state();
    std::list<std::pair<crypto::hash, tools::wallet2::pool_payment_details>> pool_payments;
    m_wallet->get_unconfirmed_payments(pool_payments, m_current_subaddress_account);
    for (std::list<std::pair<crypto::hash, tools::wallet2::pool_payment_details>>::const_iterator i = pool_payments.begin(); i != pool_payments.end(); ++i) {
      const tools::wallet2::payment_details &pd = i->second.m_pd;
      if (pd.m_tx_hash == txid)
      {
        std::string payment_id = string_tools::pod_to_hex(i->first);
        if (payment_id.substr(16).find_first_not_of('0') == std::string::npos)
          payment_id = payment_id.substr(0,16);
        success_msg_writer() << "Unconfirmed incoming transaction found in the txpool";
        success_msg_writer() << "txid: " << txid;
        success_msg_writer() << "Timestamp: " << tools::get_human_readable_timestamp(pd.m_timestamp);
        success_msg_writer() << "Amount: " << print_money(pd.m_amount);
        success_msg_writer() << "Payment ID: " << payment_id;
        success_msg_writer() << "Address index: " << pd.m_subaddr_index.minor;
        success_msg_writer() << "Note: " << m_wallet->get_tx_note(txid);
        if (i->second.m_double_spend_seen)
          success_msg_writer() << tr("Double spend seen on the network: this transaction may or may not end up being mined");
        return true;
      }
    }
  }
  catch (...)
  {
    fail_msg_writer() << "Failed to get pool state";
  }

  std::list<std::pair<crypto::hash, tools::wallet2::unconfirmed_transfer_details>> upayments;
  m_wallet->get_unconfirmed_payments_out(upayments, m_current_subaddress_account);
  for (std::list<std::pair<crypto::hash, tools::wallet2::unconfirmed_transfer_details>>::const_iterator i = upayments.begin(); i != upayments.end(); ++i) {
    if (i->first == txid)
    {
      const tools::wallet2::unconfirmed_transfer_details &pd = i->second;
      uint64_t amount = pd.m_amount_in;
      uint64_t fee = amount - pd.m_amount_out;
      std::string payment_id = string_tools::pod_to_hex(i->second.m_payment_id);
      if (payment_id.substr(16).find_first_not_of('0') == std::string::npos)
        payment_id = payment_id.substr(0,16);
      bool is_failed = pd.m_state == tools::wallet2::unconfirmed_transfer_details::failed;

      success_msg_writer() << (is_failed ? "Failed" : "Pending") << " outgoing transaction found";
      success_msg_writer() << "txid: " << txid;
      success_msg_writer() << "Timestamp: " << tools::get_human_readable_timestamp(pd.m_timestamp);
      success_msg_writer() << "Amount: " << print_money(amount - pd.m_change - fee);
      success_msg_writer() << "Payment ID: " << payment_id;
      success_msg_writer() << "Change: " << print_money(pd.m_change);
      success_msg_writer() << "Fee: " << print_money(fee);
      success_msg_writer() << "Note: " << m_wallet->get_tx_note(txid);
      return true;
    }
  }

  fail_msg_writer() << tr("Transaction ID not found");
  return true;
}
//----------------------------------------------------------------------------------------------------
bool simple_wallet::process_command(const std::vector<std::string> &args)
{
  return m_cmd_binder.process_command_vec(args);
}
//----------------------------------------------------------------------------------------------------
void simple_wallet::interrupt()
{
  if (m_in_manual_refresh.load(std::memory_order_relaxed))
  {
    m_wallet->stop();
  }
  else
  {
    stop();
  }
}
//----------------------------------------------------------------------------------------------------
void simple_wallet::commit_or_save(std::vector<tools::wallet2::pending_tx>& ptx_vector, bool do_not_relay)
{
  size_t i = 0;
  std::string msg_buf; // NOTE(loki): Buffer output so integration tests read the entire output
  msg_buf.reserve(128);

  while (!ptx_vector.empty())
  {
    msg_buf.clear();
    auto & ptx = ptx_vector.back();
    const crypto::hash txid = get_transaction_hash(ptx.tx);
    if (do_not_relay)
    {
      cryptonote::blobdata blob;
      tx_to_blob(ptx.tx, blob);
      const std::string blob_hex = epee::string_tools::buff_to_hex_nodelimer(blob);
      const std::string filename = "raw_loki_tx" + (ptx_vector.size() == 1 ? "" : ("_" + std::to_string(i++)));
      bool success               = m_wallet->save_to_file(filename, blob_hex, true);

      if (success) msg_buf += tr("Transaction successfully saved to ");
      else         msg_buf += tr("Failed to save transaction to ");

      msg_buf += filename;
      msg_buf += tr(", txid <");
      msg_buf += epee::string_tools::pod_to_hex(txid);
      msg_buf += ">";

      if (success) success_msg_writer(true) << msg_buf;
      else         fail_msg_writer()        << msg_buf;
    }
    else
    {
      m_wallet->commit_tx(ptx);
      msg_buf += tr("Transaction successfully submitted, transaction <");
      msg_buf += epee::string_tools::pod_to_hex(txid);
      msg_buf += ">\n";
      msg_buf += tr("You can check its status by using the `show_transfers` command.");
      success_msg_writer(true) << msg_buf;
    }
    // if no exception, remove element from vector
    ptx_vector.pop_back();
  }
}
//----------------------------------------------------------------------------------------------------
int main(int argc, char* argv[])
{
  TRY_ENTRY();

#ifdef WIN32
  // Activate UTF-8 support for Boost filesystem classes on Windows
  std::locale::global(boost::locale::generator().generate(""));
  boost::filesystem::path::imbue(std::locale());
#endif
  setlocale(LC_CTYPE, "");

  po::options_description desc_params(wallet_args::tr("Wallet options"));
  tools::wallet2::init_options(desc_params);
  command_line::add_arg(desc_params, arg_wallet_file);
  command_line::add_arg(desc_params, arg_generate_new_wallet);
  command_line::add_arg(desc_params, arg_generate_from_device);
  command_line::add_arg(desc_params, arg_generate_from_view_key);
  command_line::add_arg(desc_params, arg_generate_from_spend_key);
  command_line::add_arg(desc_params, arg_generate_from_keys);
  command_line::add_arg(desc_params, arg_generate_from_multisig_keys);
  command_line::add_arg(desc_params, arg_generate_from_json);
  command_line::add_arg(desc_params, arg_mnemonic_language);
  command_line::add_arg(desc_params, arg_command);

  command_line::add_arg(desc_params, arg_restore_deterministic_wallet );
  command_line::add_arg(desc_params, arg_restore_multisig_wallet );
  command_line::add_arg(desc_params, arg_non_deterministic );
  command_line::add_arg(desc_params, arg_electrum_seed );
  command_line::add_arg(desc_params, arg_allow_mismatched_daemon_version);
  command_line::add_arg(desc_params, arg_restore_height);
  command_line::add_arg(desc_params, arg_restore_date);
  command_line::add_arg(desc_params, arg_do_not_relay);
  command_line::add_arg(desc_params, arg_create_address_file);
  command_line::add_arg(desc_params, arg_subaddress_lookahead);
  command_line::add_arg(desc_params, arg_use_english_language_names);
  command_line::add_arg(desc_params, arg_long_payment_id_support);

  po::positional_options_description positional_options;
  positional_options.add(arg_command.name, -1);

  boost::optional<po::variables_map> vm;
  bool should_terminate = false;
  std::tie(vm, should_terminate) = wallet_args::main(
   argc, argv,
   "loki-wallet-cli [--wallet-file=<filename>|--generate-new-wallet=<filename>] [<COMMAND>]",
    sw::tr("This is the command line Loki wallet. It needs to connect to a Loki\ndaemon to work correctly.\n\nWARNING: Do not reuse your Loki keys on a contentious fork, doing so will harm your privacy.\n Only consider reusing your key on a contentious fork if the fork has key reuse mitigations built in."),
    desc_params,
    positional_options,
    [](const std::string &s, bool emphasis){ tools::scoped_message_writer(emphasis ? epee::console_color_white : epee::console_color_default, true) << s; },
    "loki-wallet-cli.log"
  );

  if (!vm)
  {
    return 1;
  }

  if (should_terminate)
  {
    return 0;
  }

  cryptonote::simple_wallet w;
  const bool r = w.init(*vm);
  CHECK_AND_ASSERT_MES(r, 1, sw::tr("Failed to initialize wallet"));

  std::vector<std::string> command = command_line::get_arg(*vm, arg_command);
  if (!command.empty())
  {
    if (!w.process_command(command))
      fail_msg_writer() << sw::tr("Unknown command: ") << command.front();
    w.stop();
    w.deinit();
  }
  else
  {
    tools::signal_handler::install([&w](int type) {
      if (tools::password_container::is_prompting.load())
      {
        // must be prompting for password so return and let the signal stop prompt
        return;
      }
#ifdef WIN32
      if (type == CTRL_C_EVENT)
#else
      if (type == SIGINT)
#endif
      {
        // if we're pressing ^C when refreshing, just stop refreshing
        w.interrupt();
      }
      else
      {
        w.stop();
      }
    });
    w.run();

    w.deinit();
  }
  return 0;
  CATCH_ENTRY_L0("main", 1);
}

// MMS ---------------------------------------------------------------------------------------------------

// Access to the message store, or more exactly to the list of the messages that can be changed
// by the idle thread, is guarded by the same mutex-based mechanism as access to the wallet
// as a whole and thus e.g. uses the "LOCK_IDLE_SCOPE" macro. This is a little over-cautious, but
// simple and safe. Care has to be taken however where MMS methods call other simplewallet methods
// that use "LOCK_IDLE_SCOPE" as this cannot be nested!

// Methods for commands like "export_multisig_info" usually read data from file(s) or write data
// to files. The MMS calls now those methods as well, to produce data for messages and to process data
// from messages. As it would be quite inconvenient for the MMS to write data for such methods to files
// first or get data out of result files after the call, those methods detect a call from the MMS and
// expect data as arguments instead of files and give back data by calling 'process_wallet_created_data'.

bool simple_wallet::user_confirms(const std::string &question)
{
   std::string answer = input_line(question + tr(" (Y/Yes/N/No): "));
   return !std::cin.eof() && command_line::is_yes(answer);
}

bool simple_wallet::get_number_from_arg(const std::string &arg, uint32_t &number, const uint32_t lower_bound, const uint32_t upper_bound)
{
  bool valid = false;
  try
  {
    number = boost::lexical_cast<uint32_t>(arg);
    valid = (number >= lower_bound) && (number <= upper_bound);
  }
  catch(const boost::bad_lexical_cast &)
  {
  }
  return valid;
}

bool simple_wallet::choose_mms_processing(const std::vector<mms::processing_data> &data_list, uint32_t &choice)
{
  size_t choices = data_list.size();
  if (choices == 1)
  {
    choice = 0;
    return true;
  }
  mms::message_store& ms = m_wallet->get_message_store();
  message_writer() << tr("Choose processing:");
  std::string text;
  for (size_t i = 0; i < choices; ++i)
  {
    const mms::processing_data &data = data_list[i];
    text = std::to_string(i+1) + ": ";
    switch (data.processing)
    {
    case mms::message_processing::sign_tx:
      text += tr("Sign tx");
      break;
    case mms::message_processing::send_tx:
    {
      mms::message m;
      ms.get_message_by_id(data.message_ids[0], m);
      if (m.type == mms::message_type::fully_signed_tx)
      {
        text += tr("Send the tx for submission to ");
      }
      else
      {
        text += tr("Send the tx for signing to ");
      }
      mms::authorized_signer signer = ms.get_signer(data.receiving_signer_index);
      text += ms.signer_to_string(signer, 50);
      break;
    }
    case mms::message_processing::submit_tx:
      text += tr("Submit tx");
      break;
    default:
      text += tr("unknown");
      break;
    }
    message_writer() << text;
  }

  std::string line = input_line(tr("Choice: "));
  if (std::cin.eof() || line.empty())
  {
    return false;
  }
  bool choice_ok = get_number_from_arg(line, choice, 1, choices);
  if (choice_ok)
  {
    choice--;
  }
  else
  {
    fail_msg_writer() << tr("Wrong choice");
  }
  return choice_ok;
}

void simple_wallet::list_mms_messages(const std::vector<mms::message> &messages)
{
  message_writer() << boost::format("%4s %-4s %-30s %-21s %7s %3s %-15s %-40s") % tr("Id") % tr("I/O") % tr("Authorized Signer")
          % tr("Message Type") % tr("Height") % tr("R") % tr("Message State") % tr("Since");
  mms::message_store& ms = m_wallet->get_message_store();
  uint64_t now = (uint64_t)time(NULL);
  for (size_t i = 0; i < messages.size(); ++i)
  {
    const mms::message &m = messages[i];
    const mms::authorized_signer &signer = ms.get_signer(m.signer_index);
    bool highlight = (m.state == mms::message_state::ready_to_send) || (m.state == mms::message_state::waiting);
    message_writer(m.direction == mms::message_direction::out ? console_color_green : console_color_magenta, highlight) <<
            boost::format("%4s %-4s %-30s %-21s %7s %3s %-15s %-40s") %
            m.id %
            ms.message_direction_to_string(m.direction) %
            ms.signer_to_string(signer, 30) %
            ms.message_type_to_string(m.type) %
            m.wallet_height %
            m.round %
            ms.message_state_to_string(m.state) %
            (tools::get_human_readable_timestamp(m.modified) + ", " + tools::get_human_readable_timespan(std::chrono::seconds(now - m.modified)) + tr(" ago"));
  }
}

void simple_wallet::list_signers(const std::vector<mms::authorized_signer> &signers)
{
  message_writer() << boost::format("%2s %-20s %-s") % tr("#") % tr("Label") % tr("Transport Address");
  message_writer() << boost::format("%2s %-20s %-s") % "" % tr("Auto-Config Token") % tr("Loki Address");
  for (size_t i = 0; i < signers.size(); ++i)
  {
    const mms::authorized_signer &signer = signers[i];
    std::string label = signer.label.empty() ? tr("<not set>") : signer.label;
    std::string monero_address;
    if (signer.monero_address_known)
    {
      monero_address = get_account_address_as_str(m_wallet->nettype(), false, signer.monero_address);
    }
    else
    {
      monero_address = tr("<not set>");
    }
    std::string transport_address = signer.transport_address.empty() ? tr("<not set>") : signer.transport_address;
    message_writer() << boost::format("%2s %-20s %-s") % (i + 1) % label % transport_address;
    message_writer() << boost::format("%2s %-20s %-s") % "" % signer.auto_config_token % monero_address;
    message_writer() << "";
  }
}

void simple_wallet::add_signer_config_messages()
{
  mms::message_store& ms = m_wallet->get_message_store();
  std::string signer_config;
  ms.get_signer_config(signer_config);

  const std::vector<mms::authorized_signer> signers = ms.get_all_signers();
  mms::multisig_wallet_state state = get_multisig_wallet_state();
  uint32_t num_authorized_signers = ms.get_num_authorized_signers();
  for (uint32_t i = 1 /* without me */; i < num_authorized_signers; ++i)
  {
    ms.add_message(state, i, mms::message_type::signer_config, mms::message_direction::out, signer_config);
  }
}

void simple_wallet::show_message(const mms::message &m)
{
  mms::message_store& ms = m_wallet->get_message_store();
  const mms::authorized_signer &signer = ms.get_signer(m.signer_index);
  bool display_content;
  std::string sanitized_text;
  switch (m.type)
  {
  case mms::message_type::key_set:
  case mms::message_type::additional_key_set:
  case mms::message_type::note:
    display_content = true;
    ms.get_sanitized_message_text(m, sanitized_text);
    break;
  default:
    display_content = false;
  }
  uint64_t now = (uint64_t)time(NULL);
  message_writer() << "";
  message_writer() << tr("Message ") << m.id;
  message_writer() << tr("In/out: ") << ms.message_direction_to_string(m.direction);
  message_writer() << tr("Type: ") << ms.message_type_to_string(m.type);
  message_writer() << tr("State: ") << boost::format(tr("%s since %s, %s ago")) %
          ms.message_state_to_string(m.state) % tools::get_human_readable_timestamp(m.modified) % tools::get_human_readable_timespan(std::chrono::seconds(now - m.modified));
  if (m.sent == 0)
  {
    message_writer() << tr("Sent: Never");
  }
  else
  {
    message_writer() << boost::format(tr("Sent: %s, %s ago")) %
            tools::get_human_readable_timestamp(m.sent) % tools::get_human_readable_timespan(std::chrono::seconds(now - m.sent));
  }
  message_writer() << tr("Authorized signer: ") << ms.signer_to_string(signer, 100);
  message_writer() << tr("Content size: ") << m.content.length() << tr(" bytes");
  message_writer() << tr("Content: ") << (display_content ? sanitized_text : tr("(binary data)"));

  if (m.type == mms::message_type::note)
  {
    // Showing a note and read its text is "processing" it: Set the state accordingly
    // which will also delete it from Bitmessage as a side effect
    // (Without this little "twist" it would never change the state, and never get deleted)
    ms.set_message_processed_or_sent(m.id);
  }
}

void simple_wallet::ask_send_all_ready_messages()
{
  mms::message_store& ms = m_wallet->get_message_store();
  std::vector<mms::message> ready_messages;
  const std::vector<mms::message> &messages = ms.get_all_messages();
  for (size_t i = 0; i < messages.size(); ++i)
  {
    const mms::message &m = messages[i];
    if (m.state == mms::message_state::ready_to_send)
    {
      ready_messages.push_back(m);
    }
  }
  if (ready_messages.size() != 0)
  {
    list_mms_messages(ready_messages);
    bool send = ms.get_auto_send();
    if (!send)
    {
      send = user_confirms(tr("Send these messages now?"));
    }
    if (send)
    {
      mms::multisig_wallet_state state = get_multisig_wallet_state();
      for (size_t i = 0; i < ready_messages.size(); ++i)
      {
        ms.send_message(state, ready_messages[i].id);
        ms.set_message_processed_or_sent(ready_messages[i].id);
      }
      success_msg_writer() << tr("Queued for sending.");
    }
  }
}

bool simple_wallet::get_message_from_arg(const std::string &arg, mms::message &m)
{
  mms::message_store& ms = m_wallet->get_message_store();
  bool valid_id = false;
  uint32_t id;
  try
  {
    id = (uint32_t)boost::lexical_cast<uint32_t>(arg);
    valid_id = ms.get_message_by_id(id, m);
  }
  catch (const boost::bad_lexical_cast &)
  {
  }
  if (!valid_id)
  {
    fail_msg_writer() << tr("Invalid message id");
  }
  return valid_id;
}

void simple_wallet::mms_init(const std::vector<std::string> &args)
{
  if (args.size() != 3)
  {
    fail_msg_writer() << tr("usage: mms init <required_signers>/<authorized_signers> <own_label> <own_transport_address>");
    return;
  }
  mms::message_store& ms = m_wallet->get_message_store();
  if (ms.get_active())
  {
    if (!user_confirms(tr("The MMS is already initialized. Re-initialize by deleting all signer info and messages?")))
    {
      return;
    }
  }
  uint32_t num_required_signers;
  uint32_t num_authorized_signers;
  const std::string &mn = args[0];
  std::vector<std::string> numbers;
  boost::split(numbers, mn, boost::is_any_of("/"));
  bool mn_ok = (numbers.size() == 2)
               && get_number_from_arg(numbers[1], num_authorized_signers, 2, 100)
               && get_number_from_arg(numbers[0], num_required_signers, 2, num_authorized_signers);
  if (!mn_ok)
  {
    fail_msg_writer() << tr("Error in the number of required signers and/or authorized signers");
    return;
  }
  LOCK_IDLE_SCOPE();
  ms.init(get_multisig_wallet_state(), args[1], args[2], num_authorized_signers, num_required_signers);
}

void simple_wallet::mms_info(const std::vector<std::string> &args)
{
  mms::message_store& ms = m_wallet->get_message_store();
  if (ms.get_active())
  {
    message_writer() << boost::format("The MMS is active for %s/%s multisig.")
            % ms.get_num_required_signers() % ms.get_num_authorized_signers();
  }
  else
  {
    message_writer() << tr("The MMS is not active.");
  }
}

void simple_wallet::mms_signer(const std::vector<std::string> &args)
{
  mms::message_store& ms = m_wallet->get_message_store();
  const std::vector<mms::authorized_signer> &signers = ms.get_all_signers();
  if (args.size() == 0)
  {
    // Without further parameters list all defined signers
    list_signers(signers);
    return;
  }

  uint32_t index;
  bool index_valid = get_number_from_arg(args[0], index, 1, ms.get_num_authorized_signers());
  if (index_valid)
  {
    index--;
  }
  else
  {
    fail_msg_writer() << tr("Invalid signer number ") + args[0];
    return;
  }
  if ((args.size() < 2) || (args.size() > 4))
  {
    fail_msg_writer() << tr("mms signer [<number> <label> [<transport_address> [<loki_address>]]]");
    return;
  }

  boost::optional<string> label = args[1];
  boost::optional<string> transport_address;
  if (args.size() >= 3)
  {
    transport_address = args[2];
  }
  boost::optional<cryptonote::account_public_address> monero_address;
  LOCK_IDLE_SCOPE();
  mms::multisig_wallet_state state = get_multisig_wallet_state();
  if (args.size() == 4)
  {
    cryptonote::address_parse_info info;
    bool ok = cryptonote::get_account_address_from_str_or_url(info, m_wallet->nettype(), args[3], oa_prompter);
    if (!ok)
    {
      fail_msg_writer() << tr("Invalid Loki address");
      return;
    }
    monero_address = info.address;
    const std::vector<mms::message> &messages = ms.get_all_messages();
    if ((messages.size() > 0) || state.multisig)
    {
      fail_msg_writer() << tr("Wallet state does not allow changing Loki addresses anymore");
      return;
    }
  }
  ms.set_signer(state, index, label, transport_address, monero_address);
}

void simple_wallet::mms_list(const std::vector<std::string> &args)
{
  mms::message_store& ms = m_wallet->get_message_store();
  if (args.size() != 0)
  {
    fail_msg_writer() << tr("Usage: mms list");
    return;
  }
  LOCK_IDLE_SCOPE();
  const std::vector<mms::message> &messages = ms.get_all_messages();
  list_mms_messages(messages);
}

void simple_wallet::mms_next(const std::vector<std::string> &args)
{
  mms::message_store& ms = m_wallet->get_message_store();
  if ((args.size() > 1) || ((args.size() == 1) && (args[0] != "sync")))
  {
    fail_msg_writer() << tr("Usage: mms next [sync]");
    return;
  }
  bool avail = false;
  std::vector<mms::processing_data> data_list;
  bool force_sync = false;
  uint32_t choice = 0;
  {
    LOCK_IDLE_SCOPE();
    if ((args.size() == 1) && (args[0] == "sync"))
    {
      // Force the MMS to process any waiting sync info although on its own it would just ignore
      // those messages because no need to process them can be seen
      force_sync = true;
    }
    string wait_reason;
    {
      avail = ms.get_processable_messages(get_multisig_wallet_state(), force_sync, data_list, wait_reason);
    }
    if (avail)
    {
      avail = choose_mms_processing(data_list, choice);
    }
    else if (!wait_reason.empty())
    {
      message_writer() << tr("No next step: ") << wait_reason;
    }
  }
  if (avail)
  {
    mms::processing_data data = data_list[choice];
    bool command_successful = false;
    switch(data.processing)
    {
    case mms::message_processing::prepare_multisig:
      message_writer() << tr("prepare_multisig");
      command_successful = prepare_multisig_main(std::vector<std::string>(), true);
      break;

    case mms::message_processing::make_multisig:
    {
      message_writer() << tr("make_multisig");
      size_t number_of_key_sets = data.message_ids.size();
      std::vector<std::string> sig_args(number_of_key_sets + 1);
      sig_args[0] = std::to_string(ms.get_num_required_signers());
      for (size_t i = 0; i < number_of_key_sets; ++i)
      {
        mms::message m = ms.get_message_by_id(data.message_ids[i]);
        sig_args[i+1] = m.content;
      }
      command_successful = make_multisig_main(sig_args, true);
      break;
    }

    case mms::message_processing::exchange_multisig_keys:
    {
      message_writer() << tr("exchange_multisig_keys");
      size_t number_of_key_sets = data.message_ids.size();
      // Other than "make_multisig" only the key sets as parameters, no num_required_signers
      std::vector<std::string> sig_args(number_of_key_sets);
      for (size_t i = 0; i < number_of_key_sets; ++i)
      {
        mms::message m = ms.get_message_by_id(data.message_ids[i]);
        sig_args[i] = m.content;
      }
      command_successful = exchange_multisig_keys_main(sig_args, true);
      break;
    }

    case mms::message_processing::create_sync_data:
    {
      message_writer() << tr("export_multisig_info");
      std::vector<std::string> export_args;
      export_args.push_back("MMS");  // dummy filename
      command_successful = export_multisig_main(export_args, true);
      break;
    }

    case mms::message_processing::process_sync_data:
    {
      message_writer() << tr("import_multisig_info");
      std::vector<std::string> import_args;
      for (size_t i = 0; i < data.message_ids.size(); ++i)
      {
        mms::message m = ms.get_message_by_id(data.message_ids[i]);
        import_args.push_back(m.content);
      }
      command_successful = import_multisig_main(import_args, true);
      break;
    }

    case mms::message_processing::sign_tx:
    {
      message_writer() << tr("sign_multisig");
      std::vector<std::string> sign_args;
      mms::message m = ms.get_message_by_id(data.message_ids[0]);
      sign_args.push_back(m.content);
      command_successful = sign_multisig_main(sign_args, true);
      break;
    }

    case mms::message_processing::submit_tx:
    {
      message_writer() << tr("submit_multisig");
      std::vector<std::string> submit_args;
      mms::message m = ms.get_message_by_id(data.message_ids[0]);
      submit_args.push_back(m.content);
      command_successful = submit_multisig_main(submit_args, true);
      break;
    }

    case mms::message_processing::send_tx:
    {
      message_writer() << tr("Send tx");
      mms::message m = ms.get_message_by_id(data.message_ids[0]);
      LOCK_IDLE_SCOPE();
      ms.add_message(get_multisig_wallet_state(), data.receiving_signer_index, m.type, mms::message_direction::out,
                     m.content);
      command_successful = true;
      break;
    }

    case mms::message_processing::process_signer_config:
    {
      message_writer() << tr("Process signer config");
      LOCK_IDLE_SCOPE();
      mms::message m = ms.get_message_by_id(data.message_ids[0]);
      mms::authorized_signer me = ms.get_signer(0);
      mms::multisig_wallet_state state = get_multisig_wallet_state();
      if (!me.auto_config_running)
      {
        // If no auto-config is running, the config sent may be unsolicited or problematic
        // so show what arrived and ask for confirmation before taking it in
        std::vector<mms::authorized_signer> signers;
        ms.unpack_signer_config(state, m.content, signers);
        list_signers(signers);
        if (!user_confirms(tr("Replace current signer config with the one displayed above?")))
        {
          break;
        }
      }
      ms.process_signer_config(state, m.content);
      ms.stop_auto_config();
      list_signers(ms.get_all_signers());
      command_successful = true;
      break;
    }

    case mms::message_processing::process_auto_config_data:
    {
      message_writer() << tr("Process auto config data");
      LOCK_IDLE_SCOPE();
      for (size_t i = 0; i < data.message_ids.size(); ++i)
      {
        ms.process_auto_config_data_message(data.message_ids[i]);
      }
      ms.stop_auto_config();
      list_signers(ms.get_all_signers());
      add_signer_config_messages();
      command_successful = true;
      break;
    }

    default:
      message_writer() << tr("Nothing ready to process");
      break;
    }

    if (command_successful)
    {
      {
        LOCK_IDLE_SCOPE();
        ms.set_messages_processed(data);
        ask_send_all_ready_messages();
      }
    }
  }
}

void simple_wallet::mms_sync(const std::vector<std::string> &args)
{
  mms::message_store& ms = m_wallet->get_message_store();
  if (args.size() != 0)
  {
    fail_msg_writer() << tr("Usage: mms sync");
    return;
  }
  // Force the start of a new sync round, for exceptional cases where something went wrong
  // Can e.g. solve the problem "This signature was made with stale data" after trying to
  // create 2 transactions in a row somehow
  // Code is identical to the code for 'message_processing::create_sync_data'
  message_writer() << tr("export_multisig_info");
  std::vector<std::string> export_args;
  export_args.push_back("MMS");  // dummy filename
  export_multisig_main(export_args, true);
  ask_send_all_ready_messages();
}

void simple_wallet::mms_transfer(const std::vector<std::string> &args)
{
  // It's too complicated to check any arguments here, just let 'transfer_main' do the whole job
  transfer_main(Transfer, args, true);
}

void simple_wallet::mms_delete(const std::vector<std::string> &args)
{
  if (args.size() != 1)
  {
    fail_msg_writer() << tr("Usage: mms delete (<message_id> | all)");
    return;
  }
  LOCK_IDLE_SCOPE();
  mms::message_store& ms = m_wallet->get_message_store();
  if (args[0] == "all")
  {
    if (user_confirms(tr("Delete all messages?")))
    {
      ms.delete_all_messages();
    }
  }
  else
  {
    mms::message m;
    bool valid_id = get_message_from_arg(args[0], m);
    if (valid_id)
    {
      // If only a single message and not all delete even if unsent / unprocessed
      ms.delete_message(m.id);
    }
  }
}

void simple_wallet::mms_send(const std::vector<std::string> &args)
{
  if (args.size() == 0)
  {
    ask_send_all_ready_messages();
    return;
  }
  else if (args.size() != 1)
  {
    fail_msg_writer() << tr("Usage: mms send [<message_id>]");
    return;
  }
  LOCK_IDLE_SCOPE();
  mms::message_store& ms = m_wallet->get_message_store();
  mms::message m;
  bool valid_id = get_message_from_arg(args[0], m);
  if (valid_id)
  {
    ms.send_message(get_multisig_wallet_state(), m.id);
  }
}

void simple_wallet::mms_receive(const std::vector<std::string> &args)
{
  if (args.size() != 0)
  {
    fail_msg_writer() << tr("Usage: mms receive");
    return;
  }
  std::vector<mms::message> new_messages;
  LOCK_IDLE_SCOPE();
  mms::message_store& ms = m_wallet->get_message_store();
  bool avail = ms.check_for_messages(get_multisig_wallet_state(), new_messages);
  if (avail)
  {
    list_mms_messages(new_messages);
  }
}

void simple_wallet::mms_export(const std::vector<std::string> &args)
{
  if (args.size() != 1)
  {
    fail_msg_writer() << tr("Usage: mms export <message_id>");
    return;
  }
  LOCK_IDLE_SCOPE();
  mms::message_store& ms = m_wallet->get_message_store();
  mms::message m;
  bool valid_id = get_message_from_arg(args[0], m);
  if (valid_id)
  {
    const std::string filename = "mms_message_content";
    if (m_wallet->save_to_file(filename, m.content))
    {
      success_msg_writer() << tr("Message content saved to: ") << filename;
    }
    else
    {
      fail_msg_writer() << tr("Failed to to save message content");
    }
  }
}

void simple_wallet::mms_note(const std::vector<std::string> &args)
{
  mms::message_store& ms = m_wallet->get_message_store();
  if (args.size() == 0)
  {
    LOCK_IDLE_SCOPE();
    const std::vector<mms::message> &messages = ms.get_all_messages();
    for (size_t i = 0; i < messages.size(); ++i)
    {
      const mms::message &m = messages[i];
      if ((m.type == mms::message_type::note) && (m.state == mms::message_state::waiting))
      {
        show_message(m);
      }
    }
    return;
  }
  if (args.size() < 2)
  {
    fail_msg_writer() << tr("Usage: mms note [<label> <text>]");
    return;
  }
  uint32_t signer_index;
  bool found = ms.get_signer_index_by_label(args[0], signer_index);
  if (!found)
  {
    fail_msg_writer() << tr("No signer found with label ") << args[0];
    return;
  }
  std::string note = "";
  for (size_t n = 1; n < args.size(); ++n)
  {
    if (n > 1)
    {
      note += " ";
    }
    note += args[n];
  }
  LOCK_IDLE_SCOPE();
  ms.add_message(get_multisig_wallet_state(), signer_index, mms::message_type::note,
                 mms::message_direction::out, note);
  ask_send_all_ready_messages();
}

void simple_wallet::mms_show(const std::vector<std::string> &args)
{
  if (args.size() != 1)
  {
    fail_msg_writer() << tr("Usage: mms show <message_id>");
    return;
  }
  LOCK_IDLE_SCOPE();
  mms::message_store& ms = m_wallet->get_message_store();
  mms::message m;
  bool valid_id = get_message_from_arg(args[0], m);
  if (valid_id)
  {
    show_message(m);
  }
}

void simple_wallet::mms_set(const std::vector<std::string> &args)
{
  bool set = args.size() == 2;
  bool query = args.size() == 1;
  if (!set && !query)
  {
    fail_msg_writer() << tr("Usage: mms set <option_name> [<option_value>]");
    return;
  }
  mms::message_store& ms = m_wallet->get_message_store();
  LOCK_IDLE_SCOPE();
  if (args[0] == "auto-send")
  {
    if (set)
    {
      bool result;
      bool ok = parse_bool(args[1], result);
      if (ok)
      {
        ms.set_auto_send(result);
      }
      else
      {
        fail_msg_writer() << tr("Wrong option value");
      }
    }
    else
    {
      message_writer() << (ms.get_auto_send() ? tr("Auto-send is on") : tr("Auto-send is off"));
    }
  }
  else
  {
    fail_msg_writer() << tr("Unknown option");
  }
}

void simple_wallet::mms_help(const std::vector<std::string> &args)
{
  if (args.size() > 1)
  {
    fail_msg_writer() << tr("Usage: mms help [<subcommand>]");
    return;
  }
  std::vector<std::string> help_args;
  help_args.push_back("mms");
  if (args.size() == 1)
  {
    help_args.push_back(args[0]);
  }
  help(help_args);
}

void simple_wallet::mms_send_signer_config(const std::vector<std::string> &args)
{
  if (args.size() != 0)
  {
    fail_msg_writer() << tr("Usage: mms send_signer_config");
    return;
  }
  mms::message_store& ms = m_wallet->get_message_store();
  if (!ms.signer_config_complete())
  {
    fail_msg_writer() << tr("Signer config not yet complete");
    return;
  }
  LOCK_IDLE_SCOPE();
  add_signer_config_messages();
  ask_send_all_ready_messages();
}

void simple_wallet::mms_start_auto_config(const std::vector<std::string> &args)
{
  mms::message_store& ms = m_wallet->get_message_store();
  uint32_t other_signers = ms.get_num_authorized_signers() - 1;
  size_t args_size = args.size();
  if ((args_size != 0) && (args_size != other_signers))
  {
    fail_msg_writer() << tr("Usage: mms start_auto_config [<label> <label> ...]");
    return;
  }
  if ((args_size == 0) && !ms.signer_labels_complete())
  {
    fail_msg_writer() << tr("There are signers without a label set. Complete labels before auto-config or specify them as parameters here.");
    return;
  }
  mms::authorized_signer me = ms.get_signer(0);
  if (me.auto_config_running)
  {
    if (!user_confirms(tr("Auto-config is already running. Cancel and restart?")))
    {
      return;
    }
  }
  LOCK_IDLE_SCOPE();
  mms::multisig_wallet_state state = get_multisig_wallet_state();
  if (args_size != 0)
  {
    // Set (or overwrite) all the labels except "me" from the arguments
    for (uint32_t i = 1; i < (other_signers + 1); ++i)
    {
      ms.set_signer(state, i, args[i - 1], boost::none, boost::none);
    }
  }
  ms.start_auto_config(state);
  // List the signers to show the generated auto-config tokens
  list_signers(ms.get_all_signers());
}

void simple_wallet::mms_stop_auto_config(const std::vector<std::string> &args)
{
  if (args.size() != 0)
  {
    fail_msg_writer() << tr("Usage: mms stop_auto_config");
    return;
  }
  if (!user_confirms(tr("Delete any auto-config tokens and stop auto-config?")))
  {
    return;
  }
  mms::message_store& ms = m_wallet->get_message_store();
  LOCK_IDLE_SCOPE();
  ms.stop_auto_config();
}

void simple_wallet::mms_auto_config(const std::vector<std::string> &args)
{
  if (args.size() != 1)
  {
    fail_msg_writer() << tr("Usage: mms auto_config <auto_config_token>");
    return;
  }
  mms::message_store& ms = m_wallet->get_message_store();
  std::string adjusted_token;
  if (!ms.check_auto_config_token(args[0], adjusted_token))
  {
    fail_msg_writer() << tr("Invalid auto-config token");
    return;
  }
  mms::authorized_signer me = ms.get_signer(0);
  if (me.auto_config_running)
  {
    if (!user_confirms(tr("Auto-config already running. Cancel and restart?")))
    {
      return;
    }
  }
  LOCK_IDLE_SCOPE();
  ms.add_auto_config_data_message(get_multisig_wallet_state(), adjusted_token);
  ask_send_all_ready_messages();
}

bool simple_wallet::mms(const std::vector<std::string> &args)
{
  try
  {
    m_wallet->get_multisig_wallet_state();
  }
  catch(const std::exception &e)
  {
    fail_msg_writer() << tr("MMS not available in this wallet");
    return true;
  }

  try
  {
    mms::message_store& ms = m_wallet->get_message_store();
    if (args.size() == 0)
    {
      mms_info(args);
      return true;
    }

    const std::string &sub_command = args[0];
    std::vector<std::string> mms_args = args;
    mms_args.erase(mms_args.begin());

    if (sub_command == "init")
    {
      mms_init(mms_args);
      return true;
    }
    if (!ms.get_active())
    {
      fail_msg_writer() << tr("The MMS is not active. Activate using the \"mms init\" command");
      return true;
    }
    else if (sub_command == "info")
    {
      mms_info(mms_args);
    }
    else if (sub_command == "signer")
    {
      mms_signer(mms_args);
    }
    else if (sub_command == "list")
    {
      mms_list(mms_args);
    }
    else if (sub_command == "next")
    {
      mms_next(mms_args);
    }
    else if (sub_command == "sync")
    {
      mms_sync(mms_args);
    }
    else if (sub_command == "transfer")
    {
      mms_transfer(mms_args);
    }
    else if (sub_command == "delete")
    {
      mms_delete(mms_args);
    }
    else if (sub_command == "send")
    {
      mms_send(mms_args);
    }
    else if (sub_command == "receive")
    {
      mms_receive(mms_args);
    }
    else if (sub_command == "export")
    {
      mms_export(mms_args);
    }
    else if (sub_command == "note")
    {
      mms_note(mms_args);
    }
    else if (sub_command == "show")
    {
      mms_show(mms_args);
    }
    else if (sub_command == "set")
    {
      mms_set(mms_args);
    }
    else if (sub_command == "help")
    {
      mms_help(mms_args);
    }
    else if (sub_command == "send_signer_config")
    {
      mms_send_signer_config(mms_args);
    }
    else if (sub_command == "start_auto_config")
    {
      mms_start_auto_config(mms_args);
    }
    else if (sub_command == "stop_auto_config")
    {
      mms_stop_auto_config(mms_args);
    }
    else if (sub_command == "auto_config")
    {
      mms_auto_config(mms_args);
    }
    else
    {
      fail_msg_writer() << tr("Invalid MMS subcommand");
    }
  }
  catch (const tools::error::no_connection_to_daemon &e)
  {
    fail_msg_writer() << tr("Error in MMS command: ") << e.what() << " " << e.request();
  }
  catch (const std::exception &e)
  {
    fail_msg_writer() << tr("Error in MMS command: ") << e.what();
    PRINT_USAGE(USAGE_MMS);
    return true;
  }
  return true;
}
// End MMS ------------------------------------------------------------------------------------------------<|MERGE_RESOLUTION|>--- conflicted
+++ resolved
@@ -8120,165 +8120,6 @@
     }
     local_args.erase(local_args.begin());
   }
-<<<<<<< HEAD
-
-  const uint64_t last_block_height = m_wallet->get_blockchain_current_height();
-
-  if (in || coinbase) {
-    std::list<std::pair<crypto::hash, tools::wallet2::payment_details>> payments;
-    m_wallet->get_payments(payments, min_height, max_height, m_current_subaddress_account, subaddr_indices);
-
-    for (std::list<std::pair<crypto::hash, tools::wallet2::payment_details>>::const_iterator i = payments.begin(); i != payments.end(); ++i) {
-      const tools::wallet2::payment_details &pd = i->second;
-      if (!pd.is_coinbase() && !in)
-        continue;
-      std::string payment_id = string_tools::pod_to_hex(i->first);
-      if (payment_id.substr(16).find_first_not_of('0') == std::string::npos)
-        payment_id = payment_id.substr(0,16);
-      std::string note = m_wallet->get_tx_note(pd.m_tx_hash);
-
-      std::string destination = m_wallet->get_subaddress_as_str({m_current_subaddress_account, pd.m_subaddr_index.minor});
-      const std::string type = pd.is_coinbase() ? tr("block") : tr("in");
-
-      const bool unlocked = m_wallet->is_transfer_unlocked(pd.m_unlock_time, pd.m_block_height);
-      std::string locked_msg = "unlocked";
-      if (!unlocked)
-      {
-        locked_msg = "locked";
-        const uint64_t unlock_time = pd.m_unlock_time;
-        if (pd.m_unlock_time < CRYPTONOTE_MAX_BLOCK_NUMBER)
-        {
-          uint64_t bh = std::max(pd.m_unlock_time, pd.m_block_height + CRYPTONOTE_DEFAULT_TX_SPENDABLE_AGE);
-          if (bh >= last_block_height)
-            locked_msg = std::to_string(bh - last_block_height) + " blks";
-        }
-        else
-        {
-          uint64_t current_time = static_cast<uint64_t>(time(NULL));
-          uint64_t threshold = current_time + CRYPTONOTE_LOCKED_TX_ALLOWED_DELTA_SECONDS_V2;
-          if (threshold < pd.m_unlock_time)
-            locked_msg = tools::get_human_readable_timespan(std::chrono::seconds(pd.m_unlock_time - threshold));
-        }
-      }
-
-      transfers.push_back({
-        pd.m_block_height,
-        pd.m_timestamp,
-        pd.m_type,
-        true, // confirmed
-        pd.m_amount,
-        pd.m_tx_hash,
-        payment_id,
-        0,
-        {{destination, pd.m_amount, pd.m_unlock_time}},
-        {pd.m_subaddr_index.minor},
-        note,
-        locked_msg
-      });
-    }
-  }
-
-  if (out) {
-    std::list<std::pair<crypto::hash, tools::wallet2::confirmed_transfer_details>> payments;
-    m_wallet->get_payments_out(payments, min_height, max_height, m_current_subaddress_account, subaddr_indices);
-    for (std::list<std::pair<crypto::hash, tools::wallet2::confirmed_transfer_details>>::const_iterator i = payments.begin(); i != payments.end(); ++i) {
-      const tools::wallet2::confirmed_transfer_details &pd = i->second;
-      uint64_t change = pd.m_change == (uint64_t)-1 ? 0 : pd.m_change; // change may not be known
-      uint64_t fee = pd.m_amount_in - pd.m_amount_out;
-
-      std::vector<transfer_view::dest_output> destinations(pd.m_dests.size());
-      for (size_t dest_index  = 0; dest_index < pd.m_dests.size(); ++dest_index)
-      {
-        const tx_destination_entry &dest   = pd.m_dests[dest_index];
-        transfer_view::dest_output &output = destinations[dest_index];
-        output.wallet_addr                 = dest.address(m_wallet->nettype(), pd.m_payment_id);
-        output.amount                      = dest.amount;
-        output.unlock_time                 = (dest_index < pd.m_unlock_times.size()) ? pd.m_unlock_times[dest_index] : 0;
-      }
-
-      // TODO(doyle): Broken lock time isnt used anymore.
-      // NOTE(loki): Technically we don't allow custom unlock times per output
-      // yet. So if we detect _any_ output that has the staking lock time, then
-      // we can assume it's a staking transfer
-      const uint64_t staking_duration = service_nodes::staking_num_lock_blocks(m_wallet->nettype());
-      bool locked = false;
-
-      tools::pay_type type = tools::pay_type::out;
-      for (size_t unlock_index = 0; unlock_index < pd.m_unlock_times.size() && type != tools::pay_type::stake; ++unlock_index)
-      {
-        uint64_t unlock_time = pd.m_unlock_times[unlock_index];
-        if (unlock_time < pd.m_block_height)
-          continue;
-
-        // NOTE: If any output is locked at all, consider the transfer locked.
-        uint64_t lock_duration = unlock_time - pd.m_block_height;
-        locked |= (!m_wallet->is_transfer_unlocked(unlock_time, pd.m_block_height));
-        if (lock_duration >= staking_duration) type = tools::pay_type::stake;
-      }
-
-      std::string payment_id = string_tools::pod_to_hex(i->second.m_payment_id);
-      if (payment_id.substr(16).find_first_not_of('0') == std::string::npos)
-        payment_id = payment_id.substr(0,16);
-      std::string note = m_wallet->get_tx_note(i->first);
-
-      transfers.push_back({
-        pd.m_block_height,
-        pd.m_timestamp,
-        type,
-        true, // confirmed
-        pd.m_amount_in - change - fee,
-        i->first,
-        payment_id,
-        fee,
-        destinations,
-        pd.m_subaddr_indices,
-        note,
-        locked ? "locked" : "unlocked"
-      });
-    }
-  }
-
-  if (pool) {
-    try
-    {
-      m_in_manual_refresh.store(true, std::memory_order_relaxed);
-      epee::misc_utils::auto_scope_leave_caller scope_exit_handler = epee::misc_utils::create_scope_leave_handler([&](){m_in_manual_refresh.store(false, std::memory_order_relaxed);});
-
-      m_wallet->update_pool_state();
-      std::list<std::pair<crypto::hash, tools::wallet2::pool_payment_details>> payments;
-      m_wallet->get_unconfirmed_payments(payments, m_current_subaddress_account, subaddr_indices);
-      for (std::list<std::pair<crypto::hash, tools::wallet2::pool_payment_details>>::const_iterator i = payments.begin(); i != payments.end(); ++i) {
-        const tools::wallet2::payment_details &pd = i->second.m_pd;
-        std::string payment_id = string_tools::pod_to_hex(i->first);
-        if (payment_id.substr(16).find_first_not_of('0') == std::string::npos)
-          payment_id = payment_id.substr(0,16);
-        std::string note = m_wallet->get_tx_note(pd.m_tx_hash);
-        std::string destination = m_wallet->get_subaddress_as_str({m_current_subaddress_account, pd.m_subaddr_index.minor});
-        std::string double_spend_note;
-        if (i->second.m_double_spend_seen)
-          double_spend_note = tr("[Double spend seen on the network: this transaction may or may not end up being mined] ");
-
-        transfers.push_back({
-          "pool",
-          pd.m_timestamp,
-          tools::pay_type::in,
-          false, // confirmed
-          pd.m_amount,
-          pd.m_tx_hash,
-          payment_id,
-          0,
-          {{destination, pd.m_amount}},
-          {pd.m_subaddr_index.minor},
-          note + double_spend_note,
-          "locked"
-        });
-      }
-    }
-    catch (const std::exception& e)
-    {
-      fail_msg_writer() << "Failed to get pool state:" << e.what();
-    }
-=======
   return true;
 }
 //----------------------------------------------------------------------------------------------------
@@ -8289,63 +8130,10 @@
   if (!parse_get_transfers_args(local_args, args))
   {
     return false;
->>>>>>> 5977768e
   }
   args.account_index = m_current_subaddress_account;
 
-<<<<<<< HEAD
-  // print unconfirmed last
-  if (pending || failed) {
-    std::list<std::pair<crypto::hash, tools::wallet2::unconfirmed_transfer_details>> upayments;
-    m_wallet->get_unconfirmed_payments_out(upayments, m_current_subaddress_account, subaddr_indices);
-    for (std::list<std::pair<crypto::hash, tools::wallet2::unconfirmed_transfer_details>>::const_iterator i = upayments.begin(); i != upayments.end(); ++i) {
-      const tools::wallet2::unconfirmed_transfer_details &pd = i->second;
-      uint64_t amount = pd.m_amount_in;
-      uint64_t fee = amount - pd.m_amount_out;
-
-      std::vector<transfer_view::dest_output> destinations(pd.m_dests.size());
-      for (size_t dest_index  = 0; dest_index < pd.m_dests.size(); ++dest_index)
-      {
-        const tx_destination_entry &dest   = pd.m_dests[dest_index];
-        transfer_view::dest_output &output = destinations[dest_index];
-        output.wallet_addr                 = dest.address(m_wallet->nettype(), pd.m_payment_id);
-        output.amount                      = dest.amount;
-      }
-
-      std::string payment_id = string_tools::pod_to_hex(i->second.m_payment_id);
-      if (payment_id.substr(16).find_first_not_of('0') == std::string::npos)
-        payment_id = payment_id.substr(0,16);
-      std::string note = m_wallet->get_tx_note(i->first);
-      bool is_failed = pd.m_state == tools::wallet2::unconfirmed_transfer_details::failed;
-      if ((failed && is_failed) || (!is_failed && pending)) {
-        transfers.push_back({
-          (is_failed ? "failed" : "pending"),
-          pd.m_timestamp,
-          tools::pay_type::out,
-          false, // confirmed
-          amount - pd.m_change - fee,
-          i->first,
-          payment_id,
-          fee,
-          destinations,
-          pd.m_subaddr_indices,
-          note,
-          "locked"
-        });
-      }
-    }
-  }
-  // sort by block, then by timestamp (unconfirmed last)
-  std::sort(transfers.begin(), transfers.end(), [](const transfer_view& a, const transfer_view& b) -> bool {
-    if (a.confirmed && !b.confirmed)
-      return true;
-    if (a.block == b.block)
-      return a.timestamp < b.timestamp;
-    return a.block < b.block;
-  });
-=======
   m_wallet->get_transfers(args, transfers);
->>>>>>> 5977768e
 
   return true;
 }
