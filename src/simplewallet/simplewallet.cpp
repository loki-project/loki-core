// Copyright (c) 2014-2019, The Monero Project
// Copyright (c)      2018, The Loki Project
// 
// All rights reserved.
// 
// Redistribution and use in source and binary forms, with or without modification, are
// permitted provided that the following conditions are met:
// 
// 1. Redistributions of source code must retain the above copyright notice, this list of
//    conditions and the following disclaimer.
// 
// 2. Redistributions in binary form must reproduce the above copyright notice, this list
//    of conditions and the following disclaimer in the documentation and/or other
//    materials provided with the distribution.
// 
// 3. Neither the name of the copyright holder nor the names of its contributors may be
//    used to endorse or promote products derived from this software without specific
//    prior written permission.
// 
// THIS SOFTWARE IS PROVIDED BY THE COPYRIGHT HOLDERS AND CONTRIBUTORS "AS IS" AND ANY
// EXPRESS OR IMPLIED WARRANTIES, INCLUDING, BUT NOT LIMITED TO, THE IMPLIED WARRANTIES OF
// MERCHANTABILITY AND FITNESS FOR A PARTICULAR PURPOSE ARE DISCLAIMED. IN NO EVENT SHALL
// THE COPYRIGHT HOLDER OR CONTRIBUTORS BE LIABLE FOR ANY DIRECT, INDIRECT, INCIDENTAL,
// SPECIAL, EXEMPLARY, OR CONSEQUENTIAL DAMAGES (INCLUDING, BUT NOT LIMITED TO,
// PROCUREMENT OF SUBSTITUTE GOODS OR SERVICES; LOSS OF USE, DATA, OR PROFITS; OR BUSINESS
// INTERRUPTION) HOWEVER CAUSED AND ON ANY THEORY OF LIABILITY, WHETHER IN CONTRACT,
// STRICT LIABILITY, OR TORT (INCLUDING NEGLIGENCE OR OTHERWISE) ARISING IN ANY WAY OUT OF
// THE USE OF THIS SOFTWARE, EVEN IF ADVISED OF THE POSSIBILITY OF SUCH DAMAGE.
// 
// Parts of this file are originally copyright (c) 2012-2013 The Cryptonote developers

/*!
 * \file simplewallet.cpp
 * 
 * \brief Source file that defines simple_wallet class.
 */

#ifdef _WIN32
 #define __STDC_FORMAT_MACROS // NOTE(loki): Explicitly define the PRIu64 macro on Mingw
#endif

#include <thread>
#include <iostream>
#include <sstream>
#include <fstream>
#include <ctype.h>
#include <boost/lexical_cast.hpp>
#include <boost/program_options.hpp>
#include <boost/algorithm/string.hpp>
#include <boost/format.hpp>
#include <boost/regex.hpp>
#include <boost/range/adaptor/transformed.hpp>
#include "include_base_utils.h"
#include "common/i18n.h"
#include "common/command_line.h"
#include "common/util.h"
#include "common/dns_utils.h"
#include "common/base58.h"
#include "common/scoped_message_writer.h"
#include "common/loki_integration_test_hooks.h"
#include "cryptonote_protocol/cryptonote_protocol_handler.h"
#include "cryptonote_core/service_node_voting.h"
#include "cryptonote_core/service_node_list.h"
#include "simplewallet.h"
#include "cryptonote_basic/cryptonote_format_utils.h"
#include "storages/http_abstract_invoke.h"
#include "rpc/core_rpc_server_commands_defs.h"
#include "crypto/crypto.h"  // for crypto::secret_key definition
#include "mnemonics/electrum-words.h"
#include "rapidjson/document.h"
#include "common/json_util.h"
#include "ringct/rctSigs.h"
#include "multisig/multisig.h"
#include "wallet/wallet_args.h"
#include "version.h"
#include <stdexcept>
#include "int-util.h"
#include "wallet/message_store.h"

#ifdef WIN32
#include <boost/locale.hpp>
#include <boost/filesystem.hpp>
#endif

#ifdef HAVE_READLINE
  #include "readline_buffer.h"
  #define PAUSE_READLINE() \
    rdln::suspend_readline pause_readline; 
#else
  #define PAUSE_READLINE()
#endif

using namespace std;
using namespace epee;
using namespace cryptonote;
using boost::lexical_cast;
namespace po = boost::program_options;
typedef cryptonote::simple_wallet sw;

#undef LOKI_DEFAULT_LOG_CATEGORY
#define LOKI_DEFAULT_LOG_CATEGORY "wallet.simplewallet"

#define EXTENDED_LOGS_FILE "wallet_details.log"

#define OUTPUT_EXPORT_FILE_MAGIC "Loki output export\003"

#define LOCK_IDLE_SCOPE() \
  bool auto_refresh_enabled = m_auto_refresh_enabled.load(std::memory_order_relaxed); \
  m_auto_refresh_enabled.store(false, std::memory_order_relaxed); \
  /* stop any background refresh, and take over */ \
  m_wallet->stop(); \
  boost::unique_lock<boost::mutex> lock(m_idle_mutex); \
  m_idle_cond.notify_all(); \
  epee::misc_utils::auto_scope_leave_caller scope_exit_handler = epee::misc_utils::create_scope_leave_handler([&](){ \
    m_auto_refresh_enabled.store(auto_refresh_enabled, std::memory_order_relaxed); \
  })

#define SCOPED_WALLET_UNLOCK_ON_BAD_PASSWORD(code) \
  LOCK_IDLE_SCOPE(); \
  boost::optional<tools::password_container> pwd_container = boost::none; \
  if (m_wallet->ask_password() && !(pwd_container = get_and_verify_password())) { code; } \
  tools::wallet_keys_unlocker unlocker(*m_wallet, pwd_container);

#define SCOPED_WALLET_UNLOCK() SCOPED_WALLET_UNLOCK_ON_BAD_PASSWORD(return true;)

#define PRINT_USAGE(usage_help) fail_msg_writer() << boost::format(tr("usage: %s")) % usage_help;

#define LONG_PAYMENT_ID_SUPPORT_CHECK() \
  do { \
    if (!m_long_payment_id_support) { \
      fail_msg_writer() << tr("Warning: Long payment IDs are obsolete."); \
      fail_msg_writer() << tr("Long payment IDs are not encrypted on the blockchain, and will harm your privacy."); \
      fail_msg_writer() << tr("Use --long-payment-id-support-bad-for-privacy if you really must use one, and warn the recipient they are using an obsolete feature that will disappear in the future."); \
      return true; \
    } \
  } while(0)

enum TransferType {
  Transfer,
  TransferLocked,
};

namespace
{
  const auto arg_wallet_file = wallet_args::arg_wallet_file();
  const command_line::arg_descriptor<std::string> arg_generate_new_wallet = {"generate-new-wallet", sw::tr("Generate new wallet and save it to <arg>"), ""};
  const command_line::arg_descriptor<std::string> arg_generate_from_device = {"generate-from-device", sw::tr("Generate new wallet from device and save it to <arg>"), ""};
  const command_line::arg_descriptor<std::string> arg_generate_from_view_key = {"generate-from-view-key", sw::tr("Generate incoming-only wallet from view key"), ""};
  const command_line::arg_descriptor<std::string> arg_generate_from_spend_key = {"generate-from-spend-key", sw::tr("Generate deterministic wallet from spend key"), ""};
  const command_line::arg_descriptor<std::string> arg_generate_from_keys = {"generate-from-keys", sw::tr("Generate wallet from private keys"), ""};
  const command_line::arg_descriptor<std::string> arg_generate_from_multisig_keys = {"generate-from-multisig-keys", sw::tr("Generate a master wallet from multisig wallet keys"), ""};
  const auto arg_generate_from_json = wallet_args::arg_generate_from_json();
  const command_line::arg_descriptor<std::string> arg_mnemonic_language = {"mnemonic-language", sw::tr("Language for mnemonic"), ""};
  const command_line::arg_descriptor<std::string> arg_electrum_seed = {"electrum-seed", sw::tr("Specify Electrum seed for wallet recovery/creation"), ""};
  const command_line::arg_descriptor<bool> arg_restore_deterministic_wallet = {"restore-deterministic-wallet", sw::tr("Recover wallet using Electrum-style mnemonic seed"), false};
  const command_line::arg_descriptor<bool> arg_restore_multisig_wallet = {"restore-multisig-wallet", sw::tr("Recover multisig wallet using Electrum-style mnemonic seed"), false};
  const command_line::arg_descriptor<bool> arg_non_deterministic = {"non-deterministic", sw::tr("Generate non-deterministic view and spend keys"), false};
  const command_line::arg_descriptor<bool> arg_allow_mismatched_daemon_version = {"allow-mismatched-daemon-version", sw::tr("Allow communicating with a daemon that uses a different RPC version"), false};
  const command_line::arg_descriptor<uint64_t> arg_restore_height = {"restore-height", sw::tr("Restore from specific blockchain height"), 0};
  const command_line::arg_descriptor<std::string> arg_restore_date = {"restore-date", sw::tr("Restore from estimated blockchain height on specified date"), ""};
  const command_line::arg_descriptor<bool> arg_do_not_relay = {"do-not-relay", sw::tr("The newly created transaction will not be relayed to the loki network"), false};
  const command_line::arg_descriptor<bool> arg_create_address_file = {"create-address-file", sw::tr("Create an address file for new wallets"), false};
  const command_line::arg_descriptor<std::string> arg_subaddress_lookahead = {"subaddress-lookahead", tools::wallet2::tr("Set subaddress lookahead sizes to <major>:<minor>"), ""};
  const command_line::arg_descriptor<bool> arg_use_english_language_names = {"use-english-language-names", sw::tr("Display English language names"), false};
  const command_line::arg_descriptor<bool> arg_long_payment_id_support = {"long-payment-id-support-bad-for-privacy", sw::tr("Support obsolete long (unencrypted) payment ids (using them harms your privacy)"), false};

  const command_line::arg_descriptor< std::vector<std::string> > arg_command = {"command", ""};

  const char* USAGE_START_MINING("start_mining [<number_of_threads>] [bg_mining] [ignore_battery]");
  const char* USAGE_SET_DAEMON("set_daemon <host>[:<port>] [trusted|untrusted]");
  const char* USAGE_SHOW_BALANCE("balance [detail]");
  const char* USAGE_INCOMING_TRANSFERS("incoming_transfers [available|unavailable] [verbose] [uses] [index=<N1>[,<N2>[,...]]]");
  const char* USAGE_PAYMENTS("payments <PID_1> [<PID_2> ... <PID_N>]");
  const char* USAGE_PAYMENT_ID("payment_id");
  const char* USAGE_TRANSFER("transfer [index=<N1>[,<N2>,...]] [<priority>] (<URI> | <address> <amount>) [<payment_id>]");
  const char* USAGE_LOCKED_TRANSFER("locked_transfer [index=<N1>[,<N2>,...]] [<priority>] (<URI> | <addr> <amount>) <lockblocks> [<payment_id (obsolete)>]");
  const char* USAGE_LOCKED_SWEEP_ALL("locked_sweep_all [index=<N1>[,<N2>,...]] [<priority>] <address> <lockblocks> [<payment_id (obsolete)>]");
  const char* USAGE_SWEEP_ALL("sweep_all [index=<N1>[,<N2>,...]] [<priority>] [outputs=<N>] <address> [<payment_id (obsolete)>] [use_v1_tx]");
  const char* USAGE_SWEEP_BELOW("sweep_below <amount_threshold> [index=<N1>[,<N2>,...]] [<priority>] <address> [<payment_id (obsolete)>]");
  const char* USAGE_SWEEP_SINGLE("sweep_single [<priority>] [outputs=<N>] <key_image> <address> [<payment_id (obsolete)>]");
  const char* USAGE_SIGN_TRANSFER("sign_transfer [export_raw]");
  const char* USAGE_SET_LOG("set_log <level>|{+,-,}<categories>");
  const char* USAGE_ACCOUNT("account\n"
                            "  account new <label text with white spaces allowed>\n"
                            "  account switch <index> \n"
                            "  account label <index> <label text with white spaces allowed>\n"
                            "  account tag <tag_name> <account_index_1> [<account_index_2> ...]\n"
                            "  account untag <account_index_1> [<account_index_2> ...]\n"
                            "  account tag_description <tag_name> <description>");
  const char* USAGE_ADDRESS("address [ new <label text with white spaces allowed> | all | <index_min> [<index_max>] | label <index> <label text with white spaces allowed>]");
  const char* USAGE_INTEGRATED_ADDRESS("integrated_address [<payment_id> | <address>]");
  const char* USAGE_ADDRESS_BOOK("address_book [(add ((<address> [pid <id>])|<integrated address>) [<description possibly with whitespaces>])|(delete <index>)]");
  const char* USAGE_SET_VARIABLE("set <option> [<value>]");
  const char* USAGE_GET_TX_KEY("get_tx_key <txid>");
  const char* USAGE_SET_TX_KEY("set_tx_key <txid> <tx_key>");
  const char* USAGE_CHECK_TX_KEY("check_tx_key <txid> <txkey> <address>");
  const char* USAGE_GET_TX_PROOF("get_tx_proof <txid> <address> [<message>]");
  const char* USAGE_CHECK_TX_PROOF("check_tx_proof <txid> <address> <signature_file> [<message>]");
  const char* USAGE_GET_SPEND_PROOF("get_spend_proof <txid> [<message>]");
  const char* USAGE_CHECK_SPEND_PROOF("check_spend_proof <txid> <signature_file> [<message>]");
  const char* USAGE_GET_RESERVE_PROOF("get_reserve_proof (all|<amount>) [<message>]");
  const char* USAGE_CHECK_RESERVE_PROOF("check_reserve_proof <address> <signature_file> [<message>]");
  const char* USAGE_SHOW_TRANSFERS("show_transfers [in|out|all|pending|failed|coinbase] [index=<N1>[,<N2>,...]] [<min_height> [<max_height>]]");
  const char* USAGE_EXPORT_TRANSFERS("export_transfers [in|out|all|pending|failed] [index=<N1>[,<N2>,...]] [<min_height> [<max_height>]] [output=<path>]");
  const char* USAGE_UNSPENT_OUTPUTS("unspent_outputs [index=<N1>[,<N2>,...]] [<min_amount> [<max_amount>]]");
  const char* USAGE_RESCAN_BC("rescan_bc [hard|soft|keep_ki] [start_height=0]");
  const char* USAGE_SET_TX_NOTE("set_tx_note <txid> [free text note]");
  const char* USAGE_GET_TX_NOTE("get_tx_note <txid>");
  const char* USAGE_GET_DESCRIPTION("get_description");
  const char* USAGE_SET_DESCRIPTION("set_description [free text note]");
  const char* USAGE_SIGN("sign <filename>");
  const char* USAGE_VERIFY("verify <filename> <address> <signature>");
<<<<<<< HEAD
  const char* USAGE_EXPORT_KEY_IMAGES("export_key_images <filename> [requested-only]");
=======
  const char* USAGE_EXPORT_KEY_IMAGES("export_key_images [all] <filename>");
>>>>>>> 8be5fea1
  const char* USAGE_IMPORT_KEY_IMAGES("import_key_images <filename>");
  const char* USAGE_HW_KEY_IMAGES_SYNC("hw_key_images_sync");
  const char* USAGE_HW_RECONNECT("hw_reconnect");
  const char* USAGE_EXPORT_OUTPUTS("export_outputs [all] <filename>");
  const char* USAGE_IMPORT_OUTPUTS("import_outputs <filename>");
  const char* USAGE_SHOW_TRANSFER("show_transfer <txid>");
  const char* USAGE_MAKE_MULTISIG("make_multisig <threshold> <string1> [<string>...]");
  const char* USAGE_FINALIZE_MULTISIG("finalize_multisig <string> [<string>...]");
  const char* USAGE_EXCHANGE_MULTISIG_KEYS("exchange_multisig_keys <string> [<string>...]");
  const char* USAGE_EXPORT_MULTISIG_INFO("export_multisig_info <filename>");
  const char* USAGE_IMPORT_MULTISIG_INFO("import_multisig_info <filename> [<filename>...]");
  const char* USAGE_SIGN_MULTISIG("sign_multisig <filename>");
  const char* USAGE_SUBMIT_MULTISIG("submit_multisig <filename>");
  const char* USAGE_EXPORT_RAW_MULTISIG_TX("export_raw_multisig_tx <filename>");
  const char* USAGE_MMS("mms [<subcommand> [<subcommand_parameters>]]");
  const char* USAGE_MMS_INIT("mms init <required_signers>/<authorized_signers> <own_label> <own_transport_address>");
  const char* USAGE_MMS_INFO("mms info");
  const char* USAGE_MMS_SIGNER("mms signer [<number> <label> [<transport_address> [<loki_address>]]]");
  const char* USAGE_MMS_LIST("mms list");
  const char* USAGE_MMS_NEXT("mms next [sync]");
  const char* USAGE_MMS_SYNC("mms sync");
  const char* USAGE_MMS_TRANSFER("mms transfer <transfer_command_arguments>");
  const char* USAGE_MMS_DELETE("mms delete (<message_id> | all)");
  const char* USAGE_MMS_SEND("mms send [<message_id>]");
  const char* USAGE_MMS_RECEIVE("mms receive");
  const char* USAGE_MMS_EXPORT("mms export <message_id>");
  const char* USAGE_MMS_NOTE("mms note [<label> <text>]");
  const char* USAGE_MMS_SHOW("mms show <message_id>");
  const char* USAGE_MMS_SET("mms set <option_name> [<option_value>]");
  const char* USAGE_MMS_SEND_SIGNER_CONFIG("mms send_signer_config");
  const char* USAGE_MMS_START_AUTO_CONFIG("mms start_auto_config [<label> <label> ...]");
  const char* USAGE_MMS_STOP_AUTO_CONFIG("mms stop_auto_config");
  const char* USAGE_MMS_AUTO_CONFIG("mms auto_config <auto_config_token>");
  const char* USAGE_PRINT_RING("print_ring <key_image> | <txid>");
  const char* USAGE_SET_RING("set_ring <filename> | ( <key_image> absolute|relative <index> [<index>...] )");
  const char* USAGE_UNSET_RING("unset_ring <txid> | ( <key_image> [<key_image>...] )");
  const char* USAGE_SAVE_KNOWN_RINGS("save_known_rings");
  const char* USAGE_MARK_OUTPUT_SPENT("mark_output_spent <amount>/<offset> | <filename> [add]");
  const char* USAGE_MARK_OUTPUT_UNSPENT("mark_output_unspent <amount>/<offset>");
  const char* USAGE_IS_OUTPUT_SPENT("is_output_spent <amount>/<offset>");
  const char* USAGE_FREEZE("freeze <key_image>");
  const char* USAGE_THAW("thaw <key_image>");
  const char* USAGE_FROZEN("frozen <key_image>");
  const char* USAGE_NET_STATS("net_stats");
  const char* USAGE_WELCOME("welcome");
  const char* USAGE_VERSION("version");
  const char* USAGE_HELP("help [<command>]");

  //
  // Loki
  //
  const char* USAGE_REGISTER_SERVICE_NODE("register_service_node [index=<N1>[,<N2>,...]] [<priority>] <operator cut> <address1> <fraction1> [<address2> <fraction2> [...]] <expiration timestamp> <pubkey> <signature>");
  const char* USAGE_STAKE("stake [index=<N1>[,<N2>,...]] [<priority>] <service node pubkey> <amount|percent%>");
  const char* USAGE_REQUEST_STAKE_UNLOCK("request_stake_unlock <service_node_pubkey>");
  const char* USAGE_PRINT_LOCKED_STAKES("print_locked_stakes");

#if defined (LOKI_ENABLE_INTEGRATION_TEST_HOOKS)
  std::string input_line(const std::string& prompt, bool yesno = false)
  {
    std::string buf;
    if (yesno) std::cout << prompt << " (Y/Yes/N/No): ";
    else       std::cout << prompt << ": ";
    loki::write_redirected_stdout_to_shared_mem();
    loki::fixed_buffer buffer = loki::read_from_stdin_shared_mem();
    buf.reserve(buffer.len);
    buf = buffer.data;
    return epee::string_tools::trim(buf);
  }
#else // LOKI_ENABLE_INTEGRATION_TEST_HOOKS
  std::string input_line(const std::string& prompt, bool yesno = false)
  {
    std::string buf;

#ifdef HAVE_READLINE
    rdln::suspend_readline pause_readline;
#endif
    std::cout << prompt;
    if (yesno)
      std::cout << " (Y/Yes/N/No)";
    std::cout << ": " << std::flush;

#ifdef _WIN32
    buf = tools::input_line_win();
#else
    std::getline(std::cin, buf);
#endif

    return epee::string_tools::trim(buf);
  }
#endif // LOKI_ENABLE_INTEGRATION_TEST_HOOKS

  epee::wipeable_string input_secure_line(const char *prompt)
  {
#if defined (LOKI_ENABLE_INTEGRATION_TEST_HOOKS)
    std::cout << prompt;
    loki::write_redirected_stdout_to_shared_mem();
    loki::fixed_buffer buffer = loki::read_from_stdin_shared_mem();
    epee::wipeable_string buf = buffer.data;
#else

#ifdef HAVE_READLINE
    rdln::suspend_readline pause_readline;
#endif
    auto pwd_container = tools::password_container::prompt(false, prompt, false);
    if (!pwd_container)
    {
      MERROR("Failed to read secure line");
      return "";
    }

    epee::wipeable_string buf = pwd_container->password();

    buf.trim();
#endif
    return buf;
  }

  boost::optional<tools::password_container> password_prompter(const char *prompt, bool verify)
  {
#if defined(LOKI_ENABLE_INTEGRATION_TEST_HOOKS)
    std::cout << prompt << ": NOTE(loki): Passwords not supported, defaulting to empty password";
    loki::write_redirected_stdout_to_shared_mem();
    tools::password_container pwd_container(std::string(""));
#else
  #ifdef HAVE_READLINE
    rdln::suspend_readline pause_readline;
  #endif
    auto pwd_container = tools::password_container::prompt(verify, prompt);
    if (!pwd_container)
    {
      tools::fail_msg_writer() << sw::tr("failed to read wallet password");
    }
#endif
    return pwd_container;
  }

  boost::optional<tools::password_container> default_password_prompter(bool verify)
  {
    return password_prompter(verify ? sw::tr("Enter a new password for the wallet") : sw::tr("Wallet password"), verify);
  }

  inline std::string interpret_rpc_response(bool ok, const std::string& status)
  {
    std::string err;
    if (ok)
    {
      if (status == CORE_RPC_STATUS_BUSY)
      {
        err = sw::tr("daemon is busy. Please try again later.");
      }
      else if (status != CORE_RPC_STATUS_OK)
      {
        err = status;
      }
    }
    else
    {
      err = sw::tr("possibly lost connection to daemon");
    }
    return err;
  }

  tools::scoped_message_writer success_msg_writer(bool color = false)
  {
    return tools::scoped_message_writer(color ? console_color_green : console_color_default, false, std::string(), el::Level::Info);
  }

  tools::scoped_message_writer message_writer(epee::console_colors color = epee::console_color_default, bool bright = false)
  {
    return tools::scoped_message_writer(color, bright);
  }

  tools::scoped_message_writer fail_msg_writer()
  {
    return tools::scoped_message_writer(console_color_red, true, sw::tr("Error: "), el::Level::Error);
  }

  bool parse_bool(const std::string& s, bool& result)
  {
    if (s == "1" || command_line::is_yes(s))
    {
      result = true;
      return true;
    }
    if (s == "0" || command_line::is_no(s))
    {
      result = false;
      return true;
    }

    boost::algorithm::is_iequal ignore_case{};
    if (boost::algorithm::equals("true", s, ignore_case) || boost::algorithm::equals(simple_wallet::tr("true"), s, ignore_case))
    {
      result = true;
      return true;
    }
    if (boost::algorithm::equals("false", s, ignore_case) || boost::algorithm::equals(simple_wallet::tr("false"), s, ignore_case))
    {
      result = false;
      return true;
    }

    return false;
  }

  template <typename F>
  bool parse_bool_and_use(const std::string& s, F func)
  {
    bool r;
    if (parse_bool(s, r))
    {
      func(r);
      return true;
    }
    else
    {
      fail_msg_writer() << sw::tr("invalid argument: must be either 0/1, true/false, y/n, yes/no");
      return false;
    }
  }

  const struct
  {
    const char *name;
    tools::wallet2::RefreshType refresh_type;
  } refresh_type_names[] =
  {
    { "full", tools::wallet2::RefreshFull },
    { "optimize-coinbase", tools::wallet2::RefreshOptimizeCoinbase },
    { "optimized-coinbase", tools::wallet2::RefreshOptimizeCoinbase },
    { "no-coinbase", tools::wallet2::RefreshNoCoinbase },
    { "default", tools::wallet2::RefreshDefault },
  };

  bool parse_refresh_type(const std::string &s, tools::wallet2::RefreshType &refresh_type)
  {
    for (size_t n = 0; n < sizeof(refresh_type_names) / sizeof(refresh_type_names[0]); ++n)
    {
      if (s == refresh_type_names[n].name)
      {
        refresh_type = refresh_type_names[n].refresh_type;
        return true;
      }
    }
    fail_msg_writer() << cryptonote::simple_wallet::tr("failed to parse refresh type");
    return false;
  }

  std::string get_refresh_type_name(tools::wallet2::RefreshType type)
  {
    for (size_t n = 0; n < sizeof(refresh_type_names) / sizeof(refresh_type_names[0]); ++n)
    {
      if (type == refresh_type_names[n].refresh_type)
        return refresh_type_names[n].name;
    }
    return "invalid";
  }

  std::string get_version_string(uint32_t version)
  {
    return boost::lexical_cast<std::string>(version >> 16) + "." + boost::lexical_cast<std::string>(version & 0xffff);
  }

  std::string oa_prompter(const std::string &url, const std::vector<std::string> &addresses, bool dnssec_valid)
  {
    if (addresses.empty())
      return {};
    // prompt user for confirmation.
    // inform user of DNSSEC validation status as well.
    std::string dnssec_str;
    if (dnssec_valid)
    {
      dnssec_str = sw::tr("DNSSEC validation passed");
    }
    else
    {
      dnssec_str = sw::tr("WARNING: DNSSEC validation was unsuccessful, this address may not be correct!");
    }
    std::stringstream prompt;
    prompt << sw::tr("For URL: ") << url
           << ", " << dnssec_str << std::endl
           << sw::tr(" Loki Address = ") << addresses[0]
           << std::endl
           << sw::tr("Is this OK?")
    ;
    // prompt the user for confirmation given the dns query and dnssec status
    std::string confirm_dns_ok = input_line(prompt.str(), true);
    if (std::cin.eof())
    {
      return {};
    }
    if (!command_line::is_yes(confirm_dns_ok))
    {
      std::cout << sw::tr("you have cancelled the transfer request") << std::endl;
      return {};
    }
    return addresses[0];
  }

  boost::optional<std::pair<uint32_t, uint32_t>> parse_subaddress_lookahead(const std::string& str)
  {
    auto r = tools::parse_subaddress_lookahead(str);
    if (!r)
      fail_msg_writer() << sw::tr("invalid format for subaddress lookahead; must be <major>:<minor>");
    return r;
  }

  void handle_transfer_exception(const std::exception_ptr &e, bool trusted_daemon)
  {
    bool warn_of_possible_attack = !trusted_daemon;
    try
    {
      std::rethrow_exception(e);
    }
    catch (const tools::error::daemon_busy&)
    {
      fail_msg_writer() << sw::tr("daemon is busy. Please try again later.");
    }
    catch (const tools::error::no_connection_to_daemon&)
    {
      fail_msg_writer() << sw::tr("no connection to daemon. Please make sure daemon is running.");
    }
    catch (const tools::error::wallet_rpc_error& e)
    {
      LOG_ERROR("RPC error: " << e.to_string());
      fail_msg_writer() << sw::tr("RPC error: ") << e.what();
    }
    catch (const tools::error::get_outs_error &e)
    {
      fail_msg_writer() << sw::tr("failed to get random outputs to mix: ") << e.what();
    }
    catch (const tools::error::not_enough_unlocked_money& e)
    {
      LOG_PRINT_L0(boost::format("not enough money to transfer, available only %s, sent amount %s") %
        print_money(e.available()) %
        print_money(e.tx_amount()));
      fail_msg_writer() << sw::tr("Not enough money in unlocked balance");
      warn_of_possible_attack = false;
    }
    catch (const tools::error::not_enough_money& e)
    {
      LOG_PRINT_L0(boost::format("not enough money to transfer, available only %s, sent amount %s") %
        print_money(e.available()) %
        print_money(e.tx_amount()));
      fail_msg_writer() << sw::tr("Not enough money in unlocked balance");
      warn_of_possible_attack = false;
    }
    catch (const tools::error::tx_not_possible& e)
    {
      LOG_PRINT_L0(boost::format("not enough money to transfer, available only %s, transaction amount %s = %s + %s (fee)") %
        print_money(e.available()) %
        print_money(e.tx_amount() + e.fee())  %
        print_money(e.tx_amount()) %
        print_money(e.fee()));
      fail_msg_writer() << sw::tr("Failed to find a way to create transactions. This is usually due to dust which is so small it cannot pay for itself in fees, or trying to send more money than the unlocked balance, or not leaving enough for fees");
      warn_of_possible_attack = false;
    }
    catch (const tools::error::not_enough_outs_to_mix& e)
    {
      auto writer = fail_msg_writer();
      writer << sw::tr("not enough outputs for specified ring size") << " = " << (e.mixin_count() + 1) << ":";
      for (std::pair<uint64_t, uint64_t> outs_for_amount : e.scanty_outs())
      {
        writer << "\n" << sw::tr("output amount") << " = " << print_money(outs_for_amount.first) << ", " << sw::tr("found outputs to use") << " = " << outs_for_amount.second;
      }
      writer << "\n" << sw::tr("Please use sweep_unmixable.");
    }
    catch (const tools::error::tx_not_constructed&)
    {
      fail_msg_writer() << sw::tr("transaction was not constructed");
      warn_of_possible_attack = false;
    }
    catch (const tools::error::tx_rejected& e)
    {
      fail_msg_writer() << (boost::format(sw::tr("transaction %s was rejected by daemon")) % get_transaction_hash(e.tx()));
      std::string reason = e.reason();
      if (!reason.empty())
        fail_msg_writer() << sw::tr("Reason: ") << reason;
    }
    catch (const tools::error::tx_sum_overflow& e)
    {
      fail_msg_writer() << e.what();
      warn_of_possible_attack = false;
    }
    catch (const tools::error::zero_destination&)
    {
      fail_msg_writer() << sw::tr("one of destinations is zero");
      warn_of_possible_attack = false;
    }
    catch (const tools::error::tx_too_big& e)
    {
      fail_msg_writer() << sw::tr("failed to find a suitable way to split transactions");
      warn_of_possible_attack = false;
    }
    catch (const tools::error::transfer_error& e)
    {
      LOG_ERROR("unknown transfer error: " << e.to_string());
      fail_msg_writer() << sw::tr("unknown transfer error: ") << e.what();
    }
    catch (const tools::error::multisig_export_needed& e)
    {
      LOG_ERROR("Multisig error: " << e.to_string());
      fail_msg_writer() << sw::tr("Multisig error: ") << e.what();
      warn_of_possible_attack = false;
    }
    catch (const tools::error::wallet_internal_error& e)
    {
      LOG_ERROR("internal error: " << e.to_string());
      fail_msg_writer() << sw::tr("internal error: ") << e.what();
    }
    catch (const std::exception& e)
    {
      LOG_ERROR("unexpected error: " << e.what());
      fail_msg_writer() << sw::tr("unexpected error: ") << e.what();
    }

    if (warn_of_possible_attack)
      fail_msg_writer() << sw::tr("There was an error, which could mean the node may be trying to get you to retry creating a transaction, and zero in on which outputs you own. Or it could be a bona fide error. It may be prudent to disconnect from this node, and not try to send a transaction immediately. Alternatively, connect to another node so the original node cannot correlate information.");
  }

  bool check_file_overwrite(const std::string &filename)
  {
    boost::system::error_code errcode;
    if (boost::filesystem::exists(filename, errcode))
    {
      if (boost::ends_with(filename, ".keys"))
      {
        fail_msg_writer() << boost::format(sw::tr("File %s likely stores wallet private keys! Use a different file name.")) % filename;
        return false;
      }
      return command_line::is_yes(input_line((boost::format(sw::tr("File %s already exists. Are you sure to overwrite it?")) % filename).str(), true));
    }
    return true;
  }

  void print_secret_key(const crypto::secret_key &k)
  {
    static constexpr const char hex[] = u8"0123456789abcdef";
    const uint8_t *ptr = (const uint8_t*)k.data;
    for (size_t i = 0, sz = sizeof(k); i < sz; ++i)
    {
      putchar(hex[*ptr >> 4]);
      putchar(hex[*ptr & 15]);
      ++ptr;
    }
  }
}

std::string join_priority_strings(const char *delimiter)
{
  std::string s;
  for (size_t n = 0; n < tools::allowed_priority_strings.size(); ++n)
  {
    if (!s.empty())
      s += delimiter;
    s += tools::allowed_priority_strings[n];
  }
  return s;
}

std::string simple_wallet::get_commands_str()
{
  std::stringstream ss;
  ss << tr("Commands: ") << ENDL;
  std::string usage = m_cmd_binder.get_usage();
  boost::replace_all(usage, "\n", "\n  ");
  usage.insert(0, "  ");
  ss << usage << ENDL;
  return ss.str();
}

std::string simple_wallet::get_command_usage(const std::vector<std::string> &args)
{
  std::pair<std::string, std::string> documentation = m_cmd_binder.get_documentation(args);
  std::stringstream ss;
  if(documentation.first.empty())
  {
    ss << tr("Unknown command: ") << args.front();
  }
  else
  {
    std::string usage = documentation.second.empty() ? args.front() : documentation.first;
    std::string description = documentation.second.empty() ? documentation.first : documentation.second;
    usage.insert(0, "  ");
    ss << tr("Command usage: ") << ENDL << usage << ENDL << ENDL;
    boost::replace_all(description, "\n", "\n  ");
    description.insert(0, "  ");
    ss << tr("Command description: ") << ENDL << description << ENDL;
  }
  return ss.str();
}

bool simple_wallet::viewkey(const std::vector<std::string> &args/* = std::vector<std::string>()*/)
{
  // don't log
  PAUSE_READLINE();
  if (m_wallet->key_on_device()) {
    std::cout << "secret: On device. Not available" << std::endl;
  } else {
    SCOPED_WALLET_UNLOCK();
    printf("secret: ");
    print_secret_key(m_wallet->get_account().get_keys().m_view_secret_key);
    putchar('\n');
  }
  std::cout << "public: " << string_tools::pod_to_hex(m_wallet->get_account().get_keys().m_account_address.m_view_public_key) << std::endl;

  return true;
}

bool simple_wallet::spendkey(const std::vector<std::string> &args/* = std::vector<std::string>()*/)
{
  if (m_wallet->watch_only())
  {
    fail_msg_writer() << tr("wallet is watch-only and has no spend key");
    return true;
  }
  // don't log
  PAUSE_READLINE();
  if (m_wallet->key_on_device()) {
    std::cout << "secret: On device. Not available" << std::endl;
  } else {
    SCOPED_WALLET_UNLOCK();
    printf("secret: ");
    print_secret_key(m_wallet->get_account().get_keys().m_spend_secret_key);
    putchar('\n');
  }
  std::cout << "public: " << string_tools::pod_to_hex(m_wallet->get_account().get_keys().m_account_address.m_spend_public_key) << std::endl;

  return true;
}

bool simple_wallet::print_seed(bool encrypted)
{
  bool success =  false;
  epee::wipeable_string seed;
  bool ready, multisig;

  if (m_wallet->key_on_device())
  {
    fail_msg_writer() << tr("command not supported by HW wallet");
    return true;
  }
  if (m_wallet->watch_only())
  {
    fail_msg_writer() << tr("wallet is watch-only and has no seed");
    return true;
  }

  multisig = m_wallet->multisig(&ready);
  if (multisig)
  {
    if (!ready)
    {
      fail_msg_writer() << tr("wallet is multisig but not yet finalized");
      return true;
    }
  }

  SCOPED_WALLET_UNLOCK();

  if (!multisig && !m_wallet->is_deterministic())
  {
    fail_msg_writer() << tr("wallet is non-deterministic and has no seed");
    return true;
  }

  epee::wipeable_string seed_pass;
  if (encrypted)
  {
    auto pwd_container = password_prompter(tr("Enter optional seed offset passphrase, empty to see raw seed"), true);
    if (std::cin.eof() || !pwd_container)
      return true;
    seed_pass = pwd_container->password();
  }

  if (multisig)
    success = m_wallet->get_multisig_seed(seed, seed_pass);
  else if (m_wallet->is_deterministic())
    success = m_wallet->get_seed(seed, seed_pass);

  if (success) 
  {
    print_seed(seed);
  }
  else
  {
    fail_msg_writer() << tr("Failed to retrieve seed");
  }
  return true;
}

bool simple_wallet::seed(const std::vector<std::string> &args/* = std::vector<std::string>()*/)
{
  return print_seed(false);
}

bool simple_wallet::encrypted_seed(const std::vector<std::string> &args/* = std::vector<std::string>()*/)
{
  return print_seed(true);
}

bool simple_wallet::seed_set_language(const std::vector<std::string> &args/* = std::vector<std::string>()*/)
{
  if (m_wallet->key_on_device())
  {
    fail_msg_writer() << tr("command not supported by HW wallet");
    return true;
  }
  if (m_wallet->multisig())
  {
    fail_msg_writer() << tr("wallet is multisig and has no seed");
    return true;
  }
  if (m_wallet->watch_only())
  {
    fail_msg_writer() << tr("wallet is watch-only and has no seed");
    return true;
  }

  epee::wipeable_string password;
  {
    SCOPED_WALLET_UNLOCK();

    if (!m_wallet->is_deterministic())
    {
      fail_msg_writer() << tr("wallet is non-deterministic and has no seed");
      return true;
    }

    // we need the password, even if ask-password is unset
    if (!pwd_container)
    {
      pwd_container = get_and_verify_password();
      if (pwd_container == boost::none)
      {
        fail_msg_writer() << tr("Incorrect password");
        return true;
      }
    }
    password = pwd_container->password();
  }

  std::string mnemonic_language = get_mnemonic_language();
  if (mnemonic_language.empty())
    return true;

  m_wallet->set_seed_language(std::move(mnemonic_language));
  m_wallet->rewrite(m_wallet_file, password);
  return true;
}

bool simple_wallet::change_password(const std::vector<std::string> &args)
{ 
  const auto orig_pwd_container = get_and_verify_password();

  if(orig_pwd_container == boost::none)
  {
    fail_msg_writer() << tr("Your original password was incorrect.");
    return true;
  }

  // prompts for a new password, pass true to verify the password
  const auto pwd_container = default_password_prompter(true);
  if(!pwd_container)
    return true;

  try
  {
    m_wallet->change_password(m_wallet_file, orig_pwd_container->password(), pwd_container->password());
  }
  catch (const tools::error::wallet_logic_error& e)
  {
    fail_msg_writer() << tr("Error with wallet rewrite: ") << e.what();
    return true;
  }

  return true;
}

bool simple_wallet::payment_id(const std::vector<std::string> &args/* = std::vector<std::string>()*/)
{
  LONG_PAYMENT_ID_SUPPORT_CHECK();

  crypto::hash payment_id;
  if (args.size() > 0)
  {
    PRINT_USAGE(USAGE_PAYMENT_ID);
    return true;
  }
  payment_id = crypto::rand<crypto::hash>();
  success_msg_writer() << tr("Random payment ID: ") << payment_id;
  return true;
}

bool simple_wallet::print_fee_info(const std::vector<std::string> &args/* = std::vector<std::string>()*/)
{
  if (!try_connect_to_daemon())
    return true;
  const auto base_fee = m_wallet->get_base_fees();
  const uint64_t typical_size = 2500, typical_outs = 2;
  message_writer() << (boost::format(tr("Current fee is %s %s per byte + %s %s per output")) %
          print_money(base_fee.first) % cryptonote::get_unit(cryptonote::get_default_decimal_point()) %
          print_money(base_fee.second) % cryptonote::get_unit(cryptonote::get_default_decimal_point())).str();

  std::vector<uint64_t> fees;
  for (uint32_t priority = 1; priority <= 4; ++priority)
  {
    uint64_t mult = m_wallet->get_fee_multiplier(priority);
    fees.push_back((base_fee.first * typical_size + base_fee.second * typical_outs) * mult);
  }
  std::vector<std::pair<uint64_t, uint64_t>> blocks;
  try
  {
    blocks = m_wallet->estimate_backlog(typical_size, typical_size, fees);
  }
  catch (const std::exception &e)
  {
    fail_msg_writer() << tr("Error: failed to estimate backlog array size: ") << e.what();
    return true;
  }
  if (blocks.size() != 4)
  {
    fail_msg_writer() << tr("Error: bad estimated backlog array size");
    return true;
  }

  for (uint32_t priority = 1; priority <= 4; ++priority)
  {
    uint64_t nblocks_low = blocks[priority - 1].first;
    uint64_t nblocks_high = blocks[priority - 1].second;
    if (nblocks_low > 0)
    {
      std::string msg;
      if (priority == m_wallet->get_default_priority() || (m_wallet->get_default_priority() == 0 && priority == 2))
        msg = tr(" (current)");
      uint64_t minutes_low = nblocks_low * DIFFICULTY_TARGET_V2 / 60, minutes_high = nblocks_high * DIFFICULTY_TARGET_V2 / 60;
      if (nblocks_high == nblocks_low)
        message_writer() << (boost::format(tr("%u block (%u minutes) backlog at priority %u%s")) % nblocks_low % minutes_low % priority % msg).str();
      else
        message_writer() << (boost::format(tr("%u to %u block (%u to %u minutes) backlog at priority %u")) % nblocks_low % nblocks_high % minutes_low % minutes_high % priority).str();
    }
    else
      message_writer() << tr("No backlog at priority ") << priority;
  }
  return true;
}

bool simple_wallet::prepare_multisig(const std::vector<std::string> &args)
{
  prepare_multisig_main(args, false);
  return true;
}

bool simple_wallet::prepare_multisig_main(const std::vector<std::string> &args, bool called_by_mms)
{
  if (m_wallet->key_on_device())
  {
    fail_msg_writer() << tr("command not supported by HW wallet");
    return false;
  }
  if (m_wallet->multisig())
  {
    fail_msg_writer() << tr("This wallet is already multisig");
    return false;
  }
  if (m_wallet->watch_only())
  {
    fail_msg_writer() << tr("wallet is watch-only and cannot be made multisig");
    return false;
  }

  if(m_wallet->get_num_transfer_details())
  {
    fail_msg_writer() << tr("This wallet has been used before, please use a new wallet to create a multisig wallet");
    return false;
  }

  SCOPED_WALLET_UNLOCK_ON_BAD_PASSWORD(return false;);

  std::string multisig_info = m_wallet->get_multisig_info();
  success_msg_writer() << multisig_info;
  success_msg_writer() << tr("Send this multisig info to all other participants, then use make_multisig <threshold> <info1> [<info2>...] with others' multisig info");
  success_msg_writer() << tr("This includes the PRIVATE view key, so needs to be disclosed only to that multisig wallet's participants ");

  if (called_by_mms)
  {
    get_message_store().process_wallet_created_data(get_multisig_wallet_state(), mms::message_type::key_set, multisig_info);
  }

  return true;
}

bool simple_wallet::make_multisig(const std::vector<std::string> &args)
{
  make_multisig_main(args, false);
  return true;
}

bool simple_wallet::make_multisig_main(const std::vector<std::string> &args, bool called_by_mms)
{
  if (m_wallet->key_on_device())
  {
    fail_msg_writer() << tr("command not supported by HW wallet");
    return false;
  }
  if (m_wallet->multisig())
  {
    fail_msg_writer() << tr("This wallet is already multisig");
    return false;
  }
  if (m_wallet->watch_only())
  {
    fail_msg_writer() << tr("wallet is watch-only and cannot be made multisig");
    return false;
  }

  if(m_wallet->get_num_transfer_details())
  {
    fail_msg_writer() << tr("This wallet has been used before, please use a new wallet to create a multisig wallet");
    return false;
  }

  if (args.size() < 2)
  {
    PRINT_USAGE(USAGE_MAKE_MULTISIG);
    return false;
  }

  // parse threshold
  uint32_t threshold;
  if (!string_tools::get_xtype_from_string(threshold, args[0]))
  {
    fail_msg_writer() << tr("Invalid threshold");
    return false;
  }

  const auto orig_pwd_container = get_and_verify_password();
  if(orig_pwd_container == boost::none)
  {
    fail_msg_writer() << tr("Your original password was incorrect.");
    return false;
  }

  LOCK_IDLE_SCOPE();

  try
  {
    auto local_args = args;
    local_args.erase(local_args.begin());
    std::string multisig_extra_info = m_wallet->make_multisig(orig_pwd_container->password(), local_args, threshold);
    if (!multisig_extra_info.empty())
    {
      success_msg_writer() << tr("Another step is needed");
      success_msg_writer() << multisig_extra_info;
      success_msg_writer() << tr("Send this multisig info to all other participants, then use exchange_multisig_keys <info1> [<info2>...] with others' multisig info");
      if (called_by_mms)
      {
        get_message_store().process_wallet_created_data(get_multisig_wallet_state(), mms::message_type::additional_key_set, multisig_extra_info);
      }
      return true;
    }
  }
  catch (const std::exception &e)
  {
    fail_msg_writer() << tr("Error creating multisig: ") << e.what();
    return false;
  }

  uint32_t total;
  if (!m_wallet->multisig(NULL, &threshold, &total))
  {
    fail_msg_writer() << tr("Error creating multisig: new wallet is not multisig");
    return false;
  }
  success_msg_writer() << std::to_string(threshold) << "/" << total << tr(" multisig address: ")
      << m_wallet->get_account().get_public_address_str(m_wallet->nettype());

  return true;
}

bool simple_wallet::finalize_multisig(const std::vector<std::string> &args)
{
  bool ready;
  if (m_wallet->key_on_device())
  {
    fail_msg_writer() << tr("command not supported by HW wallet");
    return true;
  }

  const auto pwd_container = get_and_verify_password();
  if(pwd_container == boost::none)
  {
    fail_msg_writer() << tr("Your original password was incorrect.");
    return true;
  }

  if (!m_wallet->multisig(&ready))
  {
    fail_msg_writer() << tr("This wallet is not multisig");
    return true;
  }
  if (ready)
  {
    fail_msg_writer() << tr("This wallet is already finalized");
    return true;
  }

  LOCK_IDLE_SCOPE();

  if (args.size() < 2)
  {
    PRINT_USAGE(USAGE_FINALIZE_MULTISIG);
    return true;
  }

  try
  {
    if (!m_wallet->finalize_multisig(pwd_container->password(), args))
    {
      fail_msg_writer() << tr("Failed to finalize multisig");
      return true;
    }
  }
  catch (const std::exception &e)
  {
    fail_msg_writer() << tr("Failed to finalize multisig: ") << e.what();
    return true;
  }

  return true;
}

bool simple_wallet::exchange_multisig_keys(const std::vector<std::string> &args)
{
  exchange_multisig_keys_main(args, false);
  return true;
}

bool simple_wallet::exchange_multisig_keys_main(const std::vector<std::string> &args, bool called_by_mms) {
    bool ready;
    if (m_wallet->key_on_device())
    {
      fail_msg_writer() << tr("command not supported by HW wallet");
      return false;
    }
    if (!m_wallet->multisig(&ready))
    {
      fail_msg_writer() << tr("This wallet is not multisig");
      return false;
    }
    if (ready)
    {
      fail_msg_writer() << tr("This wallet is already finalized");
      return false;
    }

    const auto orig_pwd_container = get_and_verify_password();
    if(orig_pwd_container == boost::none)
    {
      fail_msg_writer() << tr("Your original password was incorrect.");
      return false;
    }

    if (args.size() < 2)
    {
      PRINT_USAGE(USAGE_EXCHANGE_MULTISIG_KEYS);
      return false;
    }

    try
    {
      std::string multisig_extra_info = m_wallet->exchange_multisig_keys(orig_pwd_container->password(), args);
      if (!multisig_extra_info.empty())
      {
        message_writer() << tr("Another step is needed");
        message_writer() << multisig_extra_info;
        message_writer() << tr("Send this multisig info to all other participants, then use exchange_multisig_keys <info1> [<info2>...] with others' multisig info");
        if (called_by_mms)
        {
          get_message_store().process_wallet_created_data(get_multisig_wallet_state(), mms::message_type::additional_key_set, multisig_extra_info);
        }
        return true;
      } else {
        uint32_t threshold, total;
        m_wallet->multisig(NULL, &threshold, &total);
        success_msg_writer() << tr("Multisig wallet has been successfully created. Current wallet type: ") << threshold << "/" << total;
        success_msg_writer() << tr("Multisig address: ") << m_wallet->get_account().get_public_address_str(m_wallet->nettype());
      }
    }
    catch (const std::exception &e)
    {
      fail_msg_writer() << tr("Failed to perform multisig keys exchange: ") << e.what();
      return false;
    }

    return true;
}

bool simple_wallet::export_multisig(const std::vector<std::string> &args)
{
  export_multisig_main(args, false);
  return true;
}

bool simple_wallet::export_multisig_main(const std::vector<std::string> &args, bool called_by_mms)
{
  bool ready;
  if (m_wallet->key_on_device())
  {
    fail_msg_writer() << tr("command not supported by HW wallet");
    return false;
  }
  if (!m_wallet->multisig(&ready))
  {
    fail_msg_writer() << tr("This wallet is not multisig");
    return false;
  }
  if (!ready)
  {
    fail_msg_writer() << tr("This multisig wallet is not yet finalized");
    return false;
  }
  if (args.size() != 1)
  {
    PRINT_USAGE(USAGE_EXPORT_MULTISIG_INFO);
    return false;
  }

  const std::string filename = args[0];
  if (!called_by_mms && m_wallet->confirm_export_overwrite() && !check_file_overwrite(filename))
    return true;

  SCOPED_WALLET_UNLOCK_ON_BAD_PASSWORD(return false;);

  try
  {
    cryptonote::blobdata ciphertext = m_wallet->export_multisig();

    if (called_by_mms)
    {
      get_message_store().process_wallet_created_data(get_multisig_wallet_state(), mms::message_type::multisig_sync_data, ciphertext);
    }
    else
    {
      bool r = epee::file_io_utils::save_string_to_file(filename, ciphertext);
      if (!r)
      {
        fail_msg_writer() << tr("failed to save file ") << filename;
        return false;
      }
    }
  }
  catch (const std::exception &e)
  {
    LOG_ERROR("Error exporting multisig info: " << e.what());
    fail_msg_writer() << tr("Error exporting multisig info: ") << e.what();
    return false;
  }

  success_msg_writer() << tr("Multisig info exported to ") << filename;
  return true;
}

bool simple_wallet::import_multisig(const std::vector<std::string> &args)
{
  import_multisig_main(args, false);
  return true;
}

bool simple_wallet::import_multisig_main(const std::vector<std::string> &args, bool called_by_mms)
{
  bool ready;
  uint32_t threshold, total;
  if (m_wallet->key_on_device())
  {
    fail_msg_writer() << tr("command not supported by HW wallet");
    return false;
  }
  if (!m_wallet->multisig(&ready, &threshold, &total))
  {
    fail_msg_writer() << tr("This wallet is not multisig");
    return false;
  }
  if (!ready)
  {
    fail_msg_writer() << tr("This multisig wallet is not yet finalized");
    return false;
  }
  if (args.size() < threshold - 1)
  {
    PRINT_USAGE(USAGE_IMPORT_MULTISIG_INFO);
    return false;
  }

  std::vector<cryptonote::blobdata> info;
  for (size_t n = 0; n < args.size(); ++n)
  {
    if (called_by_mms)
    {
      info.push_back(args[n]);
    }
    else
    {
      const std::string &filename = args[n];
      std::string data;
      bool r = epee::file_io_utils::load_file_to_string(filename, data);
      if (!r)
      {
        fail_msg_writer() << tr("failed to read file ") << filename;
        return false;
      }
      info.push_back(std::move(data));
    }
  }

  SCOPED_WALLET_UNLOCK_ON_BAD_PASSWORD(return false;);

  // all read and parsed, actually import
  try
  {
    m_in_manual_refresh.store(true, std::memory_order_relaxed);
    epee::misc_utils::auto_scope_leave_caller scope_exit_handler = epee::misc_utils::create_scope_leave_handler([&](){m_in_manual_refresh.store(false, std::memory_order_relaxed);});
    size_t n_outputs = m_wallet->import_multisig(info);
    // Clear line "Height xxx of xxx"
    std::cout << "\r                                                                \r";
    success_msg_writer() << tr("Multisig info imported");
  }
  catch (const std::exception &e)
  {
    fail_msg_writer() << tr("Failed to import multisig info: ") << e.what();
    return false;
  }
  if (m_wallet->is_trusted_daemon())
  {
    try
    {
      m_wallet->rescan_spent();
    }
    catch (const std::exception &e)
    {
      message_writer() << tr("Failed to update spent status after importing multisig info: ") << e.what();
      return false;
    }
  }
  else
  {
    message_writer() << tr("Untrusted daemon, spent status may be incorrect. Use a trusted daemon and run \"rescan_spent\"");
    return false;
  }
  return true;
}

bool simple_wallet::accept_loaded_tx(const tools::wallet2::multisig_tx_set &txs)
{
  std::string extra_message;
  return accept_loaded_tx([&txs](){return txs.m_ptx.size();}, [&txs](size_t n)->const tools::wallet2::tx_construction_data&{return txs.m_ptx[n].construction_data;}, extra_message);
}

bool simple_wallet::sign_multisig(const std::vector<std::string> &args)
{
  sign_multisig_main(args, false);
  return true;
}

bool simple_wallet::sign_multisig_main(const std::vector<std::string> &args, bool called_by_mms)
{
  bool ready;
  if (m_wallet->key_on_device())
  {
    fail_msg_writer() << tr("command not supported by HW wallet");
    return false;
  }
  if(!m_wallet->multisig(&ready))
  {
    fail_msg_writer() << tr("This is not a multisig wallet");
    return false;
  }
  if (!ready)
  {
    fail_msg_writer() << tr("This multisig wallet is not yet finalized");
    return false;
  }
  if (args.size() != 1)
  {
    PRINT_USAGE(USAGE_SIGN_MULTISIG);
    return false;
  }

  SCOPED_WALLET_UNLOCK_ON_BAD_PASSWORD(return false;);

  std::string filename = args[0];
  std::vector<crypto::hash> txids;
  uint32_t signers = 0;
  try
  {
    if (called_by_mms)
    {
      tools::wallet2::multisig_tx_set exported_txs;
      std::string ciphertext;
      bool r = m_wallet->load_multisig_tx(args[0], exported_txs, [&](const tools::wallet2::multisig_tx_set &tx){ signers = tx.m_signers.size(); return accept_loaded_tx(tx); });
      if (r)
      {
        r = m_wallet->sign_multisig_tx(exported_txs, txids);
      }
      if (r)
      {
        ciphertext = m_wallet->save_multisig_tx(exported_txs);
        if (ciphertext.empty())
        {
          r = false;
        }
      }
      if (r)
      {
        mms::message_type message_type = mms::message_type::fully_signed_tx;
        if (txids.empty())
        {
          message_type = mms::message_type::partially_signed_tx;
        }
        get_message_store().process_wallet_created_data(get_multisig_wallet_state(), message_type, ciphertext);
        filename = "MMS";   // for the messages below
      }
      else
      {
        fail_msg_writer() << tr("Failed to sign multisig transaction");
        return false;
      }
    }
    else
    {
      bool r = m_wallet->sign_multisig_tx_from_file(filename, txids, [&](const tools::wallet2::multisig_tx_set &tx){ signers = tx.m_signers.size(); return accept_loaded_tx(tx); });
      if (!r)
      {
        fail_msg_writer() << tr("Failed to sign multisig transaction");
        return false;
      }
    }
  }
  catch (const tools::error::multisig_export_needed& e)
  {
    fail_msg_writer() << tr("Multisig error: ") << e.what();
    return false;
  }
  catch (const std::exception &e)
  {
    fail_msg_writer() << tr("Failed to sign multisig transaction: ") << e.what();
    return false;
  }

  if (txids.empty())
  {
    uint32_t threshold;
    m_wallet->multisig(NULL, &threshold);
    uint32_t signers_needed = threshold - signers - 1;
    success_msg_writer(true) << tr("Transaction successfully signed to file ") << filename << ", "
        << signers_needed << " more signer(s) needed";
    return true;
  }
  else
  {
    std::string txids_as_text;
    for (const auto &txid: txids)
    {
      if (!txids_as_text.empty())
        txids_as_text += (", ");
      txids_as_text += epee::string_tools::pod_to_hex(txid);
    }
    success_msg_writer(true) << tr("Transaction successfully signed to file ") << filename << ", txid " << txids_as_text;
    success_msg_writer(true) << tr("It may be relayed to the network with submit_multisig");
  }
  return true;
}

bool simple_wallet::submit_multisig(const std::vector<std::string> &args)
{
  submit_multisig_main(args, false);
  return true;
}

bool simple_wallet::submit_multisig_main(const std::vector<std::string> &args, bool called_by_mms)
{
  bool ready;
  uint32_t threshold;
  if (m_wallet->key_on_device())
  {
    fail_msg_writer() << tr("command not supported by HW wallet");
    return false;
  }
  if (!m_wallet->multisig(&ready, &threshold))
  {
    fail_msg_writer() << tr("This is not a multisig wallet");
    return false;
  }
  if (!ready)
  {
    fail_msg_writer() << tr("This multisig wallet is not yet finalized");
    return false;
  }
  if (args.size() != 1)
  {
    PRINT_USAGE(USAGE_SUBMIT_MULTISIG);
    return false;
  }

  if (!try_connect_to_daemon())
    return false;

  SCOPED_WALLET_UNLOCK_ON_BAD_PASSWORD(return false;);

  std::string filename = args[0];
  try
  {
    tools::wallet2::multisig_tx_set txs;
    if (called_by_mms)
    {
      bool r = m_wallet->load_multisig_tx(args[0], txs, [&](const tools::wallet2::multisig_tx_set &tx){ return accept_loaded_tx(tx); });
      if (!r)
      {
        fail_msg_writer() << tr("Failed to load multisig transaction from MMS");
        return false;
      }
    }
    else
    {
      bool r = m_wallet->load_multisig_tx_from_file(filename, txs, [&](const tools::wallet2::multisig_tx_set &tx){ return accept_loaded_tx(tx); });
      if (!r)
      {
        fail_msg_writer() << tr("Failed to load multisig transaction from file");
        return false;
      }
    }
    if (txs.m_signers.size() < threshold)
    {
      fail_msg_writer() << (boost::format(tr("Multisig transaction signed by only %u signers, needs %u more signatures"))
          % txs.m_signers.size() % (threshold - txs.m_signers.size())).str();
      return false;
    }

    // actually commit the transactions
    for (auto &ptx: txs.m_ptx)
    {
      m_wallet->commit_tx(ptx);
      success_msg_writer(true) << tr("Transaction successfully submitted, transaction ") << get_transaction_hash(ptx.tx) << ENDL
          << tr("You can check its status by using the `show_transfers` command.");
    }
  }
  catch (const std::exception &e)
  {
    handle_transfer_exception(std::current_exception(), m_wallet->is_trusted_daemon());
  }
  catch (...)
  {
    LOG_ERROR("unknown error");
    fail_msg_writer() << tr("unknown error");
    return false;
  }

  return true;
}

bool simple_wallet::export_raw_multisig(const std::vector<std::string> &args)
{
  bool ready;
  uint32_t threshold;
  if (m_wallet->key_on_device())
  {
    fail_msg_writer() << tr("command not supported by HW wallet");
    return true;
  }
  if (!m_wallet->multisig(&ready, &threshold))
  {
    fail_msg_writer() << tr("This is not a multisig wallet");
    return true;
  }
  if (!ready)
  {
    fail_msg_writer() << tr("This multisig wallet is not yet finalized");
    return true;
  }
  if (args.size() != 1)
  {
    PRINT_USAGE(USAGE_EXPORT_RAW_MULTISIG_TX);
    return true;
  }

  std::string filename = args[0];
  if (m_wallet->confirm_export_overwrite() && !check_file_overwrite(filename))
    return true;

  SCOPED_WALLET_UNLOCK();

  try
  {
    tools::wallet2::multisig_tx_set txs;
    bool r = m_wallet->load_multisig_tx_from_file(filename, txs, [&](const tools::wallet2::multisig_tx_set &tx){ return accept_loaded_tx(tx); });
    if (!r)
    {
      fail_msg_writer() << tr("Failed to load multisig transaction from file");
      return true;
    }
    if (txs.m_signers.size() < threshold)
    {
      fail_msg_writer() << (boost::format(tr("Multisig transaction signed by only %u signers, needs %u more signatures"))
          % txs.m_signers.size() % (threshold - txs.m_signers.size())).str();
      return true;
    }

    // save the transactions
    std::string filenames;
    for (auto &ptx: txs.m_ptx)
    {
      const crypto::hash txid = cryptonote::get_transaction_hash(ptx.tx);
      const std::string filename = std::string("raw_multisig_loki_tx_") + epee::string_tools::pod_to_hex(txid);
      if (!filenames.empty())
        filenames += ", ";
      filenames += filename;
      if (!epee::file_io_utils::save_string_to_file(filename, cryptonote::tx_to_blob(ptx.tx)))
      {
        fail_msg_writer() << tr("Failed to export multisig transaction to file ") << filename;
        return true;
      }
    }
    success_msg_writer() << tr("Saved exported multisig transaction file(s): ") << filenames;
  }
  catch (const std::exception& e)
  {
    LOG_ERROR("unexpected error: " << e.what());
    fail_msg_writer() << tr("unexpected error: ") << e.what();
  }
  catch (...)
  {
    LOG_ERROR("Unknown error");
    fail_msg_writer() << tr("unknown error");
  }

  return true;
}

bool simple_wallet::print_ring(const std::vector<std::string> &args)
{
  crypto::key_image key_image;
  crypto::hash txid;
  if (args.size() != 1)
  {
    PRINT_USAGE(USAGE_PRINT_RING);
    return true;
  }

  if (!epee::string_tools::hex_to_pod(args[0], key_image))
  {
    fail_msg_writer() << tr("Invalid key image");
    return true;
  }
  // this one will always work, they're all 32 byte hex
  if (!epee::string_tools::hex_to_pod(args[0], txid))
  {
    fail_msg_writer() << tr("Invalid txid");
    return true;
  }

  std::vector<uint64_t> ring;
  std::vector<std::pair<crypto::key_image, std::vector<uint64_t>>> rings;
  try
  {
    if (m_wallet->get_ring(key_image, ring))
      rings.push_back({key_image, ring});
    else if (!m_wallet->get_rings(txid, rings))
    {
      fail_msg_writer() << tr("Key image either not spent, or spent with mixin 0");
      return true;
    }

    for (const auto &ring: rings)
    {
      std::stringstream str;
      for (const auto &x: ring.second)
        str << x<< " ";
      // do NOT translate this "absolute" below, the lin can be used as input to set_ring
      success_msg_writer() << epee::string_tools::pod_to_hex(ring.first) <<  " absolute " << str.str();
    }
  }
  catch (const std::exception &e)
  {
    fail_msg_writer() << tr("Failed to get key image ring: ") << e.what();
  }

  return true;
}

bool simple_wallet::set_ring(const std::vector<std::string> &args)
{
  crypto::key_image key_image;

  // try filename first
  if (args.size() == 1)
  {
    if (!epee::file_io_utils::is_file_exist(args[0]))
    {
      fail_msg_writer() << tr("File doesn't exist");
      return true;
    }

    char str[4096];
    std::unique_ptr<FILE, tools::close_file> f(fopen(args[0].c_str(), "r"));
    if (f)
    {
      while (!feof(f.get()))
      {
        if (!fgets(str, sizeof(str), f.get()))
          break;
        const size_t len = strlen(str);
        if (len > 0 && str[len - 1] == '\n')
          str[len - 1] = 0;
        if (!str[0])
          continue;
        char key_image_str[65], type_str[9];
        int read_after_key_image = 0, read = 0;
        int fields = sscanf(str, "%64[abcdefABCDEF0123456789] %n%8s %n", key_image_str, &read_after_key_image, type_str, &read);
        if (fields != 2)
        {
          fail_msg_writer() << tr("Invalid ring specification: ") << str;
          continue;
        }
        key_image_str[64] = 0;
        type_str[8] = 0;
        crypto::key_image key_image;
        if (read_after_key_image == 0 || !epee::string_tools::hex_to_pod(key_image_str, key_image))
        {
          fail_msg_writer() << tr("Invalid key image: ") << str;
          continue;
        }
        if (read == read_after_key_image+8 || (strcmp(type_str, "absolute") && strcmp(type_str, "relative")))
        {
          fail_msg_writer() << tr("Invalid ring type, expected relative or abosolute: ") << str;
          continue;
        }
        bool relative = !strcmp(type_str, "relative");
        if (read < 0 || (size_t)read > strlen(str))
        {
          fail_msg_writer() << tr("Error reading line: ") << str;
          continue;
        }
        bool valid = true;
        std::vector<uint64_t> ring;
        const char *ptr = str + read;
        while (*ptr)
        {
          unsigned long offset;
          int elements = sscanf(ptr, "%lu %n", &offset, &read);
          if (elements == 0 || read <= 0 || (size_t)read > strlen(str))
          {
            fail_msg_writer() << tr("Error reading line: ") << str;
            valid = false;
            break;
          }
          ring.push_back(offset);
          ptr += read;
        }
        if (!valid)
          continue;
        if (ring.empty())
        {
          fail_msg_writer() << tr("Invalid ring: ") << str;
          continue;
        }
        if (relative)
        {
          for (size_t n = 1; n < ring.size(); ++n)
          {
            if (ring[n] <= 0)
            {
              fail_msg_writer() << tr("Invalid relative ring: ") << str;
              valid = false;
              break;
            }
          }
        }
        else
        {
          for (size_t n = 1; n < ring.size(); ++n)
          {
            if (ring[n] <= ring[n-1])
            {
              fail_msg_writer() << tr("Invalid absolute ring: ") << str;
              valid = false;
              break;
            }
          }
        }
        if (!valid)
          continue;
        if (!m_wallet->set_ring(key_image, ring, relative))
          fail_msg_writer() << tr("Failed to set ring for key image: ") << key_image << ". " << tr("Continuing.");
      }
      f.reset();
    }
    return true;
  }

  if (args.size() < 3)
  {
    PRINT_USAGE(USAGE_SET_RING);
    return true;
  }

  if (!epee::string_tools::hex_to_pod(args[0], key_image))
  {
    fail_msg_writer() << tr("Invalid key image");
    return true;
  }

  bool relative;
  if (args[1] == "absolute")
  {
    relative = false;
  }
  else if (args[1] == "relative")
  {
    relative = true;
  }
  else
  {
    fail_msg_writer() << tr("Missing absolute or relative keyword");
    return true;
  }

  std::vector<uint64_t> ring;
  for (size_t n = 2; n < args.size(); ++n)
  {
    ring.resize(ring.size() + 1);
    if (!string_tools::get_xtype_from_string(ring.back(), args[n]))
    {
      fail_msg_writer() << tr("invalid index: must be a strictly positive unsigned integer");
      return true;
    }
    if (relative)
    {
      if (ring.size() > 1 && !ring.back())
      {
        fail_msg_writer() << tr("invalid index: must be a strictly positive unsigned integer");
        return true;
      }
      uint64_t sum = 0;
      for (uint64_t out: ring)
      {
        if (out > std::numeric_limits<uint64_t>::max() - sum)
        {
          fail_msg_writer() << tr("invalid index: indices wrap");
          return true;
        }
        sum += out;
      }
    }
    else
    {
      if (ring.size() > 1 && ring[ring.size() - 2] >= ring[ring.size() - 1])
      {
        fail_msg_writer() << tr("invalid index: indices should be in strictly ascending order");
        return true;
      }
    }
  }
  if (!m_wallet->set_ring(key_image, ring, relative))
  {
    fail_msg_writer() << tr("failed to set ring");
    return true;
  }

  return true;
}

bool simple_wallet::unset_ring(const std::vector<std::string> &args)
{
  crypto::hash txid;
  std::vector<crypto::key_image> key_images;

  if (args.size() < 1)
  {
    PRINT_USAGE(USAGE_UNSET_RING);
    return true;
  }

  key_images.resize(args.size());
  for (size_t i = 0; i < args.size(); ++i)
  {
    if (!epee::string_tools::hex_to_pod(args[i], key_images[i]))
    {
      fail_msg_writer() << tr("Invalid key image or txid");
      return true;
    }
  }
  static_assert(sizeof(crypto::hash) == sizeof(crypto::key_image), "hash and key_image must have the same size");
  memcpy(&txid, &key_images[0], sizeof(txid));

  if (!m_wallet->unset_ring(key_images) && !m_wallet->unset_ring(txid))
  {
    fail_msg_writer() << tr("failed to unset ring");
    return true;
  }

  return true;
}

bool simple_wallet::blackball(const std::vector<std::string> &args)
{
  uint64_t amount = std::numeric_limits<uint64_t>::max(), offset, num_offsets;
  if (args.size() == 0)
  {
    PRINT_USAGE(USAGE_MARK_OUTPUT_SPENT);
    return true;
  }

  try
  {
    if (sscanf(args[0].c_str(), "%" PRIu64 "/%" PRIu64, &amount, &offset) == 2)
    {
      m_wallet->blackball_output(std::make_pair(amount, offset));
    }
    else if (epee::file_io_utils::is_file_exist(args[0]))
    {
      std::vector<std::pair<uint64_t, uint64_t>> outputs;
      char str[256];

      std::unique_ptr<FILE, tools::close_file> f(fopen(args[0].c_str(), "r"));
      if (f)
      {
        while (!feof(f.get()))
        {
          if (!fgets(str, sizeof(str), f.get()))
            break;
          const size_t len = strlen(str);
          if (len > 0 && str[len - 1] == '\n')
            str[len - 1] = 0;
          if (!str[0])
            continue;
          if (sscanf(str, "@%" PRIu64, &amount) == 1)
          {
            continue;
          }
          if (amount == std::numeric_limits<uint64_t>::max())
          {
            fail_msg_writer() << tr("First line is not an amount");
            return true;
          }
          if (sscanf(str, "%" PRIu64 "*%" PRIu64, &offset, &num_offsets) == 2 && num_offsets <= std::numeric_limits<uint64_t>::max() - offset)
          {
            while (num_offsets--)
              outputs.push_back(std::make_pair(amount, offset++));
          }
          else if (sscanf(str, "%" PRIu64, &offset) == 1)
          {
            outputs.push_back(std::make_pair(amount, offset));
          }
          else
          {
            fail_msg_writer() << tr("Invalid output: ") << str;
            return true;
          }
        }
        f.reset();
        bool add = false;
        if (args.size() > 1)
        {
          if (args[1] != "add")
          {
            fail_msg_writer() << tr("Bad argument: ") + args[1] + ": " + tr("should be \"add\"");
            return true;
          }
          add = true;
        }
        m_wallet->set_blackballed_outputs(outputs, add);
      }
      else
      {
        fail_msg_writer() << tr("Failed to open file");
        return true;
      }
    }
    else
    {
      fail_msg_writer() << tr("Invalid output key, and file doesn't exist");
      return true;
    }
  }
  catch (const std::exception &e)
  {
    fail_msg_writer() << tr("Failed to mark output spent: ") << e.what();
  }

  return true;
}

bool simple_wallet::unblackball(const std::vector<std::string> &args)
{
  std::pair<uint64_t, uint64_t> output;
  if (args.size() != 1)
  {
    PRINT_USAGE(USAGE_MARK_OUTPUT_UNSPENT);
    return true;
  }

  if (sscanf(args[0].c_str(), "%" PRIu64 "/%" PRIu64, &output.first, &output.second) != 2)
  {
    fail_msg_writer() << tr("Invalid output");
    return true;
  }

  try
  {
    m_wallet->unblackball_output(output);
  }
  catch (const std::exception &e)
  {
    fail_msg_writer() << tr("Failed to mark output unspent: ") << e.what();
  }

  return true;
}

bool simple_wallet::blackballed(const std::vector<std::string> &args)
{
  std::pair<uint64_t, uint64_t> output;
  if (args.size() != 1)
  {
    PRINT_USAGE(USAGE_IS_OUTPUT_SPENT);
    return true;
  }

  if (sscanf(args[0].c_str(), "%" PRIu64 "/%" PRIu64, &output.first, &output.second) != 2)
  {
    fail_msg_writer() << tr("Invalid output");
    return true;
  }

  try
  {
    if (m_wallet->is_output_blackballed(output))
      message_writer() << tr("Spent: ") << output.first << "/" << output.second;
    else
      message_writer() << tr("Not spent: ") << output.first << "/" << output.second;
  }
  catch (const std::exception &e)
  {
    fail_msg_writer() << tr("Failed to check whether output is spent: ") << e.what();
  }

  return true;
}

bool simple_wallet::save_known_rings(const std::vector<std::string> &args)
{
  try
  {
    LOCK_IDLE_SCOPE();
    m_wallet->find_and_save_rings();
  }
  catch (const std::exception &e)
  {
    fail_msg_writer() << tr("Failed to save known rings: ") << e.what();
  }
  return true;
}

bool simple_wallet::freeze_thaw(const std::vector<std::string> &args, bool freeze)
{
  if (args.empty())
  {
    fail_msg_writer() << boost::format(tr("usage: %s <key_image>|<pubkey>")) % (freeze ? "freeze" : "thaw");
    return true;
  }
  crypto::key_image ki;
  if (!epee::string_tools::hex_to_pod(args[0], ki))
  {
    fail_msg_writer() << tr("failed to parse key image");
    return true;
  }
  try
  {
    if (freeze)
      m_wallet->freeze(ki);
    else
      m_wallet->thaw(ki);
  }
  catch (const std::exception &e)
  {
    fail_msg_writer() << e.what();
    return true;
  }

  return true;
}

bool simple_wallet::freeze(const std::vector<std::string> &args)
{
  return freeze_thaw(args, true);
}

bool simple_wallet::thaw(const std::vector<std::string> &args)
{
  return freeze_thaw(args, false);
}

bool simple_wallet::frozen(const std::vector<std::string> &args)
{
  if (args.empty())
  {
    size_t ntd = m_wallet->get_num_transfer_details();
    for (size_t i = 0; i < ntd; ++i)
    {
      if (!m_wallet->frozen(i))
        continue;
      const tools::wallet2::transfer_details &td = m_wallet->get_transfer_details(i);
      message_writer() << tr("Frozen: ") << td.m_key_image << " " << cryptonote::print_money(td.amount());
    }
  }
  else
  {
    crypto::key_image ki;
    if (!epee::string_tools::hex_to_pod(args[0], ki))
    {
      fail_msg_writer() << tr("failed to parse key image");
      return true;
    }
    if (m_wallet->frozen(ki))
      message_writer() << tr("Frozen: ") << ki;
    else
      message_writer() << tr("Not frozen: ") << ki;
  }
  return true;
}

bool simple_wallet::net_stats(const std::vector<std::string> &args)
{
  message_writer() << std::to_string(m_wallet->get_bytes_sent()) + tr(" bytes sent");
  message_writer() << std::to_string(m_wallet->get_bytes_received()) + tr(" bytes received");
  return true;
}

bool simple_wallet::welcome(const std::vector<std::string> &args)
{
  message_writer() << tr("Welcome to Loki, the private cryptocurrency based on Monero");
  message_writer() << "";
  message_writer() << tr("Loki, like Bitcoin, is a cryptocurrency. That is, it is digital money.");
  message_writer() << tr("Unlike Bitcoin, your Loki transactions and balance stay private, and not visible to the world by default.");
  message_writer() << tr("However, you have the option of making those available to select parties, if you choose to.");
  message_writer() << "";
  message_writer() << tr("Loki protects your privacy on the blockchain, and while Loki strives to improve all the time,");
  message_writer() << tr("no privacy technology can be 100% perfect, Monero and consequently Loki included.");
  message_writer() << tr("Loki cannot protect you from malware, and it may not be as effective as we hope against powerful adversaries.");
  message_writer() << tr("Flaws in Loki may be discovered in the future, and attacks may be developed to peek under some");
  message_writer() << tr("of the layers of privacy Loki provides. Be safe and practice defense in depth.");
  message_writer() << "";
  message_writer() << tr("Welcome to Loki and financial privacy. For more information, see https://loki.network");
  return true;
}

bool simple_wallet::version(const std::vector<std::string> &args)
{
  message_writer() << "Loki '" << LOKI_RELEASE_NAME << "' (v" << LOKI_VERSION_FULL << ")";
  return true;
}

bool simple_wallet::cold_sign_tx(const std::vector<tools::wallet2::pending_tx>& ptx_vector, tools::wallet2::signed_tx_set &exported_txs, std::vector<cryptonote::address_parse_info> &dsts_info, std::function<bool(const tools::wallet2::signed_tx_set &)> accept_func)
{
  std::vector<std::string> tx_aux;

  message_writer(console_color_white, false) << tr("Please confirm the transaction on the device");

  m_wallet->cold_sign_tx(ptx_vector, exported_txs, dsts_info, tx_aux);

  if (accept_func && !accept_func(exported_txs))
  {
    MERROR("Transactions rejected by callback");
    return false;
  }

  // aux info
  m_wallet->cold_tx_aux_import(exported_txs.ptx, tx_aux);

  // import key images
  return m_wallet->import_key_images(exported_txs, 0, true);
}

bool simple_wallet::set_always_confirm_transfers(const std::vector<std::string> &args/* = std::vector<std::string>()*/)
{
  const auto pwd_container = get_and_verify_password();
  if (pwd_container)
  {
    parse_bool_and_use(args[1], [&](bool r) {
      m_wallet->always_confirm_transfers(r);
      m_wallet->rewrite(m_wallet_file, pwd_container->password());
    });
  }
  return true;
}

bool simple_wallet::set_print_ring_members(const std::vector<std::string> &args/* = std::vector<std::string>()*/)
{
  const auto pwd_container = get_and_verify_password();
  if (pwd_container)
  {
    parse_bool_and_use(args[1], [&](bool r) {
      m_wallet->print_ring_members(r);
      m_wallet->rewrite(m_wallet_file, pwd_container->password());
    });
  }
  return true;
}

bool simple_wallet::set_store_tx_info(const std::vector<std::string> &args/* = std::vector<std::string>()*/)
{
  if (m_wallet->watch_only())
  {
    fail_msg_writer() << tr("wallet is watch-only and cannot transfer");
    return true;
  }
 
  const auto pwd_container = get_and_verify_password();
  if (pwd_container)
  {
    parse_bool_and_use(args[1], [&](bool r) {
      m_wallet->store_tx_info(r);
      m_wallet->rewrite(m_wallet_file, pwd_container->password());
    });
  }
  return true;
}

bool simple_wallet::set_default_priority(const std::vector<std::string> &args/* = std::vector<std::string>()*/)
{
  uint32_t priority = 0;
  try
  {
    if (strchr(args[1].c_str(), '-'))
    {
      fail_msg_writer() << tr("priority must be either 0, 1, 2, 3, or 4, or one of: ") << join_priority_strings(", ");
      return true;
    }
    if (args[1] == "0")
    {
      priority = 0;
    }
    else
    {
      bool found = false;
      for (size_t n = 0; n < tools::allowed_priority_strings.size(); ++n)
      {
        if (tools::allowed_priority_strings[n] == args[1])
        {
          found = true;
          priority = n;
        }
      }
      if (!found)
      {
        priority = boost::lexical_cast<int>(args[1]);
        if (priority < 1 || priority > 4)
        {
          fail_msg_writer() << tr("priority must be either 0, 1, 2, 3, or 4, or one of: ") << join_priority_strings(", ");
          return true;
        }
      }
    }
 
    const auto pwd_container = get_and_verify_password();
    if (pwd_container)
    {
      m_wallet->set_default_priority(priority);
      m_wallet->rewrite(m_wallet_file, pwd_container->password());
    }
    return true;
  }
  catch(const boost::bad_lexical_cast &)
  {
    fail_msg_writer() << tr("priority must be either 0, 1, 2, 3, or 4, or one of: ") << join_priority_strings(", ");
    return true;
  }
  catch(...)
  {
    fail_msg_writer() << tr("could not change default priority");
    return true;
  }
}

bool simple_wallet::set_auto_refresh(const std::vector<std::string> &args/* = std::vector<std::string>()*/)
{
  const auto pwd_container = get_and_verify_password();
  if (pwd_container)
  {
    parse_bool_and_use(args[1], [&](bool auto_refresh) {
      m_auto_refresh_enabled.store(false, std::memory_order_relaxed);
      m_wallet->auto_refresh(auto_refresh);
      m_idle_mutex.lock();
      m_auto_refresh_enabled.store(auto_refresh, std::memory_order_relaxed);
      m_idle_cond.notify_one();
      m_idle_mutex.unlock();

      m_wallet->rewrite(m_wallet_file, pwd_container->password());
    });
  }
  return true;
}

bool simple_wallet::set_refresh_type(const std::vector<std::string> &args/* = std::vector<std::string>()*/)
{
  tools::wallet2::RefreshType refresh_type;
  if (!parse_refresh_type(args[1], refresh_type))
  {
    return true;
  }
 
  const auto pwd_container = get_and_verify_password();
  if (pwd_container)
  {
    m_wallet->set_refresh_type(refresh_type);
    m_wallet->rewrite(m_wallet_file, pwd_container->password());
  }
  return true;
}

bool simple_wallet::set_confirm_missing_payment_id(const std::vector<std::string> &args/* = std::vector<std::string>()*/)
{
  LONG_PAYMENT_ID_SUPPORT_CHECK();

  const auto pwd_container = get_and_verify_password();
  if (pwd_container)
  {
    parse_bool_and_use(args[1], [&](bool r) {
      m_wallet->confirm_missing_payment_id(r);
      m_wallet->rewrite(m_wallet_file, pwd_container->password());
    });
  }
  return true;
}

bool simple_wallet::set_ask_password(const std::vector<std::string> &args/* = std::vector<std::string>()*/)
{
  const auto pwd_container = get_and_verify_password();
  if (pwd_container)
  {
    tools::wallet2::AskPasswordType ask = tools::wallet2::AskPasswordToDecrypt;
    if (args[1] == "never" || args[1] == "0")
      ask = tools::wallet2::AskPasswordNever;
    else if (args[1] == "action" || args[1] == "1")
      ask = tools::wallet2::AskPasswordOnAction;
    else if (args[1] == "encrypt" || args[1] == "decrypt" || args[1] == "2")
      ask = tools::wallet2::AskPasswordToDecrypt;
    else
    {
      fail_msg_writer() << tr("invalid argument: must be either 0/never, 1/action, or 2/encrypt/decrypt");
      return true;
    }

    const tools::wallet2::AskPasswordType cur_ask = m_wallet->ask_password();
    if (!m_wallet->watch_only())
    {
      if (cur_ask == tools::wallet2::AskPasswordToDecrypt && ask != tools::wallet2::AskPasswordToDecrypt)
        m_wallet->decrypt_keys(pwd_container->password());
      else if (cur_ask != tools::wallet2::AskPasswordToDecrypt && ask == tools::wallet2::AskPasswordToDecrypt)
        m_wallet->encrypt_keys(pwd_container->password());
    }
    m_wallet->ask_password(ask);
    m_wallet->rewrite(m_wallet_file, pwd_container->password());
  }
  return true;
}

bool simple_wallet::set_unit(const std::vector<std::string> &args/* = std::vector<std::string>()*/)
{
  const std::string &unit = args[1];
  unsigned int decimal_point = CRYPTONOTE_DISPLAY_DECIMAL_POINT;

  if (unit == "loki")
    decimal_point = CRYPTONOTE_DISPLAY_DECIMAL_POINT;
  else if (unit == "megarok")
    decimal_point = CRYPTONOTE_DISPLAY_DECIMAL_POINT - 3;
  else if (unit == "kilorok")
    decimal_point = CRYPTONOTE_DISPLAY_DECIMAL_POINT - 6;
  else if (unit == "rok")
    decimal_point = 0;
  else
  {
    fail_msg_writer() << tr("invalid unit");
    return true;
  }

  const auto pwd_container = get_and_verify_password();
  if (pwd_container)
  {
    cryptonote::set_default_decimal_point(decimal_point);
    m_wallet->rewrite(m_wallet_file, pwd_container->password());
  }
  return true;
}

bool simple_wallet::set_min_output_count(const std::vector<std::string> &args/* = std::vector<std::string>()*/)
{
  uint32_t count;
  if (!string_tools::get_xtype_from_string(count, args[1]))
  {
    fail_msg_writer() << tr("invalid count: must be an unsigned integer");
    return true;
  }

  const auto pwd_container = get_and_verify_password();
  if (pwd_container)
  {
    m_wallet->set_min_output_count(count);
    m_wallet->rewrite(m_wallet_file, pwd_container->password());
  }
  return true;
}

bool simple_wallet::set_min_output_value(const std::vector<std::string> &args/* = std::vector<std::string>()*/)
{
  uint64_t value;
  if (!cryptonote::parse_amount(value, args[1]))
  {
    fail_msg_writer() << tr("invalid value");
    return true;
  }

  const auto pwd_container = get_and_verify_password();
  if (pwd_container)
  {
    m_wallet->set_min_output_value(value);
    m_wallet->rewrite(m_wallet_file, pwd_container->password());
  }
  return true;
}

bool simple_wallet::set_merge_destinations(const std::vector<std::string> &args/* = std::vector<std::string>()*/)
{
  const auto pwd_container = get_and_verify_password();
  if (pwd_container)
  {
    parse_bool_and_use(args[1], [&](bool r) {
      m_wallet->merge_destinations(r);
      m_wallet->rewrite(m_wallet_file, pwd_container->password());
    });
  }
  return true;
}

bool simple_wallet::set_confirm_backlog(const std::vector<std::string> &args/* = std::vector<std::string>()*/)
{
  const auto pwd_container = get_and_verify_password();
  if (pwd_container)
  {
    parse_bool_and_use(args[1], [&](bool r) {
      m_wallet->confirm_backlog(r);
      m_wallet->rewrite(m_wallet_file, pwd_container->password());
    });
  }
  return true;
}

bool simple_wallet::set_confirm_backlog_threshold(const std::vector<std::string> &args/* = std::vector<std::string>()*/)
{
  uint32_t threshold;
  if (!string_tools::get_xtype_from_string(threshold, args[1]))
  {
    fail_msg_writer() << tr("invalid count: must be an unsigned integer");
    return true;
  }

  const auto pwd_container = get_and_verify_password();
  if (pwd_container)
  {
    m_wallet->set_confirm_backlog_threshold(threshold);
    m_wallet->rewrite(m_wallet_file, pwd_container->password());
  }
  return true;
}

bool simple_wallet::set_confirm_export_overwrite(const std::vector<std::string> &args/* = std::vector<std::string>()*/)
{
  const auto pwd_container = get_and_verify_password();
  if (pwd_container)
  {
    parse_bool_and_use(args[1], [&](bool r) {
      m_wallet->confirm_export_overwrite(r);
      m_wallet->rewrite(m_wallet_file, pwd_container->password());
    });
  }
  return true;
}

bool simple_wallet::set_refresh_from_block_height(const std::vector<std::string> &args/* = std::vector<std::string>()*/)
{
  const auto pwd_container = get_and_verify_password();
  if (pwd_container)
  {
    uint64_t height;
    if (!epee::string_tools::get_xtype_from_string(height, args[1]))
    {
      fail_msg_writer() << tr("Invalid height");
      return true;
    }
    m_wallet->set_refresh_from_block_height(height);
    m_wallet->rewrite(m_wallet_file, pwd_container->password());
  }
  return true;
}

bool simple_wallet::set_auto_low_priority(const std::vector<std::string> &args/* = std::vector<std::string>()*/)
{
  const auto pwd_container = get_and_verify_password();
  if (pwd_container)
  {
    parse_bool_and_use(args[1], [&](bool r) {
      m_wallet->auto_low_priority(r);
      m_wallet->rewrite(m_wallet_file, pwd_container->password());
    });
  }
  return true;
}

bool simple_wallet::set_segregate_pre_fork_outputs(const std::vector<std::string> &args/* = std::vector<std::string>()*/)
{
  const auto pwd_container = get_and_verify_password();
  if (pwd_container)
  {
    parse_bool_and_use(args[1], [&](bool r) {
      m_wallet->segregate_pre_fork_outputs(r);
      m_wallet->rewrite(m_wallet_file, pwd_container->password());
    });
  }
  return true;
}

bool simple_wallet::set_key_reuse_mitigation2(const std::vector<std::string> &args/* = std::vector<std::string>()*/)
{
  const auto pwd_container = get_and_verify_password();
  if (pwd_container)
  {
    parse_bool_and_use(args[1], [&](bool r) {
      m_wallet->key_reuse_mitigation2(r);
      m_wallet->rewrite(m_wallet_file, pwd_container->password());
    });
  }
  return true;
}

bool simple_wallet::set_subaddress_lookahead(const std::vector<std::string> &args/* = std::vector<std::string>()*/)
{
  const auto pwd_container = get_and_verify_password();
  if (pwd_container)
  {
    auto lookahead = parse_subaddress_lookahead(args[1]);
    if (lookahead)
    {
      m_wallet->set_subaddress_lookahead(lookahead->first, lookahead->second);
      m_wallet->rewrite(m_wallet_file, pwd_container->password());
    }
  }
  return true;
}

bool simple_wallet::set_segregation_height(const std::vector<std::string> &args/* = std::vector<std::string>()*/)
{
  const auto pwd_container = get_and_verify_password();
  if (pwd_container)
  {
    uint64_t height;
    if (!epee::string_tools::get_xtype_from_string(height, args[1]))
    {
      fail_msg_writer() << tr("Invalid height");
      return true;
    }
    m_wallet->segregation_height(height);
    m_wallet->rewrite(m_wallet_file, pwd_container->password());
  }
  return true;
}

bool simple_wallet::set_ignore_fractional_outputs(const std::vector<std::string> &args/* = std::vector<std::string>()*/)
{
  const auto pwd_container = get_and_verify_password();
  if (pwd_container)
  {
    parse_bool_and_use(args[1], [&](bool r) {
      m_wallet->ignore_fractional_outputs(r);
      m_wallet->rewrite(m_wallet_file, pwd_container->password());
    });
  }
  return true;
}

bool simple_wallet::set_track_uses(const std::vector<std::string> &args/* = std::vector<std::string>()*/)
{
  const auto pwd_container = get_and_verify_password();
  if (pwd_container)
  {
    parse_bool_and_use(args[1], [&](bool r) {
      m_wallet->track_uses(r);
      m_wallet->rewrite(m_wallet_file, pwd_container->password());
    });
  }
  return true;
}

bool simple_wallet::set_setup_background_mining(const std::vector<std::string> &args/* = std::vector<std::string>()*/)
{
  const auto pwd_container = get_and_verify_password();
  if (pwd_container)
  {
    tools::wallet2::BackgroundMiningSetupType setup = tools::wallet2::BackgroundMiningMaybe;
    if (args[1] == "yes" || args[1] == "1")
      setup = tools::wallet2::BackgroundMiningYes;
    else if (args[1] == "no" || args[1] == "0")
      setup = tools::wallet2::BackgroundMiningNo;
    else
    {
      fail_msg_writer() << tr("invalid argument: must be either 1/yes or 0/no");
      return true;
    }
    m_wallet->setup_background_mining(setup);
    m_wallet->rewrite(m_wallet_file, pwd_container->password());
    if (setup == tools::wallet2::BackgroundMiningYes)
      start_background_mining();
    else
      stop_background_mining();
  }
  return true;
}

bool simple_wallet::set_device_name(const std::vector<std::string> &args/* = std::vector<std::string>()*/)
{
  const auto pwd_container = get_and_verify_password();
  if (pwd_container)
  {
    if (args.size() == 0){
      fail_msg_writer() << tr("Device name not specified");
      return true;
    }

    m_wallet->device_name(args[0]);
    bool r = false;
    try {
      r = m_wallet->reconnect_device();
      if (!r){
        fail_msg_writer() << tr("Device reconnect failed");
      }

    } catch(const std::exception & e){
      MWARNING("Device reconnect failed: " << e.what());
      fail_msg_writer() << tr("Device reconnect failed: ") << e.what();
    }

  }
  return true;
}

bool simple_wallet::help(const std::vector<std::string> &args/* = std::vector<std::string>()*/)
{
  if(args.empty())
  {
    success_msg_writer() << get_commands_str();
  }
  else if ((args.size() == 2) && (args.front() == "mms"))
  {
    // Little hack to be able to do "help mms <subcommand>"
    std::vector<std::string> mms_args(1, args.front() + " " + args.back());
    success_msg_writer() << get_command_usage(mms_args);
  }
  else
  {
    success_msg_writer() << get_command_usage(args);
  }
  return true;
}

simple_wallet::simple_wallet()
  : m_allow_mismatched_daemon_version(false)
  , m_refresh_progress_reporter(*this)
  , m_idle_run(true)
  , m_auto_refresh_enabled(false)
  , m_auto_refresh_refreshing(false)
  , m_in_manual_refresh(false)
    , m_current_subaddress_account(0)
{
  m_cmd_binder.set_handler("start_mining",
                           boost::bind(&simple_wallet::start_mining, this, _1),
                           tr(USAGE_START_MINING),
                           tr("Start mining in the daemon (bg_mining and ignore_battery are optional booleans)."));
  m_cmd_binder.set_handler("stop_mining",
      boost::bind(&simple_wallet::stop_mining, this, _1),
      tr("Stop mining in the daemon."));
  m_cmd_binder.set_handler("set_daemon",
                           boost::bind(&simple_wallet::set_daemon, this, _1),
                           tr(USAGE_SET_DAEMON),
                           tr("Set another daemon to connect to."));
  m_cmd_binder.set_handler("save_bc",
      boost::bind(&simple_wallet::save_bc, this, _1),
      tr("Save the current blockchain data."));
  m_cmd_binder.set_handler("refresh",
      boost::bind(&simple_wallet::refresh, this, _1),
      tr("Synchronize the transactions and balance."));
  m_cmd_binder.set_handler("balance",
                           boost::bind(&simple_wallet::show_balance, this, _1),
                           tr(USAGE_SHOW_BALANCE),
                           tr("Show the wallet's balance of the currently selected account."));
  m_cmd_binder.set_handler("incoming_transfers",
                           boost::bind(&simple_wallet::show_incoming_transfers, this, _1),
                           tr(USAGE_INCOMING_TRANSFERS),
                           tr("Show the incoming transfers, all or filtered by availability and address index.\n\n"
                              "Output format:\n"
                              "Amount, Spent(\"T\"|\"F\"), \"frozen\"|\"locked\"|\"unlocked\", RingCT, Global Index, Transaction Hash, Address Index, [Public Key, Key Image] "));
  m_cmd_binder.set_handler("payments",
                           boost::bind(&simple_wallet::show_payments, this, _1),
                           tr(USAGE_PAYMENTS),
                           tr("Show the payments for the given payment IDs."));
  m_cmd_binder.set_handler("bc_height",
      boost::bind(&simple_wallet::show_blockchain_height, this, _1),
      tr("Show the blockchain height."));
  m_cmd_binder.set_handler("transfer", boost::bind(&simple_wallet::transfer, this, _1),
                           tr(USAGE_TRANSFER),
                           tr("Transfer <amount> to <address>. If the parameter \"index=<N1>[,<N2>,...]\" is specified, the wallet uses outputs received by addresses of those indices. If omitted, the wallet randomly chooses address indices to be used. In any case, it tries its best not to combine outputs across multiple addresses. <priority> is the priority of the transaction. The higher the priority, the higher the transaction fee. Valid values in priority order (from lowest to highest) are: unimportant, normal, elevated, priority. If omitted, the default value (see the command \"set priority\") is used. Multiple payments can be made at once by adding <address_2> <amount_2> etcetera (before the payment ID, if it's included)"));
  m_cmd_binder.set_handler("locked_transfer",
                           boost::bind(&simple_wallet::locked_transfer, this, _1),
                           tr(USAGE_LOCKED_TRANSFER),
                           tr("Transfer <amount> to <address> and lock it for <lockblocks> (max. 1000000). If the parameter \"index=<N1>[,<N2>,...]\" is specified, the wallet uses outputs received by addresses of those indices. If omitted, the wallet randomly chooses address indices to be used. In any case, it tries its best not to combine outputs across multiple addresses. <priority> is the priority of the transaction. The higher the priority, the higher the transaction fee. Valid values in priority order (from lowest to highest) are: unimportant, normal, elevated, priority. If omitted, the default value (see the command \"set priority\") is used. Multiple payments can be made at once by adding URI_2 or <address_2> <amount_2> etcetera (before the payment ID, if it's included)"));
  m_cmd_binder.set_handler("locked_sweep_all",
                           boost::bind(&simple_wallet::locked_sweep_all, this, _1),
                           tr(USAGE_LOCKED_SWEEP_ALL),
                           tr("Send all unlocked balance to an address and lock it for <lockblocks> (max. 1000000). If the parameter \"index<N1>[,<N2>,...]\" is specified, the wallet sweeps outputs received by those address indices. If omitted, the wallet randomly chooses an address index to be used. <priority> is the priority of the sweep. The higher the priority, the higher the transaction fee. Valid values in priority order (from lowest to highest) are: unimportant, normal, elevated, priority. If omitted, the default value (see the command \"set priority\") is used."));
  m_cmd_binder.set_handler("sweep_unmixable",
                           boost::bind(&simple_wallet::sweep_unmixable, this, _1),
                           tr("Deprecated"));
  m_cmd_binder.set_handler("sweep_all", boost::bind(&simple_wallet::sweep_all, this, _1),
                           tr(USAGE_SWEEP_ALL),
                           tr("Send all unlocked balance to an address. If the parameter \"index<N1>[,<N2>,...]\" is specified, the wallet sweeps outputs received by those address indices. If omitted, the wallet randomly chooses an address index to be used. If the parameter \"outputs=<N>\" is specified and  N > 0, wallet splits the transaction into N even outputs."
                              " If \"use_v1_tx\" is placed at the end, sweep_all will include version 1 transactions into the sweeping process as well, otherwise exclude them"
                             ));
  m_cmd_binder.set_handler("sweep_below",
                           boost::bind(&simple_wallet::sweep_below, this, _1),
                           tr(USAGE_SWEEP_BELOW),
                           tr("Send all unlocked outputs below the threshold to an address."));
  m_cmd_binder.set_handler("sweep_single",
                           boost::bind(&simple_wallet::sweep_single, this, _1),
                           tr(USAGE_SWEEP_SINGLE),
                           tr("Send a single output of the given key image to an address without change."));
  m_cmd_binder.set_handler("sweep_unmixable",
                           boost::bind(&simple_wallet::sweep_unmixable, this, _1),
                           tr("Deprecated"));
  m_cmd_binder.set_handler("sign_transfer",
                           boost::bind(&simple_wallet::sign_transfer, this, _1),
                           tr(USAGE_SIGN_TRANSFER),
                           tr("Sign a transaction from a file. If the parameter \"export_raw\" is specified, transaction raw hex data suitable for the daemon RPC /sendrawtransaction is exported."));
  m_cmd_binder.set_handler("submit_transfer",
                           boost::bind(&simple_wallet::submit_transfer, this, _1),
                           tr("Submit a signed transaction from a file."));
  m_cmd_binder.set_handler("set_log",
                           boost::bind(&simple_wallet::set_log, this, _1),
                           tr(USAGE_SET_LOG),
                           tr("Change the current log detail (level must be <0-4>)."));
  m_cmd_binder.set_handler("account",
                           boost::bind(&simple_wallet::account, this, _1),
                           tr(USAGE_ACCOUNT),
                           tr("If no arguments are specified, the wallet shows all the existing accounts along with their balances.\n"
                              "If the \"new\" argument is specified, the wallet creates a new account with its label initialized by the provided label text (which can be empty).\n"
                              "If the \"switch\" argument is specified, the wallet switches to the account specified by <index>.\n"
                              "If the \"label\" argument is specified, the wallet sets the label of the account specified by <index> to the provided label text.\n"
                              "If the \"tag\" argument is specified, a tag <tag_name> is assigned to the specified accounts <account_index_1>, <account_index_2>, ....\n"
                              "If the \"untag\" argument is specified, the tags assigned to the specified accounts <account_index_1>, <account_index_2> ..., are removed.\n"
                              "If the \"tag_description\" argument is specified, the tag <tag_name> is assigned an arbitrary text <description>."));
  m_cmd_binder.set_handler("address",
                           boost::bind(&simple_wallet::print_address, this, _1),
                           tr(USAGE_ADDRESS),
                           tr("If no arguments are specified or <index> is specified, the wallet shows the default or specified address. If \"all\" is specified, the wallet shows all the existing addresses in the currently selected account. If \"new \" is specified, the wallet creates a new address with the provided label text (which can be empty). If \"label\" is specified, the wallet sets the label of the address specified by <index> to the provided label text."));
  m_cmd_binder.set_handler("integrated_address",
                           boost::bind(&simple_wallet::print_integrated_address, this, _1),
                           tr(USAGE_INTEGRATED_ADDRESS),
                           tr("Encode a payment ID into an integrated address for the current wallet public address (no argument uses a random payment ID), or decode an integrated address to standard address and payment ID"));
  m_cmd_binder.set_handler("address_book",
                           boost::bind(&simple_wallet::address_book, this, _1),
                           tr(USAGE_ADDRESS_BOOK),
                           tr("Print all entries in the address book, optionally adding/deleting an entry to/from it."));
  m_cmd_binder.set_handler("save",
                           boost::bind(&simple_wallet::save, this, _1),
                           tr("Save the wallet data."));
  m_cmd_binder.set_handler("save_watch_only",
                           boost::bind(&simple_wallet::save_watch_only, this, _1),
                           tr("Save a watch-only keys file."));
  m_cmd_binder.set_handler("viewkey",
                           boost::bind(&simple_wallet::viewkey, this, _1),
                           tr("Display the private view key."));
  m_cmd_binder.set_handler("spendkey",
                           boost::bind(&simple_wallet::spendkey, this, _1),
                           tr("Display the private spend key."));
  m_cmd_binder.set_handler("seed",
                           boost::bind(&simple_wallet::seed, this, _1),
                           tr("Display the Electrum-style mnemonic seed"));
  m_cmd_binder.set_handler("set",
                           boost::bind(&simple_wallet::set_variable, this, _1),
                           tr(USAGE_SET_VARIABLE),
                           tr("Available options:\n "
                                  "seed language\n "
                                  "  Set the wallet's seed language.\n "
                                  "always-confirm-transfers <1|0>\n "
                                  "  Whether to confirm unsplit txes.\n "
                                  "print-ring-members <1|0>\n "
                                  "  Whether to print detailed information about ring members during confirmation.\n "
                                  "store-tx-info <1|0>\n "
                                  "  Whether to store outgoing tx info (destination address, payment ID, tx secret key) for future reference.\n "
                                  "auto-refresh <1|0>\n "
                                  "  Whether to automatically synchronize new blocks from the daemon.\n "
                                  "refresh-type <full|optimize-coinbase|no-coinbase|default>\n "
                                  "  Set the wallet's refresh behaviour.\n "
                                  "priority [0|1|2|3|4]\n "
                                  "  Set the fee to default/unimportant/normal/elevated/priority.\n "
                                  "confirm-missing-payment-id <1|0> (obsolete)\n "
                                  "ask-password <0|1|2   (or never|action|decrypt)>\n "
                                  "  action: ask the password before many actions such as transfer, etc\n "
                                  "  decrypt: same as action, but keeps the spend key encrypted in memory when not needed\n "
                                  "unit <loki|megarok|kilorok|rok>\n "
                                  "  Set the default loki (sub-)unit.\n "
                                  "min-outputs-count [n]\n "
                                  "  Try to keep at least that many outputs of value at least min-outputs-value.\n "
                                  "min-outputs-value [n]\n "
                                  "  Try to keep at least min-outputs-count outputs of at least that value.\n "
                                  "merge-destinations <1|0>\n "
                                  "  Whether to merge multiple payments to the same destination address.\n "
                                  "confirm-backlog <1|0>\n "
                                  "  Whether to warn if there is transaction backlog.\n "
                                  "confirm-backlog-threshold [n]\n "
                                  "  Set a threshold for confirm-backlog to only warn if the transaction backlog is greater than n blocks.\n "
                                  "refresh-from-block-height [n]\n "
                                  "  Set the height before which to ignore blocks.\n "
                                  "auto-low-priority <1|0>\n "
                                  "  Whether to automatically use the low priority fee level when it's safe to do so.\n "
                                  "segregate-pre-fork-outputs <1|0>\n "
                                  "  Set this if you intend to spend outputs on both Loki AND a key reusing fork.\n "
                                  "key-reuse-mitigation2 <1|0>\n "
                                  "  Set this if you are not sure whether you will spend on a key reusing Loki fork later.\n"
                                  "subaddress-lookahead <major>:<minor>\n "
                                  "  Set the lookahead sizes for the subaddress hash table.\n "
                                  "  Set this if you are not sure whether you will spend on a key reusing Loki fork later.\n "
                                  "segregation-height <n>\n "
                                  "  Set to the height of a key reusing fork you want to use, 0 to use default."));
  m_cmd_binder.set_handler("encrypted_seed",
                           boost::bind(&simple_wallet::encrypted_seed, this, _1),
                           tr("Display the encrypted Electrum-style mnemonic seed."));
  m_cmd_binder.set_handler("rescan_spent",
                           boost::bind(&simple_wallet::rescan_spent, this, _1),
                           tr("Rescan the blockchain for spent outputs."));
  m_cmd_binder.set_handler("get_tx_key",
                           boost::bind(&simple_wallet::get_tx_key, this, _1),
                           tr(USAGE_GET_TX_KEY),
                           tr("Get the transaction key (r) for a given <txid>."));
  m_cmd_binder.set_handler("set_tx_key",
                           boost::bind(&simple_wallet::set_tx_key, this, _1),
                           tr(USAGE_SET_TX_KEY),
                           tr("Set the transaction key (r) for a given <txid> in case the tx was made by some other device or 3rd party wallet."));
  m_cmd_binder.set_handler("check_tx_key",
                           boost::bind(&simple_wallet::check_tx_key, this, _1),
                           tr(USAGE_CHECK_TX_KEY),
                           tr("Check the amount going to <address> in <txid>."));
  m_cmd_binder.set_handler("get_tx_proof",
                           boost::bind(&simple_wallet::get_tx_proof, this, _1),
                           tr(USAGE_GET_TX_PROOF),
                           tr("Generate a signature proving funds sent to <address> in <txid>, optionally with a challenge string <message>, using either the transaction secret key (when <address> is not your wallet's address) or the view secret key (otherwise), which does not disclose the secret key."));
  m_cmd_binder.set_handler("check_tx_proof",
                           boost::bind(&simple_wallet::check_tx_proof, this, _1),
                           tr(USAGE_CHECK_TX_PROOF),
                           tr("Check the proof for funds going to <address> in <txid> with the challenge string <message> if any."));
  m_cmd_binder.set_handler("get_spend_proof",
                           boost::bind(&simple_wallet::get_spend_proof, this, _1),
                           tr(USAGE_GET_SPEND_PROOF),
                           tr("Generate a signature proving that you generated <txid> using the spend secret key, optionally with a challenge string <message>."));
  m_cmd_binder.set_handler("check_spend_proof",
                           boost::bind(&simple_wallet::check_spend_proof, this, _1),
                           tr(USAGE_CHECK_SPEND_PROOF),
                           tr("Check a signature proving that the signer generated <txid>, optionally with a challenge string <message>."));
  m_cmd_binder.set_handler("get_reserve_proof",
                           boost::bind(&simple_wallet::get_reserve_proof, this, _1),
                           tr(USAGE_GET_RESERVE_PROOF),
                           tr("Generate a signature proving that you own at least this much, optionally with a challenge string <message>.\n"
                              "If 'all' is specified, you prove the entire sum of all of your existing accounts' balances.\n"
                              "Otherwise, you prove the reserve of the smallest possible amount above <amount> available in your current account."));
  m_cmd_binder.set_handler("check_reserve_proof",
                           boost::bind(&simple_wallet::check_reserve_proof, this, _1),
                           tr(USAGE_CHECK_RESERVE_PROOF),
                           tr("Check a signature proving that the owner of <address> holds at least this much, optionally with a challenge string <message>."));
  m_cmd_binder.set_handler("show_transfers",
                           boost::bind(&simple_wallet::show_transfers, this, _1),
                           tr(USAGE_SHOW_TRANSFERS),
                           // Seemingly broken formatting to compensate for the backslash before the quotes.
                           tr("Show the incoming/outgoing transfers within an optional height range.\n\n"
                              "Output format:\n"
                              "In or Coinbase:    Block Number, \"block\"|\"in\",                Time, Amount,  Transaction Hash, Payment ID, Subaddress Index,                     \"-\", Note\n"
                              "Out:               Block Number, \"out\",                         Time, Amount*, Transaction Hash, Payment ID, Fee, Destinations, Input addresses**, \"-\", Note\n"
                              "Pool:                            \"pool\", \"in\",                Time, Amount,  Transaction Hash, Payment Id, Subaddress Index,                     \"-\", Note, Double Spend Note\n"
                              "Pending or Failed:               \"failed\"|\"pending\", \"out\", Time, Amount*, Transaction Hash, Payment ID, Fee, Input addresses**,               \"-\", Note\n\n"
                              "* Excluding change and fee.\n"
                              "** Set of address indices used as inputs in this transfer."));
   m_cmd_binder.set_handler("export_transfers",
                           boost::bind(&simple_wallet::export_transfers, this, _1),
                           tr(USAGE_EXPORT_TRANSFERS),
                           tr("Export to CSV the incoming/outgoing transfers within an optional height range."));
  m_cmd_binder.set_handler("unspent_outputs",
                           boost::bind(&simple_wallet::unspent_outputs, this, _1),
                           tr(USAGE_UNSPENT_OUTPUTS),
                           tr("Show the unspent outputs of a specified address within an optional amount range."));
  m_cmd_binder.set_handler("rescan_bc",
                           boost::bind(&simple_wallet::rescan_blockchain, this, _1),
                           tr(USAGE_RESCAN_BC),
                           tr("Rescan the blockchain from scratch. If \"hard\" is specified, you will lose any information which can not be recovered from the blockchain itself."));
  m_cmd_binder.set_handler("set_tx_note",
                           boost::bind(&simple_wallet::set_tx_note, this, _1),
                           tr(USAGE_SET_TX_NOTE),
                           tr("Set an arbitrary string note for a <txid>."));
  m_cmd_binder.set_handler("get_tx_note",
                           boost::bind(&simple_wallet::get_tx_note, this, _1),
                           tr(USAGE_GET_TX_NOTE),
                           tr("Get a string note for a txid."));
  m_cmd_binder.set_handler("set_description",
                           boost::bind(&simple_wallet::set_description, this, _1),
                           tr(USAGE_SET_DESCRIPTION),
                           tr("Set an arbitrary description for the wallet."));
  m_cmd_binder.set_handler("get_description",
                           boost::bind(&simple_wallet::get_description, this, _1),
                           tr(USAGE_GET_DESCRIPTION),
                           tr("Get the description of the wallet."));
  m_cmd_binder.set_handler("status",
                           boost::bind(&simple_wallet::status, this, _1),
                           tr("Show the wallet's status."));
  m_cmd_binder.set_handler("wallet_info",
                           boost::bind(&simple_wallet::wallet_info, this, _1),
                           tr("Show the wallet's information."));
  m_cmd_binder.set_handler("sign",
                           boost::bind(&simple_wallet::sign, this, _1),
                           tr(USAGE_SIGN),
                           tr("Sign the contents of a file."));
  m_cmd_binder.set_handler("verify",
                           boost::bind(&simple_wallet::verify, this, _1),
                           tr(USAGE_VERIFY),
                           tr("Verify a signature on the contents of a file."));
  m_cmd_binder.set_handler("export_key_images",
                           boost::bind(&simple_wallet::export_key_images, this, _1),
                           tr(USAGE_EXPORT_KEY_IMAGES),
                           tr("Export a signed set of key images to a <filename>. By default exports all key images. If 'requested-only' is specified export key images for outputs not previously imported."));
  m_cmd_binder.set_handler("import_key_images",
                           boost::bind(&simple_wallet::import_key_images, this, _1),
                           tr(USAGE_IMPORT_KEY_IMAGES),
                           tr("Import a signed key images list and verify their spent status."));
  m_cmd_binder.set_handler("hw_key_images_sync",
                           boost::bind(&simple_wallet::hw_key_images_sync, this, _1),
                           tr(USAGE_HW_KEY_IMAGES_SYNC),
                           tr("Synchronizes key images with the hw wallet."));
  m_cmd_binder.set_handler("hw_reconnect",
                           boost::bind(&simple_wallet::hw_reconnect, this, _1),
                           tr(USAGE_HW_RECONNECT),
                           tr("Attempts to reconnect HW wallet."));
  m_cmd_binder.set_handler("export_outputs",
                           boost::bind(&simple_wallet::export_outputs, this, _1),
                           tr(USAGE_EXPORT_OUTPUTS),
                           tr("Export a set of outputs owned by this wallet."));
  m_cmd_binder.set_handler("import_outputs",
                           boost::bind(&simple_wallet::import_outputs, this, _1),
                           tr(USAGE_IMPORT_OUTPUTS),
                           tr("Import a set of outputs owned by this wallet."));
  m_cmd_binder.set_handler("show_transfer",
                           boost::bind(&simple_wallet::show_transfer, this, _1),
                           tr(USAGE_SHOW_TRANSFER),
                           tr("Show information about a transfer to/from this address."));
  m_cmd_binder.set_handler("password",
                           boost::bind(&simple_wallet::change_password, this, _1),
                           tr("Change the wallet's password."));
  m_cmd_binder.set_handler("payment_id",
                           boost::bind(&simple_wallet::payment_id, this, _1),
                           tr(USAGE_PAYMENT_ID),
                           tr("Generate a new random full size payment id (obsolete). These will be unencrypted on the blockchain, see integrated_address for encrypted short payment ids."));
  m_cmd_binder.set_handler("fee",
                           boost::bind(&simple_wallet::print_fee_info, this, _1),
                           tr("Print the information about the current fee and transaction backlog."));
  m_cmd_binder.set_handler("prepare_multisig", boost::bind(&simple_wallet::prepare_multisig, this, _1),
                           tr("Export data needed to create a multisig wallet"));
  m_cmd_binder.set_handler("make_multisig", boost::bind(&simple_wallet::make_multisig, this, _1),
                           tr(USAGE_MAKE_MULTISIG),
                           tr("Turn this wallet into a multisig wallet"));
  m_cmd_binder.set_handler("finalize_multisig",
                           boost::bind(&simple_wallet::finalize_multisig, this, _1),
                           tr(USAGE_FINALIZE_MULTISIG),
                           tr("Turn this wallet into a multisig wallet, extra step for N-1/N wallets"));
  m_cmd_binder.set_handler("exchange_multisig_keys",
                           boost::bind(&simple_wallet::exchange_multisig_keys, this, _1),
                           tr(USAGE_EXCHANGE_MULTISIG_KEYS),
                           tr("Performs extra multisig keys exchange rounds. Needed for arbitrary M/N multisig wallets"));
  m_cmd_binder.set_handler("export_multisig_info",
                           boost::bind(&simple_wallet::export_multisig, this, _1),
                           tr(USAGE_EXPORT_MULTISIG_INFO),
                           tr("Export multisig info for other participants"));
  m_cmd_binder.set_handler("import_multisig_info",
                           boost::bind(&simple_wallet::import_multisig, this, _1),
                           tr(USAGE_IMPORT_MULTISIG_INFO),
                           tr("Import multisig info from other participants"));
  m_cmd_binder.set_handler("sign_multisig",
                           boost::bind(&simple_wallet::sign_multisig, this, _1),
                           tr(USAGE_SIGN_MULTISIG),
                           tr("Sign a multisig transaction from a file"));
  m_cmd_binder.set_handler("submit_multisig",
                           boost::bind(&simple_wallet::submit_multisig, this, _1),
                           tr(USAGE_SUBMIT_MULTISIG),
                           tr("Submit a signed multisig transaction from a file"));
  m_cmd_binder.set_handler("export_raw_multisig_tx",
                           boost::bind(&simple_wallet::export_raw_multisig, this, _1),
                           tr(USAGE_EXPORT_RAW_MULTISIG_TX),
                           tr("Export a signed multisig transaction to a file"));
  m_cmd_binder.set_handler("mms",
                           boost::bind(&simple_wallet::mms, this, _1),
                           tr(USAGE_MMS),
                           tr("Interface with the MMS (Multisig Messaging System)\n"
                              "<subcommand> is one of:\n"
                              "  init, info, signer, list, next, sync, transfer, delete, send, receive, export, note, show, set, help\n"
                              "  send_signer_config, start_auto_config, stop_auto_config, auto_config\n"
                              "Get help about a subcommand with: help mms <subcommand>, or mms help <subcommand>"));
  m_cmd_binder.set_handler("mms init",
                           boost::bind(&simple_wallet::mms, this, _1),
                           tr(USAGE_MMS_INIT),
                           tr("Initialize and configure the MMS for M/N = number of required signers/number of authorized signers multisig"));
  m_cmd_binder.set_handler("mms info",
                           boost::bind(&simple_wallet::mms, this, _1),
                           tr(USAGE_MMS_INFO),
                           tr("Display current MMS configuration"));
  m_cmd_binder.set_handler("mms signer",
                           boost::bind(&simple_wallet::mms, this, _1),
                           tr(USAGE_MMS_SIGNER),
                           tr("Set or modify authorized signer info (single-word label, transport address, Loki address), or list all signers"));
  m_cmd_binder.set_handler("mms list",
                           boost::bind(&simple_wallet::mms, this, _1),
                           tr(USAGE_MMS_LIST),
                           tr("List all messages"));
  m_cmd_binder.set_handler("mms next",
                           boost::bind(&simple_wallet::mms, this, _1),
                           tr(USAGE_MMS_NEXT),
                           tr("Evaluate the next possible multisig-related action(s) according to wallet state, and execute or offer for choice\n"
                              "By using 'sync' processing of waiting messages with multisig sync info can be forced regardless of wallet state"));
  m_cmd_binder.set_handler("mms sync",
                           boost::bind(&simple_wallet::mms, this, _1),
                           tr(USAGE_MMS_SYNC),
                           tr("Force generation of multisig sync info regardless of wallet state, to recover from special situations like \"stale data\" errors"));
  m_cmd_binder.set_handler("mms transfer",
                           boost::bind(&simple_wallet::mms, this, _1),
                           tr(USAGE_MMS_TRANSFER),
                           tr("Initiate transfer with MMS support; arguments identical to normal 'transfer' command arguments, for info see there"));
  m_cmd_binder.set_handler("mms delete",
                           boost::bind(&simple_wallet::mms, this, _1),
                           tr(USAGE_MMS_DELETE),
                           tr("Delete a single message by giving its id, or delete all messages by using 'all'"));
  m_cmd_binder.set_handler("mms send",
                           boost::bind(&simple_wallet::mms, this, _1),
                           tr(USAGE_MMS_SEND),
                           tr("Send a single message by giving its id, or send all waiting messages"));
  m_cmd_binder.set_handler("mms receive",
                           boost::bind(&simple_wallet::mms, this, _1),
                           tr(USAGE_MMS_RECEIVE),
                           tr("Check right away for new messages to receive"));
  m_cmd_binder.set_handler("mms export",
                           boost::bind(&simple_wallet::mms, this, _1),
                           tr(USAGE_MMS_EXPORT),
                           tr("Write the content of a message to a file \"mms_message_content\""));
  m_cmd_binder.set_handler("mms note",
                           boost::bind(&simple_wallet::mms, this, _1),
                           tr(USAGE_MMS_NOTE),
                           tr("Send a one-line message to an authorized signer, identified by its label, or show any waiting unread notes"));
  m_cmd_binder.set_handler("mms show",
                           boost::bind(&simple_wallet::mms, this, _1),
                           tr(USAGE_MMS_SHOW),
                           tr("Show detailed info about a single message"));
  m_cmd_binder.set_handler("mms set",
                           boost::bind(&simple_wallet::mms, this, _1),
                           tr(USAGE_MMS_SET),
                           tr("Available options:\n "
                                  "auto-send <1|0>\n "
                                  "  Whether to automatically send newly generated messages right away.\n "));
  m_cmd_binder.set_handler("mms send_message_config",
                           boost::bind(&simple_wallet::mms, this, _1),
                           tr(USAGE_MMS_SEND_SIGNER_CONFIG),
                           tr("Send completed signer config to all other authorized signers"));
  m_cmd_binder.set_handler("mms start_auto_config",
                           boost::bind(&simple_wallet::mms, this, _1),
                           tr(USAGE_MMS_START_AUTO_CONFIG),
                           tr("Start auto-config at the auto-config manager's wallet by issuing auto-config tokens and optionally set others' labels"));
  m_cmd_binder.set_handler("mms stop_auto_config",
                           boost::bind(&simple_wallet::mms, this, _1),
                           tr(USAGE_MMS_STOP_AUTO_CONFIG),
                           tr("Delete any auto-config tokens and abort a auto-config process"));
  m_cmd_binder.set_handler("mms auto_config",
                           boost::bind(&simple_wallet::mms, this, _1),
                           tr(USAGE_MMS_AUTO_CONFIG),
                           tr("Start auto-config by using the token received from the auto-config manager"));
  m_cmd_binder.set_handler("print_ring",
                           boost::bind(&simple_wallet::print_ring, this, _1),
                           tr(USAGE_PRINT_RING),
                           tr("Print the ring(s) used to spend a given key image or transaction (if the ring size is > 1)\n\n"
                              "Output format:\n"
                              "Key Image, \"absolute\", list of rings"));
  m_cmd_binder.set_handler("set_ring",
                           boost::bind(&simple_wallet::set_ring, this, _1),
                           tr(USAGE_SET_RING),
                           tr("Set the ring used for a given key image, so it can be reused in a fork"));
  m_cmd_binder.set_handler("unset_ring",
                           boost::bind(&simple_wallet::unset_ring, this, _1),
                           tr(USAGE_UNSET_RING),
                           tr("Unsets the ring used for a given key image or transaction"));
  m_cmd_binder.set_handler("save_known_rings",
                           boost::bind(&simple_wallet::save_known_rings, this, _1),
                           tr(USAGE_SAVE_KNOWN_RINGS),
                           tr("Save known rings to the shared rings database"));
  m_cmd_binder.set_handler("mark_output_spent",
                           boost::bind(&simple_wallet::blackball, this, _1),
                           tr(USAGE_MARK_OUTPUT_SPENT),
                           tr("Mark output(s) as spent so they never get selected as fake outputs in a ring"));
  m_cmd_binder.set_handler("mark_output_unspent",
                           boost::bind(&simple_wallet::unblackball, this, _1),
                           tr(USAGE_MARK_OUTPUT_UNSPENT),
                           tr("Marks an output as unspent so it may get selected as a fake output in a ring"));
  m_cmd_binder.set_handler("is_output_spent",
                           boost::bind(&simple_wallet::blackballed, this, _1),
                           tr(USAGE_IS_OUTPUT_SPENT),
                           tr("Checks whether an output is marked as spent"));
  m_cmd_binder.set_handler("freeze",
                           boost::bind(&simple_wallet::freeze, this, _1),
                           tr(USAGE_FREEZE),
                           tr("Freeze a single output by key image so it will not be used"));
  m_cmd_binder.set_handler("thaw",
                           boost::bind(&simple_wallet::thaw, this, _1),
                           tr(USAGE_THAW),
                           tr("Thaw a single output by key image so it may be used again"));
  m_cmd_binder.set_handler("frozen",
                           boost::bind(&simple_wallet::frozen, this, _1),
                           tr(USAGE_FROZEN),
                           tr("Checks whether a given output is currently frozen by key image"));
  m_cmd_binder.set_handler("net_stats",
                           boost::bind(&simple_wallet::net_stats, this, _1),
                           tr(USAGE_NET_STATS),
                           tr("Prints simple network stats"));
  m_cmd_binder.set_handler("welcome",
                           boost::bind(&simple_wallet::welcome, this, _1),
                           tr(USAGE_WELCOME),
                           tr("Display the welcome message for the wallet"));
  m_cmd_binder.set_handler("version",
                           boost::bind(&simple_wallet::version, this, _1),
                           tr(USAGE_VERSION),
                           tr("Returns version information"));
  m_cmd_binder.set_handler("help",
                           boost::bind(&simple_wallet::help, this, _1),
                           tr(USAGE_HELP),
                           tr("Show the help section or the documentation about a <command>."));

  //
  // Loki
  //
  m_cmd_binder.set_handler("register_service_node",
                           boost::bind(&simple_wallet::register_service_node, this, _1),
                           tr(USAGE_REGISTER_SERVICE_NODE),
                           tr("Send <amount> to this wallet's main account and lock it as an operator stake for a new Service Node. This command is typically generated on the Service Node via the `prepare_registration' lokid command. The optional index= and <priority> parameters work as in the `transfer' command."));
  m_cmd_binder.set_handler("stake",
                           boost::bind(&simple_wallet::stake, this, _1),
                           tr(USAGE_STAKE),
                           tr("Send a transfer to this wallet's main account and lock it as a contribution stake to the given Service Node (which must be registered and awaiting contributions). The stake amount may be specified either as a fixed amount or as a percentage of the Service Node's total stake. The optional index= and <priority> parameters work as in the `transfer' command."));
  m_cmd_binder.set_handler("request_stake_unlock",
                           boost::bind(&simple_wallet::request_stake_unlock, this, _1),
                           tr(USAGE_REQUEST_STAKE_UNLOCK),
                           tr("Request a stake currently locked in the given Service Node to be unlocked on the network"));
  m_cmd_binder.set_handler("print_locked_stakes",
                           boost::bind(&simple_wallet::print_locked_stakes, this, _1),
                           tr(USAGE_PRINT_LOCKED_STAKES),
                           tr("Print stakes currently locked on the Service Node network"));
}
//----------------------------------------------------------------------------------------------------
bool simple_wallet::set_variable(const std::vector<std::string> &args)
{
  if (args.empty())
  {
    std::string seed_language = m_wallet->get_seed_language();
    if (m_use_english_language_names)
      seed_language = crypto::ElectrumWords::get_english_name_for(seed_language);
    std::string priority_string = "invalid";
    uint32_t priority = m_wallet->get_default_priority();
    if (priority < tools::allowed_priority_strings.size())
      priority_string = tools::allowed_priority_strings[priority];
    std::string ask_password_string = "invalid";
    switch (m_wallet->ask_password())
    {
      case tools::wallet2::AskPasswordNever: ask_password_string = "never"; break;
      case tools::wallet2::AskPasswordOnAction: ask_password_string = "action"; break;
      case tools::wallet2::AskPasswordToDecrypt: ask_password_string = "decrypt"; break;
    }
    std::string setup_background_mining_string = "invalid";
    switch (m_wallet->setup_background_mining())
    {
      case tools::wallet2::BackgroundMiningMaybe: setup_background_mining_string = "maybe"; break;
      case tools::wallet2::BackgroundMiningYes: setup_background_mining_string = "yes"; break;
      case tools::wallet2::BackgroundMiningNo: setup_background_mining_string = "no"; break;
    }
    success_msg_writer() << "seed = " << seed_language;
    success_msg_writer() << "always-confirm-transfers = " << m_wallet->always_confirm_transfers();
    success_msg_writer() << "print-ring-members = " << m_wallet->print_ring_members();
    success_msg_writer() << "store-tx-info = " << m_wallet->store_tx_info();
    success_msg_writer() << "auto-refresh = " << m_wallet->auto_refresh();
    success_msg_writer() << "refresh-type = " << get_refresh_type_name(m_wallet->get_refresh_type());
    success_msg_writer() << "priority = " << priority<< " (" << priority_string << ")";
    success_msg_writer() << "confirm-missing-payment-id = " << m_wallet->confirm_missing_payment_id();
    success_msg_writer() << "ask-password = " << m_wallet->ask_password() << " (" << ask_password_string << ")";
    success_msg_writer() << "unit = " << cryptonote::get_unit(cryptonote::get_default_decimal_point());
    success_msg_writer() << "min-outputs-count = " << m_wallet->get_min_output_count();
    success_msg_writer() << "min-outputs-value = " << cryptonote::print_money(m_wallet->get_min_output_value());
    success_msg_writer() << "merge-destinations = " << m_wallet->merge_destinations();
    success_msg_writer() << "confirm-backlog = " << m_wallet->confirm_backlog();
    success_msg_writer() << "confirm-backlog-threshold = " << m_wallet->get_confirm_backlog_threshold();
    success_msg_writer() << "confirm-export-overwrite = " << m_wallet->confirm_export_overwrite();
    success_msg_writer() << "refresh-from-block-height = " << m_wallet->get_refresh_from_block_height();
    success_msg_writer() << "auto-low-priority = " << m_wallet->auto_low_priority();
    success_msg_writer() << "segregate-pre-fork-outputs = " << m_wallet->segregate_pre_fork_outputs();
    success_msg_writer() << "key-reuse-mitigation2 = " << m_wallet->key_reuse_mitigation2();
    const std::pair<size_t, size_t> lookahead = m_wallet->get_subaddress_lookahead();
    success_msg_writer() << "subaddress-lookahead = " << lookahead.first << ":" << lookahead.second;
    success_msg_writer() << "segregation-height = " << m_wallet->segregation_height();
    success_msg_writer() << "ignore-fractional-outputs = " << m_wallet->ignore_fractional_outputs();
    success_msg_writer() << "track-uses = " << m_wallet->track_uses();
    success_msg_writer() << "setup-background-mining = " << setup_background_mining_string + tr(" (set this to support the network and to get a chance to receive new Loki)");
    success_msg_writer() << "device_name = " << m_wallet->device_name();
    return true;
  }
  else
  {

#define CHECK_SIMPLE_VARIABLE(name, f, help) do \
  if (args[0] == name) { \
    if (args.size() <= 1) \
    { \
      fail_msg_writer() << "set " << #name << ": " << tr("needs an argument") << " (" << help << ")"; \
      return true; \
    } \
    else \
    { \
      f(args); \
      return true; \
    } \
  } while(0)

    if (args[0] == "seed")
    {
      if (args.size() == 1)
      {
        fail_msg_writer() << tr("set seed: needs an argument. available options: language");
        return true;
      }
      else if (args[1] == "language")
      {
        seed_set_language(args);
        return true;
      }
    }
    CHECK_SIMPLE_VARIABLE("always-confirm-transfers", set_always_confirm_transfers, tr("0 or 1"));
    CHECK_SIMPLE_VARIABLE("print-ring-members", set_print_ring_members, tr("0 or 1"));
    CHECK_SIMPLE_VARIABLE("store-tx-info", set_store_tx_info, tr("0 or 1"));
    CHECK_SIMPLE_VARIABLE("auto-refresh", set_auto_refresh, tr("0 or 1"));
    CHECK_SIMPLE_VARIABLE("refresh-type", set_refresh_type, tr("full (slowest, no assumptions); optimize-coinbase (fast, assumes the whole coinbase is paid to a single address); no-coinbase (fastest, assumes we receive no coinbase transaction), default (same as optimize-coinbase)"));
    CHECK_SIMPLE_VARIABLE("priority", set_default_priority, tr("0, 1, 2, 3, or 4, or one of ") << join_priority_strings(", "));
    CHECK_SIMPLE_VARIABLE("confirm-missing-payment-id", set_confirm_missing_payment_id, tr("0 or 1"));
    CHECK_SIMPLE_VARIABLE("ask-password", set_ask_password, tr("0|1|2 (or never|action|decrypt)"));
    CHECK_SIMPLE_VARIABLE("unit", set_unit, tr("loki, megarok, kilorok, rok"));
    CHECK_SIMPLE_VARIABLE("min-outputs-count", set_min_output_count, tr("unsigned integer"));
    CHECK_SIMPLE_VARIABLE("min-outputs-value", set_min_output_value, tr("amount"));
    CHECK_SIMPLE_VARIABLE("merge-destinations", set_merge_destinations, tr("0 or 1"));
    CHECK_SIMPLE_VARIABLE("confirm-backlog", set_confirm_backlog, tr("0 or 1"));
    CHECK_SIMPLE_VARIABLE("confirm-backlog-threshold", set_confirm_backlog_threshold, tr("unsigned integer"));
    CHECK_SIMPLE_VARIABLE("confirm-export-overwrite", set_confirm_export_overwrite, tr("0 or 1"));
    CHECK_SIMPLE_VARIABLE("refresh-from-block-height", set_refresh_from_block_height, tr("block height"));
    CHECK_SIMPLE_VARIABLE("auto-low-priority", set_auto_low_priority, tr("0 or 1"));
    CHECK_SIMPLE_VARIABLE("segregate-pre-fork-outputs", set_segregate_pre_fork_outputs, tr("0 or 1"));
    CHECK_SIMPLE_VARIABLE("key-reuse-mitigation2", set_key_reuse_mitigation2, tr("0 or 1"));
    CHECK_SIMPLE_VARIABLE("subaddress-lookahead", set_subaddress_lookahead, tr("<major>:<minor>"));
    CHECK_SIMPLE_VARIABLE("segregation-height", set_segregation_height, tr("unsigned integer"));
    CHECK_SIMPLE_VARIABLE("ignore-fractional-outputs", set_ignore_fractional_outputs, tr("0 or 1"));
    CHECK_SIMPLE_VARIABLE("track-uses", set_track_uses, tr("0 or 1"));
    CHECK_SIMPLE_VARIABLE("setup-background-mining", set_setup_background_mining, tr("1/yes or 0/no"));
    CHECK_SIMPLE_VARIABLE("device-name", set_device_name, tr("<device_name[:device_spec]>"));
  }
  fail_msg_writer() << tr("set: unrecognized argument(s)");
  return true;
}

//----------------------------------------------------------------------------------------------------
bool simple_wallet::set_log(const std::vector<std::string> &args)
{
  if(args.size() > 1)
  {
    PRINT_USAGE(USAGE_SET_LOG);
    return true;
  }
  if(!args.empty())
  {
    uint16_t level = 0;
    if(epee::string_tools::get_xtype_from_string(level, args[0]))
    {
      if(4 < level)
      {
        fail_msg_writer() << boost::format(tr("wrong number range, use: %s")) % USAGE_SET_LOG;
        return true;
      }
      mlog_set_log_level(level);
    }
    else
    {
      mlog_set_log(args[0].c_str());
    }
  }
  
  success_msg_writer() << "New log categories: " << mlog_get_categories();
  return true;
}
//----------------------------------------------------------------------------------------------------
bool simple_wallet::ask_wallet_create_if_needed()
{
  LOG_PRINT_L3("simple_wallet::ask_wallet_create_if_needed() started");
  std::string wallet_path;
  std::string confirm_creation;
  bool wallet_name_valid = false;
  bool keys_file_exists;
  bool wallet_file_exists;

  do{
      LOG_PRINT_L3("User asked to specify wallet file name.");
      wallet_path = input_line(
        tr(m_restoring ? "Specify a new wallet file name for your restored wallet (e.g., MyWallet).\n"
        "Wallet file name (or Ctrl-C to quit)" :
        "Specify wallet file name (e.g., MyWallet). If the wallet doesn't exist, it will be created.\n"
        "Wallet file name (or Ctrl-C to quit)")
      );
      if(std::cin.eof())
      {
        LOG_ERROR("Unexpected std::cin.eof() - Exited simple_wallet::ask_wallet_create_if_needed()");
        return false;
      }
      if(!tools::wallet2::wallet_valid_path_format(wallet_path))
      {
        fail_msg_writer() << tr("Wallet name not valid. Please try again or use Ctrl-C to quit.");
        wallet_name_valid = false;
      }
      else
      {
        tools::wallet2::wallet_exists(wallet_path, keys_file_exists, wallet_file_exists);
        LOG_PRINT_L3("wallet_path: " << wallet_path << "");
        LOG_PRINT_L3("keys_file_exists: " << std::boolalpha << keys_file_exists << std::noboolalpha
        << "  wallet_file_exists: " << std::boolalpha << wallet_file_exists << std::noboolalpha);

        if((keys_file_exists || wallet_file_exists) && (!m_generate_new.empty() || m_restoring))
        {
          fail_msg_writer() << tr("Attempting to generate or restore wallet, but specified file(s) exist.  Exiting to not risk overwriting.");
          return false;
        }
        if(wallet_file_exists && keys_file_exists) //Yes wallet, yes keys
        {
          success_msg_writer() << tr("Wallet and key files found, loading...");
          m_wallet_file = wallet_path;
          return true;
        }
        else if(!wallet_file_exists && keys_file_exists) //No wallet, yes keys
        {
          success_msg_writer() << tr("Key file found but not wallet file. Regenerating...");
          m_wallet_file = wallet_path;
          return true;
        }
        else if(wallet_file_exists && !keys_file_exists) //Yes wallet, no keys
        {
          fail_msg_writer() << tr("Key file not found. Failed to open wallet: ") << "\"" << wallet_path << "\". Exiting.";
          return false;
        }
        else if(!wallet_file_exists && !keys_file_exists) //No wallet, no keys
        {
          bool ok = true;
          if (!m_restoring)
          {
            std::string prompt = tr("No wallet found with that name. Confirm creation of new wallet named: ");
            prompt += "\"" + wallet_path + "\"";
            confirm_creation = input_line(prompt, true);
            if(std::cin.eof())
            {
              LOG_ERROR("Unexpected std::cin.eof() - Exited simple_wallet::ask_wallet_create_if_needed()");
              return false;
            }
            ok = command_line::is_yes(confirm_creation);
          }
          if (ok)
          {
            success_msg_writer() << tr("Generating new wallet...");
            m_generate_new = wallet_path;
            return true;
          }
        }
      }
    } while(!wallet_name_valid);

  LOG_ERROR("Failed out of do-while loop in ask_wallet_create_if_needed()");
  return false;
}

/*!
 * \brief Prints the seed with a nice message
 * \param seed seed to print
 */
void simple_wallet::print_seed(const epee::wipeable_string &seed)
{
  success_msg_writer(true) << "\n" << boost::format(tr("NOTE: the following %s can be used to recover access to your wallet. "
    "Write them down and store them somewhere safe and secure. Please do not store them in "
    "your email or on file storage services outside of your immediate control.\n")) % (m_wallet->multisig() ? tr("string") : tr("25 words"));
  // don't log
  int space_index = 0;
  size_t len  = seed.size();
  for (const char *ptr = seed.data(); len--; ++ptr)
  {
    if (*ptr == ' ')
    {
      if (space_index == 15 || space_index == 7)
        putchar('\n');
      else
        putchar(*ptr);
      ++space_index;
    }
    else
      putchar(*ptr);
  }
  putchar('\n');
  fflush(stdout);
}
//----------------------------------------------------------------------------------------------------
static bool might_be_partial_seed(const epee::wipeable_string &words)
{
  std::vector<epee::wipeable_string> seed;

  words.split(seed);
  return seed.size() < 24;
}
//----------------------------------------------------------------------------------------------------
static bool datestr_to_int(const std::string &heightstr, uint16_t &year, uint8_t &month, uint8_t &day)
{
  if (heightstr.size() != 10 || heightstr[4] != '-' || heightstr[7] != '-')
  {
    fail_msg_writer() << tr("date format must be YYYY-MM-DD");
    return false;
  }
  try
  {
    year  = boost::lexical_cast<uint16_t>(heightstr.substr(0,4));
    // lexical_cast<uint8_t> won't work because uint8_t is treated as character type
    month = boost::lexical_cast<uint16_t>(heightstr.substr(5,2));
    day   = boost::lexical_cast<uint16_t>(heightstr.substr(8,2));
  }
  catch (const boost::bad_lexical_cast &)
  {
    fail_msg_writer() << tr("bad height parameter: ") << heightstr;
    return false;
  }
  return true;
}
//----------------------------------------------------------------------------------------------------
bool simple_wallet::init(const boost::program_options::variables_map& vm)
{
  epee::misc_utils::auto_scope_leave_caller scope_exit_handler = epee::misc_utils::create_scope_leave_handler([&](){
    m_electrum_seed.wipe();
  });

  const bool testnet = tools::wallet2::has_testnet_option(vm);
  const bool stagenet = tools::wallet2::has_stagenet_option(vm);
  if (testnet && stagenet)
  {
    fail_msg_writer() << tr("Can't specify more than one of --testnet and --stagenet");
    return false;
  }
  network_type const nettype = testnet ? TESTNET : stagenet ? STAGENET : MAINNET;

  epee::wipeable_string multisig_keys;
  epee::wipeable_string password;

  if (!handle_command_line(vm))
    return false;

  bool welcome = false;

  if((!m_generate_new.empty()) + (!m_wallet_file.empty()) + (!m_generate_from_device.empty()) + (!m_generate_from_view_key.empty()) + (!m_generate_from_spend_key.empty()) + (!m_generate_from_keys.empty()) + (!m_generate_from_multisig_keys.empty()) + (!m_generate_from_json.empty()) > 1)
  {
    fail_msg_writer() << tr("can't specify more than one of --generate-new-wallet=\"wallet_name\", --wallet-file=\"wallet_name\", --generate-from-view-key=\"wallet_name\", --generate-from-spend-key=\"wallet_name\", --generate-from-keys=\"wallet_name\", --generate-from-multisig-keys=\"wallet_name\", --generate-from-json=\"jsonfilename\" and --generate-from-device=\"wallet_name\"");
    return false;
  }
  else if (m_generate_new.empty() && m_wallet_file.empty() && m_generate_from_device.empty() && m_generate_from_view_key.empty() && m_generate_from_spend_key.empty() && m_generate_from_keys.empty() && m_generate_from_multisig_keys.empty() && m_generate_from_json.empty())
  {
    if(!ask_wallet_create_if_needed()) return false;
  }

  if (!m_generate_new.empty() || m_restoring)
  {
    if (!m_subaddress_lookahead.empty() && !parse_subaddress_lookahead(m_subaddress_lookahead))
      return false;

    std::string old_language;
    // check for recover flag.  if present, require electrum word list (only recovery option for now).
    if (m_restore_deterministic_wallet || m_restore_multisig_wallet)
    {
      if (m_non_deterministic)
      {
        fail_msg_writer() << tr("can't specify both --restore-deterministic-wallet or --restore-multisig-wallet and --non-deterministic");
        return false;
      }
      if (!m_wallet_file.empty())
      {
        if (m_restore_multisig_wallet)
          fail_msg_writer() << tr("--restore-multisig-wallet uses --generate-new-wallet, not --wallet-file");
        else
          fail_msg_writer() << tr("--restore-deterministic-wallet uses --generate-new-wallet, not --wallet-file");
        return false;
      }

      if (m_electrum_seed.empty())
      {
        if (m_restore_multisig_wallet)
        {
            const char *prompt = "Specify multisig seed";
            m_electrum_seed = input_secure_line(prompt);
            if (std::cin.eof())
              return false;
            if (m_electrum_seed.empty())
            {
              fail_msg_writer() << tr("specify a recovery parameter with the --electrum-seed=\"multisig seed here\"");
              return false;
            }
        }
        else
        {
          m_electrum_seed = "";
          do
          {
            const char *prompt = m_electrum_seed.empty() ? "Specify Electrum seed" : "Electrum seed continued";
            epee::wipeable_string electrum_seed = input_secure_line(prompt);
            if (std::cin.eof())
              return false;
            if (electrum_seed.empty())
            {
              fail_msg_writer() << tr("specify a recovery parameter with the --electrum-seed=\"words list here\"");
              return false;
            }
            m_electrum_seed += electrum_seed;
            m_electrum_seed += ' ';
          } while (might_be_partial_seed(m_electrum_seed));
        }
      }

      if (m_restore_multisig_wallet)
      {
        const boost::optional<epee::wipeable_string> parsed = m_electrum_seed.parse_hexstr();
        if (!parsed)
        {
          fail_msg_writer() << tr("Multisig seed failed verification");
          return false;
        }
        multisig_keys = *parsed;
      }
      else
      {
        if (!crypto::ElectrumWords::words_to_bytes(m_electrum_seed, m_recovery_key, old_language))
        {
          fail_msg_writer() << tr("Electrum-style word list failed verification");
          return false;
        }
      }

      auto pwd_container = password_prompter(tr("Enter seed offset passphrase, empty if none"), false);
      if (std::cin.eof() || !pwd_container)
        return false;
      epee::wipeable_string seed_pass = pwd_container->password();
      if (!seed_pass.empty())
      {
        if (m_restore_multisig_wallet)
        {
          crypto::secret_key key;
          crypto::cn_slow_hash(seed_pass.data(), seed_pass.size(), (crypto::hash&)key, crypto::cn_slow_hash_type::heavy_v1);
          sc_reduce32((unsigned char*)key.data);
          multisig_keys = m_wallet->decrypt<epee::wipeable_string>(std::string(multisig_keys.data(), multisig_keys.size()), key, true);
        }
        else
          m_recovery_key = cryptonote::decrypt_key(m_recovery_key, seed_pass);
      }
    }
    if (!m_generate_from_view_key.empty())
    {
      m_wallet_file = m_generate_from_view_key;
      // parse address
      std::string address_string = input_line("Standard address");
      if (std::cin.eof())
        return false;
      if (address_string.empty()) {
        fail_msg_writer() << tr("No data supplied, cancelled");
        return false;
      }
      cryptonote::address_parse_info info;
      if(!get_account_address_from_str(info, nettype, address_string))
      {
          fail_msg_writer() << tr("failed to parse address");
          return false;
      }
      if (info.is_subaddress)
      {
        fail_msg_writer() << tr("This address is a subaddress which cannot be used here.");
        return false;
      }

      // parse view secret key
      epee::wipeable_string viewkey_string = input_secure_line("Secret view key");
      if (std::cin.eof())
        return false;
      if (viewkey_string.empty()) {
        fail_msg_writer() << tr("No data supplied, cancelled");
        return false;
      }
      crypto::secret_key viewkey;
      if (!viewkey_string.hex_to_pod(unwrap(unwrap(viewkey))))
      {
        fail_msg_writer() << tr("failed to parse view key secret key");
        return false;
      }

      m_wallet_file=m_generate_from_view_key;

      // check the view key matches the given address
      crypto::public_key pkey;
      if (!crypto::secret_key_to_public_key(viewkey, pkey)) {
        fail_msg_writer() << tr("failed to verify view key secret key");
        return false;
      }
      if (info.address.m_view_public_key != pkey) {
        fail_msg_writer() << tr("view key does not match standard address");
        return false;
      }

      auto r = new_wallet(vm, info.address, boost::none, viewkey);
      CHECK_AND_ASSERT_MES(r, false, tr("account creation failed"));
      password = *r;
      welcome = true;
    }
    else if (!m_generate_from_spend_key.empty())
    {
      m_wallet_file = m_generate_from_spend_key;
      // parse spend secret key
      epee::wipeable_string spendkey_string = input_secure_line("Secret spend key");
      if (std::cin.eof())
        return false;
      if (spendkey_string.empty()) {
        fail_msg_writer() << tr("No data supplied, cancelled");
        return false;
      }
      if (!spendkey_string.hex_to_pod(unwrap(unwrap(m_recovery_key))))
      {
        fail_msg_writer() << tr("failed to parse spend key secret key");
        return false;
      }
      auto r = new_wallet(vm, m_recovery_key, true, false, "");
      CHECK_AND_ASSERT_MES(r, false, tr("account creation failed"));
      password = *r;
      welcome = true;
    }
    else if (!m_generate_from_keys.empty())
    {
      m_wallet_file = m_generate_from_keys;
      // parse address
      std::string address_string = input_line("Standard address");
      if (std::cin.eof())
        return false;
      if (address_string.empty()) {
        fail_msg_writer() << tr("No data supplied, cancelled");
        return false;
      }
      cryptonote::address_parse_info info;
      if(!get_account_address_from_str(info, nettype, address_string))
      {
          fail_msg_writer() << tr("failed to parse address");
          return false;
      }
      if (info.is_subaddress)
      {
        fail_msg_writer() << tr("This address is a subaddress which cannot be used here.");
        return false;
      }

      // parse spend secret key
      epee::wipeable_string spendkey_string = input_secure_line("Secret spend key");
      if (std::cin.eof())
        return false;
      if (spendkey_string.empty()) {
        fail_msg_writer() << tr("No data supplied, cancelled");
        return false;
      }
      crypto::secret_key spendkey;
      if (!spendkey_string.hex_to_pod(unwrap(unwrap(spendkey))))
      {
        fail_msg_writer() << tr("failed to parse spend key secret key");
        return false;
      }

      // parse view secret key
      epee::wipeable_string viewkey_string = input_secure_line("Secret view key");
      if (std::cin.eof())
        return false;
      if (viewkey_string.empty()) {
        fail_msg_writer() << tr("No data supplied, cancelled");
        return false;
      }
      crypto::secret_key viewkey;
      if(!viewkey_string.hex_to_pod(unwrap(unwrap(viewkey))))
      {
        fail_msg_writer() << tr("failed to parse view key secret key");
        return false;
      }

      m_wallet_file=m_generate_from_keys;

      // check the spend and view keys match the given address
      crypto::public_key pkey;
      if (!crypto::secret_key_to_public_key(spendkey, pkey)) {
        fail_msg_writer() << tr("failed to verify spend key secret key");
        return false;
      }
      if (info.address.m_spend_public_key != pkey) {
        fail_msg_writer() << tr("spend key does not match standard address");
        return false;
      }
      if (!crypto::secret_key_to_public_key(viewkey, pkey)) {
        fail_msg_writer() << tr("failed to verify view key secret key");
        return false;
      }
      if (info.address.m_view_public_key != pkey) {
        fail_msg_writer() << tr("view key does not match standard address");
        return false;
      }
      auto r = new_wallet(vm, info.address, spendkey, viewkey);
      CHECK_AND_ASSERT_MES(r, false, tr("account creation failed"));
      password = *r;
      welcome = true;
    }
    
    // Asks user for all the data required to merge secret keys from multisig wallets into one master wallet, which then gets full control of the multisig wallet. The resulting wallet will be the same as any other regular wallet.
    else if (!m_generate_from_multisig_keys.empty())
    {
      m_wallet_file = m_generate_from_multisig_keys;
      unsigned int multisig_m;
      unsigned int multisig_n;
      
      // parse multisig type
      std::string multisig_type_string = input_line("Multisig type (input as M/N with M <= N and M > 1)");
      if (std::cin.eof())
        return false;
      if (multisig_type_string.empty())
      {
        fail_msg_writer() << tr("No data supplied, cancelled");
        return false;
      }
      if (sscanf(multisig_type_string.c_str(), "%u/%u", &multisig_m, &multisig_n) != 2)
      {
        fail_msg_writer() << tr("Error: expected M/N, but got: ") << multisig_type_string;
        return false;
      }
      if (multisig_m <= 1 || multisig_m > multisig_n)
      {
        fail_msg_writer() << tr("Error: expected N > 1 and N <= M, but got: ") << multisig_type_string;
        return false;
      }
      if (multisig_m != multisig_n)
      {
        fail_msg_writer() << tr("Error: M/N is currently unsupported. ");
        return false;
      }      
      message_writer() << boost::format(tr("Generating master wallet from %u of %u multisig wallet keys")) % multisig_m % multisig_n;
      
      // parse multisig address
      std::string address_string = input_line("Multisig wallet address");
      if (std::cin.eof())
        return false;
      if (address_string.empty()) {
        fail_msg_writer() << tr("No data supplied, cancelled");
        return false;
      }
      cryptonote::address_parse_info info;
      if(!get_account_address_from_str(info, nettype, address_string))
      {
          fail_msg_writer() << tr("failed to parse address");
          return false;
      }
      
      // parse secret view key
      epee::wipeable_string viewkey_string = input_secure_line("Secret view key");
      if (std::cin.eof())
        return false;
      if (viewkey_string.empty())
      {
        fail_msg_writer() << tr("No data supplied, cancelled");
        return false;
      }
      crypto::secret_key viewkey;
      if(!viewkey_string.hex_to_pod(unwrap(unwrap(viewkey))))
      {
        fail_msg_writer() << tr("failed to parse secret view key");
        return false;
      }
      
      // check that the view key matches the given address
      crypto::public_key pkey;
      if (!crypto::secret_key_to_public_key(viewkey, pkey))
      {
        fail_msg_writer() << tr("failed to verify secret view key");
        return false;
      }
      if (info.address.m_view_public_key != pkey)
      {
        fail_msg_writer() << tr("view key does not match standard address");
        return false;
      }
      
      // parse multisig spend keys
      crypto::secret_key spendkey;
      // parsing N/N
      if(multisig_m == multisig_n)
      {
        std::vector<crypto::secret_key> multisig_secret_spendkeys(multisig_n);
        epee::wipeable_string spendkey_string;
        cryptonote::blobdata spendkey_data;
        // get N secret spend keys from user
        for(unsigned int i=0; i<multisig_n; ++i)
        {
          spendkey_string = input_secure_line(tr((boost::format(tr("Secret spend key (%u of %u)")) % (i+1) % multisig_m).str().c_str()));
          if (std::cin.eof())
            return false;
          if (spendkey_string.empty())
          {
            fail_msg_writer() << tr("No data supplied, cancelled");
            return false;
          }
          if(!spendkey_string.hex_to_pod(unwrap(unwrap(multisig_secret_spendkeys[i]))))
          {
            fail_msg_writer() << tr("failed to parse spend key secret key");
            return false;
          }
        }
        
        // sum the spend keys together to get the master spend key
        spendkey = multisig_secret_spendkeys[0];
        for(unsigned int i=1; i<multisig_n; ++i)
          sc_add(reinterpret_cast<unsigned char*>(&spendkey), reinterpret_cast<unsigned char*>(&spendkey), reinterpret_cast<unsigned char*>(&multisig_secret_spendkeys[i]));
      }
      // parsing M/N
      else
      {
        fail_msg_writer() << tr("Error: M/N is currently unsupported");
        return false;
      }
      
      // check that the spend key matches the given address
      if (!crypto::secret_key_to_public_key(spendkey, pkey))
      {
        fail_msg_writer() << tr("failed to verify spend key secret key");
        return false;
      }
      if (info.address.m_spend_public_key != pkey)
      {
        fail_msg_writer() << tr("spend key does not match standard address");
        return false;
      }
      
      // create wallet
      auto r = new_wallet(vm, info.address, spendkey, viewkey);
      CHECK_AND_ASSERT_MES(r, false, tr("account creation failed"));
      password = *r;
      welcome = true;
    }
    
    else if (!m_generate_from_json.empty())
    {
      try
      {
        auto rc = tools::wallet2::make_from_json(vm, false, m_generate_from_json, password_prompter);
        m_wallet = std::move(rc.first);
        password = rc.second.password();
        m_wallet_file = m_wallet->path();
      }
      catch (const std::exception &e)
      {
        fail_msg_writer() << e.what();
        return false;
      }
      if (!m_wallet)
        return false;
    }
    else if (!m_generate_from_device.empty())
    {
      m_wallet_file = m_generate_from_device;
      // create wallet
      auto r = new_wallet(vm);
      CHECK_AND_ASSERT_MES(r, false, tr("account creation failed"));
      password = *r;
      welcome = true;
      // if no block_height is specified, assume its a new account and start it "now"
      if(m_wallet->get_refresh_from_block_height() == 0) {
        {
          tools::scoped_message_writer wrt = tools::msg_writer();
          wrt << tr("No restore height is specified.") << " ";
          wrt << tr("Assumed you are creating a new account, restore will be done from current estimated blockchain height.") << " ";
          wrt << tr("Use --restore-height or --restore-date if you want to restore an already setup account from a specific height.");
        }
        std::string confirm = input_line(tr("Is this okay?"), true);
        if (std::cin.eof() || !command_line::is_yes(confirm))
          CHECK_AND_ASSERT_MES(false, false, tr("account creation aborted"));

        m_wallet->set_refresh_from_block_height(m_wallet->estimate_blockchain_height());
        m_wallet->explicit_refresh_from_block_height(true);
        m_restore_height = m_wallet->get_refresh_from_block_height();
      }
    }
    else
    {
      if (m_generate_new.empty()) {
        fail_msg_writer() << tr("specify a wallet path with --generate-new-wallet (not --wallet-file)");
        return false;
      }
      m_wallet_file = m_generate_new;
      boost::optional<epee::wipeable_string> r;
      if (m_restore_multisig_wallet)
        r = new_wallet(vm, multisig_keys, old_language);
      else
        r = new_wallet(vm, m_recovery_key, m_restore_deterministic_wallet, m_non_deterministic, old_language);
      CHECK_AND_ASSERT_MES(r, false, tr("account creation failed"));
      password = *r;
      welcome = true;
    }

    if (m_restoring && m_generate_from_json.empty() && m_generate_from_device.empty())
    {
      m_wallet->explicit_refresh_from_block_height(!(command_line::is_arg_defaulted(vm, arg_restore_height) ||
        command_line::is_arg_defaulted(vm, arg_restore_date)));
      if (command_line::is_arg_defaulted(vm, arg_restore_height) && !command_line::is_arg_defaulted(vm, arg_restore_date))
      {
        uint16_t year;
        uint8_t month;
        uint8_t day;
        if (!datestr_to_int(m_restore_date, year, month, day))
          return false;
        try
        {
          m_restore_height = m_wallet->get_blockchain_height_by_date(year, month, day);
          success_msg_writer() << tr("Restore height is: ") << m_restore_height;
        }
        catch (const std::runtime_error& e)
        {
          fail_msg_writer() << e.what();
          return false;
        }
      }
    }
    if (!m_wallet->explicit_refresh_from_block_height() && m_restoring)
    {
      uint32_t version;
      bool connected = try_connect_to_daemon(false, &version);
      while (true)
      {
        std::string heightstr;
        if (!connected || version < MAKE_CORE_RPC_VERSION(1, 6))
          heightstr = input_line("Restore from specific blockchain height (optional, default 0)");
        else
          heightstr = input_line("Restore from specific blockchain height (optional, default 0),\nor alternatively from specific date (YYYY-MM-DD)");
        if (std::cin.eof())
          return false;
        if (heightstr.empty())
        {
          m_restore_height = 0;
          break;
        }
        try
        {
          m_restore_height = boost::lexical_cast<uint64_t>(heightstr);
          break;
        }
        catch (const boost::bad_lexical_cast &)
        {
          if (!connected || version < MAKE_CORE_RPC_VERSION(1, 6))
          {
            fail_msg_writer() << tr("bad m_restore_height parameter: ") << heightstr;
            continue;
          }
          uint16_t year;
          uint8_t month;  // 1, 2, ..., 12
          uint8_t day;    // 1, 2, ..., 31
          try
          {
            if (!datestr_to_int(heightstr, year, month, day))
              return false;
            m_restore_height = m_wallet->get_blockchain_height_by_date(year, month, day);
            success_msg_writer() << tr("Restore height is: ") << m_restore_height;
            std::string confirm = input_line(tr("Is this okay?"), true);
            if (std::cin.eof())
              return false;
            if(command_line::is_yes(confirm))
              break;
          }
          catch (const boost::bad_lexical_cast &)
          {
            fail_msg_writer() << tr("bad m_restore_height parameter: ") << heightstr;
          }
          catch (const std::runtime_error& e)
          {
            fail_msg_writer() << e.what();
          }
        }
      }
    }
    if (m_restoring)
    {
      uint64_t estimate_height = m_wallet->estimate_blockchain_height();
      if (m_restore_height >= estimate_height)
      {
        success_msg_writer() << tr("Restore height ") << m_restore_height << (" is not yet reached. The current estimated height is ") << estimate_height;
        std::string confirm = input_line(tr("Still apply restore height?"), true);
        if (std::cin.eof() || command_line::is_no(confirm))
          m_restore_height = 0;
      }
      m_wallet->set_refresh_from_block_height(m_restore_height);
    }
    m_wallet->rewrite(m_wallet_file, password);
  }
  else
  {
    assert(!m_wallet_file.empty());
    if (!m_subaddress_lookahead.empty())
    {
      fail_msg_writer() << tr("can't specify --subaddress-lookahead and --wallet-file at the same time");
      return false;
    }
    auto r = open_wallet(vm);
    CHECK_AND_ASSERT_MES(r, false, tr("failed to open account"));
    password = *r;
  }
  if (!m_wallet)
  {
    fail_msg_writer() << tr("wallet is null");
    return false;
  }

  if (!m_wallet->is_trusted_daemon())
    message_writer() << (boost::format(tr("Warning: using an untrusted daemon at %s, privacy will be lessened")) % m_wallet->get_daemon_address()).str();

  if (m_wallet->get_ring_database().empty())
    fail_msg_writer() << tr("Failed to initialize ring database: privacy enhancing features will be inactive");

  m_wallet->callback(this);

  if (welcome)
    message_writer(console_color_yellow, true) << tr("If you are new to Loki, type \"welcome\" for a brief overview.");

  if (m_long_payment_id_support)
  {
    message_writer(console_color_red, false) <<
        tr("WARNING: obsolete long payment IDs are enabled. Sending transactions with those payment IDs are bad for your privacy.");
    message_writer(console_color_red, false) <<
        tr("It is recommended that you do not use them, and ask recipients who ask for one to not endanger your privacy.");
  }

  return true;
}
//----------------------------------------------------------------------------------------------------
bool simple_wallet::deinit()
{
  if (!m_wallet.get())
    return true;

  return close_wallet();
}
//----------------------------------------------------------------------------------------------------
bool simple_wallet::handle_command_line(const boost::program_options::variables_map& vm)
{
  m_wallet_file                   = command_line::get_arg(vm, arg_wallet_file);
  m_generate_new                  = command_line::get_arg(vm, arg_generate_new_wallet);
  m_generate_from_device          = command_line::get_arg(vm, arg_generate_from_device);
  m_generate_from_view_key        = command_line::get_arg(vm, arg_generate_from_view_key);
  m_generate_from_spend_key       = command_line::get_arg(vm, arg_generate_from_spend_key);
  m_generate_from_keys            = command_line::get_arg(vm, arg_generate_from_keys);
  m_generate_from_multisig_keys   = command_line::get_arg(vm, arg_generate_from_multisig_keys);
  m_generate_from_json            = command_line::get_arg(vm, arg_generate_from_json);
  m_mnemonic_language             = command_line::get_arg(vm, arg_mnemonic_language);
  m_electrum_seed                 = command_line::get_arg(vm, arg_electrum_seed);
  m_restore_deterministic_wallet  = command_line::get_arg(vm, arg_restore_deterministic_wallet);
  m_restore_multisig_wallet       = command_line::get_arg(vm, arg_restore_multisig_wallet);
  m_non_deterministic             = command_line::get_arg(vm, arg_non_deterministic);
  m_allow_mismatched_daemon_version = command_line::get_arg(vm, arg_allow_mismatched_daemon_version);
  m_restore_height                = command_line::get_arg(vm, arg_restore_height);
  m_restore_date                  = command_line::get_arg(vm, arg_restore_date);
  m_do_not_relay                  = command_line::get_arg(vm, arg_do_not_relay);
  m_subaddress_lookahead          = command_line::get_arg(vm, arg_subaddress_lookahead);
  m_use_english_language_names    = command_line::get_arg(vm, arg_use_english_language_names);
  m_long_payment_id_support       = command_line::get_arg(vm, arg_long_payment_id_support);
  m_restoring                     = !m_generate_from_view_key.empty() ||
                                    !m_generate_from_spend_key.empty() ||
                                    !m_generate_from_keys.empty() ||
                                    !m_generate_from_multisig_keys.empty() ||
                                    !m_generate_from_json.empty() ||
                                    !m_generate_from_device.empty() ||
                                    m_restore_deterministic_wallet ||
                                    m_restore_multisig_wallet;

  if (!command_line::is_arg_defaulted(vm, arg_restore_date))
  {
    uint16_t year;
    uint8_t month, day;
    if (!datestr_to_int(m_restore_date, year, month, day))
      return false;
  }

  return true;
}
//----------------------------------------------------------------------------------------------------
bool simple_wallet::try_connect_to_daemon(bool silent, uint32_t* version)
{
  uint32_t version_ = 0;
  if (!version)
    version = &version_;
  if (!m_wallet->check_connection(version))
  {
    if (!silent)
      fail_msg_writer() << tr("wallet failed to connect to daemon: ") << m_wallet->get_daemon_address() << ". " <<
        tr("Daemon either is not started or wrong port was passed. "
        "Please make sure daemon is running or change the daemon address using the 'set_daemon' command.");
    return false;
  }
  if (!m_allow_mismatched_daemon_version && ((*version >> 16) != CORE_RPC_VERSION_MAJOR))
  {
    if (!silent)
      fail_msg_writer() << boost::format(tr("Daemon uses a different RPC major version (%u) than the wallet (%u): %s. Either update one of them, or use --allow-mismatched-daemon-version.")) % (*version>>16) % CORE_RPC_VERSION_MAJOR % m_wallet->get_daemon_address();
    return false;
  }
  return true;
}

/*!
 * \brief Gets the word seed language from the user.
 * 
 * User is asked to choose from a list of supported languages.
 * 
 * \return The chosen language.
 */
std::string simple_wallet::get_mnemonic_language()
{
  std::vector<std::string> language_list_self, language_list_english;
  const std::vector<std::string> &language_list = m_use_english_language_names ? language_list_english : language_list_self;
  std::string language_choice;
  int language_number = -1;
  crypto::ElectrumWords::get_language_list(language_list_self, false);
  crypto::ElectrumWords::get_language_list(language_list_english, true);
  std::cout << tr("List of available languages for your wallet's seed:") << std::endl;
  std::cout << tr("If your display freezes, exit blind with ^C, then run again with --use-english-language-names") << std::endl;
  int ii;
  std::vector<std::string>::const_iterator it;
  for (it = language_list.begin(), ii = 0; it != language_list.end(); it++, ii++)
  {
    std::cout << ii << " : " << *it << std::endl;
  }
  while (language_number < 0)
  {
    language_choice = input_line(tr("Enter the number corresponding to the language of your choice"));
    if (std::cin.eof())
      return std::string();
    try
    {
      language_number = std::stoi(language_choice);
      if (!((language_number >= 0) && (static_cast<unsigned int>(language_number) < language_list.size())))
      {
        language_number = -1;
        fail_msg_writer() << tr("invalid language choice entered. Please try again.\n");
      }
    }
    catch (const std::exception &e)
    {
      fail_msg_writer() << tr("invalid language choice entered. Please try again.\n");
    }
  }
  return language_list_self[language_number];
}
//----------------------------------------------------------------------------------------------------
boost::optional<tools::password_container> simple_wallet::get_and_verify_password() const
{
  auto pwd_container = default_password_prompter(m_wallet_file.empty());
  if (!pwd_container)
    return boost::none;

  if (!m_wallet->verify_password(pwd_container->password()))
  {
    fail_msg_writer() << tr("invalid password");
    return boost::none;
  }
  return pwd_container;
}
//----------------------------------------------------------------------------------------------------
boost::optional<epee::wipeable_string> simple_wallet::new_wallet(const boost::program_options::variables_map& vm,
  const crypto::secret_key& recovery_key, bool recover, bool two_random, const std::string &old_language)
{
  auto rc = tools::wallet2::make_new(vm, false, password_prompter);
  m_wallet = std::move(rc.first);
  if (!m_wallet)
  {
    return {};
  }
  epee::wipeable_string password = rc.second.password();

  if (!m_subaddress_lookahead.empty())
  {
    auto lookahead = parse_subaddress_lookahead(m_subaddress_lookahead);
    assert(lookahead);
    m_wallet->set_subaddress_lookahead(lookahead->first, lookahead->second);
  }

  bool was_deprecated_wallet = m_restore_deterministic_wallet && ((old_language == crypto::ElectrumWords::old_language_name) ||
    crypto::ElectrumWords::get_is_old_style_seed(m_electrum_seed));

  std::string mnemonic_language = old_language;

  std::vector<std::string> language_list;
  crypto::ElectrumWords::get_language_list(language_list);
  if (mnemonic_language.empty() && std::find(language_list.begin(), language_list.end(), m_mnemonic_language) != language_list.end())
  {
    mnemonic_language = m_mnemonic_language;
  }

  // Ask for seed language if:
  // it's a deterministic wallet AND
  // a seed language is not already specified AND
  // (it is not a wallet restore OR if it was a deprecated wallet
  // that was earlier used before this restore)
  if ((!two_random) && (mnemonic_language.empty() || mnemonic_language == crypto::ElectrumWords::old_language_name) && (!m_restore_deterministic_wallet || was_deprecated_wallet))
  {
    if (was_deprecated_wallet)
    {
      // The user had used an older version of the wallet with old style mnemonics.
      message_writer(console_color_green, false) << "\n" << tr("You had been using "
        "a deprecated version of the wallet. Please use the new seed that we provide.\n");
    }
    mnemonic_language = get_mnemonic_language();
    if (mnemonic_language.empty())
      return {};
  }

  m_wallet->set_seed_language(mnemonic_language);

  bool create_address_file = command_line::get_arg(vm, arg_create_address_file);

  crypto::secret_key recovery_val;
  try
  {
    recovery_val = m_wallet->generate(m_wallet_file, std::move(rc.second).password(), recovery_key, recover, two_random, create_address_file);
    message_writer(console_color_white, true) << tr("Generated new wallet: ")
      << m_wallet->get_account().get_public_address_str(m_wallet->nettype());
    PAUSE_READLINE();
    std::cout << tr("View key: ");
    print_secret_key(m_wallet->get_account().get_keys().m_view_secret_key);
    putchar('\n');
  }
  catch (const std::exception& e)
  {
    fail_msg_writer() << tr("failed to generate new wallet: ") << e.what();
    return {};
  }

  // convert rng value to electrum-style word list
  epee::wipeable_string electrum_words;

  crypto::ElectrumWords::bytes_to_words(recovery_val, electrum_words, mnemonic_language);

  success_msg_writer() <<
    "**********************************************************************\n" <<
    tr("Your wallet has been generated!\n"
    "To start synchronizing with the daemon, use the \"refresh\" command.\n"
    "Use the \"help\" command to see the list of available commands.\n"
    "Use \"help <command>\" to see a command's documentation.\n"
    "Always use the \"exit\" command when closing loki-wallet-cli to save \n"
    "your current session's state. Otherwise, you might need to synchronize \n"
    "your wallet again (your wallet keys are NOT at risk in any case).\n")
  ;

  if (!two_random)
  {
    print_seed(electrum_words);
  }
  success_msg_writer() << "**********************************************************************";

  return password;
}
//----------------------------------------------------------------------------------------------------
boost::optional<epee::wipeable_string> simple_wallet::new_wallet(const boost::program_options::variables_map& vm,
  const cryptonote::account_public_address& address, const boost::optional<crypto::secret_key>& spendkey,
  const crypto::secret_key& viewkey)
{
  auto rc = tools::wallet2::make_new(vm, false, password_prompter);
  m_wallet = std::move(rc.first);
  if (!m_wallet)
  {
    return {};
  }
  epee::wipeable_string password = rc.second.password();

  if (!m_subaddress_lookahead.empty())
  {
    auto lookahead = parse_subaddress_lookahead(m_subaddress_lookahead);
    assert(lookahead);
    m_wallet->set_subaddress_lookahead(lookahead->first, lookahead->second);
  }

  if (m_restore_height)
    m_wallet->set_refresh_from_block_height(m_restore_height);

  bool create_address_file = command_line::get_arg(vm, arg_create_address_file);

  try
  {
    if (spendkey)
    {
      m_wallet->generate(m_wallet_file, std::move(rc.second).password(), address, *spendkey, viewkey, create_address_file);
    }
    else
    {
      m_wallet->generate(m_wallet_file, std::move(rc.second).password(), address, viewkey, create_address_file);
    }
    message_writer(console_color_white, true) << tr("Generated new wallet: ")
      << m_wallet->get_account().get_public_address_str(m_wallet->nettype());
  }
  catch (const std::exception& e)
  {
    fail_msg_writer() << tr("failed to generate new wallet: ") << e.what();
    return {};
  }


  return password;
}

//----------------------------------------------------------------------------------------------------
boost::optional<epee::wipeable_string> simple_wallet::new_wallet(const boost::program_options::variables_map& vm)
{
  auto rc = tools::wallet2::make_new(vm, false, password_prompter);
  m_wallet = std::move(rc.first);
  m_wallet->callback(this);
  if (!m_wallet)
  {
    return {};
  }
  epee::wipeable_string password = rc.second.password();

  if (!m_subaddress_lookahead.empty())
  {
    auto lookahead = parse_subaddress_lookahead(m_subaddress_lookahead);
    assert(lookahead);
    m_wallet->set_subaddress_lookahead(lookahead->first, lookahead->second);
  }

  if (m_restore_height)
    m_wallet->set_refresh_from_block_height(m_restore_height);

  auto device_desc = tools::wallet2::device_name_option(vm);
  auto device_derivation_path = tools::wallet2::device_derivation_path_option(vm);
  try
  {
    bool create_address_file = command_line::get_arg(vm, arg_create_address_file);
    m_wallet->device_derivation_path(device_derivation_path);
    m_wallet->restore(m_wallet_file, std::move(rc.second).password(), device_desc.empty() ? "Ledger" : device_desc, create_address_file);
    message_writer(console_color_white, true) << tr("Generated new wallet on hw device: ")
      << m_wallet->get_account().get_public_address_str(m_wallet->nettype());
  }
  catch (const std::exception& e)
  {
    fail_msg_writer() << tr("failed to generate new wallet: ") << e.what();
    return {};
  }

  return password;
}
//----------------------------------------------------------------------------------------------------
boost::optional<epee::wipeable_string> simple_wallet::new_wallet(const boost::program_options::variables_map& vm,
    const epee::wipeable_string &multisig_keys, const std::string &old_language)
{
  auto rc = tools::wallet2::make_new(vm, false, password_prompter);
  m_wallet = std::move(rc.first);
  if (!m_wallet)
  {
    return {};
  }
  epee::wipeable_string password = rc.second.password();

  if (!m_subaddress_lookahead.empty())
  {
    auto lookahead = parse_subaddress_lookahead(m_subaddress_lookahead);
    assert(lookahead);
    m_wallet->set_subaddress_lookahead(lookahead->first, lookahead->second);
  }

  std::string mnemonic_language = old_language;

  std::vector<std::string> language_list;
  crypto::ElectrumWords::get_language_list(language_list);
  if (mnemonic_language.empty() && std::find(language_list.begin(), language_list.end(), m_mnemonic_language) != language_list.end())
  {
    mnemonic_language = m_mnemonic_language;
  }

  m_wallet->set_seed_language(mnemonic_language);

  bool create_address_file = command_line::get_arg(vm, arg_create_address_file);

  try
  {
    m_wallet->generate(m_wallet_file, std::move(rc.second).password(), multisig_keys, create_address_file);
    bool ready;
    uint32_t threshold, total;
    if (!m_wallet->multisig(&ready, &threshold, &total) || !ready)
    {
      fail_msg_writer() << tr("failed to generate new mutlisig wallet");
      return {};
    }
    message_writer(console_color_white, true) << boost::format(tr("Generated new %u/%u multisig wallet: ")) % threshold % total
      << m_wallet->get_account().get_public_address_str(m_wallet->nettype());
  }
  catch (const std::exception& e)
  {
    fail_msg_writer() << tr("failed to generate new wallet: ") << e.what();
    return {};
  }

  return password;
}
//----------------------------------------------------------------------------------------------------
boost::optional<epee::wipeable_string> simple_wallet::open_wallet(const boost::program_options::variables_map& vm)
{
  if (!tools::wallet2::wallet_valid_path_format(m_wallet_file))
  {
    fail_msg_writer() << tr("wallet file path not valid: ") << m_wallet_file;
    return {};
  }

  bool keys_file_exists;
  bool wallet_file_exists;

  tools::wallet2::wallet_exists(m_wallet_file, keys_file_exists, wallet_file_exists);
  if(!keys_file_exists)
  {
    fail_msg_writer() << tr("Key file not found. Failed to open wallet");
    return {};
  }
  
  epee::wipeable_string password;
  try
  {
    auto rc = tools::wallet2::make_from_file(vm, false, "", password_prompter);
    m_wallet = std::move(rc.first);
    password = std::move(std::move(rc.second).password());
    if (!m_wallet)
    {
      return {};
    }

    m_wallet->callback(this);
    m_wallet->load(m_wallet_file, password);
    std::string prefix;
    bool ready;
    uint32_t threshold, total;
    if (m_wallet->watch_only())
      prefix = tr("Opened watch-only wallet");
    else if (m_wallet->multisig(&ready, &threshold, &total))
      prefix = (boost::format(tr("Opened %u/%u multisig wallet%s")) % threshold % total % (ready ? "" : " (not yet finalized)")).str();
    else
      prefix = tr("Opened wallet");
    message_writer(console_color_white, true) <<
      prefix << ": " << m_wallet->get_account().get_public_address_str(m_wallet->nettype());
    if (m_wallet->get_account().get_device()) {
       message_writer(console_color_white, true) << "Wallet is on device: " << m_wallet->get_account().get_device().get_name();
    }
    // If the wallet file is deprecated, we should ask for mnemonic language again and store
    // everything in the new format.
    // NOTE: this is_deprecated() refers to the wallet file format before becoming JSON. It does not refer to the "old english" seed words form of "deprecated" used elsewhere.
    if (m_wallet->is_deprecated())
    {
      bool is_deterministic;
      {
        SCOPED_WALLET_UNLOCK_ON_BAD_PASSWORD(return {};);
        is_deterministic = m_wallet->is_deterministic();
      }
      if (is_deterministic)
      {
        message_writer(console_color_green, false) << "\n" << tr("You had been using "
          "a deprecated version of the wallet. Please proceed to upgrade your wallet.\n");
        std::string mnemonic_language = get_mnemonic_language();
        if (mnemonic_language.empty())
          return {};
        m_wallet->set_seed_language(mnemonic_language);
        m_wallet->rewrite(m_wallet_file, password);

        // Display the seed
        epee::wipeable_string seed;
        m_wallet->get_seed(seed);
        print_seed(seed);
      }
      else
      {
        message_writer(console_color_green, false) << "\n" << tr("You had been using "
          "a deprecated version of the wallet. Your wallet file format is being upgraded now.\n");
        m_wallet->rewrite(m_wallet_file, password);
      }
    }
  }
  catch (const std::exception& e)
  {
    fail_msg_writer() << tr("failed to load wallet: ") << e.what();
    if (m_wallet)
    {
      // only suggest removing cache if the password was actually correct
      bool password_is_correct = false;
      try
      {
        password_is_correct = m_wallet->verify_password(password);
      }
      catch (...) { } // guard against I/O errors
      if (password_is_correct)
        fail_msg_writer() << boost::format(tr("You may want to remove the file \"%s\" and try again")) % m_wallet_file;
    }
    return {};
  }
  success_msg_writer() <<
    "**********************************************************************\n" <<
    tr("Use the \"help\" command to see the list of available commands.\n") <<
    tr("Use \"help <command>\" to see a command's documentation.\n") <<
    "**********************************************************************";
  return password;
}
//----------------------------------------------------------------------------------------------------
bool simple_wallet::close_wallet()
{
  if (m_idle_run.load(std::memory_order_relaxed))
  {
    m_idle_run.store(false, std::memory_order_relaxed);
    m_wallet->stop();
    {
      boost::unique_lock<boost::mutex> lock(m_idle_mutex);
      m_idle_cond.notify_one();
    }
    m_idle_thread.join();
  }

  bool r = m_wallet->deinit();
  if (!r)
  {
    fail_msg_writer() << tr("failed to deinitialize wallet");
    return false;
  }

  try
  {
    m_wallet->store();
  }
  catch (const std::exception& e)
  {
    fail_msg_writer() << e.what();
    return false;
  }

  return true;
}
//----------------------------------------------------------------------------------------------------
bool simple_wallet::save(const std::vector<std::string> &args)
{
  try
  {
    LOCK_IDLE_SCOPE();
    m_wallet->store();
    success_msg_writer() << tr("Wallet data saved");
  }
  catch (const std::exception& e)
  {
    fail_msg_writer() << e.what();
  }

  return true;
}
//----------------------------------------------------------------------------------------------------
bool simple_wallet::save_watch_only(const std::vector<std::string> &args/* = std::vector<std::string>()*/)
{
  if (m_wallet->multisig())
  {
    fail_msg_writer() << tr("wallet is multisig and cannot save a watch-only version");
    return true;
  }

  const auto pwd_container = password_prompter(tr("Password for new watch-only wallet"), true);

  if (!pwd_container)
  {
    fail_msg_writer() << tr("failed to read wallet password");
    return true;
  }

  try
  {
    std::string new_keys_filename;
    m_wallet->write_watch_only_wallet(m_wallet_file, pwd_container->password(), new_keys_filename);
    success_msg_writer() << tr("Watch only wallet saved as: ") << new_keys_filename;
  }
  catch (const std::exception &e)
  {
    fail_msg_writer() << tr("Failed to save watch only wallet: ") << e.what();
    return true;
  }
  return true;
}
//----------------------------------------------------------------------------------------------------
void simple_wallet::start_background_mining()
{
  COMMAND_RPC_MINING_STATUS::request reqq;
  COMMAND_RPC_MINING_STATUS::response resq;
  bool r = m_wallet->invoke_http_json("/mining_status", reqq, resq);
  std::string err = interpret_rpc_response(r, resq.status);
  if (!r)
    return;
  if (!err.empty())
  {
    fail_msg_writer() << tr("Failed to query mining status: ") << err;
    return;
  }
  if (!resq.is_background_mining_enabled)
  {
    COMMAND_RPC_START_MINING::request req;
    COMMAND_RPC_START_MINING::response res;
    req.miner_address = m_wallet->get_account().get_public_address_str(m_wallet->nettype());
    req.threads_count = 1;
    req.do_background_mining = true;
    req.ignore_battery = false;
    bool r = m_wallet->invoke_http_json("/start_mining", req, res);
    std::string err = interpret_rpc_response(r, res.status);
    if (!err.empty())
    {
      fail_msg_writer() << tr("Failed to setup background mining: ") << err;
      return;
    }
  }
  success_msg_writer() << tr("Background mining enabled. Thank you for supporting the Loki network.");
}
//----------------------------------------------------------------------------------------------------
void simple_wallet::stop_background_mining()
{
  COMMAND_RPC_MINING_STATUS::request reqq;
  COMMAND_RPC_MINING_STATUS::response resq;
  bool r = m_wallet->invoke_http_json("/mining_status", reqq, resq);
  if (!r)
    return;
  std::string err = interpret_rpc_response(r, resq.status);
  if (!err.empty())
  {
    fail_msg_writer() << tr("Failed to query mining status: ") << err;
    return;
  }
  if (resq.is_background_mining_enabled)
  {
    COMMAND_RPC_STOP_MINING::request req;
    COMMAND_RPC_STOP_MINING::response res;
    bool r = m_wallet->invoke_http_json("/stop_mining", req, res);
    std::string err = interpret_rpc_response(r, res.status);
    if (!err.empty())
    {
      fail_msg_writer() << tr("Failed to setup background mining: ") << err;
      return;
    }
  }
  message_writer(console_color_red, false) << tr("Background mining not enabled. Run \"set setup-background-mining 1\" to change.");
}
//----------------------------------------------------------------------------------------------------
void simple_wallet::check_background_mining(const epee::wipeable_string &password)
{
  tools::wallet2::BackgroundMiningSetupType setup = m_wallet->setup_background_mining();
  if (setup == tools::wallet2::BackgroundMiningNo)
  {
    message_writer(console_color_red, false) << tr("Background mining not enabled. Run \"set setup-background-mining 1\" to change.");
    return;
  }

  if (!m_wallet->is_trusted_daemon())
  {
    message_writer() << tr("Using an untrusted daemon, skipping background mining check");
    return;
  }

  COMMAND_RPC_MINING_STATUS::request req;
  COMMAND_RPC_MINING_STATUS::response res;
  bool r = m_wallet->invoke_http_json("/mining_status", req, res);
  std::string err = interpret_rpc_response(r, res.status);
  bool is_background_mining_enabled = false;
  if (err.empty())
    is_background_mining_enabled = res.is_background_mining_enabled;

  if (is_background_mining_enabled)
  {
    // already active, nice
    m_wallet->setup_background_mining(tools::wallet2::BackgroundMiningYes);
    m_wallet->rewrite(m_wallet_file, password);
    start_background_mining();
    return;
  }
  if (res.active)
    return;

  if (setup == tools::wallet2::BackgroundMiningMaybe)
  {
    message_writer() << tr("The daemon is not set up to background mine.");
    message_writer() << tr("With background mining enabled, the daemon will mine when idle and not on batttery.");
    message_writer() << tr("Enabling this supports the network you are using, and makes you eligible for receiving new Loki");
    std::string accepted = input_line(tr("Do you want to do it now? (Y/Yes/N/No)"));
    if (std::cin.eof() || !command_line::is_yes(accepted)) {
      m_wallet->setup_background_mining(tools::wallet2::BackgroundMiningNo);
      m_wallet->rewrite(m_wallet_file, password);
      message_writer(console_color_red, false) << tr("Background mining not enabled. Set setup-background-mining to 1 to change.");
      return;
    }
    m_wallet->setup_background_mining(tools::wallet2::BackgroundMiningYes);
    m_wallet->rewrite(m_wallet_file, password);
    start_background_mining();
  }
}
//----------------------------------------------------------------------------------------------------
bool simple_wallet::start_mining(const std::vector<std::string>& args)
{
  if (!m_wallet->is_trusted_daemon())
  {
    fail_msg_writer() << tr("this command requires a trusted daemon. Enable with --trusted-daemon");
    return true;
  }

  if (!try_connect_to_daemon())
    return true;

  if (!m_wallet)
  {
    fail_msg_writer() << tr("wallet is null");
    return true;
  }
  COMMAND_RPC_START_MINING::request req = AUTO_VAL_INIT(req); 
  req.miner_address = m_wallet->get_account().get_public_address_str(m_wallet->nettype());

  bool ok = true;
  size_t arg_size = args.size();
  if(arg_size >= 3)
  {
    if (!parse_bool_and_use(args[2], [&](bool r) { req.ignore_battery = r; }))
      return true;
  }
  if(arg_size >= 2)
  {
    if (!parse_bool_and_use(args[1], [&](bool r) { req.do_background_mining = r; }))
      return true;
  }
  if(arg_size >= 1)
  {
    uint16_t num = 1;
    ok = string_tools::get_xtype_from_string(num, args[0]);
    ok = ok && 1 <= num;
    req.threads_count = num;
  }
  else
  {
    req.threads_count = 1;
  }

  if (!ok)
  {
    PRINT_USAGE(USAGE_START_MINING);
    return true;
  }

  COMMAND_RPC_START_MINING::response res;
  bool r = m_wallet->invoke_http_json("/start_mining", req, res);
  std::string err = interpret_rpc_response(r, res.status);
  if (err.empty())
    success_msg_writer() << tr("Mining started in daemon");
  else
    fail_msg_writer() << tr("mining has NOT been started: ") << err;
  return true;
}
//----------------------------------------------------------------------------------------------------
bool simple_wallet::stop_mining(const std::vector<std::string>& args)
{
  if (!try_connect_to_daemon())
    return true;

  if (!m_wallet)
  {
    fail_msg_writer() << tr("wallet is null");
    return true;
  }

  COMMAND_RPC_STOP_MINING::request req;
  COMMAND_RPC_STOP_MINING::response res;
  bool r = m_wallet->invoke_http_json("/stop_mining", req, res);
  std::string err = interpret_rpc_response(r, res.status);
  if (err.empty())
    success_msg_writer() << tr("Mining stopped in daemon");
  else
    fail_msg_writer() << tr("mining has NOT been stopped: ") << err;
  return true;
}
//----------------------------------------------------------------------------------------------------
bool simple_wallet::set_daemon(const std::vector<std::string>& args)
{
  std::string daemon_url;

  if (args.size() < 1)
  {
    PRINT_USAGE(USAGE_SET_DAEMON);
    return true;
  }

  boost::regex rgx("^(.*://)?([A-Za-z0-9\\-\\.]+)(:[0-9]+)?");
  boost::cmatch match;
  // If user input matches URL regex
  if (boost::regex_match(args[0].c_str(), match, rgx))
  {
    if (match.length() < 4)
    {
      fail_msg_writer() << tr("Unexpected array length - Exited simple_wallet::set_daemon()");
      return true;
    }
    // If no port has been provided, use the default from config
    if (!match[3].length())
    {
      int daemon_port = get_config(m_wallet->nettype()).RPC_DEFAULT_PORT;
      daemon_url = match[1] + match[2] + std::string(":") + std::to_string(daemon_port);
    } else {
      daemon_url = args[0];
    }
    LOCK_IDLE_SCOPE();
    m_wallet->init(daemon_url);

    if (args.size() == 2)
    {
      if (args[1] == "trusted")
        m_wallet->set_trusted_daemon(true);
      else if (args[1] == "untrusted")
        m_wallet->set_trusted_daemon(false);
      else
      {
        fail_msg_writer() << tr("Expected trusted or untrusted, got ") << args[1] << ": assuming untrusted";
        m_wallet->set_trusted_daemon(false);
      }
    }
    else
    {
      m_wallet->set_trusted_daemon(false);
      try
      {
        if (tools::is_local_address(m_wallet->get_daemon_address()))
        {
          MINFO(tr("Daemon is local, assuming trusted"));
          m_wallet->set_trusted_daemon(true);
        }
      }
      catch (const std::exception &e) { }
    }
    success_msg_writer() << boost::format("Daemon set to %s, %s") % daemon_url % (m_wallet->is_trusted_daemon() ? tr("trusted") : tr("untrusted"));
  } else {
    fail_msg_writer() << tr("This does not seem to be a valid daemon URL.");
  }
  return true;
}
//----------------------------------------------------------------------------------------------------
bool simple_wallet::save_bc(const std::vector<std::string>& args)
{
  if (!try_connect_to_daemon())
    return true;

  if (!m_wallet)
  {
    fail_msg_writer() << tr("wallet is null");
    return true;
  }
  COMMAND_RPC_SAVE_BC::request req;
  COMMAND_RPC_SAVE_BC::response res;
  bool r = m_wallet->invoke_http_json("/save_bc", req, res);
  std::string err = interpret_rpc_response(r, res.status);
  if (err.empty())
    success_msg_writer() << tr("Blockchain saved");
  else
    fail_msg_writer() << tr("blockchain can't be saved: ") << err;
  return true;
}
//----------------------------------------------------------------------------------------------------
void simple_wallet::on_new_block(uint64_t height, const cryptonote::block& block)
{
  if (!m_auto_refresh_refreshing)
    m_refresh_progress_reporter.update(height, false);
}
//----------------------------------------------------------------------------------------------------
void simple_wallet::on_money_received(uint64_t height, const crypto::hash &txid, const cryptonote::transaction& tx, uint64_t amount, const cryptonote::subaddress_index& subaddr_index, uint64_t unlock_time)
{
  message_writer(console_color_green, false) << "\r" <<
    tr("Height ") << height << ", " <<
    tr("txid ") << txid << ", " <<
    print_money(amount) << ", " <<
    tr("idx ") << subaddr_index;

  const uint64_t warn_height = m_wallet->nettype() == TESTNET ? 1000000 : m_wallet->nettype() == STAGENET ? 50000 : 1650000;
  if (height >= warn_height)
  {
    std::vector<tx_extra_field> tx_extra_fields;
    parse_tx_extra(tx.extra, tx_extra_fields); // failure ok
    tx_extra_nonce extra_nonce;
    if (find_tx_extra_field_by_type(tx_extra_fields, extra_nonce))
    {
      crypto::hash payment_id = crypto::null_hash;
      if (get_payment_id_from_tx_extra_nonce(extra_nonce.nonce, payment_id))
        message_writer(console_color_red, false) <<
          (m_long_payment_id_support ? tr("WARNING: this transaction uses an unencrypted payment ID: consider using subaddresses instead.") : tr("WARNING: this transaction uses an unencrypted payment ID: these are obsolete. Support will be withdrawn in the future. Use subaddresses instead."));
   }
  }
  if (unlock_time && !cryptonote::is_coinbase(tx))
    message_writer() << tr("NOTE: This transaction is locked, see details with: show_transfer ") + epee::string_tools::pod_to_hex(txid);
  if (m_auto_refresh_refreshing)
    m_cmd_binder.print_prompt();
  else
    m_refresh_progress_reporter.update(height, true);
}
//----------------------------------------------------------------------------------------------------
void simple_wallet::on_unconfirmed_money_received(uint64_t height, const crypto::hash &txid, const cryptonote::transaction& tx, uint64_t amount, const cryptonote::subaddress_index& subaddr_index)
{
  // Not implemented in CLI wallet
}
//----------------------------------------------------------------------------------------------------
void simple_wallet::on_money_spent(uint64_t height, const crypto::hash &txid, const cryptonote::transaction& in_tx, uint64_t amount, const cryptonote::transaction& spend_tx, const cryptonote::subaddress_index& subaddr_index)
{
  message_writer(console_color_magenta, false) << "\r" <<
    tr("Height ") << height << ", " <<
    tr("txid ") << txid << ", " <<
    tr("spent ") << print_money(amount) << ", " <<
    tr("idx ") << subaddr_index;
  if (m_auto_refresh_refreshing)
    m_cmd_binder.print_prompt();
  else
    m_refresh_progress_reporter.update(height, true);
}
//----------------------------------------------------------------------------------------------------
void simple_wallet::on_skip_transaction(uint64_t height, const crypto::hash &txid, const cryptonote::transaction& tx)
{
}
//----------------------------------------------------------------------------------------------------
boost::optional<epee::wipeable_string> simple_wallet::on_get_password(const char *reason)
{
  // can't ask for password from a background thread
  if (!m_in_manual_refresh.load(std::memory_order_relaxed))
  {
    message_writer(console_color_red, false) << boost::format(tr("Password needed (%s) - use the refresh command")) % reason;
    m_cmd_binder.print_prompt();
    return boost::none;
  }

#ifdef HAVE_READLINE
  rdln::suspend_readline pause_readline;
#endif
  std::string msg = tr("Enter password");
  if (reason && *reason)
    msg += std::string(" (") + reason + ")";
  auto pwd_container = tools::password_container::prompt(false, msg.c_str());
  if (!pwd_container)
  {
    MERROR("Failed to read password");
    return boost::none;
  }

  return pwd_container->password();
}
//----------------------------------------------------------------------------------------------------
void simple_wallet::on_device_button_request(uint64_t code)
{
  message_writer(console_color_white, false) << tr("Device requires attention");
}
//----------------------------------------------------------------------------------------------------
boost::optional<epee::wipeable_string> simple_wallet::on_device_pin_request()
{
#ifdef HAVE_READLINE
  rdln::suspend_readline pause_readline;
#endif
  std::string msg = tr("Enter device PIN");
  auto pwd_container = tools::password_container::prompt(false, msg.c_str());
  THROW_WALLET_EXCEPTION_IF(!pwd_container, tools::error::password_entry_failed, tr("Failed to read device PIN"));
  return pwd_container->password();
}
//----------------------------------------------------------------------------------------------------
boost::optional<epee::wipeable_string> simple_wallet::on_device_passphrase_request(bool on_device)
{
  if (on_device){
    message_writer(console_color_white, true) << tr("Please enter the device passphrase on the device");
    return boost::none;
  }

#ifdef HAVE_READLINE
  rdln::suspend_readline pause_readline;
#endif
  std::string msg = tr("Enter device passphrase");
  auto pwd_container = tools::password_container::prompt(false, msg.c_str());
  THROW_WALLET_EXCEPTION_IF(!pwd_container, tools::error::password_entry_failed, tr("Failed to read device passphrase"));
  return pwd_container->password();
}
//----------------------------------------------------------------------------------------------------
void simple_wallet::on_refresh_finished(uint64_t start_height, uint64_t fetched_blocks, bool is_init, bool received_money)
{
  // Key image sync after the first refresh
  if (!m_wallet->get_account().get_device().has_tx_cold_sign() || m_wallet->get_account().get_device().has_ki_live_refresh()) {
    return;
  }

  if (!received_money || m_wallet->get_device_last_key_image_sync() != 0) {
    return;
  }

  // Finished first refresh for HW device and money received -> KI sync
  message_writer() << "\n" << tr("The first refresh has finished for the HW-based wallet with received money. hw_key_images_sync is needed. ");

  std::string accepted = input_line(tr("Do you want to do it now? (Y/Yes/N/No): "));
  if (std::cin.eof() || !command_line::is_yes(accepted)) {
    message_writer(console_color_red, false) << tr("hw_key_images_sync skipped. Run command manually before a transfer.");
    return;
  }

  key_images_sync_intern();
}
//----------------------------------------------------------------------------------------------------
bool simple_wallet::refresh_main(uint64_t start_height, enum ResetType reset, bool is_init)
{
  if (!try_connect_to_daemon(is_init))
    return true;

  LOCK_IDLE_SCOPE();

  crypto::hash transfer_hash_pre{};
  uint64_t height_pre = 0, height_post = 0;
  if (reset != ResetNone)
  {
    if (reset == ResetSoftKeepKI)
      height_pre = m_wallet->hash_m_transfers(-1, transfer_hash_pre);

    m_wallet->rescan_blockchain(reset == ResetHard, false, reset == ResetSoftKeepKI);
  }

#ifdef HAVE_READLINE
  rdln::suspend_readline pause_readline;
#endif

  message_writer() << tr("Starting refresh...");

  uint64_t fetched_blocks = 0;
  bool received_money = false;
  bool ok = false;
  std::ostringstream ss;
  try
  {
    m_in_manual_refresh.store(true, std::memory_order_relaxed);
    epee::misc_utils::auto_scope_leave_caller scope_exit_handler = epee::misc_utils::create_scope_leave_handler([&](){m_in_manual_refresh.store(false, std::memory_order_relaxed);});
    m_wallet->refresh(m_wallet->is_trusted_daemon(), start_height, fetched_blocks, received_money);

    if (reset == ResetSoftKeepKI)
    {
      m_wallet->finish_rescan_bc_keep_key_images(height_pre, transfer_hash_pre);

      height_post = m_wallet->get_num_transfer_details();
      if (height_pre != height_post)
      {
        message_writer() << tr("New transfer received since rescan was started. Key images are incomplete.");
      }
    }

    m_has_locked_key_images = query_locked_stakes(false /*print_result*/);
    ok = true;
    // Clear line "Height xxx of xxx"
    std::cout << "\r                                                                \r";
    success_msg_writer(true) << tr("Refresh done, blocks received: ") << fetched_blocks;
    if (is_init)
      print_accounts();
    show_balance_unlocked();
    on_refresh_finished(start_height, fetched_blocks, is_init, received_money);
  }
  catch (const tools::error::daemon_busy&)
  {
    ss << tr("daemon is busy. Please try again later.");
  }
  catch (const tools::error::no_connection_to_daemon&)
  {
    ss << tr("no connection to daemon. Please make sure daemon is running.");
  }
  catch (const tools::error::wallet_rpc_error& e)
  {
    LOG_ERROR("RPC error: " << e.to_string());
    ss << tr("RPC error: ") << e.what();
  }
  catch (const tools::error::refresh_error& e)
  {
    LOG_ERROR("refresh error: " << e.to_string());
    ss << tr("refresh error: ") << e.what();
  }
  catch (const tools::error::wallet_internal_error& e)
  {
    LOG_ERROR("internal error: " << e.to_string());
    ss << tr("internal error: ") << e.what();
  }
  catch (const std::exception& e)
  {
    LOG_ERROR("unexpected error: " << e.what());
    ss << tr("unexpected error: ") << e.what();
  }
  catch (...)
  {
    LOG_ERROR("unknown error");
    ss << tr("unknown error");
  }

  if (!ok)
  {
    fail_msg_writer() << tr("refresh failed: ") << ss.str() << ". " << tr("Blocks received: ") << fetched_blocks;
  }

  return true;
}
//----------------------------------------------------------------------------------------------------
bool simple_wallet::refresh(const std::vector<std::string>& args)
{
  uint64_t start_height = 0;
  if(!args.empty()){
    try
    {
        start_height = boost::lexical_cast<uint64_t>( args[0] );
    }
    catch(const boost::bad_lexical_cast &)
    {
        start_height = 0;
    }
  }
  return refresh_main(start_height, ResetNone);
}
//----------------------------------------------------------------------------------------------------
bool simple_wallet::show_balance_unlocked(bool detailed)
{
  std::string extra;
  if (m_wallet->has_multisig_partial_key_images())
    extra = tr(" (Some owned outputs have partial key images - import_multisig_info needed)");
  else if (m_wallet->has_unknown_key_images())
    extra += tr(" (Some owned outputs have missing key images - import_key_images needed)");
  success_msg_writer() << tr("Currently selected account: [") << m_current_subaddress_account << tr("] ") << m_wallet->get_subaddress_label({m_current_subaddress_account, 0});
  const std::string tag = m_wallet->get_account_tags().second[m_current_subaddress_account];
  success_msg_writer() << tr("Tag: ") << (tag.empty() ? std::string{tr("(No tag assigned)")} : tag);
  uint64_t blocks_to_unlock;
  uint64_t unlocked_balance = m_wallet->unlocked_balance(m_current_subaddress_account, &blocks_to_unlock);
  std::string unlock_time_message;
  if (blocks_to_unlock > 0)
    unlock_time_message = (boost::format(" (%lu block(s) to unlock)") % blocks_to_unlock).str();
  success_msg_writer() << tr("Balance: ") << print_money(m_wallet->balance(m_current_subaddress_account)) << ", "
    << tr("unlocked balance: ") << print_money(unlocked_balance) << unlock_time_message << extra;
  std::map<uint32_t, uint64_t> balance_per_subaddress = m_wallet->balance_per_subaddress(m_current_subaddress_account);
  std::map<uint32_t, std::pair<uint64_t, uint64_t>> unlocked_balance_per_subaddress = m_wallet->unlocked_balance_per_subaddress(m_current_subaddress_account);
  if (!detailed || balance_per_subaddress.empty())
    return true;
  success_msg_writer() << tr("Balance per address:");
  success_msg_writer() << boost::format("%15s %21s %21s %7s %21s") % tr("Address") % tr("Balance") % tr("Unlocked balance") % tr("Outputs") % tr("Label");
  std::vector<tools::wallet2::transfer_details> transfers;
  m_wallet->get_transfers(transfers);
  for (const auto& i : balance_per_subaddress)
  {
    cryptonote::subaddress_index subaddr_index = {m_current_subaddress_account, i.first};
    std::string address_str = m_wallet->get_subaddress_as_str(subaddr_index).substr(0, 6);
    uint64_t num_unspent_outputs = std::count_if(transfers.begin(), transfers.end(), [&subaddr_index](const tools::wallet2::transfer_details& td) { return !td.m_spent && td.m_subaddr_index == subaddr_index; });
    success_msg_writer() << boost::format(tr("%8u %6s %21s %21s %7u %21s")) % i.first % address_str % print_money(i.second) % print_money(unlocked_balance_per_subaddress[i.first].first) % num_unspent_outputs % m_wallet->get_subaddress_label(subaddr_index);
  }
  return true;
}
//----------------------------------------------------------------------------------------------------
bool simple_wallet::show_balance(const std::vector<std::string>& args/* = std::vector<std::string>()*/)
{
  if (args.size() > 1 || (args.size() == 1 && args[0] != "detail"))
  {
    PRINT_USAGE(USAGE_SHOW_BALANCE);
    return true;
  }
  LOCK_IDLE_SCOPE();
  show_balance_unlocked(args.size() == 1);
  return true;
}
//----------------------------------------------------------------------------------------------------
bool simple_wallet::show_incoming_transfers(const std::vector<std::string>& args)
{
  if (args.size() > 3)
  {
    PRINT_USAGE(USAGE_INCOMING_TRANSFERS);
    return true;
  }
  auto local_args = args;
  LOCK_IDLE_SCOPE();

  bool filter = false;
  bool available = false;
  bool verbose = false;
  bool uses = false;
  if (local_args.size() > 0)
  {
    if (local_args[0] == "available")
    {
      filter = true;
      available = true;
      local_args.erase(local_args.begin());
    }
    else if (local_args[0] == "unavailable")
    {
      filter = true;
      available = false;
      local_args.erase(local_args.begin());
    }
  }
  while (local_args.size() > 0)
  {
    if (local_args[0] == "verbose")
      verbose = true;
    else if (local_args[0] == "uses")
      uses = true;
    else
    {
      fail_msg_writer() << tr("Invalid keyword: ") << local_args.front();
      break;
    }
    local_args.erase(local_args.begin());
  }

  const uint64_t blockchain_height = m_wallet->get_blockchain_current_height();

  PAUSE_READLINE();

  std::set<uint32_t> subaddr_indices;
  if (local_args.size() > 0 && local_args[0].substr(0, 6) == "index=")
  {
    std::string parse_subaddr_err;
    if (!tools::parse_subaddress_indices(local_args[0], subaddr_indices, &parse_subaddr_err))
    {
      fail_msg_writer() << parse_subaddr_err;
      return true;
    }
    local_args.erase(local_args.begin());
  }

  if (local_args.size() > 0)
  {
    PRINT_USAGE(USAGE_INCOMING_TRANSFERS);
    return true;
  }

  tools::wallet2::transfer_container transfers;
  m_wallet->get_transfers(transfers);

  size_t transfers_found = 0;
  for (const auto& td : transfers)
  {
    if (!filter || available != td.m_spent)
    {
      if (m_current_subaddress_account != td.m_subaddr_index.major || (!subaddr_indices.empty() && subaddr_indices.count(td.m_subaddr_index.minor) == 0))
        continue;
      if (!transfers_found)
      {
        std::string verbose_string;
        if (verbose)
          verbose_string = (boost::format("%68s%68s") % tr("pubkey") % tr("key image")).str();
        message_writer() << boost::format("%21s%8s%12s%8s%16s%68s%16s%s") % tr("amount") % tr("spent") % tr("unlocked") % tr("ringct") % tr("global index") % tr("tx id") % tr("addr index") % verbose_string;
      }
      std::string extra_string;
      if (verbose)
        extra_string += (boost::format("%68s%68s") % td.get_public_key() % (td.m_key_image_known ? epee::string_tools::pod_to_hex(td.m_key_image) : td.m_key_image_partial ? (epee::string_tools::pod_to_hex(td.m_key_image) + "/p") : std::string(64, '?'))).str();
      if (uses)
      {
        std::vector<uint64_t> heights;
        for (const auto &e: td.m_uses) heights.push_back(e.first);
        const std::pair<std::string, std::string> line = show_outputs_line(heights, blockchain_height, td.m_spent_height);
        extra_string += std::string("\n    ") + tr("Used at heights: ") + line.first + "\n    " + line.second;
      }
      message_writer(td.m_spent ? console_color_magenta : console_color_green, false) <<
        boost::format("%21s%8s%12s%8s%16u%68s%16u%s") %
        print_money(td.amount()) %
        (td.m_spent ? tr("T") : tr("F")) %
        (m_wallet->frozen(td) ? tr("[frozen]") : m_wallet->is_transfer_unlocked(td) ? tr("unlocked") : tr("locked")) %
        (td.is_rct() ? tr("RingCT") : tr("-")) %
        td.m_global_output_index %
        td.m_txid %
        td.m_subaddr_index.minor %
        extra_string;
      ++transfers_found;
    }
  }

  if (!transfers_found)
  {
    if (!filter)
    {
      success_msg_writer() << tr("No incoming transfers");
    }
    else if (available)
    {
      success_msg_writer() << tr("No incoming available transfers");
    }
    else
    {
      success_msg_writer() << tr("No incoming unavailable transfers");
    }
  }
  else
  {
    success_msg_writer() << boost::format("Found %u/%u transfers") % transfers_found % transfers.size();
  }

  return true;
}
//----------------------------------------------------------------------------------------------------
bool simple_wallet::show_payments(const std::vector<std::string> &args)
{
  if(args.empty())
  {
    PRINT_USAGE(USAGE_PAYMENTS);
    return true;
  }

  LOCK_IDLE_SCOPE();

  PAUSE_READLINE();

  message_writer() << boost::format("%68s%68s%12s%21s%16s%16s") %
    tr("payment") % tr("transaction") % tr("height") % tr("amount") % tr("unlock time") % tr("addr index");

  bool payments_found = false;
  for(std::string arg : args)
  {
    crypto::hash payment_id;
    if(tools::wallet2::parse_payment_id(arg, payment_id))
    {
      std::list<tools::wallet2::payment_details> payments;
      m_wallet->get_payments(payment_id, payments);
      if(payments.empty())
      {
        success_msg_writer() << tr("No payments with id ") << payment_id;
        continue;
      }

      for (const tools::wallet2::payment_details& pd : payments)
      {
        if(!payments_found)
        {
          payments_found = true;
        }
        success_msg_writer(true) <<
          boost::format("%68s%68s%12s%21s%16s%16s") %
          payment_id %
          pd.m_tx_hash %
          pd.m_block_height %
          print_money(pd.m_amount) %
          pd.m_unlock_time %
          pd.m_subaddr_index.minor;
      }
    }
    else
    {
      fail_msg_writer() << tr("payment ID has invalid format, expected 16 or 64 character hex string: ") << arg;
    }
  }

  return true;
}
//----------------------------------------------------------------------------------------------------
uint64_t simple_wallet::get_daemon_blockchain_height(std::string& err)
{
  if (!m_wallet)
  {
    throw std::runtime_error("simple_wallet null wallet");
  }
  return m_wallet->get_daemon_blockchain_height(err);
}
//----------------------------------------------------------------------------------------------------
bool simple_wallet::show_blockchain_height(const std::vector<std::string>& args)
{
  if (!try_connect_to_daemon())
    return true;

  std::string err;
  uint64_t bc_height = get_daemon_blockchain_height(err);
  if (err.empty())
    success_msg_writer() << bc_height;
  else
    fail_msg_writer() << tr("failed to get blockchain height: ") << err;
  return true;
}
//----------------------------------------------------------------------------------------------------
bool simple_wallet::rescan_spent(const std::vector<std::string> &args)
{
  if (!m_wallet->is_trusted_daemon())
  {
    fail_msg_writer() << tr("this command requires a trusted daemon. Enable with --trusted-daemon");
    return true;
  }

  if (!try_connect_to_daemon())
    return true;

  try
  {
    LOCK_IDLE_SCOPE();
    m_wallet->rescan_spent();
  }
  catch (const tools::error::daemon_busy&)
  {
    fail_msg_writer() << tr("daemon is busy. Please try again later.");
  }
  catch (const tools::error::no_connection_to_daemon&)
  {
    fail_msg_writer() << tr("no connection to daemon. Please make sure daemon is running.");
  }
  catch (const tools::error::is_key_image_spent_error&)
  {
    fail_msg_writer() << tr("failed to get spent status");
  }
  catch (const tools::error::wallet_rpc_error& e)
  {
    LOG_ERROR("RPC error: " << e.to_string());
    fail_msg_writer() << tr("RPC error: ") << e.what();
  }
  catch (const std::exception& e)
  {
    LOG_ERROR("unexpected error: " << e.what());
    fail_msg_writer() << tr("unexpected error: ") << e.what();
  }
  catch (...)
  {
    LOG_ERROR("unknown error");
    fail_msg_writer() << tr("unknown error");
  }

  return true;
}
//----------------------------------------------------------------------------------------------------
std::pair<std::string, std::string> simple_wallet::show_outputs_line(const std::vector<uint64_t> &heights, uint64_t blockchain_height, uint64_t highlight_height) const
{
  std::stringstream ostr;

  for (uint64_t h: heights)
    blockchain_height = std::max(blockchain_height, h);

  for (size_t j = 0; j < heights.size(); ++j)
    ostr << (heights[j] == highlight_height ? " *" : " ") << heights[j];

  // visualize the distribution, using the code by moneroexamples onion-monero-viewer
  const uint64_t resolution = 79;
  std::string ring_str(resolution, '_');
  for (size_t j = 0; j < heights.size(); ++j)
  {
    uint64_t pos = (heights[j] * resolution) / blockchain_height;
    ring_str[pos] = 'o';
  }
  if (highlight_height < blockchain_height)
  {
    uint64_t pos = (highlight_height * resolution) / blockchain_height;
    ring_str[pos] = '*';
  }

  return std::make_pair(ostr.str(), ring_str);
}
//----------------------------------------------------------------------------------------------------
bool simple_wallet::print_ring_members(const std::vector<tools::wallet2::pending_tx>& ptx_vector, std::ostream& ostr)
{
  uint32_t version;
  if (!try_connect_to_daemon(false, &version))
    return false;
  // available for RPC version 1.4 or higher
  if (version < MAKE_CORE_RPC_VERSION(1, 4))
    return true;
  std::string err;
  uint64_t blockchain_height = get_daemon_blockchain_height(err);
  if (!err.empty())
  {
    fail_msg_writer() << tr("failed to get blockchain height: ") << err;
    return false;
  }
  // for each transaction
  for (size_t n = 0; n < ptx_vector.size(); ++n)
  {
    const cryptonote::transaction& tx = ptx_vector[n].tx;
    const tools::wallet2::tx_construction_data& construction_data = ptx_vector[n].construction_data;
    ostr << boost::format(tr("\nTransaction %llu/%llu: txid=%s")) % (n + 1) % ptx_vector.size() % cryptonote::get_transaction_hash(tx);
    // for each input
    std::vector<uint64_t>     spent_key_height(tx.vin.size());
    std::vector<crypto::hash> spent_key_txid  (tx.vin.size());
    for (size_t i = 0; i < tx.vin.size(); ++i)
    {
      if (tx.vin[i].type() != typeid(cryptonote::txin_to_key))
        continue;
      const cryptonote::txin_to_key& in_key = boost::get<cryptonote::txin_to_key>(tx.vin[i]);
      const tools::wallet2::transfer_details &td = m_wallet->get_transfer_details(construction_data.selected_transfers[i]);
      const cryptonote::tx_source_entry *sptr = NULL;
      for (const auto &src: construction_data.sources)
        if (src.outputs[src.real_output].second.dest == td.get_public_key())
          sptr = &src;
      if (!sptr)
      {
        fail_msg_writer() << tr("failed to find construction data for tx input");
        return false;
      }
      const cryptonote::tx_source_entry& source = *sptr;

      ostr << boost::format(tr("\nInput %llu/%llu (%s): amount=%s")) % (i + 1) % tx.vin.size() % epee::string_tools::pod_to_hex(in_key.k_image) % print_money(source.amount);
      // convert relative offsets of ring member keys into absolute offsets (indices) associated with the amount
      std::vector<uint64_t> absolute_offsets = cryptonote::relative_output_offsets_to_absolute(in_key.key_offsets);
      // get block heights from which those ring member keys originated
      COMMAND_RPC_GET_OUTPUTS_BIN::request req = AUTO_VAL_INIT(req);
      req.outputs.resize(absolute_offsets.size());
      for (size_t j = 0; j < absolute_offsets.size(); ++j)
      {
        req.outputs[j].amount = in_key.amount;
        req.outputs[j].index = absolute_offsets[j];
      }
      COMMAND_RPC_GET_OUTPUTS_BIN::response res = AUTO_VAL_INIT(res);
      bool r = m_wallet->invoke_http_bin("/get_outs.bin", req, res);
      err = interpret_rpc_response(r, res.status);
      if (!err.empty())
      {
        fail_msg_writer() << tr("failed to get output: ") << err;
        return false;
      }
      // make sure that returned block heights are less than blockchain height
      for (auto& res_out : res.outs)
      {
        if (res_out.height >= blockchain_height)
        {
          fail_msg_writer() << tr("output key's originating block height shouldn't be higher than the blockchain height");
          return false;
        }
      }
      ostr << tr("\nOriginating block heights: ");
      spent_key_height[i] = res.outs[source.real_output].height;
      spent_key_txid  [i] = res.outs[source.real_output].txid;
      std::vector<uint64_t> heights(absolute_offsets.size(), 0);
      uint64_t highlight_height = std::numeric_limits<uint64_t>::max();
      for (size_t j = 0; j < absolute_offsets.size(); ++j)
      {
        heights[j] = res.outs[j].height;
        if (j == source.real_output)
          highlight_height = heights[j];
      }
      std::pair<std::string, std::string> ring_str = show_outputs_line(heights, blockchain_height, highlight_height);
      ostr << ring_str.first << tr("\n|") << ring_str.second << tr("|\n");
    }
    // warn if rings contain keys originating from the same tx or temporally very close block heights
    bool are_keys_from_same_tx      = false;
    bool are_keys_from_close_height = false;
    for (size_t i = 0; i < tx.vin.size(); ++i) {
      for (size_t j = i + 1; j < tx.vin.size(); ++j)
      {
        if (spent_key_txid[i] == spent_key_txid[j])
          are_keys_from_same_tx = true;
        if (std::abs((int64_t)(spent_key_height[i] - spent_key_height[j])) < (int64_t)5)
          are_keys_from_close_height = true;
      }
    }
    if (are_keys_from_same_tx || are_keys_from_close_height)
    {
      ostr
        << tr("\nWarning: Some input keys being spent are from ")
        << (are_keys_from_same_tx ? tr("the same transaction") : tr("blocks that are temporally very close"))
        << tr(", which can break the anonymity of ring signature. Make sure this is intentional!");
    }
    ostr << ENDL;
  }
  return true;
}

//----------------------------------------------------------------------------------------------------
static bool locked_blocks_arg_valid(const std::string& arg, uint64_t& duration)
{
  try
  {
    duration = boost::lexical_cast<uint64_t>(arg);
  }
  catch (const std::exception &e)
  {
    return false;
  }

  if (duration > 1000000)
  {
    fail_msg_writer() << tr("Locked blocks too high, max 1000000 (˜4 yrs)");
    return false;
  }

  return true;
}

//----------------------------------------------------------------------------------------------------
bool simple_wallet::transfer_main(int transfer_type, const std::vector<std::string> &args_, bool called_by_mms)
{
//  "transfer [index=<N1>[,<N2>,...]] [<priority>] <address> <amount> [<payment_id>]"
  if (!try_connect_to_daemon())
    return false;

  std::vector<std::string> local_args = args_;

  std::set<uint32_t> subaddr_indices;
  if (local_args.size() > 0 && local_args[0].substr(0, 6) == "index=")
  {
    std::string parse_subaddr_err;
    if (!tools::parse_subaddress_indices(local_args[0], subaddr_indices, &parse_subaddr_err))
    {
      fail_msg_writer() << parse_subaddr_err;
      return true;
    }
    local_args.erase(local_args.begin());
  }

  uint32_t priority = 0;
  if (local_args.size() > 0 && tools::parse_priority(local_args[0], priority))
    local_args.erase(local_args.begin());

  priority = m_wallet->adjust_priority(priority);

  const size_t min_args = (transfer_type == TransferLocked) ? 2 : 1;
  if(local_args.size() < min_args)
  {
     fail_msg_writer() << tr("wrong number of arguments");
     return false;
  }

  std::vector<uint8_t> extra;
  bool payment_id_seen = false;
  if (!local_args.empty())
  {
    std::string payment_id_str = local_args.back();
    crypto::hash payment_id;
    bool r = true;
    if (tools::wallet2::parse_long_payment_id(payment_id_str, payment_id))
    {
      LONG_PAYMENT_ID_SUPPORT_CHECK();

      std::string extra_nonce;
      set_payment_id_to_tx_extra_nonce(extra_nonce, payment_id);
      r = add_extra_nonce_to_tx_extra(extra, extra_nonce);
      local_args.pop_back();
      payment_id_seen = true;
      message_writer() << tr("Warning: Unencrypted payment IDs will harm your privacy: ask the recipient to use subaddresses instead");
    }
    if(!r)
    {
      fail_msg_writer() << tr("payment id failed to encode");
      return false;
    }
  }

  uint64_t locked_blocks = 0;
  if (transfer_type == TransferLocked)
  {
    if (!locked_blocks_arg_valid(local_args.back(), locked_blocks))
    {
      return true;
    }
    local_args.pop_back();
  }

  vector<cryptonote::address_parse_info> dsts_info;
  vector<cryptonote::tx_destination_entry> dsts;
  size_t num_subaddresses = 0;
  for (size_t i = 0; i < local_args.size(); )
  {
    dsts_info.emplace_back();
    cryptonote::address_parse_info & info = dsts_info.back();
    cryptonote::tx_destination_entry de;
    bool r = true;

    // check for a URI
    std::string address_uri, payment_id_uri, tx_description, recipient_name, error;
    std::vector<std::string> unknown_parameters;
    uint64_t amount = 0;
    bool has_uri = m_wallet->parse_uri(local_args[i], address_uri, payment_id_uri, amount, tx_description, recipient_name, unknown_parameters, error);
    if (has_uri)
    {
      r = cryptonote::get_account_address_from_str_or_url(info, m_wallet->nettype(), address_uri, oa_prompter);
      if (payment_id_uri.size() == 16)
      {
        if (!tools::wallet2::parse_short_payment_id(payment_id_uri, info.payment_id))
        {
          fail_msg_writer() << tr("failed to parse short payment ID from URI");
          return false;
        }
        info.has_payment_id = true;
      }
      de.amount = amount;
      de.original = local_args[i];
      ++i;
    }
    else if (i + 1 < local_args.size())
    {
      r = cryptonote::get_account_address_from_str_or_url(info, m_wallet->nettype(), local_args[i], oa_prompter);
      bool ok = cryptonote::parse_amount(de.amount, local_args[i + 1]);
      if(!ok || 0 == de.amount)
      {
        fail_msg_writer() << tr("amount is wrong: ") << local_args[i] << ' ' << local_args[i + 1] <<
          ", " << tr("expected number from 0 to ") << print_money(std::numeric_limits<uint64_t>::max());
        return false;
      }
      de.original = local_args[i];
      i += 2;
    }
    else
    {
      if (boost::starts_with(local_args[i], "loki:"))
        fail_msg_writer() << tr("Invalid last argument: ") << local_args.back() << ": " << error;
      else
        fail_msg_writer() << tr("Invalid last argument: ") << local_args.back();
      return false;
    }

    if (!r)
    {
      fail_msg_writer() << tr("failed to parse address");
      return false;
    }
    de.addr = info.address;
    de.is_subaddress = info.is_subaddress;
    de.is_integrated = info.has_payment_id;
    num_subaddresses += info.is_subaddress;

    if (info.has_payment_id || !payment_id_uri.empty())
    {
      if (payment_id_seen)
      {
        fail_msg_writer() << tr("a single transaction cannot use more than one payment id");
        return false;
      }

      crypto::hash payment_id;
      std::string extra_nonce;
      if (info.has_payment_id)
      {
        set_encrypted_payment_id_to_tx_extra_nonce(extra_nonce, info.payment_id);
      }
      else if (tools::wallet2::parse_payment_id(payment_id_uri, payment_id))
      {
        LONG_PAYMENT_ID_SUPPORT_CHECK();
        set_payment_id_to_tx_extra_nonce(extra_nonce, payment_id);
        message_writer() << tr("Warning: Unencrypted payment IDs will harm your privacy: ask the recipient to use subaddresses instead");
      }
      else
      {
        fail_msg_writer() << tr("failed to parse payment id, though it was detected");
        return false;
      }
      bool r = add_extra_nonce_to_tx_extra(extra, extra_nonce);
      if(!r)
      {
        fail_msg_writer() << tr("failed to set up payment id, though it was decoded correctly");
        return false;
      }
      payment_id_seen = true;
    }

    dsts.push_back(de);
  }

  // prompt is there is no payment id and confirmation is required
  if (m_long_payment_id_support && !payment_id_seen && m_wallet->confirm_missing_payment_id() && dsts.size() > num_subaddresses)
  {
     std::string accepted = input_line(tr("No payment id is included with this transaction. Is this okay?"), true);
     if (std::cin.eof())
       return false;
     if (!command_line::is_yes(accepted))
     {
       fail_msg_writer() << tr("transaction cancelled.");

       return false;
     }
  }

  SCOPED_WALLET_UNLOCK_ON_BAD_PASSWORD(return false;);

  try
  {
    // figure out what tx will be necessary
    std::vector<tools::wallet2::pending_tx> ptx_vector;
    uint64_t bc_height, unlock_block = 0;
    std::string err;
    switch (transfer_type)
    {
      case TransferLocked:
        bc_height = get_daemon_blockchain_height(err);
        if (!err.empty())
        {
          fail_msg_writer() << tr("failed to get blockchain height: ") << err;
          return false;
        }
        unlock_block = bc_height + locked_blocks;
        ptx_vector = m_wallet->create_transactions_2(dsts, CRYPTONOTE_DEFAULT_TX_MIXIN, unlock_block /* unlock_time */, priority, extra, m_current_subaddress_account, subaddr_indices);
      break;
      default:
        LOG_ERROR("Unknown transfer method, using default");
        /* FALLTHRU */
      case Transfer:
        ptx_vector = m_wallet->create_transactions_2(dsts, CRYPTONOTE_DEFAULT_TX_MIXIN, 0 /* unlock_time */, priority, extra, m_current_subaddress_account, subaddr_indices);
      break;
    }

    if (ptx_vector.empty())
    {
      fail_msg_writer() << tr("No outputs found, or daemon is not ready");
      return false;
    }

    // if we need to check for backlog, check the worst case tx
    if (m_wallet->confirm_backlog())
    {
      std::stringstream prompt;
      double worst_fee_per_byte = std::numeric_limits<double>::max();
      for (size_t n = 0; n < ptx_vector.size(); ++n)
      {
        const uint64_t blob_size = cryptonote::tx_to_blob(ptx_vector[n].tx).size();
        const double fee_per_byte = ptx_vector[n].fee / (double)blob_size;
        if (fee_per_byte < worst_fee_per_byte)
        {
          worst_fee_per_byte = fee_per_byte;
        }
      }
      try
      {
        std::vector<std::pair<uint64_t, uint64_t>> nblocks = m_wallet->estimate_backlog({std::make_pair(worst_fee_per_byte, worst_fee_per_byte)});
        if (nblocks.size() != 1)
        {
          prompt << "Internal error checking for backlog. " << tr("Is this okay anyway?");
        }
        else
        {
          if (nblocks[0].first > m_wallet->get_confirm_backlog_threshold())
            prompt << (boost::format(tr("There is currently a %u block backlog at that fee level. Is this okay?")) % nblocks[0].first).str();
        }
      }
      catch (const std::exception &e)
      {
        prompt << tr("Failed to check for backlog: ") << e.what() << ENDL << tr("Is this okay anyway?");
      }

      std::string prompt_str = prompt.str();
      if (!prompt_str.empty())
      {
        std::string accepted = input_line(prompt_str, true);
        if (std::cin.eof())
          return false;
        if (!command_line::is_yes(accepted))
        {
          fail_msg_writer() << tr("transaction cancelled.");

          return false; 
        }
      }
    }

    // if more than one tx necessary, prompt user to confirm
    if (m_wallet->always_confirm_transfers() || ptx_vector.size() > 1)
    {
        uint64_t total_sent = 0;
        uint64_t total_fee = 0;
        uint64_t dust_not_in_fee = 0;
        uint64_t dust_in_fee = 0;
        uint64_t change = 0;
        for (size_t n = 0; n < ptx_vector.size(); ++n)
        {
          total_fee += ptx_vector[n].fee;
          for (auto i: ptx_vector[n].selected_transfers)
            total_sent += m_wallet->get_transfer_details(i).amount();
          total_sent -= ptx_vector[n].change_dts.amount + ptx_vector[n].fee;
          change += ptx_vector[n].change_dts.amount;

          if (ptx_vector[n].dust_added_to_fee)
            dust_in_fee += ptx_vector[n].dust;
          else
            dust_not_in_fee += ptx_vector[n].dust;
        }

        std::stringstream prompt;
        for (size_t n = 0; n < ptx_vector.size(); ++n)
        {
          prompt << tr("\nTransaction ") << (n + 1) << "/" << ptx_vector.size() << ":\n";
          subaddr_indices.clear();
          for (uint32_t i : ptx_vector[n].construction_data.subaddr_indices)
            subaddr_indices.insert(i);
          for (uint32_t i : subaddr_indices)
            prompt << boost::format(tr("Spending from address index %d\n")) % i;
          if (subaddr_indices.size() > 1)
            prompt << tr("WARNING: Outputs of multiple addresses are being used together, which might potentially compromise your privacy.\n");
        }
        prompt << boost::format(tr("Sending %s.  ")) % print_money(total_sent);
        if (ptx_vector.size() > 1)
        {
          prompt << boost::format(tr("Your transaction needs to be split into %llu transactions.  "
            "This will result in a transaction fee being applied to each transaction, for a total fee of %s")) %
            ((unsigned long long)ptx_vector.size()) % print_money(total_fee);
        }
        else
        {
          prompt << boost::format(tr("The transaction fee is %s")) %
            print_money(total_fee);
        }
        if (dust_in_fee != 0) prompt << boost::format(tr(", of which %s is dust from change")) % print_money(dust_in_fee);
        if (dust_not_in_fee != 0)  prompt << tr(".") << ENDL << boost::format(tr("A total of %s from dust change will be sent to dust address")) 
                                                   % print_money(dust_not_in_fee);
        if (transfer_type == TransferLocked)
        {
          float days = locked_blocks / 720.0f;
          prompt << boost::format(tr(".\nThis transaction (including %s change) will unlock on block %llu, in approximately %s days (assuming 2 minutes per block)")) % cryptonote::print_money(change) % ((unsigned long long)unlock_block) % days;
        }
        if (m_wallet->print_ring_members())
        {
          if (!print_ring_members(ptx_vector, prompt))
            return false;
        }
        bool default_ring_size = true;
        for (const auto &ptx: ptx_vector)
        {
          for (const auto &vin: ptx.tx.vin)
          {
            if (vin.type() == typeid(txin_to_key))
            {
              const txin_to_key& in_to_key = boost::get<txin_to_key>(vin);
              if (in_to_key.key_offsets.size() != CRYPTONOTE_DEFAULT_TX_MIXIN + 1)
                default_ring_size = false;
            }
          }
        }
        if (m_wallet->confirm_non_default_ring_size() && !default_ring_size)
        {
          prompt << tr("WARNING: this is a non default ring size, which may harm your privacy. Default is recommended.");
        }
        prompt << ENDL << tr("Is this okay?");
        
        std::string accepted = input_line(prompt.str(), true);
        if (std::cin.eof())
          return false;
        if (!command_line::is_yes(accepted))
        {
          fail_msg_writer() << tr("transaction cancelled.");

          return false;
        }
    }

    // actually commit the transactions
    if (m_wallet->multisig() && called_by_mms)
    {
      std::string ciphertext = m_wallet->save_multisig_tx(ptx_vector);
      if (!ciphertext.empty())
      {
        get_message_store().process_wallet_created_data(get_multisig_wallet_state(), mms::message_type::partially_signed_tx, ciphertext);
        success_msg_writer(true) << tr("Unsigned transaction(s) successfully written to MMS");
      }
    }
    else if (m_wallet->multisig())
    {
      bool r = m_wallet->save_multisig_tx(ptx_vector, "multisig_loki_tx");
      if (!r)
      {
        fail_msg_writer() << tr("Failed to write transaction(s) to file");
        return false;
      }
      else
      {
        success_msg_writer(true) << tr("Unsigned transaction(s) successfully written to file: ") << "multisig_loki_tx";
      }
    }
    else if (m_wallet->get_account().get_device().has_tx_cold_sign())
    {
      try
      {
        tools::wallet2::signed_tx_set signed_tx;
        if (!cold_sign_tx(ptx_vector, signed_tx, dsts_info, [&](const tools::wallet2::signed_tx_set &tx){ return accept_loaded_tx(tx); })){
          fail_msg_writer() << tr("Failed to cold sign transaction with HW wallet");
          return false;
        }

        commit_or_save(signed_tx.ptx, m_do_not_relay);
      }
      catch (const std::exception& e)
      {
        handle_transfer_exception(std::current_exception(), m_wallet->is_trusted_daemon());
        return false;
      }
      catch (...)
      {
        LOG_ERROR("Unknown error");
        fail_msg_writer() << tr("unknown error");
        return false;
      }
    }
    else if (m_wallet->watch_only())
    {
      bool r = m_wallet->save_tx(ptx_vector, "unsigned_loki_tx");
      if (!r)
      {
        fail_msg_writer() << tr("Failed to write transaction(s) to file");
        return false;
      }
      else
      {
        success_msg_writer(true) << tr("Unsigned transaction(s) successfully written to file: ") << "unsigned_loki_tx";
      }
    }
    else
    {
      commit_or_save(ptx_vector, m_do_not_relay);
    }
  }
  catch (const std::exception &e)
  {
    handle_transfer_exception(std::current_exception(), m_wallet->is_trusted_daemon());
    return false;
  }
  catch (...)
  {
    LOG_ERROR("unknown error");
    fail_msg_writer() << tr("unknown error");
    return false;
  }

  return true;
}
//----------------------------------------------------------------------------------------------------
bool simple_wallet::transfer(const std::vector<std::string> &args_)
{
  transfer_main(Transfer, args_, false);
  return true;
}
//----------------------------------------------------------------------------------------------------
bool simple_wallet::locked_transfer(const std::vector<std::string> &args_)
{
  transfer_main(TransferLocked, args_, false);
  return true;
}
//----------------------------------------------------------------------------------------------------
bool simple_wallet::locked_sweep_all(const std::vector<std::string> &args_)
{
  return sweep_main(0, true, args_);
}
//----------------------------------------------------------------------------------------------------
bool simple_wallet::register_service_node(const std::vector<std::string> &args_)
{
  if (!try_connect_to_daemon())
    return true;

  SCOPED_WALLET_UNLOCK()
  tools::wallet2::register_service_node_result result = m_wallet->create_register_service_node_tx(args_, m_current_subaddress_account);
  if (result.status != tools::wallet2::register_service_node_result_status::success)
  {
    fail_msg_writer() << result.msg;
    if (result.status == tools::wallet2::register_service_node_result_status::insufficient_num_args ||
        result.status == tools::wallet2::register_service_node_result_status::service_node_key_parse_fail ||
        result.status == tools::wallet2::register_service_node_result_status::service_node_signature_parse_fail ||
        result.status == tools::wallet2::register_service_node_result_status::subaddr_indices_parse_fail ||
        result.status == tools::wallet2::register_service_node_result_status::convert_registration_args_failed)
    {
      fail_msg_writer() << USAGE_REGISTER_SERVICE_NODE;
    }
    return true;
  }

  address_parse_info info = {};
  info.address            = m_wallet->get_address();
  try
  {
    std::vector<tools::wallet2::pending_tx> ptx_vector = {result.ptx};
    if (!sweep_main_internal(sweep_type_t::register_stake, ptx_vector, info))
    {
      fail_msg_writer() << tr("Sending register transaction failed");
      return true;
    }
  }
  catch (const std::exception& e)
  {
    handle_transfer_exception(std::current_exception(), m_wallet->is_trusted_daemon());
  }
  catch (...)
  {
    LOG_ERROR("unknown error");
    fail_msg_writer() << tr("unknown error");
  }

  return true;
}
//----------------------------------------------------------------------------------------------------
bool simple_wallet::stake(const std::vector<std::string> &args_)
{
  if (!try_connect_to_daemon())
    return true;

  //
  // Parse Arguments from Args
  //
  crypto::public_key service_node_key = {};
  uint32_t priority = 0;
  std::set<uint32_t> subaddr_indices = {};
  uint64_t amount = 0;
  double amount_fraction = 0;
  {
    std::vector<std::string> local_args = args_;
    if (local_args.size() > 0 && local_args[0].substr(0, 6) == "index=")
    {
      std::string parse_subaddr_err;
      if (!tools::parse_subaddress_indices(local_args[0], subaddr_indices, &parse_subaddr_err))
      {
        fail_msg_writer() << parse_subaddr_err;
        return true;
      }
      local_args.erase(local_args.begin());
    }

    if (local_args.size() > 0 && tools::parse_priority(local_args[0], priority))
      local_args.erase(local_args.begin());
    priority = m_wallet->adjust_priority(priority);

    if (local_args.size() < 2)
    {
      fail_msg_writer() << tr(USAGE_STAKE);
      return true;
    }

    if (!epee::string_tools::hex_to_pod(local_args[0], service_node_key))
    {
      fail_msg_writer() << tr("failed to parse service node pubkey");
      return true;
    }

    if (local_args[1].back() == '%')
    {
      local_args[1].pop_back();
      amount = 0;
      try
      {
        amount_fraction = boost::lexical_cast<double>(local_args[1]) / 100.0;
      }
      catch (const std::exception &e)
      {
        fail_msg_writer() << tr("Invalid percentage");
        return true;
      }
      if (amount_fraction < 0 || amount_fraction > 1)
      {
        fail_msg_writer() << tr("Invalid percentage");
        return true;
      }
    }
    else
    {
      if (!cryptonote::parse_amount(amount, local_args[1]) || amount == 0)
      {
        fail_msg_writer() << tr("amount is wrong: ") << local_args[1] <<
          ", " << tr("expected number from ") << print_money(1) << " to " << print_money(std::numeric_limits<uint64_t>::max());
        return true;
      }
    }
  }

  //
  // Try Staking
  //
  SCOPED_WALLET_UNLOCK()
  {
    m_wallet->refresh(false);
    try
    {
      address_parse_info info = {};
      info.address            = m_wallet->get_address();

      time_t begin_construct_time = time(nullptr);

      tools::wallet2::stake_result stake_result = m_wallet->create_stake_tx(service_node_key, info, amount, amount_fraction, priority, m_current_subaddress_account, subaddr_indices);
      if (stake_result.status != tools::wallet2::stake_result_status::success)
      {
        fail_msg_writer() << stake_result.msg;
        return true;
      }

      if (!stake_result.msg.empty()) // i.e. warnings
        tools::msg_writer() << stake_result.msg;

      std::vector<tools::wallet2::pending_tx> ptx_vector = {stake_result.ptx};
      if (!sweep_main_internal(sweep_type_t::stake, ptx_vector, info))
      {
        fail_msg_writer() << tr("Sending stake transaction failed");
        return true;
      }

      time_t end_construct_time = time(nullptr);
      time_t construct_time     = end_construct_time - begin_construct_time;
      if (construct_time > (60 * 10))
      {
        fail_msg_writer() << tr("Staking command has timed out due to waiting longer than 10 mins. This prevents the staking transaction from becoming invalid due to blocks mined interim. Please try again");
        return true;
      }
    }
    catch (const std::exception& e)
    {
      handle_transfer_exception(std::current_exception(), m_wallet->is_trusted_daemon());
    }
    catch (...)
    {
      LOG_ERROR("unknown error");
      fail_msg_writer() << tr("unknown error");
    }
  }

  return true;
}
//----------------------------------------------------------------------------------------------------
bool simple_wallet::request_stake_unlock(const std::vector<std::string> &args_)
{
  if (!try_connect_to_daemon())
    return true;

  if (args_.size() != 1)
  {
    fail_msg_writer() << tr(USAGE_REQUEST_STAKE_UNLOCK);
    return true;
  }

  crypto::public_key snode_key;
  if (!epee::string_tools::hex_to_pod(args_[0], snode_key))
  {
    fail_msg_writer() << tr("failed to parse service node pubkey: ") << args_[0];
    return true;
  }

  SCOPED_WALLET_UNLOCK();
  tools::wallet2::request_stake_unlock_result unlock_result = m_wallet->can_request_stake_unlock(snode_key);
  if (unlock_result.success)
  {
    tools::msg_writer() << unlock_result.msg;
  }
  else
  {
    fail_msg_writer() << unlock_result.msg;
    return true;
  }

  if (!command_line::is_yes(input_line("Is this okay?", true)))
    return true;

  // TODO(doyle): INF_STAKING(doyle): Do we support staking in these modes?
  if (m_wallet->multisig())
  {
    fail_msg_writer() << tr("Multi sig request stake unlock is unsupported");
    return true;
  }

  std::vector<tools::wallet2::pending_tx> ptx_vector = {unlock_result.ptx};
  if (m_wallet->watch_only())
  {
    if (m_wallet->save_tx(ptx_vector, "unsigned_loki_tx"))
      success_msg_writer(true) << tr("Unsigned transaction(s) successfully written to file: ") << "unsigned_loki_tx";
    else
      fail_msg_writer() << tr("Failed to write transaction(s) to file");

    return true;
  }

  try
  {
    commit_or_save(ptx_vector, m_do_not_relay);
  }
  catch (const std::exception &e)
  {
    handle_transfer_exception(std::current_exception(), m_wallet->is_trusted_daemon());
  }
  catch (...)
  {
    LOG_ERROR("unknown error");
    fail_msg_writer() << tr("unknown error");
  }

  return true;
}
//----------------------------------------------------------------------------------------------------
bool simple_wallet::query_locked_stakes(bool print_result)
{
  if (!try_connect_to_daemon())
    return false;

  bool has_locked_stakes = false;
  std::string msg_buf;
  {
    using namespace cryptonote;
    boost::optional<std::string> failed;
    const std::vector<COMMAND_RPC_GET_SERVICE_NODES::response::entry> response = m_wallet->get_all_service_nodes(failed);
    if (failed)
    {
      fail_msg_writer() << *failed;
      return has_locked_stakes;
    }

    cryptonote::account_public_address const primary_address = m_wallet->get_address();
    for (COMMAND_RPC_GET_SERVICE_NODES::response::entry const &node_info : response)
    {
      bool only_once = true;
      for (service_node_contributor const &contributor : node_info.contributors)
      {
        address_parse_info address_info = {};
        if (!cryptonote::get_account_address_from_str(address_info, m_wallet->nettype(), contributor.address))
        {
          fail_msg_writer() << tr("Failed to parse string representation of address: ") << contributor.address;
          continue;
        }

        if (primary_address != address_info.address)
          continue;

        for (size_t i = 0; i < contributor.locked_contributions.size(); ++i)
        {
          service_node_contribution const &contribution = contributor.locked_contributions[i];
          has_locked_stakes = true;

          if (!print_result)
            continue;

          msg_buf.reserve(512);
          if (only_once)
          {
            only_once = false;
            msg_buf.append("Service Node: ");
            msg_buf.append(node_info.service_node_pubkey);
            msg_buf.append("\n");

            msg_buf.append("Unlock Height: ");
            if (node_info.requested_unlock_height == service_nodes::KEY_IMAGE_AWAITING_UNLOCK_HEIGHT)
                msg_buf.append("Unlock not requested yet");
            else
                msg_buf.append(std::to_string(node_info.requested_unlock_height));
            msg_buf.append("\n");

            msg_buf.append("Total Locked: ");
            msg_buf.append(cryptonote::print_money(contributor.amount));
            msg_buf.append("\n");

            msg_buf.append("Amount/Key Image: ");
          }

          msg_buf.append(cryptonote::print_money(contribution.amount));
          msg_buf.append("/");
          msg_buf.append(contribution.key_image);
          msg_buf.append("\n");

          if (i < (contributor.locked_contributions.size() - 1))
          {
            msg_buf.append("                  ");
          }
          else
          {
            msg_buf.append("\n");
          }
        }
      }
    }
  }

  {
    using namespace cryptonote;
    boost::optional<std::string> failed;
    const std::vector<cryptonote::COMMAND_RPC_GET_SERVICE_NODE_BLACKLISTED_KEY_IMAGES::entry> response = m_wallet->get_service_node_blacklisted_key_images(failed);
    if (failed)
    {
      fail_msg_writer() << *failed;
      return has_locked_stakes;
    }

    bool once_only = true;
    cryptonote::blobdata binary_buf;
    binary_buf.reserve(sizeof(crypto::key_image));
    for (size_t i = 0; i < response.size(); ++i)
    {
      COMMAND_RPC_GET_SERVICE_NODE_BLACKLISTED_KEY_IMAGES::entry const &entry = response[i];
      binary_buf.clear();
      if(!epee::string_tools::parse_hexstr_to_binbuff(entry.key_image, binary_buf) || binary_buf.size() != sizeof(crypto::key_image))
      {
        fail_msg_writer() << tr("Failed to parse hex representation of key image: ") << entry.key_image;
        continue;
      }

      if (!m_wallet->contains_key_image(*reinterpret_cast<const crypto::key_image*>(binary_buf.data())))
        continue;

      has_locked_stakes = true;
      if (!print_result)
        continue;

      msg_buf.reserve(512);
      if (once_only)
      {
        msg_buf.append("Blacklisted Stakes\n");
        once_only = false;
      }

      msg_buf.append("  Unlock Height/Key Image: ");
      msg_buf.append(std::to_string(entry.unlock_height));
      msg_buf.append("/");
      msg_buf.append(entry.key_image);
      msg_buf.append("\n");

      if (i < (response.size() - 1))
        msg_buf.append("\n");
    }
  }

  if (print_result)
  {
    if (has_locked_stakes)
    {
      tools::msg_writer() << msg_buf;
    }
    else
    {
      tools::msg_writer() << "No locked stakes known for this wallet on the network";
    }
  }

  return has_locked_stakes;
}
//----------------------------------------------------------------------------------------------------
bool simple_wallet::print_locked_stakes(const std::vector<std::string>& /*args*/)
{
  SCOPED_WALLET_UNLOCK();
  query_locked_stakes(true/*print_result*/);
  return true;
}
//----------------------------------------------------------------------------------------------------
bool simple_wallet::sweep_unmixable(const std::vector<std::string> &args_)
{
  if (!try_connect_to_daemon())
    return true;

  SCOPED_WALLET_UNLOCK();

  try
  {
    // figure out what tx will be necessary
    auto ptx_vector = m_wallet->create_unmixable_sweep_transactions();

    if (ptx_vector.empty())
    {
      fail_msg_writer() << tr("No unmixable outputs found");
      return true;
    }

    // give user total and fee, and prompt to confirm
    uint64_t total_fee = 0, total_unmixable = 0;
    for (size_t n = 0; n < ptx_vector.size(); ++n)
    {
      total_fee += ptx_vector[n].fee;
      for (auto i: ptx_vector[n].selected_transfers)
        total_unmixable += m_wallet->get_transfer_details(i).amount();
    }

    std::string prompt_str = tr("Sweeping ") + print_money(total_unmixable);
    if (ptx_vector.size() > 1) {
      prompt_str = (boost::format(tr("Sweeping %s in %llu transactions for a total fee of %s.  Is this okay?")) %
        print_money(total_unmixable) %
        ((unsigned long long)ptx_vector.size()) %
        print_money(total_fee)).str();
    }
    else {
      prompt_str = (boost::format(tr("Sweeping %s for a total fee of %s. Is this okay?")) %
        print_money(total_unmixable) %
        print_money(total_fee)).str();
    }
    std::string accepted = input_line(prompt_str, true);
    if (std::cin.eof())
      return true;
    if (!command_line::is_yes(accepted))
    {
      fail_msg_writer() << tr("transaction cancelled.");

      return true;
    }

    // actually commit the transactions
    if (m_wallet->multisig())
    {
      bool r = m_wallet->save_multisig_tx(ptx_vector, "multisig_loki_tx");
      if (!r)
      {
        fail_msg_writer() << tr("Failed to write transaction(s) to file");
      }
      else
      {
        success_msg_writer(true) << tr("Unsigned transaction(s) successfully written to file: ") << "multisig_loki_tx";
      }
    }
    else if (m_wallet->watch_only())
    {
      bool r = m_wallet->save_tx(ptx_vector, "unsigned_loki_tx");
      if (!r)
      {
        fail_msg_writer() << tr("Failed to write transaction(s) to file");
      }
      else
      {
        success_msg_writer(true) << tr("Unsigned transaction(s) successfully written to file: ") << "unsigned_loki_tx";
      }
    }
    else
    {
      commit_or_save(ptx_vector, m_do_not_relay);
    }
  }
  catch (const std::exception &e)
  {
    handle_transfer_exception(std::current_exception(), m_wallet->is_trusted_daemon());
  }
  catch (...)
  {
    LOG_ERROR("unknown error");
    fail_msg_writer() << tr("unknown error");
  }

  return true;
}
//----------------------------------------------------------------------------------------------------
bool simple_wallet::sweep_main_internal(sweep_type_t sweep_type, std::vector<tools::wallet2::pending_tx> &ptx_vector, cryptonote::address_parse_info const &dest)
{
  if ((sweep_type == sweep_type_t::stake || sweep_type == sweep_type_t::register_stake) && ptx_vector.size() > 1)
  {
    fail_msg_writer() << tr("Too many outputs. Please sweep_all first");
    return true;
  }

  if (sweep_type == sweep_type_t::single)
  {
    if (ptx_vector.size() > 1)
    {
      fail_msg_writer() << tr("Multiple transactions are created, which is not supposed to happen");
      return true;
    }

    if (ptx_vector[0].selected_transfers.size() != 1)
    {
      fail_msg_writer() << tr("The transaction uses multiple or no inputs, which is not supposed to happen");
      return true;
    }
  }

  if (ptx_vector.empty())
  {
    fail_msg_writer() << tr("No outputs found, or daemon is not ready");
    return false;
  }

  // give user total and fee, and prompt to confirm
  uint64_t total_fee = 0, total_sent = 0;
  for (size_t n = 0; n < ptx_vector.size(); ++n)
  {
    total_fee += ptx_vector[n].fee;
    for (auto i: ptx_vector[n].selected_transfers)
      total_sent += m_wallet->get_transfer_details(i).amount();

    if (sweep_type == sweep_type_t::stake || sweep_type == sweep_type_t::register_stake)
      total_sent -= ptx_vector[n].change_dts.amount + ptx_vector[n].fee;
  }

  std::ostringstream prompt;
  std::set<uint32_t> subaddr_indices;
  for (size_t n = 0; n < ptx_vector.size(); ++n)
  {
    prompt << tr("\nTransaction ") << (n + 1) << "/" << ptx_vector.size() << ":\n";
    subaddr_indices.clear();
    for (uint32_t i : ptx_vector[n].construction_data.subaddr_indices)
      subaddr_indices.insert(i);
    for (uint32_t i : subaddr_indices)
      prompt << boost::format(tr("Spending from address index %d\n")) % i;
    if (subaddr_indices.size() > 1)
      prompt << tr("WARNING: Outputs of multiple addresses are being used together, which might potentially compromise your privacy.\n");
  }
  if (m_wallet->print_ring_members() && !print_ring_members(ptx_vector, prompt))
  {
    fail_msg_writer() << tr("Error printing ring members");
    return false;
  }

  const char *label = (sweep_type == sweep_type_t::stake || sweep_type == sweep_type_t::register_stake) ? "Staking" : "Sweeping";
  if (ptx_vector.size() > 1) {
    prompt << boost::format(tr("%s %s in %llu transactions for a total fee of %s. Is this okay?")) %
      label %
      print_money(total_sent) %
      ((unsigned long long)ptx_vector.size()) %
      print_money(total_fee);
  }
  else {
    prompt << boost::format(tr("%s %s for a total fee of %s. Is this okay?")) %
      label %
      print_money(total_sent) %
      print_money(total_fee);
  }
  std::string accepted = input_line(prompt.str(), true);
  if (std::cin.eof())
    return false;
  if (!command_line::is_yes(accepted))
  {
    fail_msg_writer() << tr("transaction cancelled.");
    return false;
  }

  // actually commit the transactions
  bool submitted_to_network = false;
  if (m_wallet->multisig())
  {
    bool r = m_wallet->save_multisig_tx(ptx_vector, "multisig_loki_tx");
    if (!r)
    {
      fail_msg_writer() << tr("Failed to write transaction(s) to file");
    }
    else
    {
      success_msg_writer(true) << tr("Unsigned transaction(s) successfully written to file: ") << "multisig_loki_tx";
    }
  }
  else if (m_wallet->get_account().get_device().has_tx_cold_sign())
  {
    try
    {
      tools::wallet2::signed_tx_set signed_tx;
      std::vector<cryptonote::address_parse_info> dsts_info;
      dsts_info.push_back(dest);

      if (!cold_sign_tx(ptx_vector, signed_tx, dsts_info, [&](const tools::wallet2::signed_tx_set &tx){ return accept_loaded_tx(tx); })){
        fail_msg_writer() << tr("Failed to cold sign transaction with HW wallet");
        return true;
      }

      commit_or_save(signed_tx.ptx, m_do_not_relay);
    }
    catch (const std::exception& e)
    {
      handle_transfer_exception(std::current_exception(), m_wallet->is_trusted_daemon());
    }
    catch (...)
    {
      LOG_ERROR("Unknown error");
      fail_msg_writer() << tr("unknown error");
    }
  }
  else if (m_wallet->watch_only())
  {
    bool r = m_wallet->save_tx(ptx_vector, "unsigned_loki_tx");
    if (!r)
    {
      fail_msg_writer() << tr("Failed to write transaction(s) to file");
    }
    else
    {
      success_msg_writer(true) << tr("Unsigned transaction(s) successfully written to file: ") << "unsigned_loki_tx";
    }
  }
  else
  {
    commit_or_save(ptx_vector, m_do_not_relay);
    submitted_to_network = true;
  }

  if (sweep_type == sweep_type_t::register_stake && submitted_to_network)
  {
    success_msg_writer() << tr("Wait for transaction to be included in a block before registration is complete.\n")
                         << tr("Use the print_sn command in the daemon to check the status.");
  }

  return true;
}

bool simple_wallet::sweep_main(uint64_t below, bool locked, const std::vector<std::string> &args_, tools::wallet2::sweep_style_t sweep_style)
{
  auto print_usage = [below]()
  {
    if (below)
    {
      PRINT_USAGE(USAGE_SWEEP_BELOW);
    }
    else
    {
      PRINT_USAGE(USAGE_SWEEP_ALL);
    }
  };

  if (args_.size() == 0)
  {
    fail_msg_writer() << tr("No address given");
    print_usage();
    return true;
  }

  if (!try_connect_to_daemon())
    return true;

  std::vector<std::string> local_args = args_;

  std::set<uint32_t> subaddr_indices;
  if (local_args.size() > 0 && local_args[0].substr(0, 6) == "index=")
  {
    std::string parse_subaddr_err;
    if (!tools::parse_subaddress_indices(local_args[0], subaddr_indices, &parse_subaddr_err))
    {
      fail_msg_writer() << parse_subaddr_err;
      print_usage();
      return true;
    }
    local_args.erase(local_args.begin());
  }

  uint32_t priority = 0;
  if (local_args.size() > 0 && tools::parse_priority(local_args[0], priority))
    local_args.erase(local_args.begin());

  priority = m_wallet->adjust_priority(priority);
  uint64_t unlock_block = 0;
  if (locked) {
    uint64_t locked_blocks = 0;

    if (local_args.size() < 2) {
      fail_msg_writer() << tr("missing lockedblocks parameter");
      return true;
    }

    try
    {
      locked_blocks = boost::lexical_cast<uint64_t>(local_args[1]);
    }
    catch (const std::exception &e)
    {
      fail_msg_writer() << tr("bad locked_blocks parameter");
      return true;
    }
    if (locked_blocks > 1000000)
    {
      fail_msg_writer() << tr("Locked blocks too high, max 1000000 (˜4 yrs)");
      return true;
    }
    std::string err;
    uint64_t bc_height = get_daemon_blockchain_height(err);
    if (!err.empty())
    {
      fail_msg_writer() << tr("failed to get blockchain height: ") << err;
      return true;
    }
    unlock_block = bc_height + locked_blocks;

    local_args.erase(local_args.begin() + 1);
  }

  size_t outputs = 1;
  if (local_args.size() > 0 && local_args[0].substr(0, 8) == "outputs=")
  {
    if (!epee::string_tools::get_xtype_from_string(outputs, local_args[0].substr(8)))
    {
      fail_msg_writer() << tr("Failed to parse number of outputs");
      return true;
    }
    else if (outputs < 1)
    {
      fail_msg_writer() << tr("Amount of outputs should be greater than 0");
      return true;
    }
    else
    {
      local_args.erase(local_args.begin());
    }
  }

  std::vector<uint8_t> extra;
  bool payment_id_seen = false;
  if (local_args.size() >= 2)
  {
    std::string payment_id_str = local_args.back();

    crypto::hash payment_id;
    bool r = tools::wallet2::parse_long_payment_id(payment_id_str, payment_id);
    if(r)
    {
      LONG_PAYMENT_ID_SUPPORT_CHECK();

      std::string extra_nonce;
      set_payment_id_to_tx_extra_nonce(extra_nonce, payment_id);
      r = add_extra_nonce_to_tx_extra(extra, extra_nonce);
      payment_id_seen = true;
    }

    if(!r && local_args.size() == 3)
    {
      fail_msg_writer() << tr("payment id has invalid format, expected 16 or 64 character hex string: ") << payment_id_str;
      print_usage();
      return true;
    }
    if (payment_id_seen)
      local_args.pop_back();
  }

  cryptonote::address_parse_info info;
  if (!cryptonote::get_account_address_from_str_or_url(info, m_wallet->nettype(), local_args[0], oa_prompter))
  {
    fail_msg_writer() << tr("failed to parse address");
    print_usage();
    return true;
  }

  if (info.has_payment_id)
  {
    if (payment_id_seen)
    {
      fail_msg_writer() << tr("a single transaction cannot use more than one payment id: ") << local_args[0];
      return true;
    }

    std::string extra_nonce;
    set_encrypted_payment_id_to_tx_extra_nonce(extra_nonce, info.payment_id);
    bool r = add_extra_nonce_to_tx_extra(extra, extra_nonce);
    if(!r)
    {
      fail_msg_writer() << tr("failed to set up payment id, though it was decoded correctly");
      return true;
    }
    payment_id_seen = true;
  }

  // prompt is there is no payment id and confirmation is required
  if (m_long_payment_id_support && !payment_id_seen && m_wallet->confirm_missing_payment_id() && !info.is_subaddress)
  {
     std::string accepted = input_line(tr("No payment id is included with this transaction. Is this okay?"), true);
     if (std::cin.eof())
       return true;
     if (!command_line::is_yes(accepted))
     {
       fail_msg_writer() << tr("transaction cancelled.");

       return true; 
     }
  }

  SCOPED_WALLET_UNLOCK();
  try
  {
    auto ptx_vector = m_wallet->create_transactions_all(below, info.address, info.is_subaddress, outputs, CRYPTONOTE_DEFAULT_TX_MIXIN, unlock_block /* unlock_time */, priority, extra, m_current_subaddress_account, subaddr_indices, false, sweep_style);
    sweep_main_internal(sweep_type_t::all_or_below, ptx_vector, info);
  }
  catch (const std::exception &e)
  {
    handle_transfer_exception(std::current_exception(), m_wallet->is_trusted_daemon());
  }
  catch (...)
  {
    LOG_ERROR("unknown error");
    fail_msg_writer() << tr("unknown error");
  }

  return true;
}
//----------------------------------------------------------------------------------------------------
bool simple_wallet::sweep_single(const std::vector<std::string> &args_)
{
  if (!try_connect_to_daemon())
    return true;

  std::vector<std::string> local_args = args_;

  uint32_t priority = 0;
  if (local_args.size() > 0 && tools::parse_priority(local_args[0], priority))
    local_args.erase(local_args.begin());

  priority = m_wallet->adjust_priority(priority);

  size_t outputs = 1;
  if (local_args.size() > 0 && local_args[0].substr(0, 8) == "outputs=")
  {
    if (!epee::string_tools::get_xtype_from_string(outputs, local_args[0].substr(8)))
    {
      fail_msg_writer() << tr("Failed to parse number of outputs");
      return true;
    }
    else if (outputs < 1)
    {
      fail_msg_writer() << tr("Amount of outputs should be greater than 0");
      return true;
    }
    else
    {
      local_args.erase(local_args.begin());
    }
  }

  std::vector<uint8_t> extra;
  bool payment_id_seen = false;
  if (local_args.size() == 3)
  {
    crypto::hash payment_id;
    crypto::hash8 payment_id8;
    std::string extra_nonce;
    if (tools::wallet2::parse_long_payment_id(local_args.back(), payment_id))
    {
      LONG_PAYMENT_ID_SUPPORT_CHECK();
      set_payment_id_to_tx_extra_nonce(extra_nonce, payment_id);
    }
    else
    {
      fail_msg_writer() << tr("failed to parse Payment ID");
      return true;
    }

    if (!add_extra_nonce_to_tx_extra(extra, extra_nonce))
    {
      fail_msg_writer() << tr("failed to set up payment id, though it was decoded correctly");
      return true;
    }

    local_args.pop_back();
    payment_id_seen = true;
  }

  if (local_args.size() != 2)
  {
    PRINT_USAGE(USAGE_SWEEP_SINGLE);
    return true;
  }

  crypto::key_image ki;
  if (!epee::string_tools::hex_to_pod(local_args[0], ki))
  {
    fail_msg_writer() << tr("failed to parse key image");
    return true;
  }

  cryptonote::address_parse_info info;
  if (!cryptonote::get_account_address_from_str_or_url(info, m_wallet->nettype(), local_args[1], oa_prompter))
  {
    fail_msg_writer() << tr("failed to parse address");
    return true;
  }

  if (info.has_payment_id)
  {
    if (payment_id_seen)
    {
      fail_msg_writer() << tr("a single transaction cannot use more than one payment id: ") << local_args[0];
      return true;
    }

    std::string extra_nonce;
    set_encrypted_payment_id_to_tx_extra_nonce(extra_nonce, info.payment_id);
    if (!add_extra_nonce_to_tx_extra(extra, extra_nonce))
    {
      fail_msg_writer() << tr("failed to set up payment id, though it was decoded correctly");
      return true;
    }
    payment_id_seen = true;
  }

  // prompt if there is no payment id and confirmation is required
  if (m_long_payment_id_support && !payment_id_seen && m_wallet->confirm_missing_payment_id() && !info.is_subaddress)
  {
     std::string accepted = input_line(tr("No payment id is included with this transaction. Is this okay?"), true);
     if (std::cin.eof())
       return true;
     if (!command_line::is_yes(accepted))
     {
       fail_msg_writer() << tr("transaction cancelled.");

       // would like to return false, because no tx made, but everything else returns true
       // and I don't know what returning false might adversely affect.  *sigh*
       return true; 
     }
  }

  SCOPED_WALLET_UNLOCK();

  try
  {
    // figure out what tx will be necessary
    auto ptx_vector = m_wallet->create_transactions_single(ki, info.address, info.is_subaddress, outputs, CRYPTONOTE_DEFAULT_TX_MIXIN, 0 /* unlock_time */, priority, extra);
    sweep_main_internal(sweep_type_t::single, ptx_vector, info);
  }
  catch (const std::exception& e)
  {
    handle_transfer_exception(std::current_exception(), m_wallet->is_trusted_daemon());
  }
  catch (...)
  {
    LOG_ERROR("unknown error");
    fail_msg_writer() << tr("unknown error");
  }

  return true;
}
//----------------------------------------------------------------------------------------------------
bool simple_wallet::sweep_all(const std::vector<std::string> &args_)
{
  std::vector<std::string> copied_args = args_;

  tools::wallet2::sweep_style_t sweep_style = tools::wallet2::sweep_style_t::normal;
  if (args_.size() > 0)
  {
    std::string const &last_arg = copied_args.back();
    if (last_arg == "use_v1_tx")
    {
      sweep_style = tools::wallet2::sweep_style_t::use_v1_tx;
      copied_args.erase(copied_args.end() - 1);
    }
  }

  return sweep_main(0, false, copied_args, sweep_style);
}
//----------------------------------------------------------------------------------------------------
bool simple_wallet::sweep_below(const std::vector<std::string> &args_)
{
  uint64_t below = 0;
  if (args_.size() < 1)
  {
    fail_msg_writer() << tr("missing threshold amount");
    return true;
  }
  if (!cryptonote::parse_amount(below, args_[0]))
  {
    fail_msg_writer() << tr("invalid amount threshold");
    return true;
  }
  return sweep_main(below, false, std::vector<std::string>(++args_.begin(), args_.end()));
}
//----------------------------------------------------------------------------------------------------
bool simple_wallet::accept_loaded_tx(const std::function<size_t()> get_num_txes, const std::function<const tools::wallet2::tx_construction_data&(size_t)> &get_tx, const std::string &extra_message)
{
  // gather info to ask the user
  uint64_t amount = 0, amount_to_dests = 0, change = 0;
  size_t min_ring_size = ~0;
  std::unordered_map<cryptonote::account_public_address, std::pair<std::string, uint64_t>> dests;
  int first_known_non_zero_change_index = -1;
  std::string payment_id_string = "";
  for (size_t n = 0; n < get_num_txes(); ++n)
  {
    const tools::wallet2::tx_construction_data &cd = get_tx(n);

    std::vector<tx_extra_field> tx_extra_fields;
    bool has_encrypted_payment_id = false;
    crypto::hash8 payment_id8 = crypto::null_hash8;
    if (cryptonote::parse_tx_extra(cd.extra, tx_extra_fields))
    {
      tx_extra_nonce extra_nonce;
      if (find_tx_extra_field_by_type(tx_extra_fields, extra_nonce))
      {
        crypto::hash payment_id;
        if(get_encrypted_payment_id_from_tx_extra_nonce(extra_nonce.nonce, payment_id8))
        {
          if (!payment_id_string.empty())
            payment_id_string += ", ";

          // if none of the addresses are integrated addresses, it's a dummy one
          bool is_dummy = true;
          for (const auto &e: cd.dests)
            if (e.is_integrated)
              is_dummy = false;

          if (is_dummy)
          {
            payment_id_string += std::string("dummy encrypted payment ID");
          }
          else
          {
            payment_id_string += std::string("encrypted payment ID ") + epee::string_tools::pod_to_hex(payment_id8);
            has_encrypted_payment_id = true;
          }
        }
        else if (get_payment_id_from_tx_extra_nonce(extra_nonce.nonce, payment_id))
        {
          if (!payment_id_string.empty())
            payment_id_string += ", ";
          payment_id_string += std::string("unencrypted payment ID ") + epee::string_tools::pod_to_hex(payment_id);
          payment_id_string += " (OBSOLETE)";
        }
      }
    }

    for (size_t s = 0; s < cd.sources.size(); ++s)
    {
      amount += cd.sources[s].amount;
      size_t ring_size = cd.sources[s].outputs.size();
      if (ring_size < min_ring_size)
        min_ring_size = ring_size;
    }
    for (size_t d = 0; d < cd.splitted_dsts.size(); ++d)
    {
      const tx_destination_entry &entry = cd.splitted_dsts[d];
      std::string address, standard_address = get_account_address_as_str(m_wallet->nettype(), entry.is_subaddress, entry.addr);
      if (has_encrypted_payment_id && !entry.is_subaddress && standard_address != entry.original)
      {
        address = get_account_integrated_address_as_str(m_wallet->nettype(), entry.addr, payment_id8);
        address += std::string(" (" + standard_address + " with encrypted payment id " + epee::string_tools::pod_to_hex(payment_id8) + ")");
      }
      else
        address = standard_address;
      auto i = dests.find(entry.addr);
      if (i == dests.end())
        dests.insert(std::make_pair(entry.addr, std::make_pair(address, entry.amount)));
      else
        i->second.second += entry.amount;
      amount_to_dests += entry.amount;
    }
    if (cd.change_dts.amount > 0)
    {
      auto it = dests.find(cd.change_dts.addr);
      if (it == dests.end())
      {
        fail_msg_writer() << tr("Claimed change does not go to a paid address");
        return false;
      }
      if (it->second.second < cd.change_dts.amount)
      {
        fail_msg_writer() << tr("Claimed change is larger than payment to the change address");
        return false;
      }
      if (cd.change_dts.amount > 0)
      {
        if (first_known_non_zero_change_index == -1)
          first_known_non_zero_change_index = n;
        if (memcmp(&cd.change_dts.addr, &get_tx(first_known_non_zero_change_index).change_dts.addr, sizeof(cd.change_dts.addr)))
        {
          fail_msg_writer() << tr("Change goes to more than one address");
          return false;
        }
      }
      change += cd.change_dts.amount;
      it->second.second -= cd.change_dts.amount;
      if (it->second.second == 0)
        dests.erase(cd.change_dts.addr);
    }
  }

  if (payment_id_string.empty())
    payment_id_string = "no payment ID";

  std::string dest_string;
  size_t n_dummy_outputs = 0;
  for (auto i = dests.begin(); i != dests.end(); )
  {
    if (i->second.second > 0)
    {
      if (!dest_string.empty())
        dest_string += ", ";
      dest_string += (boost::format(tr("sending %s to %s")) % print_money(i->second.second) % i->second.first).str();
    }
    else
      ++n_dummy_outputs;
    ++i;
  }
  if (n_dummy_outputs > 0)
  {
    if (!dest_string.empty())
      dest_string += ", ";
    dest_string += std::to_string(n_dummy_outputs) + tr(" dummy output(s)");
  }
  if (dest_string.empty())
    dest_string = tr("with no destinations");

  std::string change_string;
  if (change > 0)
  {
    std::string address = get_account_address_as_str(m_wallet->nettype(), get_tx(0).subaddr_account > 0, get_tx(0).change_dts.addr);
    change_string += (boost::format(tr("%s change to %s")) % print_money(change) % address).str();
  }
  else
    change_string += tr("no change");

  uint64_t fee = amount - amount_to_dests;
  std::string prompt_str = (boost::format(tr("Loaded %lu transactions, for %s, fee %s, %s, %s, with min ring size %lu, %s. %sIs this okay?")) % (unsigned long)get_num_txes() % print_money(amount) % print_money(fee) % dest_string % change_string % (unsigned long)min_ring_size % payment_id_string % extra_message).str();
  return command_line::is_yes(input_line(prompt_str, true));
}
//----------------------------------------------------------------------------------------------------
bool simple_wallet::accept_loaded_tx(const tools::wallet2::unsigned_tx_set &txs)
{
  std::string extra_message;
  if (!txs.transfers.second.empty())
    extra_message = (boost::format("%u outputs to import. ") % (unsigned)txs.transfers.second.size()).str();
  return accept_loaded_tx([&txs](){return txs.txes.size();}, [&txs](size_t n)->const tools::wallet2::tx_construction_data&{return txs.txes[n];}, extra_message);
}
//----------------------------------------------------------------------------------------------------
bool simple_wallet::accept_loaded_tx(const tools::wallet2::signed_tx_set &txs)
{
  std::string extra_message;
  if (!txs.key_images.empty())
    extra_message = (boost::format("%u key images to import. ") % (unsigned)txs.key_images.size()).str();
  return accept_loaded_tx([&txs](){return txs.ptx.size();}, [&txs](size_t n)->const tools::wallet2::tx_construction_data&{return txs.ptx[n].construction_data;}, extra_message);
}
//----------------------------------------------------------------------------------------------------
bool simple_wallet::sign_transfer(const std::vector<std::string> &args_)
{
  if (m_wallet->key_on_device())
  {
    fail_msg_writer() << tr("command not supported by HW wallet");
    return true;
  }
  if(m_wallet->multisig())
  {
     fail_msg_writer() << tr("This is a multisig wallet, it can only sign with sign_multisig");
     return true;
  }
  if(m_wallet->watch_only())
  {
     fail_msg_writer() << tr("This is a watch only wallet");
     return true;
  }
  if (args_.size() > 1 || (args_.size() == 1 && args_[0] != "export_raw"))
  {
    PRINT_USAGE(USAGE_SIGN_TRANSFER);
    return true;
  }

  SCOPED_WALLET_UNLOCK();
  const bool export_raw = args_.size() == 1;

  std::vector<tools::wallet2::pending_tx> ptx;
  try
  {
    bool r = m_wallet->sign_tx("unsigned_loki_tx", "signed_loki_tx", ptx, [&](const tools::wallet2::unsigned_tx_set &tx){ return accept_loaded_tx(tx); }, export_raw);
    if (!r)
    {
      fail_msg_writer() << tr("Failed to sign transaction");
      return true;
    }
  }
  catch (const std::exception &e)
  {
    fail_msg_writer() << tr("Failed to sign transaction: ") << e.what();
    return true;
  }

  std::string txids_as_text;
  for (const auto &t: ptx)
  {
    if (!txids_as_text.empty())
      txids_as_text += (", ");
    txids_as_text += epee::string_tools::pod_to_hex(get_transaction_hash(t.tx));
  }
  success_msg_writer(true) << tr("Transaction successfully signed to file ") << "signed_loki_tx" << ", txid " << txids_as_text;
  if (export_raw)
  {
    std::string rawfiles_as_text;
    for (size_t i = 0; i < ptx.size(); ++i)
    {
      if (i > 0)
        rawfiles_as_text += ", ";
      rawfiles_as_text += "signed_loki_tx_raw" + (ptx.size() == 1 ? "" : ("_" + std::to_string(i)));
    }
    success_msg_writer(true) << tr("Transaction raw hex data exported to ") << rawfiles_as_text;
  }
  return true;
}
//----------------------------------------------------------------------------------------------------
bool simple_wallet::submit_transfer(const std::vector<std::string> &args_)
{
  if (m_wallet->key_on_device())
  {
    fail_msg_writer() << tr("command not supported by HW wallet");
    return true;
  }
  if (!try_connect_to_daemon())
    return true;

  try
  {
    std::vector<tools::wallet2::pending_tx> ptx_vector;
    bool r = m_wallet->load_tx("signed_loki_tx", ptx_vector, [&](const tools::wallet2::signed_tx_set &tx){ return accept_loaded_tx(tx); });
    if (!r)
    {
      fail_msg_writer() << tr("Failed to load transaction from file");
      return true;
    }

    commit_or_save(ptx_vector, false);
  }
  catch (const std::exception& e)
  {
    handle_transfer_exception(std::current_exception(), m_wallet->is_trusted_daemon());
  }
  catch (...)
  {
    LOG_ERROR("Unknown error");
    fail_msg_writer() << tr("unknown error");
  }

  return true;
}
//----------------------------------------------------------------------------------------------------
bool simple_wallet::get_tx_key(const std::vector<std::string> &args_)
{
  std::vector<std::string> local_args = args_;

  if (m_wallet->key_on_device() && m_wallet->get_account().get_device().get_type() != hw::device::TREZOR)
  {
    fail_msg_writer() << tr("command not supported by HW wallet");
    return true;
  }
  if(local_args.size() != 1) {
    PRINT_USAGE(USAGE_GET_TX_KEY);
    return true;
  }

  crypto::hash txid;
  if (!epee::string_tools::hex_to_pod(local_args[0], txid))
  {
    fail_msg_writer() << tr("failed to parse txid");
    return true;
  }

  SCOPED_WALLET_UNLOCK();

  crypto::secret_key tx_key;
  std::vector<crypto::secret_key> additional_tx_keys;

  bool found_tx_key = m_wallet->get_tx_key(txid, tx_key, additional_tx_keys);
  if (found_tx_key)
  {
    ostringstream oss;
    oss << epee::string_tools::pod_to_hex(tx_key);
    for (size_t i = 0; i < additional_tx_keys.size(); ++i)
      oss << epee::string_tools::pod_to_hex(additional_tx_keys[i]);
    success_msg_writer() << tr("Tx key: ") << oss.str();
    return true;
  }
  else
  {
    fail_msg_writer() << tr("no tx keys found for this txid");
    return true;
  }
}
//----------------------------------------------------------------------------------------------------
bool simple_wallet::set_tx_key(const std::vector<std::string> &args_)
{
  std::vector<std::string> local_args = args_;

  if(local_args.size() != 2) {
    PRINT_USAGE(USAGE_SET_TX_KEY);
    return true;
  }

  crypto::hash txid;
  if (!epee::string_tools::hex_to_pod(local_args[0], txid))
  {
    fail_msg_writer() << tr("failed to parse txid");
    return true;
  }

  crypto::secret_key tx_key;
  std::vector<crypto::secret_key> additional_tx_keys;
  try
  {
    if (!epee::string_tools::hex_to_pod(local_args[1].substr(0, 64), tx_key))
    {
      fail_msg_writer() << tr("failed to parse tx_key");
      return true;
    }
    while(true)
    {
      local_args[1] = local_args[1].substr(64);
      if (local_args[1].empty())
        break;
      additional_tx_keys.resize(additional_tx_keys.size() + 1);
      if (!epee::string_tools::hex_to_pod(local_args[1].substr(0, 64), additional_tx_keys.back()))
      {
        fail_msg_writer() << tr("failed to parse tx_key");
        return true;
      }
    }
  }
  catch (const std::out_of_range &e)
  {
    fail_msg_writer() << tr("failed to parse tx_key");
    return true;
  }

  LOCK_IDLE_SCOPE();

  try
  {
    m_wallet->set_tx_key(txid, tx_key, additional_tx_keys);
    success_msg_writer() << tr("Tx key successfully stored.");
  }
  catch (const std::exception &e)
  {
    fail_msg_writer() << tr("Failed to store tx key: ") << e.what();
  }
  return true;
}
//----------------------------------------------------------------------------------------------------
bool simple_wallet::get_tx_proof(const std::vector<std::string> &args)
{
  if (args.size() != 2 && args.size() != 3)
  {
    PRINT_USAGE(USAGE_GET_TX_PROOF);
    return true;
  }

  crypto::hash txid;
  if(!epee::string_tools::hex_to_pod(args[0], txid))
  {
    fail_msg_writer() << tr("failed to parse txid");
    return true;
  }

  cryptonote::address_parse_info info;
  if(!cryptonote::get_account_address_from_str_or_url(info, m_wallet->nettype(), args[1], oa_prompter))
  {
    fail_msg_writer() << tr("failed to parse address");
    return true;
  }

  SCOPED_WALLET_UNLOCK();

  try
  {
    std::string sig_str = m_wallet->get_tx_proof(txid, info.address, info.is_subaddress, args.size() == 3 ? args[2] : "");
    const std::string filename = "loki_tx_proof";
    if (epee::file_io_utils::save_string_to_file(filename, sig_str))
      success_msg_writer() << tr("signature file saved to: ") << filename;
    else
      fail_msg_writer() << tr("failed to save signature file");
  }
  catch (const std::exception &e)
  {
    fail_msg_writer() << tr("error: ") << e.what();
  }
  return true;
}
//----------------------------------------------------------------------------------------------------
bool simple_wallet::check_tx_key(const std::vector<std::string> &args_)
{
  std::vector<std::string> local_args = args_;

  if(local_args.size() != 3) {
    PRINT_USAGE(USAGE_CHECK_TX_KEY);
    return true;
  }

  if (!try_connect_to_daemon())
    return true;

  if (!m_wallet)
  {
    fail_msg_writer() << tr("wallet is null");
    return true;
  }
  crypto::hash txid;
  if(!epee::string_tools::hex_to_pod(local_args[0], txid))
  {
    fail_msg_writer() << tr("failed to parse txid");
    return true;
  }

  crypto::secret_key tx_key;
  std::vector<crypto::secret_key> additional_tx_keys;
  if(!epee::string_tools::hex_to_pod(local_args[1].substr(0, 64), tx_key))
  {
    fail_msg_writer() << tr("failed to parse tx key");
    return true;
  }
  local_args[1] = local_args[1].substr(64);
  while (!local_args[1].empty())
  {
    additional_tx_keys.resize(additional_tx_keys.size() + 1);
    if(!epee::string_tools::hex_to_pod(local_args[1].substr(0, 64), additional_tx_keys.back()))
    {
      fail_msg_writer() << tr("failed to parse tx key");
      return true;
    }
    local_args[1] = local_args[1].substr(64);
  }

  cryptonote::address_parse_info info;
  if(!cryptonote::get_account_address_from_str_or_url(info, m_wallet->nettype(), local_args[2], oa_prompter))
  {
    fail_msg_writer() << tr("failed to parse address");
    return true;
  }

  try
  {
    uint64_t received;
    bool in_pool;
    uint64_t confirmations;
    m_wallet->check_tx_key(txid, tx_key, additional_tx_keys, info.address, received, in_pool, confirmations);

    if (received > 0)
    {
      success_msg_writer() << get_account_address_as_str(m_wallet->nettype(), info.is_subaddress, info.address) << " " << tr("received") << " " << print_money(received) << " " << tr("in txid") << " " << txid;
      if (in_pool)
      {
        success_msg_writer() << tr("WARNING: this transaction is not yet included in the blockchain!");
      }
      else
      {
        if (confirmations != (uint64_t)-1)
        {
          success_msg_writer() << boost::format(tr("This transaction has %u confirmations")) % confirmations;
        }
        else
        {
          success_msg_writer() << tr("WARNING: failed to determine number of confirmations!");
        }
      }
    }
    else
    {
      fail_msg_writer() << get_account_address_as_str(m_wallet->nettype(), info.is_subaddress, info.address) << " " << tr("received nothing in txid") << " " << txid;
    }
  }
  catch (const std::exception &e)
  {
    fail_msg_writer() << tr("error: ") << e.what();
  }
  return true;
}
//----------------------------------------------------------------------------------------------------
bool simple_wallet::check_tx_proof(const std::vector<std::string> &args)
{
  if(args.size() != 3 && args.size() != 4) {
    PRINT_USAGE(USAGE_CHECK_TX_PROOF);
    return true;
  }

  if (!try_connect_to_daemon())
    return true;

  // parse txid
  crypto::hash txid;
  if(!epee::string_tools::hex_to_pod(args[0], txid))
  {
    fail_msg_writer() << tr("failed to parse txid");
    return true;
  }

  // parse address
  cryptonote::address_parse_info info;
  if(!cryptonote::get_account_address_from_str_or_url(info, m_wallet->nettype(), args[1], oa_prompter))
  {
    fail_msg_writer() << tr("failed to parse address");
    return true;
  }

  // read signature file
  std::string sig_str;
  if (!epee::file_io_utils::load_file_to_string(args[2], sig_str))
  {
    fail_msg_writer() << tr("failed to load signature file");
    return true;
  }

  try
  {
    uint64_t received;
    bool in_pool;
    uint64_t confirmations;
    if (m_wallet->check_tx_proof(txid, info.address, info.is_subaddress, args.size() == 4 ? args[3] : "", sig_str, received, in_pool, confirmations))
    {
      success_msg_writer() << tr("Good signature");
      if (received > 0)
      {
        success_msg_writer() << get_account_address_as_str(m_wallet->nettype(), info.is_subaddress, info.address) << " " << tr("received") << " " << print_money(received) << " " << tr("in txid") << " " << txid;
        if (in_pool)
        {
          success_msg_writer() << tr("WARNING: this transaction is not yet included in the blockchain!");
        }
        else
        {
          if (confirmations != (uint64_t)-1)
          {
            success_msg_writer() << boost::format(tr("This transaction has %u confirmations")) % confirmations;
          }
          else
          {
            success_msg_writer() << tr("WARNING: failed to determine number of confirmations!");
          }
        }
      }
      else
      {
        fail_msg_writer() << get_account_address_as_str(m_wallet->nettype(), info.is_subaddress, info.address) << " " << tr("received nothing in txid") << " " << txid;
      }
    }
    else
    {
      fail_msg_writer() << tr("Bad signature");
    }
  }
  catch (const std::exception &e)
  {
    fail_msg_writer() << tr("error: ") << e.what();
  }
  return true;
}
//----------------------------------------------------------------------------------------------------
bool simple_wallet::get_spend_proof(const std::vector<std::string> &args)
{
  if (m_wallet->key_on_device())
  {
    fail_msg_writer() << tr("command not supported by HW wallet");
    return true;
  }
  if(args.size() != 1 && args.size() != 2) {
    PRINT_USAGE(USAGE_GET_SPEND_PROOF);
    return true;
  }

  if (m_wallet->watch_only())
  {
    fail_msg_writer() << tr("wallet is watch-only and cannot generate the proof");
    return true;
  }

  crypto::hash txid;
  if (!epee::string_tools::hex_to_pod(args[0], txid))
  {
    fail_msg_writer() << tr("failed to parse txid");
    return true;
  }

  if (!try_connect_to_daemon())
    return true;

  SCOPED_WALLET_UNLOCK();

  try
  {
    const std::string sig_str = m_wallet->get_spend_proof(txid, args.size() == 2 ? args[1] : "");
    const std::string filename = "loki_spend_proof";
    if (epee::file_io_utils::save_string_to_file(filename, sig_str))
      success_msg_writer() << tr("signature file saved to: ") << filename;
    else
      fail_msg_writer() << tr("failed to save signature file");
  }
  catch (const std::exception &e)
  {
    fail_msg_writer() << e.what();
  }
  return true;
}
//----------------------------------------------------------------------------------------------------
bool simple_wallet::check_spend_proof(const std::vector<std::string> &args)
{
  if(args.size() != 2 && args.size() != 3) {
    PRINT_USAGE(USAGE_CHECK_SPEND_PROOF);
    return true;
  }

  crypto::hash txid;
  if (!epee::string_tools::hex_to_pod(args[0], txid))
  {
    fail_msg_writer() << tr("failed to parse txid");
    return true;
  }

  if (!try_connect_to_daemon())
    return true;

  std::string sig_str;
  if (!epee::file_io_utils::load_file_to_string(args[1], sig_str))
  {
    fail_msg_writer() << tr("failed to load signature file");
    return true;
  }

  try
  {
    if (m_wallet->check_spend_proof(txid, args.size() == 3 ? args[2] : "", sig_str))
      success_msg_writer() << tr("Good signature");
    else
      fail_msg_writer() << tr("Bad signature");
  }
  catch (const std::exception& e)
  {
    fail_msg_writer() << e.what();
  }
  return true;
}
//----------------------------------------------------------------------------------------------------
bool simple_wallet::get_reserve_proof(const std::vector<std::string> &args)
{
  if (m_wallet->key_on_device())
  {
    fail_msg_writer() << tr("command not supported by HW wallet");
    return true;
  }
  if(args.size() != 1 && args.size() != 2) {
    PRINT_USAGE(USAGE_GET_RESERVE_PROOF);
    return true;
  }

  if (m_wallet->watch_only() || m_wallet->multisig())
  {
    fail_msg_writer() << tr("The reserve proof can be generated only by a full wallet");
    return true;
  }

  boost::optional<std::pair<uint32_t, uint64_t>> account_minreserve;
  if (args[0] != "all")
  {
    account_minreserve = std::pair<uint32_t, uint64_t>();
    account_minreserve->first = m_current_subaddress_account;
    if (!cryptonote::parse_amount(account_minreserve->second, args[0]))
    {
      fail_msg_writer() << tr("amount is wrong: ") << args[0];
      return true;
    }
  }

  if (!try_connect_to_daemon())
    return true;

  SCOPED_WALLET_UNLOCK();

  try
  {
    const std::string sig_str = m_wallet->get_reserve_proof(account_minreserve, args.size() == 2 ? args[1] : "");
    const std::string filename = "loki_reserve_proof";
    if (epee::file_io_utils::save_string_to_file(filename, sig_str))
      success_msg_writer() << tr("signature file saved to: ") << filename;
    else
      fail_msg_writer() << tr("failed to save signature file");
  }
  catch (const std::exception &e)
  {
    fail_msg_writer() << e.what();
  }
  return true;
}
//----------------------------------------------------------------------------------------------------
bool simple_wallet::check_reserve_proof(const std::vector<std::string> &args)
{
  if(args.size() != 2 && args.size() != 3) {
    PRINT_USAGE(USAGE_CHECK_RESERVE_PROOF);
    return true;
  }

  if (!try_connect_to_daemon())
    return true;

  cryptonote::address_parse_info info;
  if(!cryptonote::get_account_address_from_str_or_url(info, m_wallet->nettype(), args[0], oa_prompter))
  {
    fail_msg_writer() << tr("failed to parse address");
    return true;
  }
  if (info.is_subaddress)
  {
    fail_msg_writer() << tr("Address must not be a subaddress");
    return true;
  }

  std::string sig_str;
  if (!epee::file_io_utils::load_file_to_string(args[1], sig_str))
  {
    fail_msg_writer() << tr("failed to load signature file");
    return true;
  }

  LOCK_IDLE_SCOPE();

  try
  {
    uint64_t total, spent;
    if (m_wallet->check_reserve_proof(info.address, args.size() == 3 ? args[2] : "", sig_str, total, spent))
    {
      success_msg_writer() << boost::format(tr("Good signature -- total: %s, spent: %s, unspent: %s")) % print_money(total) % print_money(spent) % print_money(total - spent);
    }
    else
    {
      fail_msg_writer() << tr("Bad signature");
    }
  }
  catch (const std::exception& e)
  {
    fail_msg_writer() << e.what();
  }
  return true;
}
//----------------------------------------------------------------------------------------------------
// mutates local_args as it parses and consumes arguments
bool simple_wallet::get_transfers(std::vector<std::string>& local_args, std::vector<transfer_view>& transfers)
{
  bool in = true;
  bool out = true;
  bool pending = true;
  bool failed = true;
  bool pool = true;
  bool coinbase = true;
  uint64_t min_height = 0;
  uint64_t max_height = (uint64_t)-1;

  // optional in/out selector
  if (local_args.size() > 0) {
    if (local_args[0] == "in" || local_args[0] == "incoming") {
      out = pending = failed = false;
      local_args.erase(local_args.begin());
    }
    else if (local_args[0] == "out" || local_args[0] == "outgoing") {
      in = pool = coinbase = false;
      local_args.erase(local_args.begin());
    }
    else if (local_args[0] == "pending") {
      in = out = failed = coinbase = false;
      local_args.erase(local_args.begin());
    }
    else if (local_args[0] == "failed") {
      in = out = pending = pool = coinbase = false;
      local_args.erase(local_args.begin());
    }
    else if (local_args[0] == "pool") {
      in = out = pending = failed = coinbase = false;
      local_args.erase(local_args.begin());
    }
    else if (local_args[0] == "coinbase") {
      in = out = pending = failed = pool = false;
      coinbase = true;
      local_args.erase(local_args.begin());
    }
    else if (local_args[0] == "all" || local_args[0] == "both") {
      local_args.erase(local_args.begin());
    }
  }

  // subaddr_index
  std::set<uint32_t> subaddr_indices;
  if (local_args.size() > 0 && local_args[0].substr(0, 6) == "index=")
  {
    std::string parse_subaddr_err;
    if (!tools::parse_subaddress_indices(local_args[0], subaddr_indices, &parse_subaddr_err))
    {
      fail_msg_writer() << parse_subaddr_err;
      return true;
    }
    local_args.erase(local_args.begin());
  }

  // min height
  if (local_args.size() > 0 && local_args[0].find('=') == std::string::npos) {
    try {
      min_height = boost::lexical_cast<uint64_t>(local_args[0]);
    }
    catch (const boost::bad_lexical_cast &) {
      fail_msg_writer() << tr("bad min_height parameter:") << " " << local_args[0];
      return false;
    }
    local_args.erase(local_args.begin());
  }

  // max height
  if (local_args.size() > 0 && local_args[0].find('=') == std::string::npos) {
    try {
      max_height = boost::lexical_cast<uint64_t>(local_args[0]);
    }
    catch (const boost::bad_lexical_cast &) {
      fail_msg_writer() << tr("bad max_height parameter:") << " " << local_args[0];
      return false;
    }
    local_args.erase(local_args.begin());
  }

  const uint64_t last_block_height = m_wallet->get_blockchain_current_height();

  if (in || coinbase) {
    std::list<std::pair<crypto::hash, tools::wallet2::payment_details>> payments;
    m_wallet->get_payments(payments, min_height, max_height, m_current_subaddress_account, subaddr_indices);

    for (std::list<std::pair<crypto::hash, tools::wallet2::payment_details>>::const_iterator i = payments.begin(); i != payments.end(); ++i) {
      const tools::wallet2::payment_details &pd = i->second;
      if (!pd.is_coinbase() && !in)
        continue;
      std::string payment_id = string_tools::pod_to_hex(i->first);
      if (payment_id.substr(16).find_first_not_of('0') == std::string::npos)
        payment_id = payment_id.substr(0,16);
      std::string note = m_wallet->get_tx_note(pd.m_tx_hash);

      std::string destination = m_wallet->get_subaddress_as_str({m_current_subaddress_account, pd.m_subaddr_index.minor});
      const std::string type = pd.is_coinbase() ? tr("block") : tr("in");

      const bool unlocked = m_wallet->is_transfer_unlocked(pd.m_unlock_time, pd.m_block_height);
      std::string locked_msg = "unlocked";
      if (!unlocked)
      {
        locked_msg = "locked";
        const uint64_t unlock_time = pd.m_unlock_time;
        if (pd.m_unlock_time < CRYPTONOTE_MAX_BLOCK_NUMBER)
        {
          uint64_t bh = std::max(pd.m_unlock_time, pd.m_block_height + CRYPTONOTE_DEFAULT_TX_SPENDABLE_AGE);
          if (bh >= last_block_height)
            locked_msg = std::to_string(bh - last_block_height) + " blks";
        }
        else
        {
          uint64_t current_time = static_cast<uint64_t>(time(NULL));
          uint64_t threshold = current_time + CRYPTONOTE_LOCKED_TX_ALLOWED_DELTA_SECONDS_V2;
          if (threshold < pd.m_unlock_time)
            locked_msg = tools::get_human_readable_timespan(std::chrono::seconds(pd.m_unlock_time - threshold));
        }
      }

      transfers.push_back({
        pd.m_block_height,
        pd.m_timestamp,
        pd.m_type,
        true, // confirmed
        pd.m_amount,
        pd.m_tx_hash,
        payment_id,
        0,
        {{destination, pd.m_amount, pd.m_unlock_time}},
        {pd.m_subaddr_index.minor},
        note,
        locked_msg
      });
    }
  }

  if (out) {
    std::list<std::pair<crypto::hash, tools::wallet2::confirmed_transfer_details>> payments;
    m_wallet->get_payments_out(payments, min_height, max_height, m_current_subaddress_account, subaddr_indices);
    for (std::list<std::pair<crypto::hash, tools::wallet2::confirmed_transfer_details>>::const_iterator i = payments.begin(); i != payments.end(); ++i) {
      const tools::wallet2::confirmed_transfer_details &pd = i->second;
      uint64_t change = pd.m_change == (uint64_t)-1 ? 0 : pd.m_change; // change may not be known
      uint64_t fee = pd.m_amount_in - pd.m_amount_out;

      std::vector<transfer_view::dest_output> destinations(pd.m_dests.size());
      for (size_t dest_index  = 0; dest_index < pd.m_dests.size(); ++dest_index)
      {
        const tx_destination_entry &dest   = pd.m_dests[dest_index];
        transfer_view::dest_output &output = destinations[dest_index];
        output.wallet_addr                 = get_account_address_as_str(m_wallet->nettype(), dest.is_subaddress, dest.addr);
        output.amount                      = dest.amount;
        output.unlock_time                 = (dest_index < pd.m_unlock_times.size()) ? pd.m_unlock_times[dest_index] : 0;
      }

      // TODO(doyle): Broken lock time isnt used anymore.
      // NOTE(loki): Technically we don't allow custom unlock times per output
      // yet. So if we detect _any_ output that has the staking lock time, then
      // we can assume it's a staking transfer
      const uint64_t staking_duration = service_nodes::staking_num_lock_blocks(m_wallet->nettype());
      bool locked = false;

      tools::pay_type type = tools::pay_type::out;
      for (size_t unlock_index = 0; unlock_index < pd.m_unlock_times.size() && type != tools::pay_type::stake; ++unlock_index)
      {
        uint64_t unlock_time = pd.m_unlock_times[unlock_index];
        if (unlock_time < pd.m_block_height)
          continue;

        // NOTE: If any output is locked at all, consider the transfer locked.
        uint64_t lock_duration = unlock_time - pd.m_block_height;
        locked |= (!m_wallet->is_transfer_unlocked(unlock_time, pd.m_block_height));
        if (lock_duration >= staking_duration) type = tools::pay_type::stake;
      }

      std::string payment_id = string_tools::pod_to_hex(i->second.m_payment_id);
      if (payment_id.substr(16).find_first_not_of('0') == std::string::npos)
        payment_id = payment_id.substr(0,16);
      std::string note = m_wallet->get_tx_note(i->first);

      transfers.push_back({
        pd.m_block_height,
        pd.m_timestamp,
        type,
        true, // confirmed
        pd.m_amount_in - change - fee,
        i->first,
        payment_id,
        fee,
        destinations,
        pd.m_subaddr_indices,
        note,
        locked ? "locked" : "unlocked"
      });
    }
  }

  if (pool) {
    try
    {
      m_in_manual_refresh.store(true, std::memory_order_relaxed);
      epee::misc_utils::auto_scope_leave_caller scope_exit_handler = epee::misc_utils::create_scope_leave_handler([&](){m_in_manual_refresh.store(false, std::memory_order_relaxed);});

      m_wallet->update_pool_state();
      std::list<std::pair<crypto::hash, tools::wallet2::pool_payment_details>> payments;
      m_wallet->get_unconfirmed_payments(payments, m_current_subaddress_account, subaddr_indices);
      for (std::list<std::pair<crypto::hash, tools::wallet2::pool_payment_details>>::const_iterator i = payments.begin(); i != payments.end(); ++i) {
        const tools::wallet2::payment_details &pd = i->second.m_pd;
        std::string payment_id = string_tools::pod_to_hex(i->first);
        if (payment_id.substr(16).find_first_not_of('0') == std::string::npos)
          payment_id = payment_id.substr(0,16);
        std::string note = m_wallet->get_tx_note(pd.m_tx_hash);
        std::string destination = m_wallet->get_subaddress_as_str({m_current_subaddress_account, pd.m_subaddr_index.minor});
        std::string double_spend_note;
        if (i->second.m_double_spend_seen)
          double_spend_note = tr("[Double spend seen on the network: this transaction may or may not end up being mined] ");

        transfers.push_back({
          "pool",
          pd.m_timestamp,
          tools::pay_type::in,
          false, // confirmed
          pd.m_amount,
          pd.m_tx_hash,
          payment_id,
          0,
          {{destination, pd.m_amount}},
          {pd.m_subaddr_index.minor},
          note + double_spend_note,
          "locked"
        });
      }
    }
    catch (const std::exception& e)
    {
      fail_msg_writer() << "Failed to get pool state:" << e.what();
    }
  }

  // print unconfirmed last
  if (pending || failed) {
    std::list<std::pair<crypto::hash, tools::wallet2::unconfirmed_transfer_details>> upayments;
    m_wallet->get_unconfirmed_payments_out(upayments, m_current_subaddress_account, subaddr_indices);
    for (std::list<std::pair<crypto::hash, tools::wallet2::unconfirmed_transfer_details>>::const_iterator i = upayments.begin(); i != upayments.end(); ++i) {
      const tools::wallet2::unconfirmed_transfer_details &pd = i->second;
      uint64_t amount = pd.m_amount_in;
      uint64_t fee = amount - pd.m_amount_out;

      std::vector<transfer_view::dest_output> destinations(pd.m_dests.size());
      for (size_t dest_index  = 0; dest_index < pd.m_dests.size(); ++dest_index)
      {
        const tx_destination_entry &dest   = pd.m_dests[dest_index];
        transfer_view::dest_output &output = destinations[dest_index];
        output.wallet_addr                 = get_account_address_as_str(m_wallet->nettype(), dest.is_subaddress, dest.addr);
        output.amount                      = dest.amount;
      }

      std::string payment_id = string_tools::pod_to_hex(i->second.m_payment_id);
      if (payment_id.substr(16).find_first_not_of('0') == std::string::npos)
        payment_id = payment_id.substr(0,16);
      std::string note = m_wallet->get_tx_note(i->first);
      bool is_failed = pd.m_state == tools::wallet2::unconfirmed_transfer_details::failed;
      if ((failed && is_failed) || (!is_failed && pending)) {
        transfers.push_back({
          (is_failed ? "failed" : "pending"),
          pd.m_timestamp,
          tools::pay_type::out,
          false, // confirmed
          amount - pd.m_change - fee,
          i->first,
          payment_id,
          fee,
          destinations,
          pd.m_subaddr_indices,
          note,
          "locked"
        });
      }
    }
  }
  // sort by block, then by timestamp (unconfirmed last)
  std::sort(transfers.begin(), transfers.end(), [](const transfer_view& a, const transfer_view& b) -> bool {
    if (a.confirmed && !b.confirmed)
      return true;
    if (a.block == b.block)
      return a.timestamp < b.timestamp;
    return a.block < b.block;
  });

  return true;
}
//----------------------------------------------------------------------------------------------------
bool simple_wallet::show_transfers(const std::vector<std::string> &args_)
{
  std::vector<std::string> local_args = args_;

  if(local_args.size() > 4)
  {
    PRINT_USAGE(USAGE_SHOW_TRANSFERS);
    return true;
  }

  LOCK_IDLE_SCOPE();

  std::vector<transfer_view> all_transfers;

  if (!get_transfers(local_args, all_transfers))
    return true;

  PAUSE_READLINE();
  for (const auto& transfer : all_transfers)
  {
    enum console_colors color = console_color_white;
    if (transfer.confirmed)
    {
      switch (transfer.type)
      {
        case tools::pay_type::in:           color = console_color_green; break;
        case tools::pay_type::out:          color = console_color_yellow; break;
        case tools::pay_type::miner:        color = console_color_cyan; break;
        case tools::pay_type::governance:   color = console_color_cyan; break;
        case tools::pay_type::stake:        color = console_color_blue; break;
        case tools::pay_type::service_node: color = console_color_cyan; break;
        default:                            color = console_color_magenta; break;
      }
    }

    if (transfer.block.type() == typeid(std::string))
    {
      const std::string& block_str = boost::get<std::string>(transfer.block);
      if (block_str == "failed") color = console_color_red;
    }

    std::string destinations = "-";
    if (!transfer.outputs.empty())
    {
      destinations = "";
      for (const auto& output : transfer.outputs)
      {
        if (!destinations.empty())
          destinations += ", ";

        if (transfer.type == tools::pay_type::in ||
            transfer.type == tools::pay_type::governance ||
            transfer.type == tools::pay_type::service_node ||
            transfer.type == tools::pay_type::miner)
          destinations += output.wallet_addr.substr(0, 6);
        else
          destinations += output.wallet_addr;

        destinations += ":" + print_money(output.amount);
      }
    }
    
    auto formatter = boost::format("%8.8llu %6.6s %8.8s %16.16s %20.20s %s %s %14.14s %s %s - %s");

    message_writer(color, false) << formatter
      % transfer.block
      % tools::pay_type_string(transfer.type)
      % transfer.lock_msg
      % tools::get_human_readable_timestamp(transfer.timestamp)
      % print_money(transfer.amount)
      % string_tools::pod_to_hex(transfer.hash)
      % transfer.payment_id
      % print_money(transfer.fee)
      % destinations
      % boost::algorithm::join(transfer.index | boost::adaptors::transformed([](uint32_t i) { return std::to_string(i); }), ", ")
      % transfer.note;
  }

  return true;
}
//----------------------------------------------------------------------------------------------------
bool simple_wallet::export_transfers(const std::vector<std::string>& args_)
{
  std::vector<std::string> local_args = args_;

  if(local_args.size() > 5)
  {
    PRINT_USAGE(USAGE_EXPORT_TRANSFERS);
    return true;
  }

  LOCK_IDLE_SCOPE();
  
  std::vector<transfer_view> all_transfers;

  // might consumes arguments in local_args
  if (!get_transfers(local_args, all_transfers))
    return true;

  // output filename
  std::string filename = (boost::format("output%u.csv") % m_current_subaddress_account).str();
  if (local_args.size() > 0 && local_args[0].substr(0, 7) == "output=")
  {
    filename = local_args[0].substr(7, -1);
    local_args.erase(local_args.begin());
  }

  std::ofstream file(filename);

  // header
  file <<
      boost::format("%8.8s,%9.9s,%8.8s,%16.16s,%20.20s,%20.20s,%64.64s,%16.16s,%14.14s,%100.100s,%20.20s,%s,%s") %
      tr("block") % tr("type") % tr("lock") % tr("timestamp") % tr("amount") % tr("running balance") % tr("hash") % tr("payment ID") % tr("fee") % tr("destination") % tr("amount") % tr("index") % tr("note")
      << std::endl;

  uint64_t running_balance = 0;
  auto formatter = boost::format("%8.8llu,%9.9s,%8.8s,%16.16s,%20.20s,%20.20s,%64.64s,%16.16s,%14.14s,%100.100s,%20.20s,\"%s\",%s");

  for (const auto& transfer : all_transfers)
  {
    // ignore unconfirmed transfers in running balance
    if (transfer.confirmed)
    {
      switch (transfer.type)
      {
        case tools::pay_type::in:
        case tools::pay_type::miner:
        case tools::pay_type::service_node:
        case tools::pay_type::governance:
          running_balance += transfer.amount;
          break;
        case tools::pay_type::stake:
          running_balance -= transfer.fee;
          break;
        case tools::pay_type::out:
          running_balance -= transfer.amount + transfer.fee;
          break;
        default:
          fail_msg_writer() << tr("Warning: Unhandled pay type, this is most likely a developer error, please report it to the Loki developers.");
          break;
      }
    }

    file << formatter
      % transfer.block
      % tools::pay_type_string(transfer.type)
      % transfer.lock_msg
      % tools::get_human_readable_timestamp(transfer.timestamp)
      % print_money(transfer.amount)
      % print_money(running_balance)
      % string_tools::pod_to_hex(transfer.hash)
      % transfer.payment_id
      % print_money(transfer.fee)
      % (transfer.outputs.size() ? transfer.outputs[0].wallet_addr : "-")
      % (transfer.outputs.size() ? print_money(transfer.outputs[0].amount) : "")
      % boost::algorithm::join(transfer.index | boost::adaptors::transformed([](uint32_t i) { return std::to_string(i); }), ", ")
      % transfer.note
      << std::endl;

    for (size_t i = 1; i < transfer.outputs.size(); ++i)
    {
      file << formatter
        % ""
        % ""
        % ""
        % ""
        % ""
        % ""
        % ""
        % ""
        % transfer.outputs[i].wallet_addr
        % print_money(transfer.outputs[i].amount)
        % ""
        % ""
        << std::endl;
    }
  }
  file.close();

  success_msg_writer() << tr("CSV exported to ") << filename;

  return true;
}
//----------------------------------------------------------------------------------------------------
bool simple_wallet::unspent_outputs(const std::vector<std::string> &args_)
{
  if(args_.size() > 3)
  {
    PRINT_USAGE(USAGE_UNSPENT_OUTPUTS);
    return true;
  }
  auto local_args = args_;

  std::set<uint32_t> subaddr_indices;
  if (local_args.size() > 0 && local_args[0].substr(0, 6) == "index=")
  {
    std::string parse_subaddr_err;
    if (!tools::parse_subaddress_indices(local_args[0], subaddr_indices, &parse_subaddr_err))
    {
      fail_msg_writer() << parse_subaddr_err;
      return true;
    }
    local_args.erase(local_args.begin());
  }

  uint64_t min_amount = 0;
  uint64_t max_amount = std::numeric_limits<uint64_t>::max();
  if (local_args.size() > 0)
  {
    if (!cryptonote::parse_amount(min_amount, local_args[0]))
    {
      fail_msg_writer() << tr("amount is wrong: ") << local_args[0];
      return true;
    }
    local_args.erase(local_args.begin());
    if (local_args.size() > 0)
    {
      if (!cryptonote::parse_amount(max_amount, local_args[0]))
      {
        fail_msg_writer() << tr("amount is wrong: ") << local_args[0];
        return true;
      }
      local_args.erase(local_args.begin());
    }
    if (min_amount > max_amount)
    {
      fail_msg_writer() << tr("<min_amount> should be smaller than <max_amount>");
      return true;
    }
  }
  tools::wallet2::transfer_container transfers;
  m_wallet->get_transfers(transfers);
  std::map<uint64_t, tools::wallet2::transfer_container> amount_to_tds;
  uint64_t min_height = std::numeric_limits<uint64_t>::max();
  uint64_t max_height = 0;
  uint64_t found_min_amount = std::numeric_limits<uint64_t>::max();
  uint64_t found_max_amount = 0;
  uint64_t count = 0;
  for (const auto& td : transfers)
  {
    uint64_t amount = td.amount();
    if (td.m_spent || amount < min_amount || amount > max_amount || td.m_subaddr_index.major != m_current_subaddress_account || (subaddr_indices.count(td.m_subaddr_index.minor) == 0 && !subaddr_indices.empty()))
      continue;
    amount_to_tds[amount].push_back(td);
    if (min_height > td.m_block_height) min_height = td.m_block_height;
    if (max_height < td.m_block_height) max_height = td.m_block_height;
    if (found_min_amount > amount) found_min_amount = amount;
    if (found_max_amount < amount) found_max_amount = amount;
    ++count;
  }
  if (amount_to_tds.empty())
  {
    success_msg_writer() << tr("There is no unspent output in the specified address");
    return true;
  }
  for (const auto& amount_tds : amount_to_tds)
  {
    auto& tds = amount_tds.second;
    success_msg_writer() << tr("\nAmount: ") << print_money(amount_tds.first) << tr(", number of keys: ") << tds.size();
    for (size_t i = 0; i < tds.size(); )
    {
      std::ostringstream oss;
      for (size_t j = 0; j < 8 && i < tds.size(); ++i, ++j)
        oss << tds[i].m_block_height << tr(" ");
      success_msg_writer() << oss.str();
    }
  }
  success_msg_writer()
    << tr("\nMin block height: ") << min_height
    << tr("\nMax block height: ") << max_height
    << tr("\nMin amount found: ") << print_money(found_min_amount)
    << tr("\nMax amount found: ") << print_money(found_max_amount)
    << tr("\nTotal count: ") << count;
  const size_t histogram_height = 10;
  const size_t histogram_width  = 50;
  double bin_size = (max_height - min_height + 1.0) / histogram_width;
  size_t max_bin_count = 0;
  std::vector<size_t> histogram(histogram_width, 0);
  for (const auto& amount_tds : amount_to_tds)
  {
    for (auto& td : amount_tds.second)
    {
      uint64_t bin_index = (td.m_block_height - min_height + 1) / bin_size;
      if (bin_index >= histogram_width)
        bin_index = histogram_width - 1;
      histogram[bin_index]++;
      if (max_bin_count < histogram[bin_index])
        max_bin_count = histogram[bin_index];
    }
  }
  for (size_t x = 0; x < histogram_width; ++x)
  {
    double bin_count = histogram[x];
    if (max_bin_count > histogram_height)
      bin_count *= histogram_height / (double)max_bin_count;
    if (histogram[x] > 0 && bin_count < 1.0)
      bin_count = 1.0;
    histogram[x] = bin_count;
  }
  std::vector<std::string> histogram_line(histogram_height, std::string(histogram_width, ' '));
  for (size_t y = 0; y < histogram_height; ++y)
  {
    for (size_t x = 0; x < histogram_width; ++x)
    {
      if (y < histogram[x])
        histogram_line[y][x] = '*';
    }
  }
  double count_per_star = max_bin_count / (double)histogram_height;
  if (count_per_star < 1)
    count_per_star = 1;
  success_msg_writer()
    << tr("\nBin size: ") << bin_size
    << tr("\nOutputs per *: ") << count_per_star;
  ostringstream histogram_str;
  histogram_str << tr("count\n  ^\n");
  for (size_t y = histogram_height; y > 0; --y)
    histogram_str << tr("  |") << histogram_line[y - 1] << tr("|\n");
  histogram_str
    << tr("  +") << std::string(histogram_width, '-') << tr("+--> block height\n")
    << tr("   ^") << std::string(histogram_width - 2, ' ') << tr("^\n")
    << tr("  ") << min_height << std::string(histogram_width - 8, ' ') << max_height;
  success_msg_writer() << histogram_str.str();
  return true;
}
//----------------------------------------------------------------------------------------------------
bool simple_wallet::rescan_blockchain(const std::vector<std::string> &args_)
{
  uint64_t start_height = 0;
  ResetType reset_type = ResetSoft;

  if (!args_.empty())
  {
    if (args_[0] == "hard")
    {
      reset_type = ResetHard;
    }
    else if (args_[0] == "soft")
    {
      reset_type = ResetSoft;
    }
    else if (args_[0] == "keep_ki")
    {
      reset_type = ResetSoftKeepKI;
    }
    else
    {
      PRINT_USAGE(USAGE_RESCAN_BC);
      return true;
    }

    if (args_.size() > 1)
    {
      try
      {
        start_height = boost::lexical_cast<uint64_t>( args_[1] );
      }
      catch(const boost::bad_lexical_cast &)
      {
        start_height = 0;
      }
    }
  }

  if (reset_type == ResetHard)
  {
    message_writer() << tr("Warning: this will lose any information which can not be recovered from the blockchain.");
    message_writer() << tr("This includes destination addresses, tx secret keys, tx notes, etc");
    std::string confirm = input_line(tr("Rescan anyway?"), true);
    if(!std::cin.eof())
    {
      if (!command_line::is_yes(confirm))
        return true;
    }
  }

  const uint64_t wallet_from_height = m_wallet->get_refresh_from_block_height();
  if (start_height > wallet_from_height)
  {
    message_writer() << tr("Warning: your restore height is higher than wallet restore height: ") << wallet_from_height;
    std::string confirm = input_line(tr("Rescan anyway ? (Y/Yes/N/No): "));
    if(!std::cin.eof())
    {
      if (!command_line::is_yes(confirm))
        return true;
    }
  }

  return refresh_main(start_height, reset_type, true);
}
//----------------------------------------------------------------------------------------------------
void simple_wallet::check_for_messages()
{
  try
  {
    std::vector<mms::message> new_messages;
    bool new_message = get_message_store().check_for_messages(get_multisig_wallet_state(), new_messages);
    if (new_message)
    {
      message_writer(console_color_magenta, true) << tr("MMS received new message");
      list_mms_messages(new_messages);
      m_cmd_binder.print_prompt();
    }
  }
  catch(...) {}
}
//----------------------------------------------------------------------------------------------------
void simple_wallet::wallet_idle_thread()
{
  while (true)
  {
    boost::unique_lock<boost::mutex> lock(m_idle_mutex);
    if (!m_idle_run.load(std::memory_order_relaxed))
      break;

    // auto refresh
    if (m_auto_refresh_enabled)
    {
      m_auto_refresh_refreshing = true;
      try
      {
        uint64_t fetched_blocks;
        bool received_money;
        if (try_connect_to_daemon(true))
          m_wallet->refresh(m_wallet->is_trusted_daemon(), 0, fetched_blocks, received_money, false); // don't check the pool in background mode
      }
      catch(...) {}
      m_auto_refresh_refreshing = false;
    }

    // Check for new MMS messages;
    // For simplicity auto message check is ALSO controlled by "m_auto_refresh_enabled" and has no
    // separate thread either; thread syncing is tricky enough with only this one idle thread here
    if (m_auto_refresh_enabled && get_message_store().get_active())
    {
      check_for_messages();
    }

    if (!m_idle_run.load(std::memory_order_relaxed))
      break;
    m_idle_cond.wait_for(lock, boost::chrono::seconds(90));
  }
}
//----------------------------------------------------------------------------------------------------
std::string simple_wallet::get_prompt() const
{
  std::string addr_start = m_wallet->get_subaddress_as_str({m_current_subaddress_account, 0}).substr(0, 6);
  std::string prompt = std::string("[") + tr("wallet") + " " + addr_start;
  if (!m_wallet->check_connection(NULL))
    prompt += tr(" (no daemon)");
  else
  {
    if (m_wallet->is_synced())
    {
      if (m_has_locked_key_images)
      {
        prompt += tr(" (has locked stakes)");
      }
    }
    else
    {
      prompt += tr(" (out of sync)");
    }
  }
  prompt += "]: ";

  return prompt;
}
//----------------------------------------------------------------------------------------------------

#if defined(LOKI_ENABLE_INTEGRATION_TEST_HOOKS)
#include <thread>
#endif

bool simple_wallet::run()
{
  // check and display warning, but go on anyway
  try_connect_to_daemon();

  refresh_main(0, ResetNone, true);

  m_auto_refresh_enabled = m_wallet->auto_refresh();
  m_idle_thread = boost::thread([&]{wallet_idle_thread();});

  message_writer(console_color_green, false) << "Background refresh thread started";

#if defined(LOKI_ENABLE_INTEGRATION_TEST_HOOKS)
  for (;;)
  {
    loki::fixed_buffer const input = loki::read_from_stdin_shared_mem();
    std::vector<std::string> args  = loki::separate_stdin_to_space_delim_args(&input);
    {
      boost::unique_lock<boost::mutex> scoped_lock(loki::integration_test_mutex);
      loki::use_standard_cout();
      std::cout << input.data << std::endl;
      loki::use_redirected_cout();
    }

    this->process_command(args);
    if (args.size() == 1 && args[0] == "exit")
    {
      loki::deinit_integration_test_context();
      return true;
    }

    loki::write_redirected_stdout_to_shared_mem();
  }
#endif

  return m_cmd_binder.run_handling([this]() {return get_prompt(); }, "");
}
//----------------------------------------------------------------------------------------------------
void simple_wallet::stop()
{
  m_cmd_binder.stop_handling();
}
//----------------------------------------------------------------------------------------------------
bool simple_wallet::account(const std::vector<std::string> &args/* = std::vector<std::string>()*/)
{
  // Usage:
  //   account
  //   account new <label text with white spaces allowed>
  //   account switch <index>
  //   account label <index> <label text with white spaces allowed>
  //   account tag <tag_name> <account_index_1> [<account_index_2> ...]
  //   account untag <account_index_1> [<account_index_2> ...]
  //   account tag_description <tag_name> <description>

  if (args.empty())
  {
    // print all the existing accounts
    LOCK_IDLE_SCOPE();
    print_accounts();
    return true;
  }

  std::vector<std::string> local_args = args;
  std::string command = local_args[0];
  local_args.erase(local_args.begin());
  if (command == "new")
  {
    // create a new account and switch to it
    std::string label = boost::join(local_args, " ");
    if (label.empty())
      label = tr("(Untitled account)");
    m_wallet->add_subaddress_account(label);
    m_current_subaddress_account = m_wallet->get_num_subaddress_accounts() - 1;
    // update_prompt();
    LOCK_IDLE_SCOPE();
    print_accounts();
  }
  else if (command == "switch" && local_args.size() == 1)
  {
    // switch to the specified account
    uint32_t index_major;
    if (!epee::string_tools::get_xtype_from_string(index_major, local_args[0]))
    {
      fail_msg_writer() << tr("failed to parse index: ") << local_args[0];
      return true;
    }
    if (index_major >= m_wallet->get_num_subaddress_accounts())
    {
      fail_msg_writer() << tr("specify an index between 0 and ") << (m_wallet->get_num_subaddress_accounts() - 1);
      return true;
    }
    m_current_subaddress_account = index_major;
    // update_prompt();
    show_balance();
  }
  else if (command == "label" && local_args.size() >= 1)
  {
    // set label of the specified account
    uint32_t index_major;
    if (!epee::string_tools::get_xtype_from_string(index_major, local_args[0]))
    {
      fail_msg_writer() << tr("failed to parse index: ") << local_args[0];
      return true;
    }
    local_args.erase(local_args.begin());
    std::string label = boost::join(local_args, " ");
    try
    {
      m_wallet->set_subaddress_label({index_major, 0}, label);
      LOCK_IDLE_SCOPE();
      print_accounts();
    }
    catch (const std::exception& e)
    {
      fail_msg_writer() << e.what();
    }
  }
  else if (command == "tag" && local_args.size() >= 2)
  {
    const std::string tag = local_args[0];
    std::set<uint32_t> account_indices;
    for (size_t i = 1; i < local_args.size(); ++i)
    {
      uint32_t account_index;
      if (!epee::string_tools::get_xtype_from_string(account_index, local_args[i]))
      {
        fail_msg_writer() << tr("failed to parse index: ") << local_args[i];
        return true;
      }
      account_indices.insert(account_index);
    }
    try
    {
      m_wallet->set_account_tag(account_indices, tag);
      print_accounts(tag);
    }
    catch (const std::exception& e)
    {
      fail_msg_writer() << e.what();
    }
  }
  else if (command == "untag" && local_args.size() >= 1)
  {
    std::set<uint32_t> account_indices;
    for (size_t i = 0; i < local_args.size(); ++i)
    {
      uint32_t account_index;
      if (!epee::string_tools::get_xtype_from_string(account_index, local_args[i]))
      {
        fail_msg_writer() << tr("failed to parse index: ") << local_args[i];
        return true;
      }
      account_indices.insert(account_index);
    }
    try
    {
      m_wallet->set_account_tag(account_indices, "");
      print_accounts();
    }
    catch (const std::exception& e)
    {
      fail_msg_writer() << e.what();
    }
  }
  else if (command == "tag_description" && local_args.size() >= 1)
  {
    const std::string tag = local_args[0];
    std::string description;
    if (local_args.size() > 1)
    {
      local_args.erase(local_args.begin());
      description = boost::join(local_args, " ");
    }
    try
    {
      m_wallet->set_account_tag_description(tag, description);
      print_accounts(tag);
    }
    catch (const std::exception& e)
    {
      fail_msg_writer() << e.what();
    }
  }
  else
  {
    PRINT_USAGE(USAGE_ACCOUNT);
  }
  return true;
}
//----------------------------------------------------------------------------------------------------
void simple_wallet::print_accounts()
{
  const std::pair<std::map<std::string, std::string>, std::vector<std::string>>& account_tags = m_wallet->get_account_tags();
  size_t num_untagged_accounts = m_wallet->get_num_subaddress_accounts();
  for (const std::pair<std::string, std::string>& p : account_tags.first)
  {
    const std::string& tag = p.first;
    print_accounts(tag);
    num_untagged_accounts -= std::count(account_tags.second.begin(), account_tags.second.end(), tag);
    success_msg_writer() << "";
  }

  if (num_untagged_accounts > 0)
    print_accounts("");

  if (num_untagged_accounts < m_wallet->get_num_subaddress_accounts())
    success_msg_writer() << tr("\nGrand total:\n  Balance: ") << print_money(m_wallet->balance_all()) << tr(", unlocked balance: ") << print_money(m_wallet->unlocked_balance_all());
}
//----------------------------------------------------------------------------------------------------
void simple_wallet::print_accounts(const std::string& tag)
{
  const std::pair<std::map<std::string, std::string>, std::vector<std::string>>& account_tags = m_wallet->get_account_tags();
  if (tag.empty())
  {
    success_msg_writer() << tr("Untagged accounts:");
  }
  else
  {
    if (account_tags.first.count(tag) == 0)
    {
      fail_msg_writer() << boost::format(tr("Tag %s is unregistered.")) % tag;
      return;
    }
    success_msg_writer() << tr("Accounts with tag: ") << tag;
    success_msg_writer() << tr("Tag's description: ") << account_tags.first.find(tag)->second;
  }
  success_msg_writer() << boost::format("  %15s %21s %21s %21s") % tr("Account") % tr("Balance") % tr("Unlocked balance") % tr("Label");
  uint64_t total_balance = 0, total_unlocked_balance = 0;
  for (uint32_t account_index = 0; account_index < m_wallet->get_num_subaddress_accounts(); ++account_index)
  {
    if (account_tags.second[account_index] != tag)
      continue;
    success_msg_writer() << boost::format(tr(" %c%8u %6s %21s %21s %21s"))
      % (m_current_subaddress_account == account_index ? '*' : ' ')
      % account_index
      % m_wallet->get_subaddress_as_str({account_index, 0}).substr(0, 6)
      % print_money(m_wallet->balance(account_index))
      % print_money(m_wallet->unlocked_balance(account_index))
      % m_wallet->get_subaddress_label({account_index, 0});
    total_balance += m_wallet->balance(account_index);
    total_unlocked_balance += m_wallet->unlocked_balance(account_index);
  }
  success_msg_writer() << tr("----------------------------------------------------------------------------------");
  success_msg_writer() << boost::format(tr("%15s %21s %21s")) % "Total" % print_money(total_balance) % print_money(total_unlocked_balance);
}
//----------------------------------------------------------------------------------------------------
bool simple_wallet::print_address(const std::vector<std::string> &args/* = std::vector<std::string>()*/)
{
  // Usage:
  //  address
  //  address new <label text with white spaces allowed>
  //  address all
  //  address <index_min> [<index_max>]
  //  address label <index> <label text with white spaces allowed>

  std::vector<std::string> local_args = args;
  tools::wallet2::transfer_container transfers;
  m_wallet->get_transfers(transfers);

  auto print_address_sub = [this, &transfers](uint32_t index)
  {
    bool used = std::find_if(
      transfers.begin(), transfers.end(),
      [this, &index](const tools::wallet2::transfer_details& td) {
        return td.m_subaddr_index == cryptonote::subaddress_index{ m_current_subaddress_account, index };
      }) != transfers.end();
    success_msg_writer() << index << "  " << m_wallet->get_subaddress_as_str({m_current_subaddress_account, index}) << "  " << (index == 0 ? tr("Primary address") : m_wallet->get_subaddress_label({m_current_subaddress_account, index})) << " " << (used ? tr("(used)") : "");
  };

  uint32_t index = 0;
  if (local_args.empty())
  {
    print_address_sub(index);
  }
  else if (local_args.size() == 1 && local_args[0] == "all")
  {
    local_args.erase(local_args.begin());
    for (; index < m_wallet->get_num_subaddresses(m_current_subaddress_account); ++index)
      print_address_sub(index);
  }
  else if (local_args[0] == "new")
  {
    local_args.erase(local_args.begin());
    std::string label;
    if (local_args.size() > 0)
      label = boost::join(local_args, " ");
    if (label.empty())
      label = tr("(Untitled address)");
    m_wallet->add_subaddress(m_current_subaddress_account, label);
    print_address_sub(m_wallet->get_num_subaddresses(m_current_subaddress_account) - 1);
  }
  else if (local_args.size() >= 2 && local_args[0] == "label")
  {
    if (!epee::string_tools::get_xtype_from_string(index, local_args[1]))
    {
      fail_msg_writer() << tr("failed to parse index: ") << local_args[1];
      return true;
    }
    if (index >= m_wallet->get_num_subaddresses(m_current_subaddress_account))
    {
      fail_msg_writer() << tr("specify an index between 0 and ") << (m_wallet->get_num_subaddresses(m_current_subaddress_account) - 1);
      return true;
    }
    local_args.erase(local_args.begin());
    local_args.erase(local_args.begin());
    std::string label = boost::join(local_args, " ");
    m_wallet->set_subaddress_label({m_current_subaddress_account, index}, label);
    print_address_sub(index);
  }
  else if (local_args.size() <= 2 && epee::string_tools::get_xtype_from_string(index, local_args[0]))
  {
    local_args.erase(local_args.begin());
    uint32_t index_min = index;
    uint32_t index_max = index_min;
    if (local_args.size() > 0)
    {
      if (!epee::string_tools::get_xtype_from_string(index_max, local_args[0]))
      {
        fail_msg_writer() << tr("failed to parse index: ") << local_args[0];
        return true;
      }
      local_args.erase(local_args.begin());
    }
    if (index_max < index_min)
      std::swap(index_min, index_max);
    if (index_min >= m_wallet->get_num_subaddresses(m_current_subaddress_account))
    {
      fail_msg_writer() << tr("<index_min> is already out of bound");
      return true;
    }
    if (index_max >= m_wallet->get_num_subaddresses(m_current_subaddress_account))
    {
      message_writer() << tr("<index_max> exceeds the bound");
      index_max = m_wallet->get_num_subaddresses(m_current_subaddress_account) - 1;
    }
    for (index = index_min; index <= index_max; ++index)
      print_address_sub(index);
  }
  else
  {
    PRINT_USAGE(USAGE_ADDRESS);
  }

  return true;
}
//----------------------------------------------------------------------------------------------------
bool simple_wallet::print_integrated_address(const std::vector<std::string> &args/* = std::vector<std::string>()*/)
{
  crypto::hash8 payment_id;
  if (args.size() > 1)
  {
    PRINT_USAGE(USAGE_INTEGRATED_ADDRESS);
    return true;
  }
  if (args.size() == 0)
  {
    if (m_current_subaddress_account != 0)
    {
      fail_msg_writer() << tr("Integrated addresses can only be created for account 0");
      return true;
    }
    payment_id = crypto::rand<crypto::hash8>();
    success_msg_writer() << tr("Random payment ID: ") << payment_id;
    success_msg_writer() << tr("Matching integrated address: ") << m_wallet->get_account().get_public_integrated_address_str(payment_id, m_wallet->nettype());
    return true;
  }
  if(tools::wallet2::parse_short_payment_id(args.back(), payment_id))
  {
    if (m_current_subaddress_account != 0)
    {
      fail_msg_writer() << tr("Integrated addresses can only be created for account 0");
      return true;
    }
    success_msg_writer() << m_wallet->get_account().get_public_integrated_address_str(payment_id, m_wallet->nettype());
    return true;
  }
  else {
    address_parse_info info;
    if(get_account_address_from_str(info, m_wallet->nettype(), args.back()))
    {
      if (info.has_payment_id)
      {
        success_msg_writer() << boost::format(tr("Integrated address: %s, payment ID: %s")) %
          get_account_address_as_str(m_wallet->nettype(), false, info.address) % epee::string_tools::pod_to_hex(info.payment_id);
      }
      else
      {
        success_msg_writer() << (info.is_subaddress ? tr("Subaddress: ") : tr("Standard address: ")) << get_account_address_as_str(m_wallet->nettype(), info.is_subaddress, info.address);
      }
      return true;
    }
  }
  fail_msg_writer() << tr("failed to parse payment ID or address");
  return true;
}
//----------------------------------------------------------------------------------------------------
bool simple_wallet::address_book(const std::vector<std::string> &args/* = std::vector<std::string>()*/)
{
  if (args.size() == 0)
  {
  }
  else if (args.size() == 1 || (args[0] != "add" && args[0] != "delete"))
  {
    PRINT_USAGE(USAGE_ADDRESS_BOOK);
    return true;
  }
  else if (args[0] == "add")
  {
    cryptonote::address_parse_info info;
    if(!cryptonote::get_account_address_from_str_or_url(info, m_wallet->nettype(), args[1], oa_prompter))
    {
      fail_msg_writer() << tr("failed to parse address");
      return true;
    }
    crypto::hash payment_id = crypto::null_hash;
    size_t description_start = 2;
    if (info.has_payment_id)
    {
      memcpy(payment_id.data, info.payment_id.data, 8);
    }
    else if (!info.has_payment_id && args.size() >= 4 && args[2] == "pid")
    {
      if (tools::wallet2::parse_long_payment_id(args[3], payment_id))
      {
        LONG_PAYMENT_ID_SUPPORT_CHECK();
        description_start += 2;
      }
      else if (tools::wallet2::parse_short_payment_id(args[3], info.payment_id))
      {
        fail_msg_writer() << tr("Short payment IDs are to be used within an integrated address only");
        return true;
      }
      else
      {
        fail_msg_writer() << tr("failed to parse payment ID");
        return true;
      }
    }
    std::string description;
    for (size_t i = description_start; i < args.size(); ++i)
    {
      if (i > description_start)
        description += " ";
      description += args[i];
    }
    m_wallet->add_address_book_row(info.address, payment_id, description, info.is_subaddress);
  }
  else
  {
    size_t row_id;
    if(!epee::string_tools::get_xtype_from_string(row_id, args[1]))
    {
      fail_msg_writer() << tr("failed to parse index");
      return true;
    }
    m_wallet->delete_address_book_row(row_id);
  }
  auto address_book = m_wallet->get_address_book();
  if (address_book.empty())
  {
    success_msg_writer() << tr("Address book is empty.");
  }
  else
  {
    for (size_t i = 0; i < address_book.size(); ++i) {
      auto& row = address_book[i];
      success_msg_writer() << tr("Index: ") << i;
      success_msg_writer() << tr("Address: ") << get_account_address_as_str(m_wallet->nettype(), row.m_is_subaddress, row.m_address);
      success_msg_writer() << tr("Payment ID: ") << row.m_payment_id << " (OBSOLETE)";
      success_msg_writer() << tr("Description: ") << row.m_description << "\n";
    }
  }
  return true;
}
//----------------------------------------------------------------------------------------------------
bool simple_wallet::set_tx_note(const std::vector<std::string> &args)
{
  if (args.size() == 0)
  {
    PRINT_USAGE(USAGE_SET_TX_NOTE);
    return true;
  }

  cryptonote::blobdata txid_data;
  if(!epee::string_tools::parse_hexstr_to_binbuff(args.front(), txid_data) || txid_data.size() != sizeof(crypto::hash))
  {
    fail_msg_writer() << tr("failed to parse txid");
    return true;
  }
  crypto::hash txid = *reinterpret_cast<const crypto::hash*>(txid_data.data());

  std::string note = "";
  for (size_t n = 1; n < args.size(); ++n)
  {
    if (n > 1)
      note += " ";
    note += args[n];
  }
  m_wallet->set_tx_note(txid, note);

  return true;
}
//----------------------------------------------------------------------------------------------------
bool simple_wallet::get_tx_note(const std::vector<std::string> &args)
{
  if (args.size() != 1)
  {
    PRINT_USAGE(USAGE_GET_TX_NOTE);
    return true;
  }

  cryptonote::blobdata txid_data;
  if(!epee::string_tools::parse_hexstr_to_binbuff(args.front(), txid_data) || txid_data.size() != sizeof(crypto::hash))
  {
    fail_msg_writer() << tr("failed to parse txid");
    return true;
  }
  crypto::hash txid = *reinterpret_cast<const crypto::hash*>(txid_data.data());

  std::string note = m_wallet->get_tx_note(txid);
  if (note.empty())
    success_msg_writer() << "no note found";
  else
    success_msg_writer() << "note found: " << note;

  return true;
}
//----------------------------------------------------------------------------------------------------
bool simple_wallet::set_description(const std::vector<std::string> &args)
{
  // 0 arguments allowed, for setting the description to empty string

  std::string description = "";
  for (size_t n = 0; n < args.size(); ++n)
  {
    if (n > 0)
      description += " ";
    description += args[n];
  }
  m_wallet->set_description(description);

  return true;
}
//----------------------------------------------------------------------------------------------------
bool simple_wallet::get_description(const std::vector<std::string> &args)
{
  if (args.size() != 0)
  {
    PRINT_USAGE(USAGE_GET_DESCRIPTION);
    return true;
  }

  std::string description = m_wallet->get_description();
  if (description.empty())
    success_msg_writer() << tr("no description found");
  else
    success_msg_writer() << tr("description found: ") << description;

  return true;
}
//----------------------------------------------------------------------------------------------------
bool simple_wallet::status(const std::vector<std::string> &args)
{
  uint64_t local_height = m_wallet->get_blockchain_current_height();
  uint32_t version = 0;
  bool ssl = false;
  if (!m_wallet->check_connection(&version, &ssl))
  {
    success_msg_writer() << "Refreshed " << local_height << "/?, no daemon connected";
    return true;
  }

  std::string err;
  uint64_t bc_height = get_daemon_blockchain_height(err);
  if (err.empty())
  {
    bool synced = local_height == bc_height;
    success_msg_writer() << "Refreshed " << local_height << "/" << bc_height << ", " << (synced ? "synced" : "syncing")
        << ", daemon RPC v" << get_version_string(version) << ", " << (ssl ? "SSL" : "no SSL");
  }
  else
  {
    fail_msg_writer() << "Refreshed " << local_height << "/?, daemon connection error";
  }
  return true;
}
//----------------------------------------------------------------------------------------------------
bool simple_wallet::wallet_info(const std::vector<std::string> &args)
{
  bool ready;
  uint32_t threshold, total;
  std::string description = m_wallet->get_description();
  if (description.empty())
  {
    description = "<Not set>"; 
  }
  message_writer() << tr("Filename: ") << m_wallet->get_wallet_file();
  message_writer() << tr("Description: ") << description;
  message_writer() << tr("Address: ") << m_wallet->get_account().get_public_address_str(m_wallet->nettype());
  std::string type;
  if (m_wallet->watch_only())
    type = tr("Watch only");
  else if (m_wallet->multisig(&ready, &threshold, &total))
    type = (boost::format(tr("%u/%u multisig%s")) % threshold % total % (ready ? "" : " (not yet finalized)")).str();
  else
    type = tr("Normal");
  message_writer() << tr("Type: ") << type;
  message_writer() << tr("Network type: ") << (
    m_wallet->nettype() == cryptonote::TESTNET ? tr("Testnet") :
    m_wallet->nettype() == cryptonote::STAGENET ? tr("Stagenet") : tr("Mainnet"));
  return true;
}
//----------------------------------------------------------------------------------------------------
bool simple_wallet::sign(const std::vector<std::string> &args)
{
  if (m_wallet->key_on_device())
  {
    fail_msg_writer() << tr("command not supported by HW wallet");
    return true;
  }
  if (args.size() != 1)
  {
    PRINT_USAGE(USAGE_SIGN);
    return true;
  }
  if (m_wallet->watch_only())
  {
    fail_msg_writer() << tr("wallet is watch-only and cannot sign");
    return true;
  }
  if (m_wallet->multisig())
  {
    fail_msg_writer() << tr("This wallet is multisig and cannot sign");
    return true;
  }

  std::string filename = args[0];
  std::string data;
  bool r = epee::file_io_utils::load_file_to_string(filename, data);
  if (!r)
  {
    fail_msg_writer() << tr("failed to read file ") << filename;
    return true;
  }

  SCOPED_WALLET_UNLOCK();

  std::string signature = m_wallet->sign(data);
  success_msg_writer() << signature;
  return true;
}
//----------------------------------------------------------------------------------------------------
bool simple_wallet::verify(const std::vector<std::string> &args)
{
  if (args.size() != 3)
  {
    PRINT_USAGE(USAGE_VERIFY);
    return true;
  }
  std::string filename = args[0];
  std::string address_string = args[1];
  std::string signature= args[2];

  std::string data;
  bool r = epee::file_io_utils::load_file_to_string(filename, data);
  if (!r)
  {
    fail_msg_writer() << tr("failed to read file ") << filename;
    return true;
  }

  cryptonote::address_parse_info info;
  if(!cryptonote::get_account_address_from_str_or_url(info, m_wallet->nettype(), address_string, oa_prompter))
  {
    fail_msg_writer() << tr("failed to parse address");
    return true;
  }

  r = m_wallet->verify(data, info.address, signature);
  if (!r)
  {
    fail_msg_writer() << tr("Bad signature from ") << address_string;
  }
  else
  {
    success_msg_writer() << tr("Good signature from ") << address_string;
  }
  return true;
}
//----------------------------------------------------------------------------------------------------
bool simple_wallet::export_key_images(const std::vector<std::string> &args_)
{
  if (m_wallet->key_on_device())
  {
    fail_msg_writer() << tr("command not supported by HW wallet");
    return true;
  }
<<<<<<< HEAD
  if (args.size() != 1 && args.size() != 2)
=======
  auto args = args_;

  if (m_wallet->watch_only())
>>>>>>> 8be5fea1
  {
    fail_msg_writer() << tr("wallet is watch-only and cannot export key images");
    return true;
  }

  bool all = false;
  if (args.size() >= 2 && args[0] == "all")
  {
    all = true;
    args.erase(args.begin());
  }

  if (args.size() != 1)
  {
    PRINT_USAGE(USAGE_EXPORT_KEY_IMAGES);
    return true;
  }

  std::string filename = args[0];
  if (m_wallet->confirm_export_overwrite() && !check_file_overwrite(filename))
    return true;

  SCOPED_WALLET_UNLOCK();

  try
  {
<<<<<<< HEAD
    /// whether to export requested key images only
    bool requested_only = (args.size() == 2 && args[1] == "requested-only");
    if (!m_wallet->export_key_images(filename, requested_only))
=======
    if (!m_wallet->export_key_images(filename, all))
>>>>>>> 8be5fea1
    {
      fail_msg_writer() << tr("failed to save file ") << filename;
      return true;
    }
  }
  catch (const std::exception &e)
  {
    LOG_ERROR("Error exporting key images: " << e.what());
    fail_msg_writer() << "Error exporting key images: " << e.what();
    return true;
  }

  success_msg_writer() << tr("Signed key images exported to ") << filename;
  return true;
}
//----------------------------------------------------------------------------------------------------
bool simple_wallet::import_key_images(const std::vector<std::string> &args)
{
  if (m_wallet->key_on_device())
  {
    fail_msg_writer() << tr("command not supported by HW wallet");
    return true;
  }
  if (!m_wallet->is_trusted_daemon())
  {
    fail_msg_writer() << tr("this command requires a trusted daemon. Enable with --trusted-daemon");
    return true;
  }

  if (args.size() != 1)
  {
    PRINT_USAGE(USAGE_IMPORT_KEY_IMAGES);
    return true;
  }
  std::string filename = args[0];

  LOCK_IDLE_SCOPE();
  try
  {
    uint64_t spent = 0, unspent = 0;
    uint64_t height = m_wallet->import_key_images(filename, spent, unspent);
    success_msg_writer() << "Signed key images imported to height " << height << ", "
        << print_money(spent) << " spent, " << print_money(unspent) << " unspent"; 
  }
  catch (const std::exception &e)
  {
    fail_msg_writer() << "Failed to import key images: " << e.what();
    return true;
  }

  return true;
}
//----------------------------------------------------------------------------------------------------
bool simple_wallet::hw_key_images_sync(const std::vector<std::string> &args)
{
  if (!m_wallet->key_on_device())
  {
    fail_msg_writer() << tr("command only supported by HW wallet");
    return true;
  }
  if (!m_wallet->get_account().get_device().has_ki_cold_sync())
  {
    fail_msg_writer() << tr("hw wallet does not support cold KI sync");
    return true;
  }

  LOCK_IDLE_SCOPE();
  key_images_sync_intern();
  return true;
}
//----------------------------------------------------------------------------------------------------
void simple_wallet::key_images_sync_intern(){
  try
  {
    message_writer(console_color_white, false) << tr("Please confirm the key image sync on the device");

    uint64_t spent = 0, unspent = 0;
    uint64_t height = m_wallet->cold_key_image_sync(spent, unspent);
    if (height > 0)
    {
      success_msg_writer() << tr("Key images synchronized to height ") << height;
      if (!m_wallet->is_trusted_daemon())
      {
        message_writer() << tr("Running untrusted daemon, cannot determine which transaction output is spent. Use a trusted daemon with --trusted-daemon and run rescan_spent");
      } else
      {
        success_msg_writer() << print_money(spent) << tr(" spent, ") << print_money(unspent) << tr(" unspent");
      }
    }
    else {
      fail_msg_writer() << tr("Failed to import key images");
    }
  }
  catch (const std::exception &e)
  {
    fail_msg_writer() << tr("Failed to import key images: ") << e.what();
  }
}
//----------------------------------------------------------------------------------------------------
bool simple_wallet::hw_reconnect(const std::vector<std::string> &args)
{
  if (!m_wallet->key_on_device())
  {
    fail_msg_writer() << tr("command only supported by HW wallet");
    return true;
  }

  LOCK_IDLE_SCOPE();
  try
  {
    bool r = m_wallet->reconnect_device();
    if (!r){
      fail_msg_writer() << tr("Failed to reconnect device");
    }
  }
  catch (const std::exception &e)
  {
    fail_msg_writer() << tr("Failed to reconnect device: ") << tr(e.what());
    return true;
  }

  return true;
}
//----------------------------------------------------------------------------------------------------
bool simple_wallet::export_outputs(const std::vector<std::string> &args_)
{
  if (m_wallet->key_on_device())
  {
    fail_msg_writer() << tr("command not supported by HW wallet");
    return true;
  }
  auto args = args_;

  bool all = false;
  if (args.size() >= 2 && args[0] == "all")
  {
    all = true;
    args.erase(args.begin());
  }

  if (args.size() != 1)
  {
    PRINT_USAGE(USAGE_EXPORT_OUTPUTS);
    return true;
  }

  std::string filename = args[0];
  if (m_wallet->confirm_export_overwrite() && !check_file_overwrite(filename))
    return true;

  SCOPED_WALLET_UNLOCK();

  try
  {
    std::string data = m_wallet->export_outputs_to_str(all);
    bool r = epee::file_io_utils::save_string_to_file(filename, data);
    if (!r)
    {
      fail_msg_writer() << tr("failed to save file ") << filename;
      return true;
    }
  }
  catch (const std::exception &e)
  {
    LOG_ERROR("Error exporting outputs: " << e.what());
    fail_msg_writer() << "Error exporting outputs: " << e.what();
    return true;
  }

  success_msg_writer() << tr("Outputs exported to ") << filename;
  return true;
}
//----------------------------------------------------------------------------------------------------
bool simple_wallet::import_outputs(const std::vector<std::string> &args)
{
  if (m_wallet->key_on_device())
  {
    fail_msg_writer() << tr("command not supported by HW wallet");
    return true;
  }
  if (args.size() != 1)
  {
    PRINT_USAGE(USAGE_IMPORT_OUTPUTS);
    return true;
  }
  std::string filename = args[0];

  std::string data;
  bool r = epee::file_io_utils::load_file_to_string(filename, data);
  if (!r)
  {
    fail_msg_writer() << tr("failed to read file ") << filename;
    return true;
  }

  try
  {
    SCOPED_WALLET_UNLOCK();
    size_t n_outputs = m_wallet->import_outputs_from_str(data);
    success_msg_writer() << boost::lexical_cast<std::string>(n_outputs) << " outputs imported";
  }
  catch (const std::exception &e)
  {
    fail_msg_writer() << "Failed to import outputs " << filename << ": " << e.what();
    return true;
  }

  return true;
}
//----------------------------------------------------------------------------------------------------
bool simple_wallet::show_transfer(const std::vector<std::string> &args)
{
  if (args.size() != 1)
  {
    PRINT_USAGE(USAGE_SHOW_TRANSFER);
    return true;
  }

  cryptonote::blobdata txid_data;
  if(!epee::string_tools::parse_hexstr_to_binbuff(args.front(), txid_data) || txid_data.size() != sizeof(crypto::hash))
  {
    fail_msg_writer() << tr("failed to parse txid");
    return true;
  }
  crypto::hash txid = *reinterpret_cast<const crypto::hash*>(txid_data.data());

  const uint64_t last_block_height = m_wallet->get_blockchain_current_height();

  std::list<std::pair<crypto::hash, tools::wallet2::payment_details>> payments;
  m_wallet->get_payments(payments, 0, (uint64_t)-1, m_current_subaddress_account);
  for (std::list<std::pair<crypto::hash, tools::wallet2::payment_details>>::const_iterator i = payments.begin(); i != payments.end(); ++i) {
    const tools::wallet2::payment_details &pd = i->second;
    if (pd.m_tx_hash == txid) {
      std::string payment_id = string_tools::pod_to_hex(i->first);
      if (payment_id.substr(16).find_first_not_of('0') == std::string::npos)
        payment_id = payment_id.substr(0,16);
      success_msg_writer() << "Incoming transaction found";
      success_msg_writer() << "txid: " << txid;
      success_msg_writer() << "Height: " << pd.m_block_height;
      success_msg_writer() << "Timestamp: " << tools::get_human_readable_timestamp(pd.m_timestamp);
      success_msg_writer() << "Amount: " << print_money(pd.m_amount);
      success_msg_writer() << "Payment ID: " << payment_id;
      if (pd.m_unlock_time < CRYPTONOTE_MAX_BLOCK_NUMBER)
      {
        uint64_t bh = std::max(pd.m_unlock_time, pd.m_block_height + CRYPTONOTE_DEFAULT_TX_SPENDABLE_AGE);
        uint64_t last_block_reward = m_wallet->get_last_block_reward();
        uint64_t suggested_threshold = last_block_reward ? (pd.m_amount + last_block_reward - 1) / last_block_reward : 0;
        if (bh >= last_block_height)
          success_msg_writer() << "Locked: " << (bh - last_block_height) << " blocks to unlock";
        else if (suggested_threshold > 0)
          success_msg_writer() << std::to_string(last_block_height - bh) << " confirmations (" << suggested_threshold << " suggested threshold)";
        else
          success_msg_writer() << std::to_string(last_block_height - bh) << " confirmations";
      }
      else
      {
        uint64_t current_time = static_cast<uint64_t>(time(NULL));
        uint64_t threshold = current_time + CRYPTONOTE_LOCKED_TX_ALLOWED_DELTA_SECONDS_V2;
        if (threshold >= pd.m_unlock_time)
          success_msg_writer() << "unlocked for " << tools::get_human_readable_timespan(std::chrono::seconds(threshold - pd.m_unlock_time));
        else
          success_msg_writer() << "locked for " << tools::get_human_readable_timespan(std::chrono::seconds(pd.m_unlock_time - threshold));
      }
      success_msg_writer() << "Address index: " << pd.m_subaddr_index.minor;
      success_msg_writer() << "Note: " << m_wallet->get_tx_note(txid);
      return true;
    }
  }

  std::list<std::pair<crypto::hash, tools::wallet2::confirmed_transfer_details>> payments_out;
  m_wallet->get_payments_out(payments_out, 0, (uint64_t)-1, m_current_subaddress_account);
  for (std::list<std::pair<crypto::hash, tools::wallet2::confirmed_transfer_details>>::const_iterator i = payments_out.begin(); i != payments_out.end(); ++i) {
    if (i->first == txid)
    {
      const tools::wallet2::confirmed_transfer_details &pd = i->second;
      uint64_t change = pd.m_change == (uint64_t)-1 ? 0 : pd.m_change; // change may not be known
      uint64_t fee = pd.m_amount_in - pd.m_amount_out;
      std::string dests;
      for (const auto &d: pd.m_dests) {
        if (!dests.empty())
          dests += ", ";
        dests +=  get_account_address_as_str(m_wallet->nettype(), d.is_subaddress, d.addr) + ": " + print_money(d.amount);
      }
      std::string payment_id = string_tools::pod_to_hex(i->second.m_payment_id);
      if (payment_id.substr(16).find_first_not_of('0') == std::string::npos)
        payment_id = payment_id.substr(0,16);
      success_msg_writer() << "Outgoing transaction found";
      success_msg_writer() << "txid: " << txid;
      success_msg_writer() << "Height: " << pd.m_block_height;
      success_msg_writer() << "Timestamp: " << tools::get_human_readable_timestamp(pd.m_timestamp);
      success_msg_writer() << "Amount: " << print_money(pd.m_amount_in - change - fee);
      success_msg_writer() << "Payment ID: " << payment_id;
      success_msg_writer() << "Change: " << print_money(change);
      success_msg_writer() << "Fee: " << print_money(fee);
      success_msg_writer() << "Destinations: " << dests;
      if (pd.m_unlock_time < CRYPTONOTE_MAX_BLOCK_NUMBER)
      {
        uint64_t bh = std::max(pd.m_unlock_time, pd.m_block_height + CRYPTONOTE_DEFAULT_TX_SPENDABLE_AGE);
        if (bh >= last_block_height)
          success_msg_writer() << "Locked: " << (bh - last_block_height) << " blocks to unlock";
        else
          success_msg_writer() << std::to_string(last_block_height - bh) << " confirmations";
      }
      else
      {
        uint64_t current_time = static_cast<uint64_t>(time(NULL));
        uint64_t threshold = current_time + CRYPTONOTE_LOCKED_TX_ALLOWED_DELTA_SECONDS_V2;
        if (threshold >= pd.m_unlock_time)
          success_msg_writer() << "unlocked for " << tools::get_human_readable_timespan(std::chrono::seconds(threshold - pd.m_unlock_time));
        else
          success_msg_writer() << "locked for " << tools::get_human_readable_timespan(std::chrono::seconds(pd.m_unlock_time - threshold));
      }
      success_msg_writer() << "Note: " << m_wallet->get_tx_note(txid);
      return true;
    }
  }

  try
  {
    m_wallet->update_pool_state();
    std::list<std::pair<crypto::hash, tools::wallet2::pool_payment_details>> pool_payments;
    m_wallet->get_unconfirmed_payments(pool_payments, m_current_subaddress_account);
    for (std::list<std::pair<crypto::hash, tools::wallet2::pool_payment_details>>::const_iterator i = pool_payments.begin(); i != pool_payments.end(); ++i) {
      const tools::wallet2::payment_details &pd = i->second.m_pd;
      if (pd.m_tx_hash == txid)
      {
        std::string payment_id = string_tools::pod_to_hex(i->first);
        if (payment_id.substr(16).find_first_not_of('0') == std::string::npos)
          payment_id = payment_id.substr(0,16);
        success_msg_writer() << "Unconfirmed incoming transaction found in the txpool";
        success_msg_writer() << "txid: " << txid;
        success_msg_writer() << "Timestamp: " << tools::get_human_readable_timestamp(pd.m_timestamp);
        success_msg_writer() << "Amount: " << print_money(pd.m_amount);
        success_msg_writer() << "Payment ID: " << payment_id;
        success_msg_writer() << "Address index: " << pd.m_subaddr_index.minor;
        success_msg_writer() << "Note: " << m_wallet->get_tx_note(txid);
        if (i->second.m_double_spend_seen)
          success_msg_writer() << tr("Double spend seen on the network: this transaction may or may not end up being mined");
        return true;
      }
    }
  }
  catch (...)
  {
    fail_msg_writer() << "Failed to get pool state";
  }

  std::list<std::pair<crypto::hash, tools::wallet2::unconfirmed_transfer_details>> upayments;
  m_wallet->get_unconfirmed_payments_out(upayments, m_current_subaddress_account);
  for (std::list<std::pair<crypto::hash, tools::wallet2::unconfirmed_transfer_details>>::const_iterator i = upayments.begin(); i != upayments.end(); ++i) {
    if (i->first == txid)
    {
      const tools::wallet2::unconfirmed_transfer_details &pd = i->second;
      uint64_t amount = pd.m_amount_in;
      uint64_t fee = amount - pd.m_amount_out;
      std::string payment_id = string_tools::pod_to_hex(i->second.m_payment_id);
      if (payment_id.substr(16).find_first_not_of('0') == std::string::npos)
        payment_id = payment_id.substr(0,16);
      bool is_failed = pd.m_state == tools::wallet2::unconfirmed_transfer_details::failed;

      success_msg_writer() << (is_failed ? "Failed" : "Pending") << " outgoing transaction found";
      success_msg_writer() << "txid: " << txid;
      success_msg_writer() << "Timestamp: " << tools::get_human_readable_timestamp(pd.m_timestamp);
      success_msg_writer() << "Amount: " << print_money(amount - pd.m_change - fee);
      success_msg_writer() << "Payment ID: " << payment_id;
      success_msg_writer() << "Change: " << print_money(pd.m_change);
      success_msg_writer() << "Fee: " << print_money(fee);
      success_msg_writer() << "Note: " << m_wallet->get_tx_note(txid);
      return true;
    }
  }

  fail_msg_writer() << tr("Transaction ID not found");
  return true;
}
//----------------------------------------------------------------------------------------------------
bool simple_wallet::process_command(const std::vector<std::string> &args)
{
  return m_cmd_binder.process_command_vec(args);
}
//----------------------------------------------------------------------------------------------------
void simple_wallet::interrupt()
{
  if (m_in_manual_refresh.load(std::memory_order_relaxed))
  {
    m_wallet->stop();
  }
  else
  {
    stop();
  }
}
//----------------------------------------------------------------------------------------------------
void simple_wallet::commit_or_save(std::vector<tools::wallet2::pending_tx>& ptx_vector, bool do_not_relay)
{
  size_t i = 0;
  std::string msg_buf; // NOTE(loki): Buffer output so integration tests read the entire output
  msg_buf.reserve(128);

  while (!ptx_vector.empty())
  {
    msg_buf.clear();
    auto & ptx = ptx_vector.back();
    const crypto::hash txid = get_transaction_hash(ptx.tx);
    if (do_not_relay)
    {
      cryptonote::blobdata blob;
      tx_to_blob(ptx.tx, blob);
      const std::string blob_hex = epee::string_tools::buff_to_hex_nodelimer(blob);
      const std::string filename = "raw_loki_tx" + (ptx_vector.size() == 1 ? "" : ("_" + std::to_string(i++)));
      bool success = epee::file_io_utils::save_string_to_file(filename, blob_hex);

      if (success) msg_buf += tr("Transaction successfully saved to ");
      else         msg_buf += tr("Failed to save transaction to ");

      msg_buf += filename;
      msg_buf += tr(", txid <");
      msg_buf += epee::string_tools::pod_to_hex(txid);
      msg_buf += ">";

      if (success) success_msg_writer(true) << msg_buf;
      else         fail_msg_writer()        << msg_buf;
    }
    else
    {
      m_wallet->commit_tx(ptx);
      msg_buf += tr("Transaction successfully submitted, transaction <");
      msg_buf += epee::string_tools::pod_to_hex(txid);
      msg_buf += ">\n";
      msg_buf += tr("You can check its status by using the `show_transfers` command.");
      success_msg_writer(true) << msg_buf;
    }
    // if no exception, remove element from vector
    ptx_vector.pop_back();
  }
}
//----------------------------------------------------------------------------------------------------
int main(int argc, char* argv[])
{
  TRY_ENTRY();

#ifdef WIN32
  // Activate UTF-8 support for Boost filesystem classes on Windows
  std::locale::global(boost::locale::generator().generate(""));
  boost::filesystem::path::imbue(std::locale());
#endif

  po::options_description desc_params(wallet_args::tr("Wallet options"));
  tools::wallet2::init_options(desc_params);
  command_line::add_arg(desc_params, arg_wallet_file);
  command_line::add_arg(desc_params, arg_generate_new_wallet);
  command_line::add_arg(desc_params, arg_generate_from_device);
  command_line::add_arg(desc_params, arg_generate_from_view_key);
  command_line::add_arg(desc_params, arg_generate_from_spend_key);
  command_line::add_arg(desc_params, arg_generate_from_keys);
  command_line::add_arg(desc_params, arg_generate_from_multisig_keys);
  command_line::add_arg(desc_params, arg_generate_from_json);
  command_line::add_arg(desc_params, arg_mnemonic_language);
  command_line::add_arg(desc_params, arg_command);

  command_line::add_arg(desc_params, arg_restore_deterministic_wallet );
  command_line::add_arg(desc_params, arg_restore_multisig_wallet );
  command_line::add_arg(desc_params, arg_non_deterministic );
  command_line::add_arg(desc_params, arg_electrum_seed );
  command_line::add_arg(desc_params, arg_allow_mismatched_daemon_version);
  command_line::add_arg(desc_params, arg_restore_height);
  command_line::add_arg(desc_params, arg_restore_date);
  command_line::add_arg(desc_params, arg_do_not_relay);
  command_line::add_arg(desc_params, arg_create_address_file);
  command_line::add_arg(desc_params, arg_subaddress_lookahead);
  command_line::add_arg(desc_params, arg_use_english_language_names);
  command_line::add_arg(desc_params, arg_long_payment_id_support);

  po::positional_options_description positional_options;
  positional_options.add(arg_command.name, -1);

  boost::optional<po::variables_map> vm;
  bool should_terminate = false;
  std::tie(vm, should_terminate) = wallet_args::main(
   argc, argv,
   "loki-wallet-cli [--wallet-file=<filename>|--generate-new-wallet=<filename>] [<COMMAND>]",
    sw::tr("This is the command line Loki wallet. It needs to connect to a Loki\ndaemon to work correctly.\n\nWARNING: Do not reuse your Loki keys on a contentious fork, doing so will harm your privacy.\n Only consider reusing your key on a contentious fork if the fork has key reuse mitigations built in."),
    desc_params,
    positional_options,
    [](const std::string &s, bool emphasis){ tools::scoped_message_writer(emphasis ? epee::console_color_white : epee::console_color_default, true) << s; },
    "loki-wallet-cli.log"
  );

  if (!vm)
  {
    return 1;
  }

  if (should_terminate)
  {
    return 0;
  }

  cryptonote::simple_wallet w;
  const bool r = w.init(*vm);
  CHECK_AND_ASSERT_MES(r, 1, sw::tr("Failed to initialize wallet"));

  std::vector<std::string> command = command_line::get_arg(*vm, arg_command);
  if (!command.empty())
  {
    if (!w.process_command(command))
      fail_msg_writer() << sw::tr("Unknown command: ") << command.front();
    w.stop();
    w.deinit();
  }
  else
  {
    tools::signal_handler::install([&w](int type) {
      if (tools::password_container::is_prompting.load())
      {
        // must be prompting for password so return and let the signal stop prompt
        return;
      }
#ifdef WIN32
      if (type == CTRL_C_EVENT)
#else
      if (type == SIGINT)
#endif
      {
        // if we're pressing ^C when refreshing, just stop refreshing
        w.interrupt();
      }
      else
      {
        w.stop();
      }
    });
    w.run();

    w.deinit();
  }
  return 0;
  CATCH_ENTRY_L0("main", 1);
}

// MMS ---------------------------------------------------------------------------------------------------

// Access to the message store, or more exactly to the list of the messages that can be changed
// by the idle thread, is guarded by the same mutex-based mechanism as access to the wallet
// as a whole and thus e.g. uses the "LOCK_IDLE_SCOPE" macro. This is a little over-cautious, but
// simple and safe. Care has to be taken however where MMS methods call other simplewallet methods
// that use "LOCK_IDLE_SCOPE" as this cannot be nested!

// Methods for commands like "export_multisig_info" usually read data from file(s) or write data
// to files. The MMS calls now those methods as well, to produce data for messages and to process data
// from messages. As it would be quite inconvenient for the MMS to write data for such methods to files
// first or get data out of result files after the call, those methods detect a call from the MMS and
// expect data as arguments instead of files and give back data by calling 'process_wallet_created_data'.

bool simple_wallet::user_confirms(const std::string &question)
{
   std::string answer = input_line(question + tr(" (Y/Yes/N/No): "));
   return !std::cin.eof() && command_line::is_yes(answer);
}

bool simple_wallet::get_number_from_arg(const std::string &arg, uint32_t &number, const uint32_t lower_bound, const uint32_t upper_bound)
{
  bool valid = false;
  try
  {
    number = boost::lexical_cast<uint32_t>(arg);
    valid = (number >= lower_bound) && (number <= upper_bound);
  }
  catch(const boost::bad_lexical_cast &)
  {
  }
  return valid;
}

bool simple_wallet::choose_mms_processing(const std::vector<mms::processing_data> &data_list, uint32_t &choice)
{
  size_t choices = data_list.size();
  if (choices == 1)
  {
    choice = 0;
    return true;
  }
  mms::message_store& ms = m_wallet->get_message_store();
  message_writer() << tr("Choose processing:");
  std::string text;
  for (size_t i = 0; i < choices; ++i)
  {
    const mms::processing_data &data = data_list[i];
    text = std::to_string(i+1) + ": ";
    switch (data.processing)
    {
    case mms::message_processing::sign_tx:
      text += tr("Sign tx");
      break;
    case mms::message_processing::send_tx:
    {
      mms::message m;
      ms.get_message_by_id(data.message_ids[0], m);
      if (m.type == mms::message_type::fully_signed_tx)
      {
        text += tr("Send the tx for submission to ");
      }
      else
      {
        text += tr("Send the tx for signing to ");
      }
      mms::authorized_signer signer = ms.get_signer(data.receiving_signer_index);
      text += ms.signer_to_string(signer, 50);
      break;
    }
    case mms::message_processing::submit_tx:
      text += tr("Submit tx");
      break;
    default:
      text += tr("unknown");
      break;
    }
    message_writer() << text;
  }

  std::string line = input_line(tr("Choice: "));
  if (std::cin.eof() || line.empty())
  {
    return false;
  }
  bool choice_ok = get_number_from_arg(line, choice, 1, choices);
  if (choice_ok)
  {
    choice--;
  }
  else
  {
    fail_msg_writer() << tr("Wrong choice");
  }
  return choice_ok;
}

void simple_wallet::list_mms_messages(const std::vector<mms::message> &messages)
{
  message_writer() << boost::format("%4s %-4s %-30s %-21s %7s %3s %-15s %-40s") % tr("Id") % tr("I/O") % tr("Authorized Signer")
          % tr("Message Type") % tr("Height") % tr("R") % tr("Message State") % tr("Since");
  mms::message_store& ms = m_wallet->get_message_store();
  uint64_t now = (uint64_t)time(NULL);
  for (size_t i = 0; i < messages.size(); ++i)
  {
    const mms::message &m = messages[i];
    const mms::authorized_signer &signer = ms.get_signer(m.signer_index);
    bool highlight = (m.state == mms::message_state::ready_to_send) || (m.state == mms::message_state::waiting);
    message_writer(m.direction == mms::message_direction::out ? console_color_green : console_color_magenta, highlight) <<
            boost::format("%4s %-4s %-30s %-21s %7s %3s %-15s %-40s") %
            m.id %
            ms.message_direction_to_string(m.direction) %
            ms.signer_to_string(signer, 30) %
            ms.message_type_to_string(m.type) %
            m.wallet_height %
            m.round %
            ms.message_state_to_string(m.state) %
            (tools::get_human_readable_timestamp(m.modified) + ", " + tools::get_human_readable_timespan(std::chrono::seconds(now - m.modified)) + tr(" ago"));
  }
}

void simple_wallet::list_signers(const std::vector<mms::authorized_signer> &signers)
{
  message_writer() << boost::format("%2s %-20s %-s") % tr("#") % tr("Label") % tr("Transport Address");
  message_writer() << boost::format("%2s %-20s %-s") % "" % tr("Auto-Config Token") % tr("Loki Address");
  for (size_t i = 0; i < signers.size(); ++i)
  {
    const mms::authorized_signer &signer = signers[i];
    std::string label = signer.label.empty() ? tr("<not set>") : signer.label;
    std::string monero_address;
    if (signer.monero_address_known)
    {
      monero_address = get_account_address_as_str(m_wallet->nettype(), false, signer.monero_address);
    }
    else
    {
      monero_address = tr("<not set>");
    }
    std::string transport_address = signer.transport_address.empty() ? tr("<not set>") : signer.transport_address;
    message_writer() << boost::format("%2s %-20s %-s") % (i + 1) % label % transport_address;
    message_writer() << boost::format("%2s %-20s %-s") % "" % signer.auto_config_token % monero_address;
    message_writer() << "";
  }
}

void simple_wallet::add_signer_config_messages()
{
  mms::message_store& ms = m_wallet->get_message_store();
  std::string signer_config;
  ms.get_signer_config(signer_config);

  const std::vector<mms::authorized_signer> signers = ms.get_all_signers();
  mms::multisig_wallet_state state = get_multisig_wallet_state();
  uint32_t num_authorized_signers = ms.get_num_authorized_signers();
  for (uint32_t i = 1 /* without me */; i < num_authorized_signers; ++i)
  {
    ms.add_message(state, i, mms::message_type::signer_config, mms::message_direction::out, signer_config);
  }
}

void simple_wallet::show_message(const mms::message &m)
{
  mms::message_store& ms = m_wallet->get_message_store();
  const mms::authorized_signer &signer = ms.get_signer(m.signer_index);
  bool display_content;
  std::string sanitized_text;
  switch (m.type)
  {
  case mms::message_type::key_set:
  case mms::message_type::additional_key_set:
  case mms::message_type::note:
    display_content = true;
    ms.get_sanitized_message_text(m, sanitized_text);
    break;
  default:
    display_content = false;
  }
  uint64_t now = (uint64_t)time(NULL);
  message_writer() << "";
  message_writer() << tr("Message ") << m.id;
  message_writer() << tr("In/out: ") << ms.message_direction_to_string(m.direction);
  message_writer() << tr("Type: ") << ms.message_type_to_string(m.type);
  message_writer() << tr("State: ") << boost::format(tr("%s since %s, %s ago")) %
          ms.message_state_to_string(m.state) % tools::get_human_readable_timestamp(m.modified) % tools::get_human_readable_timespan(std::chrono::seconds(now - m.modified));
  if (m.sent == 0)
  {
    message_writer() << tr("Sent: Never");
  }
  else
  {
    message_writer() << boost::format(tr("Sent: %s, %s ago")) %
            tools::get_human_readable_timestamp(m.sent) % tools::get_human_readable_timespan(std::chrono::seconds(now - m.sent));
  }
  message_writer() << tr("Authorized signer: ") << ms.signer_to_string(signer, 100);
  message_writer() << tr("Content size: ") << m.content.length() << tr(" bytes");
  message_writer() << tr("Content: ") << (display_content ? sanitized_text : tr("(binary data)"));

  if (m.type == mms::message_type::note)
  {
    // Showing a note and read its text is "processing" it: Set the state accordingly
    // which will also delete it from Bitmessage as a side effect
    // (Without this little "twist" it would never change the state, and never get deleted)
    ms.set_message_processed_or_sent(m.id);
  }
}

void simple_wallet::ask_send_all_ready_messages()
{
  mms::message_store& ms = m_wallet->get_message_store();
  std::vector<mms::message> ready_messages;
  const std::vector<mms::message> &messages = ms.get_all_messages();
  for (size_t i = 0; i < messages.size(); ++i)
  {
    const mms::message &m = messages[i];
    if (m.state == mms::message_state::ready_to_send)
    {
      ready_messages.push_back(m);
    }
  }
  if (ready_messages.size() != 0)
  {
    list_mms_messages(ready_messages);
    bool send = ms.get_auto_send();
    if (!send)
    {
      send = user_confirms(tr("Send these messages now?"));
    }
    if (send)
    {
      mms::multisig_wallet_state state = get_multisig_wallet_state();
      for (size_t i = 0; i < ready_messages.size(); ++i)
      {
        ms.send_message(state, ready_messages[i].id);
        ms.set_message_processed_or_sent(ready_messages[i].id);
      }
      success_msg_writer() << tr("Queued for sending.");
    }
  }
}

bool simple_wallet::get_message_from_arg(const std::string &arg, mms::message &m)
{
  mms::message_store& ms = m_wallet->get_message_store();
  bool valid_id = false;
  uint32_t id;
  try
  {
    id = (uint32_t)boost::lexical_cast<uint32_t>(arg);
    valid_id = ms.get_message_by_id(id, m);
  }
  catch (const boost::bad_lexical_cast &)
  {
  }
  if (!valid_id)
  {
    fail_msg_writer() << tr("Invalid message id");
  }
  return valid_id;
}

void simple_wallet::mms_init(const std::vector<std::string> &args)
{
  if (args.size() != 3)
  {
    fail_msg_writer() << tr("usage: mms init <required_signers>/<authorized_signers> <own_label> <own_transport_address>");
    return;
  }
  mms::message_store& ms = m_wallet->get_message_store();
  if (ms.get_active())
  {
    if (!user_confirms(tr("The MMS is already initialized. Re-initialize by deleting all signer info and messages?")))
    {
      return;
    }
  }
  uint32_t num_required_signers;
  uint32_t num_authorized_signers;
  const std::string &mn = args[0];
  std::vector<std::string> numbers;
  boost::split(numbers, mn, boost::is_any_of("/"));
  bool mn_ok = (numbers.size() == 2)
               && get_number_from_arg(numbers[1], num_authorized_signers, 2, 100)
               && get_number_from_arg(numbers[0], num_required_signers, 2, num_authorized_signers);
  if (!mn_ok)
  {
    fail_msg_writer() << tr("Error in the number of required signers and/or authorized signers");
    return;
  }
  LOCK_IDLE_SCOPE();
  ms.init(get_multisig_wallet_state(), args[1], args[2], num_authorized_signers, num_required_signers);
}

void simple_wallet::mms_info(const std::vector<std::string> &args)
{
  mms::message_store& ms = m_wallet->get_message_store();
  if (ms.get_active())
  {
    message_writer() << boost::format("The MMS is active for %s/%s multisig.")
            % ms.get_num_required_signers() % ms.get_num_authorized_signers();
  }
  else
  {
    message_writer() << tr("The MMS is not active.");
  }
}

void simple_wallet::mms_signer(const std::vector<std::string> &args)
{
  mms::message_store& ms = m_wallet->get_message_store();
  const std::vector<mms::authorized_signer> &signers = ms.get_all_signers();
  if (args.size() == 0)
  {
    // Without further parameters list all defined signers
    list_signers(signers);
    return;
  }

  uint32_t index;
  bool index_valid = get_number_from_arg(args[0], index, 1, ms.get_num_authorized_signers());
  if (index_valid)
  {
    index--;
  }
  else
  {
    fail_msg_writer() << tr("Invalid signer number ") + args[0];
    return;
  }
  if ((args.size() < 2) || (args.size() > 4))
  {
    fail_msg_writer() << tr("mms signer [<number> <label> [<transport_address> [<loki_address>]]]");
    return;
  }

  boost::optional<string> label = args[1];
  boost::optional<string> transport_address;
  if (args.size() >= 3)
  {
    transport_address = args[2];
  }
  boost::optional<cryptonote::account_public_address> monero_address;
  LOCK_IDLE_SCOPE();
  mms::multisig_wallet_state state = get_multisig_wallet_state();
  if (args.size() == 4)
  {
    cryptonote::address_parse_info info;
    bool ok = cryptonote::get_account_address_from_str_or_url(info, m_wallet->nettype(), args[3], oa_prompter);
    if (!ok)
    {
      fail_msg_writer() << tr("Invalid Loki address");
      return;
    }
    monero_address = info.address;
    const std::vector<mms::message> &messages = ms.get_all_messages();
    if ((messages.size() > 0) || state.multisig)
    {
      fail_msg_writer() << tr("Wallet state does not allow changing Loki addresses anymore");
      return;
    }
  }
  ms.set_signer(state, index, label, transport_address, monero_address);
}

void simple_wallet::mms_list(const std::vector<std::string> &args)
{
  mms::message_store& ms = m_wallet->get_message_store();
  if (args.size() != 0)
  {
    fail_msg_writer() << tr("Usage: mms list");
    return;
  }
  LOCK_IDLE_SCOPE();
  const std::vector<mms::message> &messages = ms.get_all_messages();
  list_mms_messages(messages);
}

void simple_wallet::mms_next(const std::vector<std::string> &args)
{
  mms::message_store& ms = m_wallet->get_message_store();
  if ((args.size() > 1) || ((args.size() == 1) && (args[0] != "sync")))
  {
    fail_msg_writer() << tr("Usage: mms next [sync]");
    return;
  }
  bool avail = false;
  std::vector<mms::processing_data> data_list;
  bool force_sync = false;
  uint32_t choice = 0;
  {
    LOCK_IDLE_SCOPE();
    if ((args.size() == 1) && (args[0] == "sync"))
    {
      // Force the MMS to process any waiting sync info although on its own it would just ignore
      // those messages because no need to process them can be seen
      force_sync = true;
    }
    string wait_reason;
    {
      avail = ms.get_processable_messages(get_multisig_wallet_state(), force_sync, data_list, wait_reason);
    }
    if (avail)
    {
      avail = choose_mms_processing(data_list, choice);
    }
    else if (!wait_reason.empty())
    {
      message_writer() << tr("No next step: ") << wait_reason;
    }
  }
  if (avail)
  {
    mms::processing_data data = data_list[choice];
    bool command_successful = false;
    switch(data.processing)
    {
    case mms::message_processing::prepare_multisig:
      message_writer() << tr("prepare_multisig");
      command_successful = prepare_multisig_main(std::vector<std::string>(), true);
      break;

    case mms::message_processing::make_multisig:
    {
      message_writer() << tr("make_multisig");
      size_t number_of_key_sets = data.message_ids.size();
      std::vector<std::string> sig_args(number_of_key_sets + 1);
      sig_args[0] = std::to_string(ms.get_num_required_signers());
      for (size_t i = 0; i < number_of_key_sets; ++i)
      {
        mms::message m = ms.get_message_by_id(data.message_ids[i]);
        sig_args[i+1] = m.content;
      }
      command_successful = make_multisig_main(sig_args, true);
      break;
    }

    case mms::message_processing::exchange_multisig_keys:
    {
      message_writer() << tr("exchange_multisig_keys");
      size_t number_of_key_sets = data.message_ids.size();
      // Other than "make_multisig" only the key sets as parameters, no num_required_signers
      std::vector<std::string> sig_args(number_of_key_sets);
      for (size_t i = 0; i < number_of_key_sets; ++i)
      {
        mms::message m = ms.get_message_by_id(data.message_ids[i]);
        sig_args[i] = m.content;
      }
      command_successful = exchange_multisig_keys_main(sig_args, true);
      break;
    }

    case mms::message_processing::create_sync_data:
    {
      message_writer() << tr("export_multisig_info");
      std::vector<std::string> export_args;
      export_args.push_back("MMS");  // dummy filename
      command_successful = export_multisig_main(export_args, true);
      break;
    }

    case mms::message_processing::process_sync_data:
    {
      message_writer() << tr("import_multisig_info");
      std::vector<std::string> import_args;
      for (size_t i = 0; i < data.message_ids.size(); ++i)
      {
        mms::message m = ms.get_message_by_id(data.message_ids[i]);
        import_args.push_back(m.content);
      }
      command_successful = import_multisig_main(import_args, true);
      break;
    }

    case mms::message_processing::sign_tx:
    {
      message_writer() << tr("sign_multisig");
      std::vector<std::string> sign_args;
      mms::message m = ms.get_message_by_id(data.message_ids[0]);
      sign_args.push_back(m.content);
      command_successful = sign_multisig_main(sign_args, true);
      break;
    }

    case mms::message_processing::submit_tx:
    {
      message_writer() << tr("submit_multisig");
      std::vector<std::string> submit_args;
      mms::message m = ms.get_message_by_id(data.message_ids[0]);
      submit_args.push_back(m.content);
      command_successful = submit_multisig_main(submit_args, true);
      break;
    }

    case mms::message_processing::send_tx:
    {
      message_writer() << tr("Send tx");
      mms::message m = ms.get_message_by_id(data.message_ids[0]);
      LOCK_IDLE_SCOPE();
      ms.add_message(get_multisig_wallet_state(), data.receiving_signer_index, m.type, mms::message_direction::out,
                     m.content);
      command_successful = true;
      break;
    }

    case mms::message_processing::process_signer_config:
    {
      message_writer() << tr("Process signer config");
      LOCK_IDLE_SCOPE();
      mms::message m = ms.get_message_by_id(data.message_ids[0]);
      mms::authorized_signer me = ms.get_signer(0);
      mms::multisig_wallet_state state = get_multisig_wallet_state();
      if (!me.auto_config_running)
      {
        // If no auto-config is running, the config sent may be unsolicited or problematic
        // so show what arrived and ask for confirmation before taking it in
        std::vector<mms::authorized_signer> signers;
        ms.unpack_signer_config(state, m.content, signers);
        list_signers(signers);
        if (!user_confirms(tr("Replace current signer config with the one displayed above?")))
        {
          break;
        }
      }
      ms.process_signer_config(state, m.content);
      ms.stop_auto_config();
      list_signers(ms.get_all_signers());
      command_successful = true;
      break;
    }

    case mms::message_processing::process_auto_config_data:
    {
      message_writer() << tr("Process auto config data");
      LOCK_IDLE_SCOPE();
      for (size_t i = 0; i < data.message_ids.size(); ++i)
      {
        ms.process_auto_config_data_message(data.message_ids[i]);
      }
      ms.stop_auto_config();
      list_signers(ms.get_all_signers());
      add_signer_config_messages();
      command_successful = true;
      break;
    }

    default:
      message_writer() << tr("Nothing ready to process");
      break;
    }

    if (command_successful)
    {
      {
        LOCK_IDLE_SCOPE();
        ms.set_messages_processed(data);
        ask_send_all_ready_messages();
      }
    }
  }
}

void simple_wallet::mms_sync(const std::vector<std::string> &args)
{
  mms::message_store& ms = m_wallet->get_message_store();
  if (args.size() != 0)
  {
    fail_msg_writer() << tr("Usage: mms sync");
    return;
  }
  // Force the start of a new sync round, for exceptional cases where something went wrong
  // Can e.g. solve the problem "This signature was made with stale data" after trying to
  // create 2 transactions in a row somehow
  // Code is identical to the code for 'message_processing::create_sync_data'
  message_writer() << tr("export_multisig_info");
  std::vector<std::string> export_args;
  export_args.push_back("MMS");  // dummy filename
  export_multisig_main(export_args, true);
  ask_send_all_ready_messages();
}

void simple_wallet::mms_transfer(const std::vector<std::string> &args)
{
  // It's too complicated to check any arguments here, just let 'transfer_main' do the whole job
  transfer_main(Transfer, args, true);
}

void simple_wallet::mms_delete(const std::vector<std::string> &args)
{
  if (args.size() != 1)
  {
    fail_msg_writer() << tr("Usage: mms delete (<message_id> | all)");
    return;
  }
  LOCK_IDLE_SCOPE();
  mms::message_store& ms = m_wallet->get_message_store();
  if (args[0] == "all")
  {
    if (user_confirms(tr("Delete all messages?")))
    {
      ms.delete_all_messages();
    }
  }
  else
  {
    mms::message m;
    bool valid_id = get_message_from_arg(args[0], m);
    if (valid_id)
    {
      // If only a single message and not all delete even if unsent / unprocessed
      ms.delete_message(m.id);
    }
  }
}

void simple_wallet::mms_send(const std::vector<std::string> &args)
{
  if (args.size() == 0)
  {
    ask_send_all_ready_messages();
    return;
  }
  else if (args.size() != 1)
  {
    fail_msg_writer() << tr("Usage: mms send [<message_id>]");
    return;
  }
  LOCK_IDLE_SCOPE();
  mms::message_store& ms = m_wallet->get_message_store();
  mms::message m;
  bool valid_id = get_message_from_arg(args[0], m);
  if (valid_id)
  {
    ms.send_message(get_multisig_wallet_state(), m.id);
  }
}

void simple_wallet::mms_receive(const std::vector<std::string> &args)
{
  if (args.size() != 0)
  {
    fail_msg_writer() << tr("Usage: mms receive");
    return;
  }
  std::vector<mms::message> new_messages;
  LOCK_IDLE_SCOPE();
  mms::message_store& ms = m_wallet->get_message_store();
  bool avail = ms.check_for_messages(get_multisig_wallet_state(), new_messages);
  if (avail)
  {
    list_mms_messages(new_messages);
  }
}

void simple_wallet::mms_export(const std::vector<std::string> &args)
{
  if (args.size() != 1)
  {
    fail_msg_writer() << tr("Usage: mms export <message_id>");
    return;
  }
  LOCK_IDLE_SCOPE();
  mms::message_store& ms = m_wallet->get_message_store();
  mms::message m;
  bool valid_id = get_message_from_arg(args[0], m);
  if (valid_id)
  {
    const std::string filename = "mms_message_content";
    if (epee::file_io_utils::save_string_to_file(filename, m.content))
    {
      success_msg_writer() << tr("Message content saved to: ") << filename;
    }
    else
    {
      fail_msg_writer() << tr("Failed to to save message content");
    }
  }
}

void simple_wallet::mms_note(const std::vector<std::string> &args)
{
  mms::message_store& ms = m_wallet->get_message_store();
  if (args.size() == 0)
  {
    LOCK_IDLE_SCOPE();
    const std::vector<mms::message> &messages = ms.get_all_messages();
    for (size_t i = 0; i < messages.size(); ++i)
    {
      const mms::message &m = messages[i];
      if ((m.type == mms::message_type::note) && (m.state == mms::message_state::waiting))
      {
        show_message(m);
      }
    }
    return;
  }
  if (args.size() < 2)
  {
    fail_msg_writer() << tr("Usage: mms note [<label> <text>]");
    return;
  }
  uint32_t signer_index;
  bool found = ms.get_signer_index_by_label(args[0], signer_index);
  if (!found)
  {
    fail_msg_writer() << tr("No signer found with label ") << args[0];
    return;
  }
  std::string note = "";
  for (size_t n = 1; n < args.size(); ++n)
  {
    if (n > 1)
    {
      note += " ";
    }
    note += args[n];
  }
  LOCK_IDLE_SCOPE();
  ms.add_message(get_multisig_wallet_state(), signer_index, mms::message_type::note,
                 mms::message_direction::out, note);
  ask_send_all_ready_messages();
}

void simple_wallet::mms_show(const std::vector<std::string> &args)
{
  if (args.size() != 1)
  {
    fail_msg_writer() << tr("Usage: mms show <message_id>");
    return;
  }
  LOCK_IDLE_SCOPE();
  mms::message_store& ms = m_wallet->get_message_store();
  mms::message m;
  bool valid_id = get_message_from_arg(args[0], m);
  if (valid_id)
  {
    show_message(m);
  }
}

void simple_wallet::mms_set(const std::vector<std::string> &args)
{
  bool set = args.size() == 2;
  bool query = args.size() == 1;
  if (!set && !query)
  {
    fail_msg_writer() << tr("Usage: mms set <option_name> [<option_value>]");
    return;
  }
  mms::message_store& ms = m_wallet->get_message_store();
  LOCK_IDLE_SCOPE();
  if (args[0] == "auto-send")
  {
    if (set)
    {
      bool result;
      bool ok = parse_bool(args[1], result);
      if (ok)
      {
        ms.set_auto_send(result);
      }
      else
      {
        fail_msg_writer() << tr("Wrong option value");
      }
    }
    else
    {
      message_writer() << (ms.get_auto_send() ? tr("Auto-send is on") : tr("Auto-send is off"));
    }
  }
  else
  {
    fail_msg_writer() << tr("Unknown option");
  }
}

void simple_wallet::mms_help(const std::vector<std::string> &args)
{
  if (args.size() > 1)
  {
    fail_msg_writer() << tr("Usage: mms help [<subcommand>]");
    return;
  }
  std::vector<std::string> help_args;
  help_args.push_back("mms");
  if (args.size() == 1)
  {
    help_args.push_back(args[0]);
  }
  help(help_args);
}

void simple_wallet::mms_send_signer_config(const std::vector<std::string> &args)
{
  if (args.size() != 0)
  {
    fail_msg_writer() << tr("Usage: mms send_signer_config");
    return;
  }
  mms::message_store& ms = m_wallet->get_message_store();
  if (!ms.signer_config_complete())
  {
    fail_msg_writer() << tr("Signer config not yet complete");
    return;
  }
  LOCK_IDLE_SCOPE();
  add_signer_config_messages();
  ask_send_all_ready_messages();
}

void simple_wallet::mms_start_auto_config(const std::vector<std::string> &args)
{
  mms::message_store& ms = m_wallet->get_message_store();
  uint32_t other_signers = ms.get_num_authorized_signers() - 1;
  size_t args_size = args.size();
  if ((args_size != 0) && (args_size != other_signers))
  {
    fail_msg_writer() << tr("Usage: mms start_auto_config [<label> <label> ...]");
    return;
  }
  if ((args_size == 0) && !ms.signer_labels_complete())
  {
    fail_msg_writer() << tr("There are signers without a label set. Complete labels before auto-config or specify them as parameters here.");
    return;
  }
  mms::authorized_signer me = ms.get_signer(0);
  if (me.auto_config_running)
  {
    if (!user_confirms(tr("Auto-config is already running. Cancel and restart?")))
    {
      return;
    }
  }
  LOCK_IDLE_SCOPE();
  mms::multisig_wallet_state state = get_multisig_wallet_state();
  if (args_size != 0)
  {
    // Set (or overwrite) all the labels except "me" from the arguments
    for (uint32_t i = 1; i < (other_signers + 1); ++i)
    {
      ms.set_signer(state, i, args[i - 1], boost::none, boost::none);
    }
  }
  ms.start_auto_config(state);
  // List the signers to show the generated auto-config tokens
  list_signers(ms.get_all_signers());
}

void simple_wallet::mms_stop_auto_config(const std::vector<std::string> &args)
{
  if (args.size() != 0)
  {
    fail_msg_writer() << tr("Usage: mms stop_auto_config");
    return;
  }
  if (!user_confirms(tr("Delete any auto-config tokens and stop auto-config?")))
  {
    return;
  }
  mms::message_store& ms = m_wallet->get_message_store();
  LOCK_IDLE_SCOPE();
  ms.stop_auto_config();
}

void simple_wallet::mms_auto_config(const std::vector<std::string> &args)
{
  if (args.size() != 1)
  {
    fail_msg_writer() << tr("Usage: mms auto_config <auto_config_token>");
    return;
  }
  mms::message_store& ms = m_wallet->get_message_store();
  std::string adjusted_token;
  if (!ms.check_auto_config_token(args[0], adjusted_token))
  {
    fail_msg_writer() << tr("Invalid auto-config token");
    return;
  }
  mms::authorized_signer me = ms.get_signer(0);
  if (me.auto_config_running)
  {
    if (!user_confirms(tr("Auto-config already running. Cancel and restart?")))
    {
      return;
    }
  }
  LOCK_IDLE_SCOPE();
  ms.add_auto_config_data_message(get_multisig_wallet_state(), adjusted_token);
  ask_send_all_ready_messages();
}

bool simple_wallet::mms(const std::vector<std::string> &args)
{
  try
  {
    m_wallet->get_multisig_wallet_state();
  }
  catch(const std::exception &e)
  {
    fail_msg_writer() << tr("MMS not available in this wallet");
    return true;
  }

  try
  {
    mms::message_store& ms = m_wallet->get_message_store();
    if (args.size() == 0)
    {
      mms_info(args);
      return true;
    }

    const std::string &sub_command = args[0];
    std::vector<std::string> mms_args = args;
    mms_args.erase(mms_args.begin());

    if (sub_command == "init")
    {
      mms_init(mms_args);
      return true;
    }
    if (!ms.get_active())
    {
      fail_msg_writer() << tr("The MMS is not active. Activate using the \"mms init\" command");
      return true;
    }
    else if (sub_command == "info")
    {
      mms_info(mms_args);
    }
    else if (sub_command == "signer")
    {
      mms_signer(mms_args);
    }
    else if (sub_command == "list")
    {
      mms_list(mms_args);
    }
    else if (sub_command == "next")
    {
      mms_next(mms_args);
    }
    else if (sub_command == "sync")
    {
      mms_sync(mms_args);
    }
    else if (sub_command == "transfer")
    {
      mms_transfer(mms_args);
    }
    else if (sub_command == "delete")
    {
      mms_delete(mms_args);
    }
    else if (sub_command == "send")
    {
      mms_send(mms_args);
    }
    else if (sub_command == "receive")
    {
      mms_receive(mms_args);
    }
    else if (sub_command == "export")
    {
      mms_export(mms_args);
    }
    else if (sub_command == "note")
    {
      mms_note(mms_args);
    }
    else if (sub_command == "show")
    {
      mms_show(mms_args);
    }
    else if (sub_command == "set")
    {
      mms_set(mms_args);
    }
    else if (sub_command == "help")
    {
      mms_help(mms_args);
    }
    else if (sub_command == "send_signer_config")
    {
      mms_send_signer_config(mms_args);
    }
    else if (sub_command == "start_auto_config")
    {
      mms_start_auto_config(mms_args);
    }
    else if (sub_command == "stop_auto_config")
    {
      mms_stop_auto_config(mms_args);
    }
    else if (sub_command == "auto_config")
    {
      mms_auto_config(mms_args);
    }
    else
    {
      fail_msg_writer() << tr("Invalid MMS subcommand");
    }
  }
  catch (const tools::error::no_connection_to_daemon &e)
  {
    fail_msg_writer() << tr("Error in MMS command: ") << e.what() << " " << e.request();
  }
  catch (const std::exception &e)
  {
    fail_msg_writer() << tr("Error in MMS command: ") << e.what();
    PRINT_USAGE(USAGE_MMS);
    return true;
  }
  return true;
}
// End MMS ------------------------------------------------------------------------------------------------<|MERGE_RESOLUTION|>--- conflicted
+++ resolved
@@ -210,11 +210,7 @@
   const char* USAGE_SET_DESCRIPTION("set_description [free text note]");
   const char* USAGE_SIGN("sign <filename>");
   const char* USAGE_VERIFY("verify <filename> <address> <signature>");
-<<<<<<< HEAD
   const char* USAGE_EXPORT_KEY_IMAGES("export_key_images <filename> [requested-only]");
-=======
-  const char* USAGE_EXPORT_KEY_IMAGES("export_key_images [all] <filename>");
->>>>>>> 8be5fea1
   const char* USAGE_IMPORT_KEY_IMAGES("import_key_images <filename>");
   const char* USAGE_HW_KEY_IMAGES_SYNC("hw_key_images_sync");
   const char* USAGE_HW_RECONNECT("hw_reconnect");
@@ -9266,13 +9262,7 @@
     fail_msg_writer() << tr("command not supported by HW wallet");
     return true;
   }
-<<<<<<< HEAD
   if (args.size() != 1 && args.size() != 2)
-=======
-  auto args = args_;
-
-  if (m_wallet->watch_only())
->>>>>>> 8be5fea1
   {
     fail_msg_writer() << tr("wallet is watch-only and cannot export key images");
     return true;
@@ -9299,13 +9289,9 @@
 
   try
   {
-<<<<<<< HEAD
     /// whether to export requested key images only
     bool requested_only = (args.size() == 2 && args[1] == "requested-only");
     if (!m_wallet->export_key_images(filename, requested_only))
-=======
-    if (!m_wallet->export_key_images(filename, all))
->>>>>>> 8be5fea1
     {
       fail_msg_writer() << tr("failed to save file ") << filename;
       return true;
