// Copyright (c) 2014-2018, The Monero Project
// Copyright (c)      2018, The Loki Project
// 
// All rights reserved.
// 
// Redistribution and use in source and binary forms, with or without modification, are
// permitted provided that the following conditions are met:
// 
// 1. Redistributions of source code must retain the above copyright notice, this list of
//    conditions and the following disclaimer.
// 
// 2. Redistributions in binary form must reproduce the above copyright notice, this list
//    of conditions and the following disclaimer in the documentation and/or other
//    materials provided with the distribution.
// 
// 3. Neither the name of the copyright holder nor the names of its contributors may be
//    used to endorse or promote products derived from this software without specific
//    prior written permission.
// 
// THIS SOFTWARE IS PROVIDED BY THE COPYRIGHT HOLDERS AND CONTRIBUTORS "AS IS" AND ANY
// EXPRESS OR IMPLIED WARRANTIES, INCLUDING, BUT NOT LIMITED TO, THE IMPLIED WARRANTIES OF
// MERCHANTABILITY AND FITNESS FOR A PARTICULAR PURPOSE ARE DISCLAIMED. IN NO EVENT SHALL
// THE COPYRIGHT HOLDER OR CONTRIBUTORS BE LIABLE FOR ANY DIRECT, INDIRECT, INCIDENTAL,
// SPECIAL, EXEMPLARY, OR CONSEQUENTIAL DAMAGES (INCLUDING, BUT NOT LIMITED TO,
// PROCUREMENT OF SUBSTITUTE GOODS OR SERVICES; LOSS OF USE, DATA, OR PROFITS; OR BUSINESS
// INTERRUPTION) HOWEVER CAUSED AND ON ANY THEORY OF LIABILITY, WHETHER IN CONTRACT,
// STRICT LIABILITY, OR TORT (INCLUDING NEGLIGENCE OR OTHERWISE) ARISING IN ANY WAY OUT OF
// THE USE OF THIS SOFTWARE, EVEN IF ADVISED OF THE POSSIBILITY OF SUCH DAMAGE.
// 
// Parts of this file are originally copyright (c) 2012-2013 The Cryptonote developers

/*!
 * \file simplewallet.cpp
 * 
 * \brief Source file that defines simple_wallet class.
 */

#ifdef _WIN32
 #define __STDC_FORMAT_MACROS // NOTE(loki): Explicitly define the PRIu64 macro on Mingw
#endif

#include <thread>
#include <iostream>
#include <sstream>
#include <fstream>
#include <ctype.h>
#include <boost/lexical_cast.hpp>
#include <boost/program_options.hpp>
#include <boost/algorithm/string.hpp>
#include <boost/format.hpp>
#include <boost/regex.hpp>
#include <boost/range/adaptor/transformed.hpp>
#include "include_base_utils.h"
#include "common/i18n.h"
#include "common/command_line.h"
#include "common/util.h"
#include "common/dns_utils.h"
#include "common/base58.h"
#include "common/scoped_message_writer.h"
#include "cryptonote_protocol/cryptonote_protocol_handler.h"
#include "cryptonote_core/service_node_deregister.h"
#include "cryptonote_core/service_node_list.h"
#include "simplewallet.h"
#include "cryptonote_basic/cryptonote_format_utils.h"
#include "storages/http_abstract_invoke.h"
#include "rpc/core_rpc_server_commands_defs.h"
#include "crypto/crypto.h"  // for crypto::secret_key definition
#include "mnemonics/electrum-words.h"
#include "rapidjson/document.h"
#include "common/json_util.h"
#include "ringct/rctSigs.h"
#include "multisig/multisig.h"
#include "wallet/wallet_args.h"
#include "version.h"
#include <stdexcept>
#include "common/int-util.h"
#include "common/threadpool.h"
#include "daemonizer/posix_fork.h"
#ifndef WIN32
#include <cstdlib>
#include <fcntl.h>
#include <unistd.h>
#include <stdexcept>
#include <string>
#include <sys/stat.h>
#endif

#ifdef WIN32
#include <boost/locale.hpp>
#include <boost/filesystem.hpp>
#endif

#ifdef HAVE_READLINE
#include "readline_buffer.h"
#endif

using namespace std;
using namespace epee;
using namespace cryptonote;
using boost::lexical_cast;
namespace po = boost::program_options;
typedef cryptonote::simple_wallet sw;

#undef LOKI_DEFAULT_LOG_CATEGORY
#define LOKI_DEFAULT_LOG_CATEGORY "wallet.simplewallet"

#define EXTENDED_LOGS_FILE "wallet_details.log"

#define OUTPUT_EXPORT_FILE_MAGIC "Loki output export\003"

#define LOCK_IDLE_SCOPE() \
  bool auto_refresh_enabled = m_auto_refresh_enabled.load(std::memory_order_relaxed); \
  m_auto_refresh_enabled.store(false, std::memory_order_relaxed); \
  /* stop any background refresh, and take over */ \
  m_wallet->stop(); \
  boost::unique_lock<boost::mutex> lock(m_idle_mutex); \
  m_idle_cond.notify_all(); \
  epee::misc_utils::auto_scope_leave_caller scope_exit_handler = epee::misc_utils::create_scope_leave_handler([&](){ \
    m_auto_refresh_enabled.store(auto_refresh_enabled, std::memory_order_relaxed); \
  })

#define SCOPED_WALLET_UNLOCK() \
  LOCK_IDLE_SCOPE(); \
  boost::optional<tools::password_container> pwd_container = boost::none; \
  if (m_wallet->ask_password() && !(pwd_container = get_and_verify_password())) { return true; } \
  tools::wallet_keys_unlocker unlocker(*m_wallet, pwd_container);

enum TransferType {
  Transfer,
  TransferLocked,
};

namespace
{
  const std::array<const char* const, 5> allowed_priority_strings = {{"default", "unimportant", "normal", "elevated", "priority"}};
  const auto arg_wallet_file = wallet_args::arg_wallet_file();
  const command_line::arg_descriptor<std::string> arg_generate_new_wallet = {"generate-new-wallet", sw::tr("Generate new wallet and save it to <arg>"), ""};
  const command_line::arg_descriptor<std::string> arg_generate_from_device = {"generate-from-device", sw::tr("Generate new wallet from device and save it to <arg>"), ""};
  const command_line::arg_descriptor<std::string> arg_generate_from_view_key = {"generate-from-view-key", sw::tr("Generate incoming-only wallet from view key"), ""};
  const command_line::arg_descriptor<std::string> arg_generate_from_spend_key = {"generate-from-spend-key", sw::tr("Generate deterministic wallet from spend key"), ""};
  const command_line::arg_descriptor<std::string> arg_generate_from_keys = {"generate-from-keys", sw::tr("Generate wallet from private keys"), ""};
  const command_line::arg_descriptor<std::string> arg_generate_from_multisig_keys = {"generate-from-multisig-keys", sw::tr("Generate a master wallet from multisig wallet keys"), ""};
  const auto arg_generate_from_json = wallet_args::arg_generate_from_json();
  const command_line::arg_descriptor<std::string> arg_mnemonic_language = {"mnemonic-language", sw::tr("Language for mnemonic"), ""};
  const command_line::arg_descriptor<std::string> arg_electrum_seed = {"electrum-seed", sw::tr("Specify Electrum seed for wallet recovery/creation"), ""};
  const command_line::arg_descriptor<bool> arg_restore_deterministic_wallet = {"restore-deterministic-wallet", sw::tr("Recover wallet using Electrum-style mnemonic seed"), false};
  const command_line::arg_descriptor<bool> arg_restore_multisig_wallet = {"restore-multisig-wallet", sw::tr("Recover multisig wallet using Electrum-style mnemonic seed"), false};
  const command_line::arg_descriptor<bool> arg_non_deterministic = {"non-deterministic", sw::tr("Generate non-deterministic view and spend keys"), false};
  const command_line::arg_descriptor<bool> arg_allow_mismatched_daemon_version = {"allow-mismatched-daemon-version", sw::tr("Allow communicating with a daemon that uses a different RPC version"), false};
  const command_line::arg_descriptor<uint64_t> arg_restore_height = {"restore-height", sw::tr("Restore from specific blockchain height"), 0};
  const command_line::arg_descriptor<bool> arg_do_not_relay = {"do-not-relay", sw::tr("The newly created transaction will not be relayed to the loki network"), false};
  const command_line::arg_descriptor<bool> arg_create_address_file = {"create-address-file", sw::tr("Create an address file for new wallets"), false};
  const command_line::arg_descriptor<std::string> arg_subaddress_lookahead = {"subaddress-lookahead", tools::wallet2::tr("Set subaddress lookahead sizes to <major>:<minor>"), ""};
  const command_line::arg_descriptor<bool> arg_use_english_language_names = {"use-english-language-names", sw::tr("Display English language names"), false};

  const command_line::arg_descriptor< std::vector<std::string> > arg_command = {"command", ""};

  std::string input_line(const std::string& prompt)
  {
#ifdef HAVE_READLINE
    rdln::suspend_readline pause_readline;
#endif
    std::cout << prompt;

    std::string buf;
#ifdef _WIN32
    buf = tools::input_line_win();
#else
    std::getline(std::cin, buf);
#endif

    return epee::string_tools::trim(buf);
  }

  epee::wipeable_string input_secure_line(const std::string& prompt)
  {
#ifdef HAVE_READLINE
    rdln::suspend_readline pause_readline;
#endif
    auto pwd_container = tools::password_container::prompt(false, prompt.c_str(), false);
    if (!pwd_container)
    {
      MERROR("Failed to read secure line");
      return "";
    }

    epee::wipeable_string buf = pwd_container->password();

    buf.trim();
    return buf;
  }

  bool input_line_and_parse_yes_no_result(char const *prompt)
  {
    std::string prompt_yes_no = std::string(prompt) + " (Y/Yes/N/No): ";
    std::string result        = input_line(prompt_yes_no);

    if (std::cin.eof())
      return false;

    return command_line::is_yes(result);
  }

  boost::optional<tools::password_container> password_prompter(const char *prompt, bool verify)
  {
#ifdef HAVE_READLINE
    rdln::suspend_readline pause_readline;
#endif
    auto pwd_container = tools::password_container::prompt(verify, prompt);
    if (!pwd_container)
    {
      tools::fail_msg_writer() << sw::tr("failed to read wallet password");
    }
    return pwd_container;
  }

  boost::optional<tools::password_container> default_password_prompter(bool verify)
  {
    return password_prompter(verify ? sw::tr("Enter a new password for the wallet") : sw::tr("Wallet password"), verify);
  }

  inline std::string interpret_rpc_response(bool ok, const std::string& status)
  {
    std::string err;
    if (ok)
    {
      if (status == CORE_RPC_STATUS_BUSY)
      {
        err = sw::tr("daemon is busy. Please try again later.");
      }
      else if (status != CORE_RPC_STATUS_OK)
      {
        err = status;
      }
    }
    else
    {
      err = sw::tr("possibly lost connection to daemon");
    }
    return err;
  }

  tools::scoped_message_writer success_msg_writer(bool color = false)
  {
    return tools::scoped_message_writer(color ? console_color_green : console_color_default, false, std::string(), el::Level::Info);
  }

  tools::scoped_message_writer message_writer(epee::console_colors color = epee::console_color_default, bool bright = false)
  {
    return tools::scoped_message_writer(color, bright);
  }

  tools::scoped_message_writer fail_msg_writer()
  {
    return tools::scoped_message_writer(console_color_red, true, sw::tr("Error: "), el::Level::Error);
  }

  bool parse_bool(const std::string& s, bool& result)
  {
    if (s == "1" || command_line::is_yes(s))
    {
      result = true;
      return true;
    }
    if (s == "0" || command_line::is_no(s))
    {
      result = false;
      return true;
    }

    boost::algorithm::is_iequal ignore_case{};
    if (boost::algorithm::equals("true", s, ignore_case) || boost::algorithm::equals(simple_wallet::tr("true"), s, ignore_case))
    {
      result = true;
      return true;
    }
    if (boost::algorithm::equals("false", s, ignore_case) || boost::algorithm::equals(simple_wallet::tr("false"), s, ignore_case))
    {
      result = false;
      return true;
    }

    return false;
  }

  template <typename F>
  bool parse_bool_and_use(const std::string& s, F func)
  {
    bool r;
    if (parse_bool(s, r))
    {
      func(r);
      return true;
    }
    else
    {
      fail_msg_writer() << sw::tr("invalid argument: must be either 0/1, true/false, y/n, yes/no");
      return false;
    }
  }

  const struct
  {
    const char *name;
    tools::wallet2::RefreshType refresh_type;
  } refresh_type_names[] =
  {
    { "full", tools::wallet2::RefreshFull },
    { "optimize-coinbase", tools::wallet2::RefreshOptimizeCoinbase },
    { "optimized-coinbase", tools::wallet2::RefreshOptimizeCoinbase },
    { "no-coinbase", tools::wallet2::RefreshNoCoinbase },
    { "default", tools::wallet2::RefreshDefault },
  };

  bool parse_refresh_type(const std::string &s, tools::wallet2::RefreshType &refresh_type)
  {
    for (size_t n = 0; n < sizeof(refresh_type_names) / sizeof(refresh_type_names[0]); ++n)
    {
      if (s == refresh_type_names[n].name)
      {
        refresh_type = refresh_type_names[n].refresh_type;
        return true;
      }
    }
    fail_msg_writer() << cryptonote::simple_wallet::tr("failed to parse refresh type");
    return false;
  }

  std::string get_refresh_type_name(tools::wallet2::RefreshType type)
  {
    for (size_t n = 0; n < sizeof(refresh_type_names) / sizeof(refresh_type_names[0]); ++n)
    {
      if (type == refresh_type_names[n].refresh_type)
        return refresh_type_names[n].name;
    }
    return "invalid";
  }

  std::string get_version_string(uint32_t version)
  {
    return boost::lexical_cast<std::string>(version >> 16) + "." + boost::lexical_cast<std::string>(version & 0xffff);
  }

  std::string oa_prompter(const std::string &url, const std::vector<std::string> &addresses, bool dnssec_valid)
  {
    if (addresses.empty())
      return {};
    // prompt user for confirmation.
    // inform user of DNSSEC validation status as well.
    std::string dnssec_str;
    if (dnssec_valid)
    {
      dnssec_str = sw::tr("DNSSEC validation passed");
    }
    else
    {
      dnssec_str = sw::tr("WARNING: DNSSEC validation was unsuccessful, this address may not be correct!");
    }
    std::stringstream prompt;
    prompt << sw::tr("For URL: ") << url
           << ", " << dnssec_str << std::endl
           << sw::tr(" Loki Address = ") << addresses[0]
           << std::endl
           << sw::tr("Is this OK? (Y/n) ")
    ;
    // prompt the user for confirmation given the dns query and dnssec status
    std::string confirm_dns_ok = input_line(prompt.str());
    if (std::cin.eof())
    {
      return {};
    }
    if (!command_line::is_yes(confirm_dns_ok))
    {
      std::cout << sw::tr("you have cancelled the transfer request") << std::endl;
      return {};
    }
    return addresses[0];
  }

  bool parse_subaddress_indices(const std::string& arg, std::set<uint32_t>& subaddr_indices)
  {
    subaddr_indices.clear();

    if (arg.substr(0, 6) != "index=")
      return false;
    std::string subaddr_indices_str_unsplit = arg.substr(6, arg.size() - 6);
    std::vector<std::string> subaddr_indices_str;
    boost::split(subaddr_indices_str, subaddr_indices_str_unsplit, boost::is_any_of(","));

    for (const auto& subaddr_index_str : subaddr_indices_str)
    {
      uint32_t subaddr_index;
      if(!epee::string_tools::get_xtype_from_string(subaddr_index, subaddr_index_str))
      {
        fail_msg_writer() << sw::tr("failed to parse index: ") << subaddr_index_str;
        subaddr_indices.clear();
        return false;
      }
      subaddr_indices.insert(subaddr_index);
    }
    return true;
  }

  boost::optional<std::pair<uint32_t, uint32_t>> parse_subaddress_lookahead(const std::string& str)
  {
    auto r = tools::parse_subaddress_lookahead(str);
    if (!r)
      fail_msg_writer() << sw::tr("invalid format for subaddress lookahead; must be <major>:<minor>");
    return r;
  }

  void handle_transfer_exception(const std::exception_ptr &e, bool trusted_daemon)
  {
    bool warn_of_possible_attack = !trusted_daemon;
    try
    {
      std::rethrow_exception(e);
    }
    catch (const tools::error::daemon_busy&)
    {
      fail_msg_writer() << sw::tr("daemon is busy. Please try again later.");
    }
    catch (const tools::error::no_connection_to_daemon&)
    {
      fail_msg_writer() << sw::tr("no connection to daemon. Please make sure daemon is running.");
    }
    catch (const tools::error::wallet_rpc_error& e)
    {
      LOG_ERROR("RPC error: " << e.to_string());
      fail_msg_writer() << sw::tr("RPC error: ") << e.what();
    }
    catch (const tools::error::get_outs_error &e)
    {
      fail_msg_writer() << sw::tr("failed to get random outputs to mix: ") << e.what();
    }
    catch (const tools::error::not_enough_unlocked_money& e)
    {
      LOG_PRINT_L0(boost::format("not enough money to transfer, available only %s, sent amount %s") %
        print_money(e.available()) %
        print_money(e.tx_amount()));
      fail_msg_writer() << sw::tr("Not enough money in unlocked balance");
      warn_of_possible_attack = false;
    }
    catch (const tools::error::not_enough_money& e)
    {
      LOG_PRINT_L0(boost::format("not enough money to transfer, available only %s, sent amount %s") %
        print_money(e.available()) %
        print_money(e.tx_amount()));
      fail_msg_writer() << sw::tr("Not enough money in unlocked balance");
      warn_of_possible_attack = false;
    }
    catch (const tools::error::tx_not_possible& e)
    {
      LOG_PRINT_L0(boost::format("not enough money to transfer, available only %s, transaction amount %s = %s + %s (fee)") %
        print_money(e.available()) %
        print_money(e.tx_amount() + e.fee())  %
        print_money(e.tx_amount()) %
        print_money(e.fee()));
      fail_msg_writer() << sw::tr("Failed to find a way to create transactions. This is usually due to dust which is so small it cannot pay for itself in fees, or trying to send more money than the unlocked balance, or not leaving enough for fees");
      warn_of_possible_attack = false;
    }
    catch (const tools::error::not_enough_outs_to_mix& e)
    {
      auto writer = fail_msg_writer();
      writer << sw::tr("not enough outputs for specified ring size") << " = " << (e.mixin_count() + 1) << ":";
      for (std::pair<uint64_t, uint64_t> outs_for_amount : e.scanty_outs())
      {
        writer << "\n" << sw::tr("output amount") << " = " << print_money(outs_for_amount.first) << ", " << sw::tr("found outputs to use") << " = " << outs_for_amount.second;
      }
      writer << sw::tr("Please use sweep_unmixable.");
    }
    catch (const tools::error::tx_not_constructed&)
    {
      fail_msg_writer() << sw::tr("transaction was not constructed");
      warn_of_possible_attack = false;
    }
    catch (const tools::error::tx_rejected& e)
    {
      fail_msg_writer() << (boost::format(sw::tr("transaction %s was rejected by daemon with status: ")) % get_transaction_hash(e.tx())) << e.status();
      std::string reason = e.reason();
      if (!reason.empty())
        fail_msg_writer() << sw::tr("Reason: ") << reason;
    }
    catch (const tools::error::tx_sum_overflow& e)
    {
      fail_msg_writer() << e.what();
      warn_of_possible_attack = false;
    }
    catch (const tools::error::zero_destination&)
    {
      fail_msg_writer() << sw::tr("one of destinations is zero");
      warn_of_possible_attack = false;
    }
    catch (const tools::error::tx_too_big& e)
    {
      fail_msg_writer() << sw::tr("failed to find a suitable way to split transactions");
      warn_of_possible_attack = false;
    }
    catch (const tools::error::transfer_error& e)
    {
      LOG_ERROR("unknown transfer error: " << e.to_string());
      fail_msg_writer() << sw::tr("unknown transfer error: ") << e.what();
    }
    catch (const tools::error::multisig_export_needed& e)
    {
      LOG_ERROR("Multisig error: " << e.to_string());
      fail_msg_writer() << sw::tr("Multisig error: ") << e.what();
      warn_of_possible_attack = false;
    }
    catch (const tools::error::wallet_internal_error& e)
    {
      LOG_ERROR("internal error: " << e.to_string());
      fail_msg_writer() << sw::tr("internal error: ") << e.what();
    }
    catch (const std::exception& e)
    {
      LOG_ERROR("unexpected error: " << e.what());
      fail_msg_writer() << sw::tr("unexpected error: ") << e.what();
    }

    if (warn_of_possible_attack)
      fail_msg_writer() << sw::tr("There was an error, which could mean the node may be trying to get you to retry creating a transaction, and zero in on which outputs you own. Or it could be a bona fide error. It may be prudent to disconnect from this node, and not try to send a transaction immediately. Alternatively, connect to another node so the original node cannot correlate information.");
  }

  bool check_file_overwrite(const std::string &filename)
  {
    boost::system::error_code errcode;
    if (boost::filesystem::exists(filename, errcode))
    {
      if (boost::ends_with(filename, ".keys"))
      {
        fail_msg_writer() << boost::format(sw::tr("File %s likely stores wallet private keys! Use a different file name.")) % filename;
        return false;
      }
      return command_line::is_yes(input_line((boost::format(sw::tr("File %s already exists. Are you sure to overwrite it? (Y/Yes/N/No): ")) % filename).str()));
    }
    return true;
  }

  void print_secret_key(const crypto::secret_key &k)
  {
    static constexpr const char hex[] = u8"0123456789abcdef";
    const uint8_t *ptr = (const uint8_t*)k.data;
    for (size_t i = 0, sz = sizeof(k); i < sz; ++i)
    {
      putchar(hex[*ptr >> 4]);
      putchar(hex[*ptr & 15]);
      ++ptr;
    }
  }
}

bool parse_priority(const std::string& arg, uint32_t& priority)
{
  auto priority_pos = std::find(
    allowed_priority_strings.begin(),
    allowed_priority_strings.end(),
    arg);
  if(priority_pos != allowed_priority_strings.end()) {
    priority = std::distance(allowed_priority_strings.begin(), priority_pos);
    return true;
  }
  return false;
}

std::string join_priority_strings(const char *delimiter)
{
  std::string s;
  for (size_t n = 0; n < allowed_priority_strings.size(); ++n)
  {
    if (!s.empty())
      s += delimiter;
    s += allowed_priority_strings[n];
  }
  return s;
}

std::string simple_wallet::get_commands_str()
{
  std::stringstream ss;
  ss << tr("Commands: ") << ENDL;
  std::string usage = m_cmd_binder.get_usage();
  boost::replace_all(usage, "\n", "\n  ");
  usage.insert(0, "  ");
  ss << usage << ENDL;
  return ss.str();
}

std::string simple_wallet::get_command_usage(const std::vector<std::string> &args)
{
  std::pair<std::string, std::string> documentation = m_cmd_binder.get_documentation(args);
  std::stringstream ss;
  if(documentation.first.empty())
  {
    ss << tr("Unknown command: ") << args.front();
  }
  else
  {
    std::string usage = documentation.second.empty() ? args.front() : documentation.first;
    std::string description = documentation.second.empty() ? documentation.first : documentation.second;
    usage.insert(0, "  ");
    ss << tr("Command usage: ") << ENDL << usage << ENDL << ENDL;
    boost::replace_all(description, "\n", "\n  ");
    description.insert(0, "  ");
    ss << tr("Command description: ") << ENDL << description << ENDL;
  }
  return ss.str();
}

bool simple_wallet::viewkey(const std::vector<std::string> &args/* = std::vector<std::string>()*/)
{
  // don't log
  PAUSE_READLINE();
  if (m_wallet->key_on_device()) {
    std::cout << "secret: On device. Not available" << std::endl;
  } else {
    SCOPED_WALLET_UNLOCK();
    printf("secret: ");
    print_secret_key(m_wallet->get_account().get_keys().m_view_secret_key);
    putchar('\n');
  }
  std::cout << "public: " << string_tools::pod_to_hex(m_wallet->get_account().get_keys().m_account_address.m_view_public_key) << std::endl;

  return true;
}

bool simple_wallet::spendkey(const std::vector<std::string> &args/* = std::vector<std::string>()*/)
{
  if (m_wallet->watch_only())
  {
    fail_msg_writer() << tr("wallet is watch-only and has no spend key");
    return true;
  }
  // don't log
  PAUSE_READLINE();
  if (m_wallet->key_on_device()) {
    std::cout << "secret: On device. Not available" << std::endl;
  } else {
    SCOPED_WALLET_UNLOCK();
    printf("secret: ");
    print_secret_key(m_wallet->get_account().get_keys().m_spend_secret_key);
    putchar('\n');
  }
  std::cout << "public: " << string_tools::pod_to_hex(m_wallet->get_account().get_keys().m_account_address.m_spend_public_key) << std::endl;

  return true;
}

bool simple_wallet::print_seed(bool encrypted)
{
  bool success =  false;
  epee::wipeable_string seed;
  bool ready, multisig;

  if (m_wallet->key_on_device())
  {
    fail_msg_writer() << tr("command not supported by HW wallet");
    return true;
  }
  if (m_wallet->watch_only())
  {
    fail_msg_writer() << tr("wallet is watch-only and has no seed");
    return true;
  }

  multisig = m_wallet->multisig(&ready);
  if (multisig)
  {
    if (!ready)
    {
      fail_msg_writer() << tr("wallet is multisig but not yet finalized");
      return true;
    }
  }

  SCOPED_WALLET_UNLOCK();

  if (!multisig && !m_wallet->is_deterministic())
  {
    fail_msg_writer() << tr("wallet is non-deterministic and has no seed");
    return true;
  }

  epee::wipeable_string seed_pass;
  if (encrypted)
  {
    auto pwd_container = password_prompter(tr("Enter optional seed offset passphrase, empty to see raw seed"), true);
    if (std::cin.eof() || !pwd_container)
      return true;
    seed_pass = pwd_container->password();
  }

  if (multisig)
    success = m_wallet->get_multisig_seed(seed, seed_pass);
  else if (m_wallet->is_deterministic())
    success = m_wallet->get_seed(seed, seed_pass);

  if (success) 
  {
    print_seed(seed);
  }
  else
  {
    fail_msg_writer() << tr("Failed to retrieve seed");
  }
  return true;
}

bool simple_wallet::seed(const std::vector<std::string> &args/* = std::vector<std::string>()*/)
{
  return print_seed(false);
}

bool simple_wallet::encrypted_seed(const std::vector<std::string> &args/* = std::vector<std::string>()*/)
{
  return print_seed(true);
}

bool simple_wallet::seed_set_language(const std::vector<std::string> &args/* = std::vector<std::string>()*/)
{
  if (m_wallet->key_on_device())
  {
    fail_msg_writer() << tr("command not supported by HW wallet");
    return true;
  }
  if (m_wallet->multisig())
  {
    fail_msg_writer() << tr("wallet is multisig and has no seed");
    return true;
  }
  if (m_wallet->watch_only())
  {
    fail_msg_writer() << tr("wallet is watch-only and has no seed");
    return true;
  }

  epee::wipeable_string password;
  {
    SCOPED_WALLET_UNLOCK();

    if (!m_wallet->is_deterministic())
    {
      fail_msg_writer() << tr("wallet is non-deterministic and has no seed");
      return true;
    }

    // we need the password, even if ask-password is unset
    if (!pwd_container)
    {
      pwd_container = get_and_verify_password();
      if (pwd_container == boost::none)
      {
        fail_msg_writer() << tr("Incorrect password");
        return true;
      }
    }
    password = pwd_container->password();
  }

  std::string mnemonic_language = get_mnemonic_language();
  if (mnemonic_language.empty())
    return true;

  m_wallet->set_seed_language(std::move(mnemonic_language));
  m_wallet->rewrite(m_wallet_file, password);
  return true;
}

bool simple_wallet::change_password(const std::vector<std::string> &args)
{ 
  const auto orig_pwd_container = get_and_verify_password();

  if(orig_pwd_container == boost::none)
  {
    fail_msg_writer() << tr("Your original password was incorrect.");
    return true;
  }

  // prompts for a new password, pass true to verify the password
  const auto pwd_container = default_password_prompter(true);
  if(!pwd_container)
    return true;

  try
  {
    m_wallet->change_password(m_wallet_file, orig_pwd_container->password(), pwd_container->password());
  }
  catch (const tools::error::wallet_logic_error& e)
  {
    fail_msg_writer() << tr("Error with wallet rewrite: ") << e.what();
    return true;
  }

  return true;
}

bool simple_wallet::payment_id(const std::vector<std::string> &args/* = std::vector<std::string>()*/)
{
  crypto::hash payment_id;
  if (args.size() > 0)
  {
    fail_msg_writer() << tr("usage: payment_id");
    return true;
  }
  payment_id = crypto::rand<crypto::hash>();
  success_msg_writer() << tr("Random payment ID: ") << payment_id;
  return true;
}

bool simple_wallet::print_fee_info(const std::vector<std::string> &args/* = std::vector<std::string>()*/)
{
  if (!try_connect_to_daemon())
    return true;
  const bool per_byte = m_wallet->use_fork_rules(HF_VERSION_PER_BYTE_FEE);
  const uint64_t base_fee = m_wallet->get_base_fee();
  const char *base = per_byte ? "byte" : "kB";
  const uint64_t typical_size = per_byte ? 2500 : 13;
  const uint64_t size_granularity = per_byte ? 1 : 1024;
  message_writer() << (boost::format(tr("Current fee is %s %s per %s")) % print_money(base_fee) % cryptonote::get_unit(cryptonote::get_default_decimal_point()) % base).str();

  std::vector<uint64_t> fees;
  for (uint32_t priority = 1; priority <= 4; ++priority)
  {
    uint64_t mult = m_wallet->get_fee_multiplier(priority);
    fees.push_back(base_fee * typical_size * mult);
  }
  std::vector<std::pair<uint64_t, uint64_t>> blocks;
  try
  {
    uint64_t base_size = typical_size * size_granularity;
    blocks = m_wallet->estimate_backlog(base_size, base_size + size_granularity - 1, fees);
  }
  catch (const std::exception &e)
  {
    fail_msg_writer() << tr("Error: failed to estimate backlog array size: ") << e.what();
    return true;
  }
  if (blocks.size() != 4)
  {
    fail_msg_writer() << tr("Error: bad estimated backlog array size");
    return true;
  }

  for (uint32_t priority = 1; priority <= 4; ++priority)
  {
    uint64_t nblocks_low = blocks[priority - 1].first;
    uint64_t nblocks_high = blocks[priority - 1].second;
    if (nblocks_low > 0)
    {
      std::string msg;
      if (priority == m_wallet->get_default_priority() || (m_wallet->get_default_priority() == 0 && priority == 2))
        msg = tr(" (current)");
      uint64_t minutes_low = nblocks_low * DIFFICULTY_TARGET_V2 / 60, minutes_high = nblocks_high * DIFFICULTY_TARGET_V2 / 60;
      if (nblocks_high == nblocks_low)
        message_writer() << (boost::format(tr("%u block (%u minutes) backlog at priority %u%s")) % nblocks_low % minutes_low % priority % msg).str();
      else
        message_writer() << (boost::format(tr("%u to %u block (%u to %u minutes) backlog at priority %u")) % nblocks_low % nblocks_high % minutes_low % minutes_high % priority).str();
    }
    else
      message_writer() << tr("No backlog at priority ") << priority;
  }
  return true;
}

bool simple_wallet::prepare_multisig(const std::vector<std::string> &args)
{
  if (m_wallet->key_on_device())
  {
    fail_msg_writer() << tr("command not supported by HW wallet");
    return true;
  }
  if (m_wallet->multisig())
  {
    fail_msg_writer() << tr("This wallet is already multisig");
    return true;
  }
  if (m_wallet->watch_only())
  {
    fail_msg_writer() << tr("wallet is watch-only and cannot be made multisig");
    return true;
  }

  if(m_wallet->get_num_transfer_details())
  {
    fail_msg_writer() << tr("This wallet has been used before, please use a new wallet to create a multisig wallet");
    return true;
  }

  SCOPED_WALLET_UNLOCK();

  std::string multisig_info = m_wallet->get_multisig_info();
  success_msg_writer() << multisig_info;
  success_msg_writer() << tr("Send this multisig info to all other participants, then use make_multisig <threshold> <info1> [<info2>...] with others' multisig info");
  success_msg_writer() << tr("This includes the PRIVATE view key, so needs to be disclosed only to that multisig wallet's participants ");
  return true;
}

bool simple_wallet::make_multisig(const std::vector<std::string> &args)
{
  if (m_wallet->key_on_device())
  {
    fail_msg_writer() << tr("command not supported by HW wallet");
    return true;
  }
  if (m_wallet->multisig())
  {
    fail_msg_writer() << tr("This wallet is already multisig");
    return true;
  }
  if (m_wallet->watch_only())
  {
    fail_msg_writer() << tr("wallet is watch-only and cannot be made multisig");
    return true;
  }

  if(m_wallet->get_num_transfer_details())
  {
    fail_msg_writer() << tr("This wallet has been used before, please use a new wallet to create a multisig wallet");
    return true;
  }

  if (args.size() < 2)
  {
    fail_msg_writer() << tr("usage: make_multisig <threshold> <multisiginfo1> [<multisiginfo2>...]");
    return true;
  }

  // parse threshold
  uint32_t threshold;
  if (!string_tools::get_xtype_from_string(threshold, args[0]))
  {
    fail_msg_writer() << tr("Invalid threshold");
    return true;
  }

  const auto orig_pwd_container = get_and_verify_password();
  if(orig_pwd_container == boost::none)
  {
    fail_msg_writer() << tr("Your original password was incorrect.");
    return true;
  }

  LOCK_IDLE_SCOPE();

  try
  {
    auto local_args = args;
    local_args.erase(local_args.begin());
    std::string multisig_extra_info = m_wallet->make_multisig(orig_pwd_container->password(), local_args, threshold);
    if (!multisig_extra_info.empty())
    {
      success_msg_writer() << tr("Another step is needed");
      success_msg_writer() << multisig_extra_info;
      success_msg_writer() << tr("Send this multisig info to all other participants, then use exchange_multisig_keys <info1> [<info2>...] with others' multisig info");
      return true;
    }
  }
  catch (const std::exception &e)
  {
    fail_msg_writer() << tr("Error creating multisig: ") << e.what();
    return true;
  }

  uint32_t total;
  if (!m_wallet->multisig(NULL, &threshold, &total))
  {
    fail_msg_writer() << tr("Error creating multisig: new wallet is not multisig");
    return true;
  }
  success_msg_writer() << std::to_string(threshold) << "/" << total << tr(" multisig address: ")
      << m_wallet->get_account().get_public_address_str(m_wallet->nettype());

  return true;
}

bool simple_wallet::finalize_multisig(const std::vector<std::string> &args)
{
  bool ready;
  if (m_wallet->key_on_device())
  {
    fail_msg_writer() << tr("command not supported by HW wallet");
    return true;
  }

  const auto pwd_container = get_and_verify_password();
  if(pwd_container == boost::none)
  {
    fail_msg_writer() << tr("Your original password was incorrect.");
    return true;
  }

  if (!m_wallet->multisig(&ready))
  {
    fail_msg_writer() << tr("This wallet is not multisig");
    return true;
  }
  if (ready)
  {
    fail_msg_writer() << tr("This wallet is already finalized");
    return true;
  }

  LOCK_IDLE_SCOPE();

  if (args.size() < 2)
  {
    fail_msg_writer() << tr("usage: finalize_multisig <multisiginfo1> [<multisiginfo2>...]");
    return true;
  }

  try
  {
    if (!m_wallet->finalize_multisig(pwd_container->password(), args))
    {
      fail_msg_writer() << tr("Failed to finalize multisig");
      return true;
    }
  }
  catch (const std::exception &e)
  {
    fail_msg_writer() << tr("Failed to finalize multisig: ") << e.what();
    return true;
  }

  return true;
}

bool simple_wallet::exchange_multisig_keys(const std::vector<std::string> &args) {
    bool ready;
    if (m_wallet->key_on_device())
    {
      fail_msg_writer() << tr("command not supported by HW wallet");
      return true;
    }
    if (!m_wallet->multisig(&ready))
    {
      fail_msg_writer() << tr("This wallet is not multisig");
      return true;
    }
    if (ready)
    {
      fail_msg_writer() << tr("This wallet is already finalized");
      return true;
    }

    const auto orig_pwd_container = get_and_verify_password();
    if(orig_pwd_container == boost::none)
    {
      fail_msg_writer() << tr("Your original password was incorrect.");
      return true;
    }

    if (args.size() < 2)
    {
      fail_msg_writer() << tr("usage: exchange_multisig_keys <multisiginfo1> [<multisiginfo2>...]");
      return true;
    }

    try
    {
      std::string multisig_extra_info = m_wallet->exchange_multisig_keys(orig_pwd_container->password(), args);
      if (!multisig_extra_info.empty())
      {
        message_writer() << tr("Another step is needed");
        message_writer() << multisig_extra_info;
        message_writer() << tr("Send this multisig info to all other participants, then use exchange_multisig_keys <info1> [<info2>...] with others' multisig info");
        return true;
      } else {
        uint32_t threshold, total;
        m_wallet->multisig(NULL, &threshold, &total);
        success_msg_writer() << tr("Multisig wallet has been successfully created. Current wallet type: ") << threshold << "/" << total;
      }
    }
    catch (const std::exception &e)
    {
      fail_msg_writer() << tr("Failed to perform multisig keys exchange: ") << e.what();
      return true;
    }

    return true;
}

bool simple_wallet::export_multisig(const std::vector<std::string> &args)
{
  bool ready;
  if (m_wallet->key_on_device())
  {
    fail_msg_writer() << tr("command not supported by HW wallet");
    return true;
  }
  if (!m_wallet->multisig(&ready))
  {
    fail_msg_writer() << tr("This wallet is not multisig");
    return true;
  }
  if (!ready)
  {
    fail_msg_writer() << tr("This multisig wallet is not yet finalized");
    return true;
  }
  if (args.size() != 1)
  {
    fail_msg_writer() << tr("usage: export_multisig_info <filename>");
    return true;
  }

  const std::string filename = args[0];
  if (m_wallet->confirm_export_overwrite() && !check_file_overwrite(filename))
    return true;

  SCOPED_WALLET_UNLOCK();

  try
  {
    cryptonote::blobdata ciphertext = m_wallet->export_multisig();

    bool r = epee::file_io_utils::save_string_to_file(filename, ciphertext);
    if (!r)
    {
      fail_msg_writer() << tr("failed to save file ") << filename;
      return true;
    }
  }
  catch (const std::exception &e)
  {
    LOG_ERROR("Error exporting multisig info: " << e.what());
    fail_msg_writer() << tr("Error exporting multisig info: ") << e.what();
    return true;
  }

  success_msg_writer() << tr("Multisig info exported to ") << filename;
  return true;
}

bool simple_wallet::import_multisig(const std::vector<std::string> &args)
{
  bool ready;
  uint32_t threshold, total;
  if (m_wallet->key_on_device())
  {
    fail_msg_writer() << tr("command not supported by HW wallet");
    return true;
  }
  if (!m_wallet->multisig(&ready, &threshold, &total))
  {
    fail_msg_writer() << tr("This wallet is not multisig");
    return true;
  }
  if (!ready)
  {
    fail_msg_writer() << tr("This multisig wallet is not yet finalized");
    return true;
  }
  if (args.size() < threshold - 1)
  {
    fail_msg_writer() << tr("usage: import_multisig_info <filename1> [<filename2>...] - one for each other participant");
    return true;
  }

  std::vector<cryptonote::blobdata> info;
  for (size_t n = 0; n < args.size(); ++n)
  {
    const std::string filename = args[n];
    std::string data;
    bool r = epee::file_io_utils::load_file_to_string(filename, data);
    if (!r)
    {
      fail_msg_writer() << tr("failed to read file ") << filename;
      return true;
    }
    info.push_back(std::move(data));
  }

  SCOPED_WALLET_UNLOCK();

  // all read and parsed, actually import
  try
  {
    m_in_manual_refresh.store(true, std::memory_order_relaxed);
    epee::misc_utils::auto_scope_leave_caller scope_exit_handler = epee::misc_utils::create_scope_leave_handler([&](){m_in_manual_refresh.store(false, std::memory_order_relaxed);});
    size_t n_outputs = m_wallet->import_multisig(info);
    // Clear line "Height xxx of xxx"
    std::cout << "\r                                                                \r";
    success_msg_writer() << tr("Multisig info imported");
  }
  catch (const std::exception &e)
  {
    fail_msg_writer() << tr("Failed to import multisig info: ") << e.what();
    return true;
  }
  if (m_wallet->is_trusted_daemon())
  {
    try
    {
      m_wallet->rescan_spent();
    }
    catch (const std::exception &e)
    {
      message_writer() << tr("Failed to update spent status after importing multisig info: ") << e.what();
    }
  }
  else
  {
    message_writer() << tr("Untrusted daemon, spent status may be incorrect. Use a trusted daemon and run \"rescan_spent\"");
  }
  return true;
}

bool simple_wallet::accept_loaded_tx(const tools::wallet2::multisig_tx_set &txs)
{
  std::string extra_message;
  return accept_loaded_tx([&txs](){return txs.m_ptx.size();}, [&txs](size_t n)->const tools::wallet2::tx_construction_data&{return txs.m_ptx[n].construction_data;}, extra_message);
}

bool simple_wallet::sign_multisig(const std::vector<std::string> &args)
{
  bool ready;
  if (m_wallet->key_on_device())
  {
    fail_msg_writer() << tr("command not supported by HW wallet");
    return true;
  }
  if(!m_wallet->multisig(&ready))
  {
    fail_msg_writer() << tr("This is not a multisig wallet");
    return true;
  }
  if (!ready)
  {
    fail_msg_writer() << tr("This multisig wallet is not yet finalized");
    return true;
  }
  if (args.size() != 1)
  {
    fail_msg_writer() << tr("usage: sign_multisig <filename>");
    return true;
  }

  SCOPED_WALLET_UNLOCK();

  std::string filename = args[0];
  std::vector<crypto::hash> txids;
  uint32_t signers = 0;
  try
  {
    bool r = m_wallet->sign_multisig_tx_from_file(filename, txids, [&](const tools::wallet2::multisig_tx_set &tx){ signers = tx.m_signers.size(); return accept_loaded_tx(tx); });
    if (!r)
    {
      fail_msg_writer() << tr("Failed to sign multisig transaction");
      return true;
    }
  }
  catch (const tools::error::multisig_export_needed& e)
  {
    fail_msg_writer() << tr("Multisig error: ") << e.what();
    return true;
  }
  catch (const std::exception &e)
  {
    fail_msg_writer() << tr("Failed to sign multisig transaction: ") << e.what();
    return true;
  }

  if (txids.empty())
  {
    uint32_t threshold;
    m_wallet->multisig(NULL, &threshold);
    uint32_t signers_needed = threshold - signers - 1;
    success_msg_writer(true) << tr("Transaction successfully signed to file ") << filename << ", "
        << signers_needed << " more signer(s) needed";
    return true;
  }
  else
  {
    std::string txids_as_text;
    for (const auto &txid: txids)
    {
      if (!txids_as_text.empty())
        txids_as_text += (", ");
      txids_as_text += epee::string_tools::pod_to_hex(txid);
    }
    success_msg_writer(true) << tr("Transaction successfully signed to file ") << filename << ", txid " << txids_as_text;
    success_msg_writer(true) << tr("It may be relayed to the network with submit_multisig");
  }
  return true;
}

bool simple_wallet::submit_multisig(const std::vector<std::string> &args)
{
  bool ready;
  uint32_t threshold;
  if (m_wallet->key_on_device())
  {
    fail_msg_writer() << tr("command not supported by HW wallet");
    return true;
  }
  if (!m_wallet->multisig(&ready, &threshold))
  {
    fail_msg_writer() << tr("This is not a multisig wallet");
    return true;
  }
  if (!ready)
  {
    fail_msg_writer() << tr("This multisig wallet is not yet finalized");
    return true;
  }
  if (args.size() != 1)
  {
    fail_msg_writer() << tr("usage: submit_multisig <filename>");
    return true;
  }

  if (!try_connect_to_daemon())
    return true;

  SCOPED_WALLET_UNLOCK();

  std::string filename = args[0];
  try
  {
    tools::wallet2::multisig_tx_set txs;
    bool r = m_wallet->load_multisig_tx_from_file(filename, txs, [&](const tools::wallet2::multisig_tx_set &tx){ return accept_loaded_tx(tx); });
    if (!r)
    {
      fail_msg_writer() << tr("Failed to load multisig transaction from file");
      return true;
    }
    if (txs.m_signers.size() < threshold)
    {
      fail_msg_writer() << (boost::format(tr("Multisig transaction signed by only %u signers, needs %u more signatures"))
          % txs.m_signers.size() % (threshold - txs.m_signers.size())).str();
      return true;
    }

    // actually commit the transactions
    for (auto &ptx: txs.m_ptx)
    {
      m_wallet->commit_tx(ptx);
      success_msg_writer(true) << tr("Transaction successfully submitted, transaction ") << get_transaction_hash(ptx.tx) << ENDL
          << tr("You can check its status by using the `show_transfers` command.");
    }
  }
  catch (const std::exception &e)
  {
    handle_transfer_exception(std::current_exception(), m_wallet->is_trusted_daemon());
  }
  catch (...)
  {
    LOG_ERROR("unknown error");
    fail_msg_writer() << tr("unknown error");
  }

  return true;
}

bool simple_wallet::export_raw_multisig(const std::vector<std::string> &args)
{
  bool ready;
  uint32_t threshold;
  if (m_wallet->key_on_device())
  {
    fail_msg_writer() << tr("command not supported by HW wallet");
    return true;
  }
  if (!m_wallet->multisig(&ready, &threshold))
  {
    fail_msg_writer() << tr("This is not a multisig wallet");
    return true;
  }
  if (!ready)
  {
    fail_msg_writer() << tr("This multisig wallet is not yet finalized");
    return true;
  }
  if (args.size() != 1)
  {
    fail_msg_writer() << tr("usage: export_raw_multisig <filename>");
    return true;
  }

  std::string filename = args[0];
  if (m_wallet->confirm_export_overwrite() && !check_file_overwrite(filename))
    return true;

  SCOPED_WALLET_UNLOCK();

  try
  {
    tools::wallet2::multisig_tx_set txs;
    bool r = m_wallet->load_multisig_tx_from_file(filename, txs, [&](const tools::wallet2::multisig_tx_set &tx){ return accept_loaded_tx(tx); });
    if (!r)
    {
      fail_msg_writer() << tr("Failed to load multisig transaction from file");
      return true;
    }
    if (txs.m_signers.size() < threshold)
    {
      fail_msg_writer() << (boost::format(tr("Multisig transaction signed by only %u signers, needs %u more signatures"))
          % txs.m_signers.size() % (threshold - txs.m_signers.size())).str();
      return true;
    }

    // save the transactions
    std::string filenames;
    for (auto &ptx: txs.m_ptx)
    {
      const crypto::hash txid = cryptonote::get_transaction_hash(ptx.tx);
      const std::string filename = std::string("raw_multisig_loki_tx_") + epee::string_tools::pod_to_hex(txid);
      if (!filenames.empty())
        filenames += ", ";
      filenames += filename;
      if (!epee::file_io_utils::save_string_to_file(filename, cryptonote::tx_to_blob(ptx.tx)))
      {
        fail_msg_writer() << tr("Failed to export multisig transaction to file ") << filename;
        return true;
      }
    }
    success_msg_writer() << tr("Saved exported multisig transaction file(s): ") << filenames;
  }
  catch (const std::exception& e)
  {
    LOG_ERROR("unexpected error: " << e.what());
    fail_msg_writer() << tr("unexpected error: ") << e.what();
  }
  catch (...)
  {
    LOG_ERROR("Unknown error");
    fail_msg_writer() << tr("unknown error");
  }

  return true;
}

bool simple_wallet::print_ring(const std::vector<std::string> &args)
{
  crypto::key_image key_image;
  crypto::hash txid;
  if (args.size() != 1)
  {
    fail_msg_writer() << tr("usage: print_ring <key_image|txid>");
    return true;
  }

  if (!epee::string_tools::hex_to_pod(args[0], key_image))
  {
    fail_msg_writer() << tr("Invalid key image");
    return true;
  }
  // this one will always work, they're all 32 byte hex
  if (!epee::string_tools::hex_to_pod(args[0], txid))
  {
    fail_msg_writer() << tr("Invalid txid");
    return true;
  }

  std::vector<uint64_t> ring;
  std::vector<std::pair<crypto::key_image, std::vector<uint64_t>>> rings;
  try
  {
    if (m_wallet->get_ring(key_image, ring))
      rings.push_back({key_image, ring});
    else if (!m_wallet->get_rings(txid, rings))
    {
      fail_msg_writer() << tr("Key image either not spent, or spent with mixin 0");
      return true;
    }

    for (const auto &ring: rings)
    {
      std::stringstream str;
      for (const auto &x: ring.second)
        str << x<< " ";
      // do NOT translate this "absolute" below, the lin can be used as input to set_ring
      success_msg_writer() << epee::string_tools::pod_to_hex(ring.first) <<  " absolute " << str.str();
    }
  }
  catch (const std::exception &e)
  {
    fail_msg_writer() << tr("Failed to get key image ring: ") << e.what();
  }

  return true;
}

bool simple_wallet::set_ring(const std::vector<std::string> &args)
{
  crypto::key_image key_image;

  // try filename first
  if (args.size() == 1)
  {
    if (!epee::file_io_utils::is_file_exist(args[0]))
    {
      fail_msg_writer() << tr("File doesn't exist");
      return true;
    }

    char str[4096];
    std::unique_ptr<FILE, tools::close_file> f(fopen(args[0].c_str(), "r"));
    if (f)
    {
      while (!feof(f.get()))
      {
        if (!fgets(str, sizeof(str), f.get()))
          break;
        const size_t len = strlen(str);
        if (len > 0 && str[len - 1] == '\n')
          str[len - 1] = 0;
        if (!str[0])
          continue;
        char key_image_str[65], type_str[9];
        int read_after_key_image = 0, read = 0;
        int fields = sscanf(str, "%64[abcdefABCDEF0123456789] %n%8s %n", key_image_str, &read_after_key_image, type_str, &read);
        if (fields != 2)
        {
          fail_msg_writer() << tr("Invalid ring specification: ") << str;
          continue;
        }
        key_image_str[64] = 0;
        type_str[8] = 0;
        crypto::key_image key_image;
        if (read_after_key_image == 0 || !epee::string_tools::hex_to_pod(key_image_str, key_image))
        {
          fail_msg_writer() << tr("Invalid key image: ") << str;
          continue;
        }
        if (read == read_after_key_image+8 || (strcmp(type_str, "absolute") && strcmp(type_str, "relative")))
        {
          fail_msg_writer() << tr("Invalid ring type, expected relative or abosolute: ") << str;
          continue;
        }
        bool relative = !strcmp(type_str, "relative");
        if (read < 0 || (size_t)read > strlen(str))
        {
          fail_msg_writer() << tr("Error reading line: ") << str;
          continue;
        }
        bool valid = true;
        std::vector<uint64_t> ring;
        const char *ptr = str + read;
        while (*ptr)
        {
          unsigned long offset;
          int elements = sscanf(ptr, "%lu %n", &offset, &read);
          if (elements == 0 || read <= 0 || (size_t)read > strlen(str))
          {
            fail_msg_writer() << tr("Error reading line: ") << str;
            valid = false;
            break;
          }
          ring.push_back(offset);
          ptr += read;
        }
        if (!valid)
          continue;
        if (ring.empty())
        {
          fail_msg_writer() << tr("Invalid ring: ") << str;
          continue;
        }
        if (relative)
        {
          for (size_t n = 1; n < ring.size(); ++n)
          {
            if (ring[n] <= 0)
            {
              fail_msg_writer() << tr("Invalid relative ring: ") << str;
              valid = false;
              break;
            }
          }
        }
        else
        {
          for (size_t n = 1; n < ring.size(); ++n)
          {
            if (ring[n] <= ring[n-1])
            {
              fail_msg_writer() << tr("Invalid absolute ring: ") << str;
              valid = false;
              break;
            }
          }
        }
        if (!valid)
          continue;
        if (!m_wallet->set_ring(key_image, ring, relative))
          fail_msg_writer() << tr("Failed to set ring for key image: ") << key_image << ". " << tr("Continuing.");
      }
      f.reset();
    }
    return true;
  }

  if (args.size() < 3)
  {
    fail_msg_writer() << tr("usage: set_ring <filename> | ( <key_image> absolute|relative <index> [<index>...] )");
    return true;
  }

  if (!epee::string_tools::hex_to_pod(args[0], key_image))
  {
    fail_msg_writer() << tr("Invalid key image");
    return true;
  }

  bool relative;
  if (args[1] == "absolute")
  {
    relative = false;
  }
  else if (args[1] == "relative")
  {
    relative = true;
  }
  else
  {
    fail_msg_writer() << tr("Missing absolute or relative keyword");
    return true;
  }

  std::vector<uint64_t> ring;
  for (size_t n = 2; n < args.size(); ++n)
  {
    ring.resize(ring.size() + 1);
    if (!string_tools::get_xtype_from_string(ring.back(), args[n]))
    {
      fail_msg_writer() << tr("invalid index: must be a strictly positive unsigned integer");
      return true;
    }
    if (relative)
    {
      if (ring.size() > 1 && !ring.back())
      {
        fail_msg_writer() << tr("invalid index: must be a strictly positive unsigned integer");
        return true;
      }
      uint64_t sum = 0;
      for (uint64_t out: ring)
      {
        if (out > std::numeric_limits<uint64_t>::max() - sum)
        {
          fail_msg_writer() << tr("invalid index: indices wrap");
          return true;
        }
        sum += out;
      }
    }
    else
    {
      if (ring.size() > 1 && ring[ring.size() - 2] >= ring[ring.size() - 1])
      {
        fail_msg_writer() << tr("invalid index: indices should be in strictly ascending order");
        return true;
      }
    }
  }
  if (!m_wallet->set_ring(key_image, ring, relative))
  {
    fail_msg_writer() << tr("failed to set ring");
    return true;
  }

  return true;
}

bool simple_wallet::blackball(const std::vector<std::string> &args)
{
  uint64_t amount = std::numeric_limits<uint64_t>::max(), offset, num_offsets;
  if (args.size() == 0)
  {
    fail_msg_writer() << tr("usage: mark_output_spent <amount>/<offset> | <filename> [add]");
    return true;
  }

  try
  {
    if (sscanf(args[0].c_str(), "%" PRIu64 "/%" PRIu64, &amount, &offset) == 2)
    {
      m_wallet->blackball_output(std::make_pair(amount, offset));
    }
    else if (epee::file_io_utils::is_file_exist(args[0]))
    {
      std::vector<std::pair<uint64_t, uint64_t>> outputs;
      char str[256];

      std::unique_ptr<FILE, tools::close_file> f(fopen(args[0].c_str(), "r"));
      if (f)
      {
        while (!feof(f.get()))
        {
          if (!fgets(str, sizeof(str), f.get()))
            break;
          const size_t len = strlen(str);
          if (len > 0 && str[len - 1] == '\n')
            str[len - 1] = 0;
          if (!str[0])
            continue;
          if (sscanf(str, "@%" PRIu64, &amount) == 1)
          {
            continue;
          }
          if (amount == std::numeric_limits<uint64_t>::max())
          {
            fail_msg_writer() << tr("First line is not an amount");
            return true;
          }
          if (sscanf(str, "%" PRIu64 "*%" PRIu64, &offset, &num_offsets) == 2 && num_offsets <= std::numeric_limits<uint64_t>::max() - offset)
          {
            while (num_offsets--)
              outputs.push_back(std::make_pair(amount, offset++));
          }
          else if (sscanf(str, "%" PRIu64, &offset) == 1)
          {
            outputs.push_back(std::make_pair(amount, offset));
          }
          else
          {
            fail_msg_writer() << tr("Invalid output: ") << str;
            return true;
          }
        }
        f.reset();
        bool add = false;
        if (args.size() > 1)
        {
          if (args[1] != "add")
          {
            fail_msg_writer() << tr("Bad argument: ") + args[1] + ": " + tr("should be \"add\"");
            return true;
          }
          add = true;
        }
        m_wallet->set_blackballed_outputs(outputs, add);
      }
      else
      {
        fail_msg_writer() << tr("Failed to open file");
        return true;
      }
    }
    else
    {
      fail_msg_writer() << tr("Invalid output key, and file doesn't exist");
      return true;
    }
  }
  catch (const std::exception &e)
  {
    fail_msg_writer() << tr("Failed to mark output spent: ") << e.what();
  }

  return true;
}

bool simple_wallet::unblackball(const std::vector<std::string> &args)
{
  std::pair<uint64_t, uint64_t> output;
  if (args.size() != 1)
  {
    fail_msg_writer() << tr("usage: mark_output_unspent <amount>/<offset>");
    return true;
  }

  if (sscanf(args[0].c_str(), "%" PRIu64 "/%" PRIu64, &output.first, &output.second) != 2)
  {
    fail_msg_writer() << tr("Invalid output");
    return true;
  }

  try
  {
    m_wallet->unblackball_output(output);
  }
  catch (const std::exception &e)
  {
    fail_msg_writer() << tr("Failed to mark output unspent: ") << e.what();
  }

  return true;
}

bool simple_wallet::blackballed(const std::vector<std::string> &args)
{
  std::pair<uint64_t, uint64_t> output;
  if (args.size() != 1)
  {
    fail_msg_writer() << tr("usage: is_output_spent <amount>/<offset>");
    return true;
  }

  if (sscanf(args[0].c_str(), "%" PRIu64 "/%" PRIu64, &output.first, &output.second) != 2)
  {
    fail_msg_writer() << tr("Invalid output");
    return true;
  }

  try
  {
    if (m_wallet->is_output_blackballed(output))
      message_writer() << tr("Spent: ") << output.first << "/" << output.second;
    else
      message_writer() << tr("Not spent: ") << output.first << "/" << output.second;
  }
  catch (const std::exception &e)
  {
    fail_msg_writer() << tr("Failed to check whether output is spent: ") << e.what();
  }

  return true;
}

bool simple_wallet::save_known_rings(const std::vector<std::string> &args)
{
  try
  {
    LOCK_IDLE_SCOPE();
    m_wallet->find_and_save_rings();
  }
  catch (const std::exception &e)
  {
    fail_msg_writer() << tr("Failed to save known rings: ") << e.what();
  }
  return true;
}

bool simple_wallet::version(const std::vector<std::string> &args)
{
  message_writer() << "Loki '" << LOKI_RELEASE_NAME << "' (v" << LOKI_VERSION_FULL << ")";
  return true;
}

bool simple_wallet::cold_sign_tx(const std::vector<tools::wallet2::pending_tx>& ptx_vector, tools::wallet2::signed_tx_set &exported_txs, std::vector<cryptonote::address_parse_info> &dsts_info, std::function<bool(const tools::wallet2::signed_tx_set &)> accept_func)
{
  std::vector<std::string> tx_aux;

  message_writer(console_color_white, false) << tr("Please confirm the transaction on the device");

  m_wallet->cold_sign_tx(ptx_vector, exported_txs, dsts_info, tx_aux);

  if (accept_func && !accept_func(exported_txs))
  {
    MERROR("Transactions rejected by callback");
    return false;
  }

  // aux info
  m_wallet->cold_tx_aux_import(exported_txs.ptx, tx_aux);

  // import key images
  return m_wallet->import_key_images(exported_txs.key_images);
}

bool simple_wallet::set_always_confirm_transfers(const std::vector<std::string> &args/* = std::vector<std::string>()*/)
{
  const auto pwd_container = get_and_verify_password();
  if (pwd_container)
  {
    parse_bool_and_use(args[1], [&](bool r) {
      m_wallet->always_confirm_transfers(r);
      m_wallet->rewrite(m_wallet_file, pwd_container->password());
    });
  }
  return true;
}

bool simple_wallet::set_print_ring_members(const std::vector<std::string> &args/* = std::vector<std::string>()*/)
{
  const auto pwd_container = get_and_verify_password();
  if (pwd_container)
  {
    parse_bool_and_use(args[1], [&](bool r) {
      m_wallet->print_ring_members(r);
      m_wallet->rewrite(m_wallet_file, pwd_container->password());
    });
  }
  return true;
}

bool simple_wallet::set_store_tx_info(const std::vector<std::string> &args/* = std::vector<std::string>()*/)
{
  if (m_wallet->watch_only())
  {
    fail_msg_writer() << tr("wallet is watch-only and cannot transfer");
    return true;
  }
 
  const auto pwd_container = get_and_verify_password();
  if (pwd_container)
  {
    parse_bool_and_use(args[1], [&](bool r) {
      m_wallet->store_tx_info(r);
      m_wallet->rewrite(m_wallet_file, pwd_container->password());
    });
  }
  return true;
}

bool simple_wallet::set_default_priority(const std::vector<std::string> &args/* = std::vector<std::string>()*/)
{
  uint32_t priority = 0;
  try
  {
    if (strchr(args[1].c_str(), '-'))
    {
      fail_msg_writer() << tr("priority must be either 0, 1, 2, 3, or 4, or one of: ") << join_priority_strings(", ");
      return true;
    }
    if (args[1] == "0")
    {
      priority = 0;
    }
    else
    {
      bool found = false;
      for (size_t n = 0; n < allowed_priority_strings.size(); ++n)
      {
        if (allowed_priority_strings[n] == args[1])
        {
          found = true;
          priority = n;
        }
      }
      if (!found)
      {
        priority = boost::lexical_cast<int>(args[1]);
        if (priority < 1 || priority > 4)
        {
          fail_msg_writer() << tr("priority must be either 0, 1, 2, 3, or 4, or one of: ") << join_priority_strings(", ");
          return true;
        }
      }
    }
 
    const auto pwd_container = get_and_verify_password();
    if (pwd_container)
    {
      m_wallet->set_default_priority(priority);
      m_wallet->rewrite(m_wallet_file, pwd_container->password());
    }
    return true;
  }
  catch(const boost::bad_lexical_cast &)
  {
    fail_msg_writer() << tr("priority must be either 0, 1, 2, 3, or 4, or one of: ") << join_priority_strings(", ");
    return true;
  }
  catch(...)
  {
    fail_msg_writer() << tr("could not change default priority");
    return true;
  }
}

bool simple_wallet::set_auto_refresh(const std::vector<std::string> &args/* = std::vector<std::string>()*/)
{
  const auto pwd_container = get_and_verify_password();
  if (pwd_container)
  {
    parse_bool_and_use(args[1], [&](bool auto_refresh) {
      m_auto_refresh_enabled.store(false, std::memory_order_relaxed);
      m_wallet->auto_refresh(auto_refresh);
      m_idle_mutex.lock();
      m_auto_refresh_enabled.store(auto_refresh, std::memory_order_relaxed);
      m_idle_cond.notify_one();
      m_idle_mutex.unlock();

      m_wallet->rewrite(m_wallet_file, pwd_container->password());
    });
  }
  return true;
}

bool simple_wallet::set_refresh_type(const std::vector<std::string> &args/* = std::vector<std::string>()*/)
{
  tools::wallet2::RefreshType refresh_type;
  if (!parse_refresh_type(args[1], refresh_type))
  {
    return true;
  }
 
  const auto pwd_container = get_and_verify_password();
  if (pwd_container)
  {
    m_wallet->set_refresh_type(refresh_type);
    m_wallet->rewrite(m_wallet_file, pwd_container->password());
  }
  return true;
}

bool simple_wallet::set_confirm_missing_payment_id(const std::vector<std::string> &args/* = std::vector<std::string>()*/)
{
  const auto pwd_container = get_and_verify_password();
  if (pwd_container)
  {
    parse_bool_and_use(args[1], [&](bool r) {
      m_wallet->confirm_missing_payment_id(r);
      m_wallet->rewrite(m_wallet_file, pwd_container->password());
    });
  }
  return true;
}

bool simple_wallet::set_ask_password(const std::vector<std::string> &args/* = std::vector<std::string>()*/)
{
  const auto pwd_container = get_and_verify_password();
  if (pwd_container)
  {
    tools::wallet2::AskPasswordType ask = tools::wallet2::AskPasswordToDecrypt;
    if (args[1] == "never" || args[1] == "0")
      ask = tools::wallet2::AskPasswordNever;
    else if (args[1] == "action" || args[1] == "1")
      ask = tools::wallet2::AskPasswordOnAction;
    else if (args[1] == "encrypt" || args[1] == "decrypt" || args[1] == "2")
      ask = tools::wallet2::AskPasswordToDecrypt;
    else
    {
      fail_msg_writer() << tr("invalid argument: must be either 0/never, 1/action, or 2/encrypt/decrypt");
      return true;
    }

    const tools::wallet2::AskPasswordType cur_ask = m_wallet->ask_password();
    if (!m_wallet->watch_only())
    {
      if (cur_ask == tools::wallet2::AskPasswordToDecrypt && ask != tools::wallet2::AskPasswordToDecrypt)
        m_wallet->decrypt_keys(pwd_container->password());
      else if (cur_ask != tools::wallet2::AskPasswordToDecrypt && ask == tools::wallet2::AskPasswordToDecrypt)
        m_wallet->encrypt_keys(pwd_container->password());
    }
    m_wallet->ask_password(ask);
    m_wallet->rewrite(m_wallet_file, pwd_container->password());
  }
  return true;
}

bool simple_wallet::set_unit(const std::vector<std::string> &args/* = std::vector<std::string>()*/)
{
  const std::string &unit = args[1];
  unsigned int decimal_point = CRYPTONOTE_DISPLAY_DECIMAL_POINT;

  if (unit == "loki")
    decimal_point = CRYPTONOTE_DISPLAY_DECIMAL_POINT;
  else if (unit == "megarok")
    decimal_point = CRYPTONOTE_DISPLAY_DECIMAL_POINT - 3;
  else if (unit == "kilorok")
    decimal_point = CRYPTONOTE_DISPLAY_DECIMAL_POINT - 6;
  else if (unit == "rok")
    decimal_point = 0;
  else
  {
    fail_msg_writer() << tr("invalid unit");
    return true;
  }

  const auto pwd_container = get_and_verify_password();
  if (pwd_container)
  {
    cryptonote::set_default_decimal_point(decimal_point);
    m_wallet->rewrite(m_wallet_file, pwd_container->password());
  }
  return true;
}

bool simple_wallet::set_min_output_count(const std::vector<std::string> &args/* = std::vector<std::string>()*/)
{
  uint32_t count;
  if (!string_tools::get_xtype_from_string(count, args[1]))
  {
    fail_msg_writer() << tr("invalid count: must be an unsigned integer");
    return true;
  }

  const auto pwd_container = get_and_verify_password();
  if (pwd_container)
  {
    m_wallet->set_min_output_count(count);
    m_wallet->rewrite(m_wallet_file, pwd_container->password());
  }
  return true;
}

bool simple_wallet::set_min_output_value(const std::vector<std::string> &args/* = std::vector<std::string>()*/)
{
  uint64_t value;
  if (!cryptonote::parse_amount(value, args[1]))
  {
    fail_msg_writer() << tr("invalid value");
    return true;
  }

  const auto pwd_container = get_and_verify_password();
  if (pwd_container)
  {
    m_wallet->set_min_output_value(value);
    m_wallet->rewrite(m_wallet_file, pwd_container->password());
  }
  return true;
}

bool simple_wallet::set_merge_destinations(const std::vector<std::string> &args/* = std::vector<std::string>()*/)
{
  const auto pwd_container = get_and_verify_password();
  if (pwd_container)
  {
    parse_bool_and_use(args[1], [&](bool r) {
      m_wallet->merge_destinations(r);
      m_wallet->rewrite(m_wallet_file, pwd_container->password());
    });
  }
  return true;
}

bool simple_wallet::set_confirm_backlog(const std::vector<std::string> &args/* = std::vector<std::string>()*/)
{
  const auto pwd_container = get_and_verify_password();
  if (pwd_container)
  {
    parse_bool_and_use(args[1], [&](bool r) {
      m_wallet->confirm_backlog(r);
      m_wallet->rewrite(m_wallet_file, pwd_container->password());
    });
  }
  return true;
}

bool simple_wallet::set_confirm_backlog_threshold(const std::vector<std::string> &args/* = std::vector<std::string>()*/)
{
  uint32_t threshold;
  if (!string_tools::get_xtype_from_string(threshold, args[1]))
  {
    fail_msg_writer() << tr("invalid count: must be an unsigned integer");
    return true;
  }

  const auto pwd_container = get_and_verify_password();
  if (pwd_container)
  {
    m_wallet->set_confirm_backlog_threshold(threshold);
    m_wallet->rewrite(m_wallet_file, pwd_container->password());
  }
  return true;
}

bool simple_wallet::set_confirm_export_overwrite(const std::vector<std::string> &args/* = std::vector<std::string>()*/)
{
  const auto pwd_container = get_and_verify_password();
  if (pwd_container)
  {
    parse_bool_and_use(args[1], [&](bool r) {
      m_wallet->confirm_export_overwrite(r);
      m_wallet->rewrite(m_wallet_file, pwd_container->password());
    });
  }
  return true;
}

bool simple_wallet::set_refresh_from_block_height(const std::vector<std::string> &args/* = std::vector<std::string>()*/)
{
  const auto pwd_container = get_and_verify_password();
  if (pwd_container)
  {
    uint64_t height;
    if (!epee::string_tools::get_xtype_from_string(height, args[1]))
    {
      fail_msg_writer() << tr("Invalid height");
      return true;
    }
    m_wallet->set_refresh_from_block_height(height);
    m_wallet->rewrite(m_wallet_file, pwd_container->password());
  }
  return true;
}

bool simple_wallet::set_auto_low_priority(const std::vector<std::string> &args/* = std::vector<std::string>()*/)
{
  const auto pwd_container = get_and_verify_password();
  if (pwd_container)
  {
    parse_bool_and_use(args[1], [&](bool r) {
      m_wallet->auto_low_priority(r);
      m_wallet->rewrite(m_wallet_file, pwd_container->password());
    });
  }
  return true;
}

bool simple_wallet::set_segregate_pre_fork_outputs(const std::vector<std::string> &args/* = std::vector<std::string>()*/)
{
  const auto pwd_container = get_and_verify_password();
  if (pwd_container)
  {
    parse_bool_and_use(args[1], [&](bool r) {
      m_wallet->segregate_pre_fork_outputs(r);
      m_wallet->rewrite(m_wallet_file, pwd_container->password());
    });
  }
  return true;
}

bool simple_wallet::set_key_reuse_mitigation2(const std::vector<std::string> &args/* = std::vector<std::string>()*/)
{
  const auto pwd_container = get_and_verify_password();
  if (pwd_container)
  {
    parse_bool_and_use(args[1], [&](bool r) {
      m_wallet->key_reuse_mitigation2(r);
      m_wallet->rewrite(m_wallet_file, pwd_container->password());
    });
  }
  return true;
}

bool simple_wallet::set_subaddress_lookahead(const std::vector<std::string> &args/* = std::vector<std::string>()*/)
{
  const auto pwd_container = get_and_verify_password();
  if (pwd_container)
  {
    auto lookahead = parse_subaddress_lookahead(args[1]);
    if (lookahead)
    {
      m_wallet->set_subaddress_lookahead(lookahead->first, lookahead->second);
      m_wallet->rewrite(m_wallet_file, pwd_container->password());
    }
  }
  return true;
}

bool simple_wallet::set_segregation_height(const std::vector<std::string> &args/* = std::vector<std::string>()*/)
{
  const auto pwd_container = get_and_verify_password();
  if (pwd_container)
  {
    uint64_t height;
    if (!epee::string_tools::get_xtype_from_string(height, args[1]))
    {
      fail_msg_writer() << tr("Invalid height");
      return true;
    }
    m_wallet->segregation_height(height);
    m_wallet->rewrite(m_wallet_file, pwd_container->password());
  }
  return true;
}

bool simple_wallet::set_ignore_fractional_outputs(const std::vector<std::string> &args/* = std::vector<std::string>()*/)
{
  const auto pwd_container = get_and_verify_password();
  if (pwd_container)
  {
    parse_bool_and_use(args[1], [&](bool r) {
      m_wallet->ignore_fractional_outputs(r);
      m_wallet->rewrite(m_wallet_file, pwd_container->password());
    });
  }
  return true;
}

bool simple_wallet::set_device_name(const std::vector<std::string> &args/* = std::vector<std::string>()*/)
{
  const auto pwd_container = get_and_verify_password();
  if (pwd_container)
  {
    if (args.size() == 0){
      fail_msg_writer() << tr("Device name not specified");
      return true;
    }

    m_wallet->device_name(args[0]);
    bool r = false;
    try {
      r = m_wallet->reconnect_device();
      if (!r){
        fail_msg_writer() << tr("Device reconnect failed");
      }

    } catch(const std::exception & e){
      MWARNING("Device reconnect failed: " << e.what());
      fail_msg_writer() << tr("Device reconnect failed: ") << e.what();
    }

  }
  return true;
}

bool simple_wallet::set_fork_on_autostake(const std::vector<std::string> &args/* = std::vector<std::string>()*/)
{
  parse_bool_and_use(args[1], [&](bool r) {
    m_wallet->fork_on_autostake(r);
  });
  return true;
}

bool simple_wallet::help(const std::vector<std::string> &args/* = std::vector<std::string>()*/)
{
  if(args.empty())
  {
    success_msg_writer() << get_commands_str();
  }
  else
  {
    success_msg_writer() << get_command_usage(args);
  }
  return true;
}

simple_wallet::simple_wallet()
  : m_allow_mismatched_daemon_version(false)
  , m_refresh_progress_reporter(*this)
  , m_idle_run(true)
  , m_auto_refresh_enabled(false)
  , m_auto_refresh_refreshing(false)
  , m_in_manual_refresh(false)
  , m_current_subaddress_account(0)
{
  m_cmd_binder.set_handler("start_mining",
                           boost::bind(&simple_wallet::start_mining, this, _1),
                           tr("start_mining [<number_of_threads>] [bg_mining] [ignore_battery]"),
                           tr("Start mining in the daemon (bg_mining and ignore_battery are optional booleans)."));
  m_cmd_binder.set_handler("stop_mining",
                           boost::bind(&simple_wallet::stop_mining, this, _1),
                           tr("Stop mining in the daemon."));
  m_cmd_binder.set_handler("set_daemon",
                           boost::bind(&simple_wallet::set_daemon, this, _1),
                           tr("set_daemon <host>[:<port>] [trusted|untrusted]"),
                           tr("Set another daemon to connect to."));
  m_cmd_binder.set_handler("save_bc",
                           boost::bind(&simple_wallet::save_bc, this, _1),
                           tr("Save the current blockchain data."));
  m_cmd_binder.set_handler("refresh",
                           boost::bind(&simple_wallet::refresh, this, _1),
                           tr("Synchronize the transactions and balance."));
  m_cmd_binder.set_handler("balance",
                           boost::bind(&simple_wallet::show_balance, this, _1),
                           tr("balance [detail]"),
                           tr("Show the wallet's balance of the currently selected account."));
  m_cmd_binder.set_handler("incoming_transfers",
                           boost::bind(&simple_wallet::show_incoming_transfers, this, _1),
                           tr("incoming_transfers [available|unavailable] [verbose] [index=<N1>[,<N2>[,...]]]"),
                           tr("Show the incoming transfers, all or filtered by availability and address index."));
  m_cmd_binder.set_handler("payments",
                           boost::bind(&simple_wallet::show_payments, this, _1),
                           tr("payments <PID_1> [<PID_2> ... <PID_N>]"),
                           tr("Show the payments for the given payment IDs."));
  m_cmd_binder.set_handler("bc_height",
                           boost::bind(&simple_wallet::show_blockchain_height, this, _1),
                           tr("Show the blockchain height."));
  m_cmd_binder.set_handler("transfer", boost::bind(&simple_wallet::transfer, this, _1),
                           tr("transfer [index=<N1>[,<N2>,...]] [<priority>] (<URI> | <address> <amount>) [<payment_id>]"),
                           tr("Transfer <amount> to <address>. If the parameter \"index=<N1>[,<N2>,...]\" is specified, the wallet uses outputs received by addresses of those indices. If omitted, the wallet randomly chooses address indices to be used. In any case, it tries its best not to combine outputs across multiple addresses. <priority> is the priority of the transaction. The higher the priority, the higher the transaction fee. Valid values in priority order (from lowest to highest) are: unimportant, normal, elevated, priority. If omitted, the default value (see the command \"set priority\") is used. Multiple payments can be made at once by adding <address_2> <amount_2> etcetera (before the payment ID, if it's included)"));
  m_cmd_binder.set_handler("locked_transfer",
                           boost::bind(&simple_wallet::locked_transfer, this, _1),
                           tr("locked_transfer [index=<N1>[,<N2>,...]] [<priority>] (<URI> | <addr> <amount>) <lockblocks> [<payment_id>]"),
                           tr("Transfer <amount> to <address> and lock it for <lockblocks> (max. 1000000). If the parameter \"index=<N1>[,<N2>,...]\" is specified, the wallet uses outputs received by addresses of those indices. If omitted, the wallet randomly chooses address indices to be used. In any case, it tries its best not to combine outputs across multiple addresses. <priority> is the priority of the transaction. The higher the priority, the higher the transaction fee. Valid values in priority order (from lowest to highest) are: unimportant, normal, elevated, priority. If omitted, the default value (see the command \"set priority\") is used. Multiple payments can be made at once by adding URI_2 or <address_2> <amount_2> etcetera (before the payment ID, if it's included)"));
  m_cmd_binder.set_handler("locked_sweep_all",
                           boost::bind(&simple_wallet::locked_sweep_all, this, _1),
                           tr("locked_sweep_all [index=<N1>[,<N2>,...]] [<priority>] <address> <lockblocks> [<payment_id>]"),
                           tr("Send all unlocked balance to an address and lock it for <lockblocks> (max. 1000000). If the parameter \"index<N1>[,<N2>,...]\" is specified, the wallet sweeps outputs received by those address indices. If omitted, the wallet randomly chooses an address index to be used. In any case, it tries its best not to combine outputs across multiple addresses. <priority> is the priority of the sweep. The higher the priority, the higher the transaction fee. Valid values in priority order (from lowest to highest) are: unimportant, normal, elevated, priority. If omitted, the default value (see the command \"set priority\") is used."));
  m_cmd_binder.set_handler("register_service_node",
                           boost::bind(&simple_wallet::register_service_node, this, _1),
                           tr("register_service_node [index=<N1>[,<N2>,...]] [priority] [auto] <operator cut> <address1> <fraction1> [<address2> <fraction2> [...]] <expiration timestamp> <pubkey> <signature>"),
                           tr("Send <amount> to this wallet's main account, locked for the required staking time plus a small buffer. If the parameter \"index<N1>[,<N2>,...]\" is specified, the wallet stakes outputs received by those address indices. <priority> is the priority of the stake. The higher the priority, the higher the transaction fee. Valid values in priority order (from lowest to highest) are: unimportant, normal, elevated, priority. If omitted, the default value (see the command \"set priority\") is used."));
  m_cmd_binder.set_handler("stake",
                           boost::bind(&simple_wallet::stake, this, _1),
                           tr("stake [index=<N1>[,<N2>,...]] [priority] <service node pubkey> <address> <amount>"),
                           tr("Send all unlocked balance to an address. If the parameter \"index<N1>[,<N2>,...]\" is specified, the wallet sweeps outputs received by those address indices. If omitted, the wallet randomly chooses an address index to be used. If the parameter \"outputs=<N>\" is specified and  N > 0, wallet splits the transaction into N even outputs."));
  m_cmd_binder.set_handler("sweep_unmixable",
                           boost::bind(&simple_wallet::sweep_unmixable, this, _1),
                           tr("Deprecated"));
  m_cmd_binder.set_handler("sweep_all", boost::bind(&simple_wallet::sweep_all, this, _1),
                           tr("sweep_all [index=<N1>[,<N2>,...]] [<priority>] [outputs=<N>] <address> [<payment_id>]"),
                           tr("Send all unlocked balance to an address. If the parameter \"index<N1>[,<N2>,...]\" is specified, the wallet sweeps outputs received by those address indices. If omitted, the wallet randomly chooses an address index to be used. If the parameter \"outputs=<N>\" is specified and  N > 0, wallet splits the transaction into N even outputs."));
  m_cmd_binder.set_handler("sweep_below",
                           boost::bind(&simple_wallet::sweep_below, this, _1),
                           tr("sweep_below <amount_threshold> [index=<N1>[,<N2>,...]] [<priority>] <address> [<payment_id>]"),
                           tr("Send all unlocked outputs below the threshold to an address."));
  m_cmd_binder.set_handler("sweep_single",
                           boost::bind(&simple_wallet::sweep_single, this, _1),
                           tr("sweep_single [<priority>] [outputs=<N>] <key_image> <address> [<payment_id>]"),
                           tr("Send a single output of the given key image to an address without change."));
  m_cmd_binder.set_handler("donate",
                           boost::bind(&simple_wallet::donate, this, _1),
                           tr("donate [index=<N1>[,<N2>,...]] [<priority>] <amount> [<payment_id>]"),
                           tr("Donation is not supported at the moment and does nothing."));
  m_cmd_binder.set_handler("sign_transfer",
                           boost::bind(&simple_wallet::sign_transfer, this, _1),
                           tr("sign_transfer [export_raw]"),
                           tr("Sign a transaction from a file. If the parameter \"export_raw\" is specified, transaction raw hex data suitable for the daemon RPC /sendrawtransaction is exported."));
  m_cmd_binder.set_handler("submit_transfer",
                           boost::bind(&simple_wallet::submit_transfer, this, _1),
                           tr("Submit a signed transaction from a file."));
  m_cmd_binder.set_handler("set_log",
                           boost::bind(&simple_wallet::set_log, this, _1),
                           tr("set_log <level>|{+,-,}<categories>"),
                           tr("Change the current log detail (level must be <0-4>)."));
  m_cmd_binder.set_handler("account",
                           boost::bind(&simple_wallet::account, this, _1),
                           tr("account\n"
                            "  account new <label text with white spaces allowed>\n"
                            "  account switch <index> \n"
                            "  account label <index> <label text with white spaces allowed>\n"
                            "  account tag <tag_name> <account_index_1> [<account_index_2> ...]\n"
                            "  account untag <account_index_1> [<account_index_2> ...]\n"
                            "  account tag_description <tag_name> <description>"),
                           tr("If no arguments are specified, the wallet shows all the existing accounts along with their balances.\n"
                              "If the \"new\" argument is specified, the wallet creates a new account with its label initialized by the provided label text (which can be empty).\n"
                              "If the \"switch\" argument is specified, the wallet switches to the account specified by <index>.\n"
                              "If the \"label\" argument is specified, the wallet sets the label of the account specified by <index> to the provided label text.\n"
                              "If the \"tag\" argument is specified, a tag <tag_name> is assigned to the specified accounts <account_index_1>, <account_index_2>, ....\n"
                              "If the \"untag\" argument is specified, the tags assigned to the specified accounts <account_index_1>, <account_index_2> ..., are removed.\n"
                              "If the \"tag_description\" argument is specified, the tag <tag_name> is assigned an arbitrary text <description>."));
  m_cmd_binder.set_handler("address",
                           boost::bind(&simple_wallet::print_address, this, _1),
                           tr("address [ new <label text with white spaces allowed> | all | <index_min> [<index_max>] | label <index> <label text with white spaces allowed>]"),
                           tr("If no arguments are specified or <index> is specified, the wallet shows the default or specified address. If \"all\" is specified, the wallet shows all the existing addresses in the currently selected account. If \"new \" is specified, the wallet creates a new address with the provided label text (which can be empty). If \"label\" is specified, the wallet sets the label of the address specified by <index> to the provided label text."));
  m_cmd_binder.set_handler("integrated_address",
                           boost::bind(&simple_wallet::print_integrated_address, this, _1),
                           tr("integrated_address [<payment_id> | <address>]"),
                           tr("Encode a payment ID into an integrated address for the current wallet public address (no argument uses a random payment ID), or decode an integrated address to standard address and payment ID"));
  m_cmd_binder.set_handler("address_book",
                           boost::bind(&simple_wallet::address_book, this, _1),
                           tr("address_book [(add ((<address> [pid <id>])|<integrated address>) [<description possibly with whitespaces>])|(delete <index>)]"),
                           tr("Print all entries in the address book, optionally adding/deleting an entry to/from it."));
  m_cmd_binder.set_handler("save",
                           boost::bind(&simple_wallet::save, this, _1),
                           tr("Save the wallet data."));
  m_cmd_binder.set_handler("save_watch_only",
                           boost::bind(&simple_wallet::save_watch_only, this, _1),
                           tr("Save a watch-only keys file."));
  m_cmd_binder.set_handler("viewkey",
                           boost::bind(&simple_wallet::viewkey, this, _1),
                           tr("Display the private view key."));
  m_cmd_binder.set_handler("spendkey",
                           boost::bind(&simple_wallet::spendkey, this, _1),
                           tr("Display the private spend key."));
  m_cmd_binder.set_handler("seed",
                           boost::bind(&simple_wallet::seed, this, _1),
                           tr("Display the Electrum-style mnemonic seed"));
  m_cmd_binder.set_handler("set",
                           boost::bind(&simple_wallet::set_variable, this, _1),
                           tr("set <option> [<value>]"),
                           tr("Available options:\n "
                                  "seed language\n "
                                  "  Set the wallet's seed language.\n "
                                  "always-confirm-transfers <1|0>\n "
                                  "  Whether to confirm unsplit txes.\n "
                                  "print-ring-members <1|0>\n "
                                  "  Whether to print detailed information about ring members during confirmation.\n "
                                  "store-tx-info <1|0>\n "
                                  "  Whether to store outgoing tx info (destination address, payment ID, tx secret key) for future reference.\n "
                                  "auto-refresh <1|0>\n "
                                  "  Whether to automatically synchronize new blocks from the daemon.\n "
                                  "refresh-type <full|optimize-coinbase|no-coinbase|default>\n "
                                  "  Set the wallet's refresh behaviour.\n "
                                  "priority [0|1|2|3|4]\n "
                                  "  Set the fee to default/unimportant/normal/elevated/priority.\n "
                                  "confirm-missing-payment-id <1|0>\n "
                                  "ask-password <0|1|2   (or never|action|decrypt)>\n "
                                  "unit <loki|megarok|kilorok|rok>\n "
                                  "  Set the default loki (sub-)unit.\n "
                                  "min-outputs-count [n]\n "
                                  "  Try to keep at least that many outputs of value at least min-outputs-value.\n "
                                  "min-outputs-value [n]\n "
                                  "  Try to keep at least min-outputs-count outputs of at least that value.\n "
                                  "merge-destinations <1|0>\n "
                                  "  Whether to merge multiple payments to the same destination address.\n "
                                  "confirm-backlog <1|0>\n "
                                  "  Whether to warn if there is transaction backlog.\n "
                                  "confirm-backlog-threshold [n]\n "
                                  "  Set a threshold for confirm-backlog to only warn if the transaction backlog is greater than n blocks.\n "
                                  "refresh-from-block-height [n]\n "
                                  "  Set the height before which to ignore blocks.\n "
                                  "auto-low-priority <1|0>\n "
                                  "  Whether to automatically use the low priority fee level when it's safe to do so.\n "
                                  "segregate-pre-fork-outputs <1|0>\n "
                                  "  Set this if you intend to spend outputs on both Loki AND a key reusing fork.\n "
                                  "key-reuse-mitigation2 <1|0>\n "
                                  "  Set this if you are not sure whether you will spend on a key reusing Loki fork later.\n"
                                  "subaddress-lookahead <major>:<minor>\n "
                                  "  Set the lookahead sizes for the subaddress hash table.\n "
                                  "  Set this if you are not sure whether you will spend on a key reusing Loki fork later.\n "
                                  "segregation-height <n>\n "
                                  "  Set to the height of a key reusing fork you want to use, 0 to use default."));
  m_cmd_binder.set_handler("encrypted_seed",
                           boost::bind(&simple_wallet::encrypted_seed, this, _1),
                           tr("Display the encrypted Electrum-style mnemonic seed."));
  m_cmd_binder.set_handler("rescan_spent",
                           boost::bind(&simple_wallet::rescan_spent, this, _1),
                           tr("Rescan the blockchain for spent outputs."));
  m_cmd_binder.set_handler("get_tx_key",
                           boost::bind(&simple_wallet::get_tx_key, this, _1),
                           tr("get_tx_key <txid>"),
                           tr("Get the transaction key (r) for a given <txid>."));
  m_cmd_binder.set_handler("set_tx_key",
                           boost::bind(&simple_wallet::set_tx_key, this, _1),
                           tr("set_tx_key <txid> <tx_key>"),
                           tr("Set the transaction key (r) for a given <txid> in case the tx was made by some other device or 3rd party wallet."));
  m_cmd_binder.set_handler("check_tx_key",
                           boost::bind(&simple_wallet::check_tx_key, this, _1),
                           tr("check_tx_key <txid> <txkey> <address>"),
                           tr("Check the amount going to <address> in <txid>."));
  m_cmd_binder.set_handler("get_tx_proof",
                           boost::bind(&simple_wallet::get_tx_proof, this, _1),
                           tr("get_tx_proof <txid> <address> [<message>]"),
                           tr("Generate a signature proving funds sent to <address> in <txid>, optionally with a challenge string <message>, using either the transaction secret key (when <address> is not your wallet's address) or the view secret key (otherwise), which does not disclose the secret key."));
  m_cmd_binder.set_handler("check_tx_proof",
                           boost::bind(&simple_wallet::check_tx_proof, this, _1),
                           tr("check_tx_proof <txid> <address> <signature_file> [<message>]"),
                           tr("Check the proof for funds going to <address> in <txid> with the challenge string <message> if any."));
  m_cmd_binder.set_handler("get_spend_proof",
                           boost::bind(&simple_wallet::get_spend_proof, this, _1),
                           tr("get_spend_proof <txid> [<message>]"),
                           tr("Generate a signature proving that you generated <txid> using the spend secret key, optionally with a challenge string <message>."));
  m_cmd_binder.set_handler("check_spend_proof",
                           boost::bind(&simple_wallet::check_spend_proof, this, _1),
                           tr("check_spend_proof <txid> <signature_file> [<message>]"),
                           tr("Check a signature proving that the signer generated <txid>, optionally with a challenge string <message>."));
  m_cmd_binder.set_handler("get_reserve_proof",
                           boost::bind(&simple_wallet::get_reserve_proof, this, _1),
                           tr("get_reserve_proof (all|<amount>) [<message>]"),
                           tr("Generate a signature proving that you own at least this much, optionally with a challenge string <message>.\n"
                              "If 'all' is specified, you prove the entire sum of all of your existing accounts' balances.\n"
                              "Otherwise, you prove the reserve of the smallest possible amount above <amount> available in your current account."));
  m_cmd_binder.set_handler("check_reserve_proof",
                           boost::bind(&simple_wallet::check_reserve_proof, this, _1),
                           tr("check_reserve_proof <address> <signature_file> [<message>]"),
                           tr("Check a signature proving that the owner of <address> holds at least this much, optionally with a challenge string <message>."));
  m_cmd_binder.set_handler("show_transfers",
                           boost::bind(&simple_wallet::show_transfers, this, _1),
                           tr("show_transfers [in|out|pending|failed|pool|coinbase] [index=<N1>[,<N2>,...]] [<min_height> [<max_height>]]"),
                           // Seemingly broken formatting to compensate for the backslash before the quotes.
                           tr("Show the incoming/outgoing transfers within an optional height range.\n\n"
                              "Output format:\n"
                              "In or Coinbase:    Block Number, \"block\"|\"in\",                Time, Amount,  Transaction Hash, Payment ID, Subaddress Index,                     \"-\", Note\n"
                              "Out:               Block Number, \"out\",                         Time, Amount*, Transaction Hash, Payment ID, Fee, Destinations, Input addresses**, \"-\", Note\n"
                              "Pool:                            \"pool\", \"in\",                Time, Amount,  Transaction Hash, Payment Id, Subaddress Index,                     \"-\", Note, Double Spend Note\n"
                              "Pending or Failed:               \"failed\"|\"pending\", \"out\", Time, Amount*, Transaction Hash, Payment ID, Fee, Input addresses**,               \"-\", Note\n\n"
                              "* Excluding change and fee.\n"
                              "** Set of address indices used as inputs in this transfer."));
   m_cmd_binder.set_handler("export_transfers",
                           boost::bind(&simple_wallet::export_transfers, this, _1),
                           tr("export_transfers [index=<N1>[,<N2>,...]] [<min_height> [<max_height>]] [output=<filepath>]"),
                           tr("Export to CSV the incoming/outgoing transfers within an optional height range."));
  m_cmd_binder.set_handler("unspent_outputs",
                           boost::bind(&simple_wallet::unspent_outputs, this, _1),
                           tr("unspent_outputs [index=<N1>[,<N2>,...]] [<min_amount> [<max_amount>]]"),
                           tr("Show the unspent outputs of a specified address within an optional amount range."));
  m_cmd_binder.set_handler("rescan_bc",
                           boost::bind(&simple_wallet::rescan_blockchain, this, _1),
                           tr("rescan_bc [hard]"),
                           tr("Rescan the blockchain from scratch, losing any information which can not be recovered from the blockchain itself."));
  m_cmd_binder.set_handler("set_tx_note",
                           boost::bind(&simple_wallet::set_tx_note, this, _1),
                           tr("set_tx_note <txid> [free text note]"),
                           tr("Set an arbitrary string note for a <txid>."));
  m_cmd_binder.set_handler("get_tx_note",
                           boost::bind(&simple_wallet::get_tx_note, this, _1),
                           tr("get_tx_note <txid>"),
                           tr("Get a string note for a txid."));
  m_cmd_binder.set_handler("set_description",
                           boost::bind(&simple_wallet::set_description, this, _1),
                           tr("set_description [free text note]"),
                           tr("Set an arbitrary description for the wallet."));
  m_cmd_binder.set_handler("get_description",
                           boost::bind(&simple_wallet::get_description, this, _1),
                           tr("Get the description of the wallet."));
  m_cmd_binder.set_handler("status",
                           boost::bind(&simple_wallet::status, this, _1),
                           tr("Show the wallet's status."));
  m_cmd_binder.set_handler("wallet_info",
                           boost::bind(&simple_wallet::wallet_info, this, _1),
                           tr("Show the wallet's information."));
  m_cmd_binder.set_handler("sign",
                           boost::bind(&simple_wallet::sign, this, _1),
                           tr("sign <file>"),
                           tr("Sign the contents of a file."));
  m_cmd_binder.set_handler("verify",
                           boost::bind(&simple_wallet::verify, this, _1),
                           tr("verify <filename> <address> <signature>"),
                           tr("Verify a signature on the contents of a file."));
  m_cmd_binder.set_handler("export_key_images",
                           boost::bind(&simple_wallet::export_key_images, this, _1),
                           tr("export_key_images <file> [requested-only]"),
                           tr("Export a signed set of key images to a <file>. By default exports all key images. If 'requested-only' is specified export key images for outputs not previously imported."));
  m_cmd_binder.set_handler("import_key_images",
                           boost::bind(&simple_wallet::import_key_images, this, _1),
                           tr("import_key_images <file>"),
                           tr("Import a signed key images list and verify their spent status."));
  m_cmd_binder.set_handler("hw_key_images_sync",
                           boost::bind(&simple_wallet::hw_key_images_sync, this, _1),
                           tr("hw_key_images_sync"),
                           tr("Synchronizes key images with the hw wallet."));
  m_cmd_binder.set_handler("hw_reconnect",
                           boost::bind(&simple_wallet::hw_reconnect, this, _1),
                           tr("hw_reconnect"),
                           tr("Attempts to reconnect HW wallet."));
  m_cmd_binder.set_handler("export_outputs",
                           boost::bind(&simple_wallet::export_outputs, this, _1),
                           tr("export_outputs <file>"),
                           tr("Export a set of outputs owned by this wallet."));
  m_cmd_binder.set_handler("import_outputs",
                           boost::bind(&simple_wallet::import_outputs, this, _1),
                           tr("import_outputs <file>"),
                           tr("Import a set of outputs owned by this wallet."));
  m_cmd_binder.set_handler("show_transfer",
                           boost::bind(&simple_wallet::show_transfer, this, _1),
                           tr("show_transfer <txid>"),
                           tr("Show information about a transfer to/from this address."));
  m_cmd_binder.set_handler("password",
                           boost::bind(&simple_wallet::change_password, this, _1),
                           tr("Change the wallet's password."));
  m_cmd_binder.set_handler("payment_id",
                           boost::bind(&simple_wallet::payment_id, this, _1),
                           tr("Generate a new random full size payment id. These will be unencrypted on the blockchain, see integrated_address for encrypted short payment ids."));
  m_cmd_binder.set_handler("fee",
                           boost::bind(&simple_wallet::print_fee_info, this, _1),
                           tr("Print the information about the current fee and transaction backlog."));
  m_cmd_binder.set_handler("prepare_multisig", boost::bind(&simple_wallet::prepare_multisig, this, _1),
                           tr("Export data needed to create a multisig wallet"));
  m_cmd_binder.set_handler("make_multisig", boost::bind(&simple_wallet::make_multisig, this, _1),
                           tr("make_multisig <threshold> <string1> [<string>...]"),
                           tr("Turn this wallet into a multisig wallet"));
  m_cmd_binder.set_handler("finalize_multisig",
                           boost::bind(&simple_wallet::finalize_multisig, this, _1),
                           tr("finalize_multisig <string> [<string>...]"),
                           tr("Turn this wallet into a multisig wallet, extra step for N-1/N wallets"));
  m_cmd_binder.set_handler("exchange_multisig_keys",
                           boost::bind(&simple_wallet::exchange_multisig_keys, this, _1),
                           tr("exchange_multisig_keys <string> [<string>...]"),
                           tr("Performs extra multisig keys exchange rounds. Needed for arbitrary M/N multisig wallets"));
  m_cmd_binder.set_handler("export_multisig_info",
                           boost::bind(&simple_wallet::export_multisig, this, _1),
                           tr("export_multisig_info <filename>"),
                           tr("Export multisig info for other participants"));
  m_cmd_binder.set_handler("import_multisig_info",
                           boost::bind(&simple_wallet::import_multisig, this, _1),
                           tr("import_multisig_info <filename> [<filename>...]"),
                           tr("Import multisig info from other participants"));
  m_cmd_binder.set_handler("sign_multisig",
                           boost::bind(&simple_wallet::sign_multisig, this, _1),
                           tr("sign_multisig <filename>"),
                           tr("Sign a multisig transaction from a file"));
  m_cmd_binder.set_handler("submit_multisig",
                           boost::bind(&simple_wallet::submit_multisig, this, _1),
                           tr("submit_multisig <filename>"),
                           tr("Submit a signed multisig transaction from a file"));
  m_cmd_binder.set_handler("export_raw_multisig_tx",
                           boost::bind(&simple_wallet::export_raw_multisig, this, _1),
                           tr("export_raw_multisig_tx <filename>"),
                           tr("Export a signed multisig transaction to a file"));
  m_cmd_binder.set_handler("print_ring",
                           boost::bind(&simple_wallet::print_ring, this, _1),
                           tr("print_ring <key_image> | <txid>"),
                           tr("Print the ring(s) used to spend a given key image or transaction (if the ring size is > 1)"));
  m_cmd_binder.set_handler("set_ring",
                           boost::bind(&simple_wallet::set_ring, this, _1),
                           tr("set_ring <filename> | ( <key_image> absolute|relative <index> [<index>...] )"),
                           tr("Set the ring used for a given key image, so it can be reused in a fork"));
  m_cmd_binder.set_handler("save_known_rings",
                           boost::bind(&simple_wallet::save_known_rings, this, _1),
                           tr("save_known_rings"),
                           tr("Save known rings to the shared rings database"));
  m_cmd_binder.set_handler("mark_output_spent",
                           boost::bind(&simple_wallet::blackball, this, _1),
                           tr("mark_output_spent <amount>/<offset> | <filename> [add]"),
                           tr("Mark output(s) as spent so they never get selected as fake outputs in a ring"));
  m_cmd_binder.set_handler("mark_output_unspent",
                           boost::bind(&simple_wallet::unblackball, this, _1),
                           tr("mark_output_unspent <amount>/<offset>"),
                           tr("Marks an output as unspent so it may get selected as a fake output in a ring"));
  m_cmd_binder.set_handler("is_output_spent",
                           boost::bind(&simple_wallet::blackballed, this, _1),
                           tr("is_output_spent <amount>/<offset>"),
                           tr("Checks whether an output is marked as spent"));
  m_cmd_binder.set_handler("version",
                           boost::bind(&simple_wallet::version, this, _1),
                           tr("version"),
                           tr("Returns version information"));
  m_cmd_binder.set_handler("help",
                           boost::bind(&simple_wallet::help, this, _1),
                           tr("help [<command>]"),
                           tr("Show the help section or the documentation about a <command>."));
}
//----------------------------------------------------------------------------------------------------
bool simple_wallet::set_variable(const std::vector<std::string> &args)
{
  if (args.empty())
  {
    std::string seed_language = m_wallet->get_seed_language();
    if (m_use_english_language_names)
      seed_language = crypto::ElectrumWords::get_english_name_for(seed_language);
    std::string priority_string = "invalid";
    uint32_t priority = m_wallet->get_default_priority();
    if (priority < allowed_priority_strings.size())
      priority_string = allowed_priority_strings[priority];
    std::string ask_password_string = "invalid";
    switch (m_wallet->ask_password())
    {
      case tools::wallet2::AskPasswordNever: ask_password_string = "never"; break;
      case tools::wallet2::AskPasswordOnAction: ask_password_string = "action"; break;
      case tools::wallet2::AskPasswordToDecrypt: ask_password_string = "decrypt"; break;
    }
    success_msg_writer() << "seed = " << seed_language;
    success_msg_writer() << "always-confirm-transfers = " << m_wallet->always_confirm_transfers();
    success_msg_writer() << "print-ring-members = " << m_wallet->print_ring_members();
    success_msg_writer() << "store-tx-info = " << m_wallet->store_tx_info();
    success_msg_writer() << "auto-refresh = " << m_wallet->auto_refresh();
    success_msg_writer() << "refresh-type = " << get_refresh_type_name(m_wallet->get_refresh_type());
    success_msg_writer() << "priority = " << priority<< " (" << priority_string << ")";
    success_msg_writer() << "confirm-missing-payment-id = " << m_wallet->confirm_missing_payment_id();
    success_msg_writer() << "ask-password = " << m_wallet->ask_password() << " (" << ask_password_string << ")";
    success_msg_writer() << "unit = " << cryptonote::get_unit(cryptonote::get_default_decimal_point());
    success_msg_writer() << "min-outputs-count = " << m_wallet->get_min_output_count();
    success_msg_writer() << "min-outputs-value = " << cryptonote::print_money(m_wallet->get_min_output_value());
    success_msg_writer() << "merge-destinations = " << m_wallet->merge_destinations();
    success_msg_writer() << "confirm-backlog = " << m_wallet->confirm_backlog();
    success_msg_writer() << "confirm-backlog-threshold = " << m_wallet->get_confirm_backlog_threshold();
    success_msg_writer() << "confirm-export-overwrite = " << m_wallet->confirm_export_overwrite();
    success_msg_writer() << "refresh-from-block-height = " << m_wallet->get_refresh_from_block_height();
    success_msg_writer() << "auto-low-priority = " << m_wallet->auto_low_priority();
    success_msg_writer() << "segregate-pre-fork-outputs = " << m_wallet->segregate_pre_fork_outputs();
    success_msg_writer() << "key-reuse-mitigation2 = " << m_wallet->key_reuse_mitigation2();
    const std::pair<size_t, size_t> lookahead = m_wallet->get_subaddress_lookahead();
    success_msg_writer() << "subaddress-lookahead = " << lookahead.first << ":" << lookahead.second;
    success_msg_writer() << "segregation-height = " << m_wallet->segregation_height();
    success_msg_writer() << "ignore-fractional-outputs = " << m_wallet->ignore_fractional_outputs();
    success_msg_writer() << "device_name = " << m_wallet->device_name();
    success_msg_writer() << "fork-on-autostake = " << m_wallet->fork_on_autostake();
    return true;
  }
  else
  {

#define CHECK_SIMPLE_VARIABLE(name, f, help) do \
  if (args[0] == name) { \
    if (args.size() <= 1) \
    { \
      fail_msg_writer() << "set " << #name << ": " << tr("needs an argument") << " (" << help << ")"; \
      return true; \
    } \
    else \
    { \
      f(args); \
      return true; \
    } \
  } while(0)

    if (args[0] == "seed")
    {
      if (args.size() == 1)
      {
        fail_msg_writer() << tr("set seed: needs an argument. available options: language");
        return true;
      }
      else if (args[1] == "language")
      {
        seed_set_language(args);
        return true;
      }
    }
    CHECK_SIMPLE_VARIABLE("always-confirm-transfers", set_always_confirm_transfers, tr("0 or 1"));
    CHECK_SIMPLE_VARIABLE("print-ring-members", set_print_ring_members, tr("0 or 1"));
    CHECK_SIMPLE_VARIABLE("store-tx-info", set_store_tx_info, tr("0 or 1"));
    CHECK_SIMPLE_VARIABLE("auto-refresh", set_auto_refresh, tr("0 or 1"));
    CHECK_SIMPLE_VARIABLE("refresh-type", set_refresh_type, tr("full (slowest, no assumptions); optimize-coinbase (fast, assumes the whole coinbase is paid to a single address); no-coinbase (fastest, assumes we receive no coinbase transaction), default (same as optimize-coinbase)"));
    CHECK_SIMPLE_VARIABLE("priority", set_default_priority, tr("0, 1, 2, 3, or 4, or one of ") << join_priority_strings(", "));
    CHECK_SIMPLE_VARIABLE("confirm-missing-payment-id", set_confirm_missing_payment_id, tr("0 or 1"));
    CHECK_SIMPLE_VARIABLE("ask-password", set_ask_password, tr("0|1|2 (or never|action|decrypt)"));
    CHECK_SIMPLE_VARIABLE("unit", set_unit, tr("loki, megarok, kilorok, rok"));
    CHECK_SIMPLE_VARIABLE("min-outputs-count", set_min_output_count, tr("unsigned integer"));
    CHECK_SIMPLE_VARIABLE("min-outputs-value", set_min_output_value, tr("amount"));
    CHECK_SIMPLE_VARIABLE("merge-destinations", set_merge_destinations, tr("0 or 1"));
    CHECK_SIMPLE_VARIABLE("confirm-backlog", set_confirm_backlog, tr("0 or 1"));
    CHECK_SIMPLE_VARIABLE("confirm-backlog-threshold", set_confirm_backlog_threshold, tr("unsigned integer"));
    CHECK_SIMPLE_VARIABLE("confirm-export-overwrite", set_confirm_export_overwrite, tr("0 or 1"));
    CHECK_SIMPLE_VARIABLE("refresh-from-block-height", set_refresh_from_block_height, tr("block height"));
    CHECK_SIMPLE_VARIABLE("auto-low-priority", set_auto_low_priority, tr("0 or 1"));
    CHECK_SIMPLE_VARIABLE("segregate-pre-fork-outputs", set_segregate_pre_fork_outputs, tr("0 or 1"));
    CHECK_SIMPLE_VARIABLE("key-reuse-mitigation2", set_key_reuse_mitigation2, tr("0 or 1"));
    CHECK_SIMPLE_VARIABLE("subaddress-lookahead", set_subaddress_lookahead, tr("<major>:<minor>"));
    CHECK_SIMPLE_VARIABLE("segregation-height", set_segregation_height, tr("unsigned integer"));
    CHECK_SIMPLE_VARIABLE("ignore-fractional-outputs", set_ignore_fractional_outputs, tr("0 or 1"));
    CHECK_SIMPLE_VARIABLE("device-name", set_device_name, tr("<device_name[:device_spec]>"));
    CHECK_SIMPLE_VARIABLE("fork-on-autostake", set_fork_on_autostake, tr("0 or 1"));
  }
  fail_msg_writer() << tr("set: unrecognized argument(s)");
  return true;
}

//----------------------------------------------------------------------------------------------------
bool simple_wallet::set_log(const std::vector<std::string> &args)
{
  if(args.size() > 1)
  {
    fail_msg_writer() << tr("usage: set_log <log_level_number_0-4> | <categories>");
    return true;
  }
  if(!args.empty())
  {
    uint16_t level = 0;
    if(epee::string_tools::get_xtype_from_string(level, args[0]))
    {
      if(4 < level)
      {
        fail_msg_writer() << tr("wrong number range, use: set_log <log_level_number_0-4> | <categories>");
        return true;
      }
      mlog_set_log_level(level);
    }
    else
    {
      mlog_set_log(args[0].c_str());
    }
  }
  
  success_msg_writer() << "New log categories: " << mlog_get_categories();
  return true;
}
//----------------------------------------------------------------------------------------------------
bool simple_wallet::ask_wallet_create_if_needed()
{
  LOG_PRINT_L3("simple_wallet::ask_wallet_create_if_needed() started");
  std::string wallet_path;
  std::string confirm_creation;
  bool wallet_name_valid = false;
  bool keys_file_exists;
  bool wallet_file_exists;

  do{
      LOG_PRINT_L3("User asked to specify wallet file name.");
      wallet_path = input_line(
        tr(m_restoring ? "Specify a new wallet file name for your restored wallet (e.g., MyWallet).\n"
        "Wallet file name (or Ctrl-C to quit): " :
        "Specify wallet file name (e.g., MyWallet). If the wallet doesn't exist, it will be created.\n"
        "Wallet file name (or Ctrl-C to quit): ")
      );
      if(std::cin.eof())
      {
        LOG_ERROR("Unexpected std::cin.eof() - Exited simple_wallet::ask_wallet_create_if_needed()");
        return false;
      }
      if(!tools::wallet2::wallet_valid_path_format(wallet_path))
      {
        fail_msg_writer() << tr("Wallet name not valid. Please try again or use Ctrl-C to quit.");
        wallet_name_valid = false;
      }
      else
      {
        tools::wallet2::wallet_exists(wallet_path, keys_file_exists, wallet_file_exists);
        LOG_PRINT_L3("wallet_path: " << wallet_path << "");
        LOG_PRINT_L3("keys_file_exists: " << std::boolalpha << keys_file_exists << std::noboolalpha
        << "  wallet_file_exists: " << std::boolalpha << wallet_file_exists << std::noboolalpha);

        if((keys_file_exists || wallet_file_exists) && (!m_generate_new.empty() || m_restoring))
        {
          fail_msg_writer() << tr("Attempting to generate or restore wallet, but specified file(s) exist.  Exiting to not risk overwriting.");
          return false;
        }
        if(wallet_file_exists && keys_file_exists) //Yes wallet, yes keys
        {
          success_msg_writer() << tr("Wallet and key files found, loading...");
          m_wallet_file = wallet_path;
          return true;
        }
        else if(!wallet_file_exists && keys_file_exists) //No wallet, yes keys
        {
          success_msg_writer() << tr("Key file found but not wallet file. Regenerating...");
          m_wallet_file = wallet_path;
          return true;
        }
        else if(wallet_file_exists && !keys_file_exists) //Yes wallet, no keys
        {
          fail_msg_writer() << tr("Key file not found. Failed to open wallet: ") << "\"" << wallet_path << "\". Exiting.";
          return false;
        }
        else if(!wallet_file_exists && !keys_file_exists) //No wallet, no keys
        {
          bool ok = true;
          if (!m_restoring)
          {
            message_writer() << tr("No wallet found with that name. Confirm creation of new wallet named: ") << wallet_path;
            confirm_creation = input_line(tr("(Y/Yes/N/No): "));
            if(std::cin.eof())
            {
              LOG_ERROR("Unexpected std::cin.eof() - Exited simple_wallet::ask_wallet_create_if_needed()");
              return false;
            }
            ok = command_line::is_yes(confirm_creation);
          }
          if (ok)
          {
            success_msg_writer() << tr("Generating new wallet...");
            m_generate_new = wallet_path;
            return true;
          }
        }
      }
    } while(!wallet_name_valid);

  LOG_ERROR("Failed out of do-while loop in ask_wallet_create_if_needed()");
  return false;
}

/*!
 * \brief Prints the seed with a nice message
 * \param seed seed to print
 */
void simple_wallet::print_seed(const epee::wipeable_string &seed)
{
  success_msg_writer(true) << "\n" << boost::format(tr("NOTE: the following %s can be used to recover access to your wallet. "
    "Write them down and store them somewhere safe and secure. Please do not store them in "
    "your email or on file storage services outside of your immediate control.\n")) % (m_wallet->multisig() ? tr("string") : tr("25 words"));
  // don't log
  int space_index = 0;
  size_t len  = seed.size();
  for (const char *ptr = seed.data(); len--; ++ptr)
  {
    if (*ptr == ' ')
    {
      if (space_index == 15 || space_index == 7)
        putchar('\n');
      else
        putchar(*ptr);
      ++space_index;
    }
    else
      putchar(*ptr);
  }
  putchar('\n');
  fflush(stdout);
}
//----------------------------------------------------------------------------------------------------
static bool might_be_partial_seed(const epee::wipeable_string &words)
{
  std::vector<epee::wipeable_string> seed;

  words.split(seed);
  return seed.size() < 24;
}
//----------------------------------------------------------------------------------------------------
bool simple_wallet::init(const boost::program_options::variables_map& vm)
{
  epee::misc_utils::auto_scope_leave_caller scope_exit_handler = epee::misc_utils::create_scope_leave_handler([&](){
    m_electrum_seed.wipe();
  });

  const bool testnet = tools::wallet2::has_testnet_option(vm);
  const bool stagenet = tools::wallet2::has_stagenet_option(vm);
  if (testnet && stagenet)
  {
    fail_msg_writer() << tr("Can't specify more than one of --testnet and --stagenet");
    return false;
  }
  const network_type nettype = testnet ? TESTNET : stagenet ? STAGENET : MAINNET;

  epee::wipeable_string multisig_keys;

  if (!handle_command_line(vm))
    return false;

  if((!m_generate_new.empty()) + (!m_wallet_file.empty()) + (!m_generate_from_device.empty()) + (!m_generate_from_view_key.empty()) + (!m_generate_from_spend_key.empty()) + (!m_generate_from_keys.empty()) + (!m_generate_from_multisig_keys.empty()) + (!m_generate_from_json.empty()) > 1)
  {
    fail_msg_writer() << tr("can't specify more than one of --generate-new-wallet=\"wallet_name\", --wallet-file=\"wallet_name\", --generate-from-view-key=\"wallet_name\", --generate-from-spend-key=\"wallet_name\", --generate-from-keys=\"wallet_name\", --generate-from-multisig-keys=\"wallet_name\", --generate-from-json=\"jsonfilename\" and --generate-from-device=\"wallet_name\"");
    return false;
  }
  else if (m_generate_new.empty() && m_wallet_file.empty() && m_generate_from_device.empty() && m_generate_from_view_key.empty() && m_generate_from_spend_key.empty() && m_generate_from_keys.empty() && m_generate_from_multisig_keys.empty() && m_generate_from_json.empty())
  {
    if(!ask_wallet_create_if_needed()) return false;
  }

  if (!m_generate_new.empty() || m_restoring)
  {
    if (!m_subaddress_lookahead.empty() && !parse_subaddress_lookahead(m_subaddress_lookahead))
      return false;

    std::string old_language;
    // check for recover flag.  if present, require electrum word list (only recovery option for now).
    if (m_restore_deterministic_wallet || m_restore_multisig_wallet)
    {
      if (m_non_deterministic)
      {
        fail_msg_writer() << tr("can't specify both --restore-deterministic-wallet or --restore-multisig-wallet and --non-deterministic");
        return false;
      }
      if (!m_wallet_file.empty())
      {
        if (m_restore_multisig_wallet)
          fail_msg_writer() << tr("--restore-multisig-wallet uses --generate-new-wallet, not --wallet-file");
        else
          fail_msg_writer() << tr("--restore-deterministic-wallet uses --generate-new-wallet, not --wallet-file");
        return false;
      }

      if (m_electrum_seed.empty())
      {
        if (m_restore_multisig_wallet)
        {
            const char *prompt = "Specify multisig seed";
            m_electrum_seed = input_secure_line(prompt);
            if (std::cin.eof())
              return false;
            if (m_electrum_seed.empty())
            {
              fail_msg_writer() << tr("specify a recovery parameter with the --electrum-seed=\"multisig seed here\"");
              return false;
            }
        }
        else
        {
          m_electrum_seed = "";
          do
          {
            const char *prompt = m_electrum_seed.empty() ? "Specify Electrum seed" : "Electrum seed continued";
            epee::wipeable_string electrum_seed = input_secure_line(prompt);
            if (std::cin.eof())
              return false;
            if (electrum_seed.empty())
            {
              fail_msg_writer() << tr("specify a recovery parameter with the --electrum-seed=\"words list here\"");
              return false;
            }
            m_electrum_seed += electrum_seed;
            m_electrum_seed += ' ';
          } while (might_be_partial_seed(m_electrum_seed));
        }
      }

      if (m_restore_multisig_wallet)
      {
        const boost::optional<epee::wipeable_string> parsed = m_electrum_seed.parse_hexstr();
        if (!parsed)
        {
          fail_msg_writer() << tr("Multisig seed failed verification");
          return false;
        }
        multisig_keys = *parsed;
      }
      else
      {
        if (!crypto::ElectrumWords::words_to_bytes(m_electrum_seed, m_recovery_key, old_language))
        {
          fail_msg_writer() << tr("Electrum-style word list failed verification");
          return false;
        }
      }

      auto pwd_container = password_prompter(tr("Enter seed offset passphrase, empty if none"), false);
      if (std::cin.eof() || !pwd_container)
        return false;
      epee::wipeable_string seed_pass = pwd_container->password();
      if (!seed_pass.empty())
      {
        if (m_restore_multisig_wallet)
        {
          crypto::secret_key key;
          crypto::cn_slow_hash(seed_pass.data(), seed_pass.size(), (crypto::hash&)key);
          sc_reduce32((unsigned char*)key.data);
          multisig_keys = m_wallet->decrypt<epee::wipeable_string>(std::string(multisig_keys.data(), multisig_keys.size()), key, true);
        }
        else
          m_recovery_key = cryptonote::decrypt_key(m_recovery_key, seed_pass);
      }
    }
    epee::wipeable_string password;
    if (!m_generate_from_view_key.empty())
    {
      m_wallet_file = m_generate_from_view_key;
      // parse address
      std::string address_string = input_line("Standard address: ");
      if (std::cin.eof())
        return false;
      if (address_string.empty()) {
        fail_msg_writer() << tr("No data supplied, cancelled");
        return false;
      }
      cryptonote::address_parse_info info;
      if(!get_account_address_from_str(info, nettype, address_string))
      {
          fail_msg_writer() << tr("failed to parse address");
          return false;
      }
      if (info.is_subaddress)
      {
        fail_msg_writer() << tr("This address is a subaddress which cannot be used here.");
        return false;
      }

      // parse view secret key
      epee::wipeable_string viewkey_string = input_secure_line("Secret view key: ");
      if (std::cin.eof())
        return false;
      if (viewkey_string.empty()) {
        fail_msg_writer() << tr("No data supplied, cancelled");
        return false;
      }
      crypto::secret_key viewkey;
      if (!viewkey_string.hex_to_pod(unwrap(unwrap(viewkey))))
      {
        fail_msg_writer() << tr("failed to parse view key secret key");
        return false;
      }

      m_wallet_file=m_generate_from_view_key;

      // check the view key matches the given address
      crypto::public_key pkey;
      if (!crypto::secret_key_to_public_key(viewkey, pkey)) {
        fail_msg_writer() << tr("failed to verify view key secret key");
        return false;
      }
      if (info.address.m_view_public_key != pkey) {
        fail_msg_writer() << tr("view key does not match standard address");
        return false;
      }

      auto r = new_wallet(vm, info.address, boost::none, viewkey);
      CHECK_AND_ASSERT_MES(r, false, tr("account creation failed"));
      password = *r;
    }
    else if (!m_generate_from_spend_key.empty())
    {
      m_wallet_file = m_generate_from_spend_key;
      // parse spend secret key
      epee::wipeable_string spendkey_string = input_secure_line("Secret spend key: ");
      if (std::cin.eof())
        return false;
      if (spendkey_string.empty()) {
        fail_msg_writer() << tr("No data supplied, cancelled");
        return false;
      }
      if (!spendkey_string.hex_to_pod(unwrap(unwrap(m_recovery_key))))
      {
        fail_msg_writer() << tr("failed to parse spend key secret key");
        return false;
      }
      auto r = new_wallet(vm, m_recovery_key, true, false, "");
      CHECK_AND_ASSERT_MES(r, false, tr("account creation failed"));
      password = *r;
    }
    else if (!m_generate_from_keys.empty())
    {
      m_wallet_file = m_generate_from_keys;
      // parse address
      std::string address_string = input_line("Standard address: ");
      if (std::cin.eof())
        return false;
      if (address_string.empty()) {
        fail_msg_writer() << tr("No data supplied, cancelled");
        return false;
      }
      cryptonote::address_parse_info info;
      if(!get_account_address_from_str(info, nettype, address_string))
      {
          fail_msg_writer() << tr("failed to parse address");
          return false;
      }
      if (info.is_subaddress)
      {
        fail_msg_writer() << tr("This address is a subaddress which cannot be used here.");
        return false;
      }

      // parse spend secret key
      epee::wipeable_string spendkey_string = input_secure_line("Secret spend key: ");
      if (std::cin.eof())
        return false;
      if (spendkey_string.empty()) {
        fail_msg_writer() << tr("No data supplied, cancelled");
        return false;
      }
      crypto::secret_key spendkey;
      if (!spendkey_string.hex_to_pod(unwrap(unwrap(spendkey))))
      {
        fail_msg_writer() << tr("failed to parse spend key secret key");
        return false;
      }

      // parse view secret key
      epee::wipeable_string viewkey_string = input_secure_line("Secret view key: ");
      if (std::cin.eof())
        return false;
      if (viewkey_string.empty()) {
        fail_msg_writer() << tr("No data supplied, cancelled");
        return false;
      }
      crypto::secret_key viewkey;
      if(!viewkey_string.hex_to_pod(unwrap(unwrap(viewkey))))
      {
        fail_msg_writer() << tr("failed to parse view key secret key");
        return false;
      }

      m_wallet_file=m_generate_from_keys;

      // check the spend and view keys match the given address
      crypto::public_key pkey;
      if (!crypto::secret_key_to_public_key(spendkey, pkey)) {
        fail_msg_writer() << tr("failed to verify spend key secret key");
        return false;
      }
      if (info.address.m_spend_public_key != pkey) {
        fail_msg_writer() << tr("spend key does not match standard address");
        return false;
      }
      if (!crypto::secret_key_to_public_key(viewkey, pkey)) {
        fail_msg_writer() << tr("failed to verify view key secret key");
        return false;
      }
      if (info.address.m_view_public_key != pkey) {
        fail_msg_writer() << tr("view key does not match standard address");
        return false;
      }
      auto r = new_wallet(vm, info.address, spendkey, viewkey);
      CHECK_AND_ASSERT_MES(r, false, tr("account creation failed"));
      password = *r;
    }
    
    // Asks user for all the data required to merge secret keys from multisig wallets into one master wallet, which then gets full control of the multisig wallet. The resulting wallet will be the same as any other regular wallet.
    else if (!m_generate_from_multisig_keys.empty())
    {
      m_wallet_file = m_generate_from_multisig_keys;
      unsigned int multisig_m;
      unsigned int multisig_n;
      
      // parse multisig type
      std::string multisig_type_string = input_line("Multisig type (input as M/N with M <= N and M > 1): ");
      if (std::cin.eof())
        return false;
      if (multisig_type_string.empty())
      {
        fail_msg_writer() << tr("No data supplied, cancelled");
        return false;
      }
      if (sscanf(multisig_type_string.c_str(), "%u/%u", &multisig_m, &multisig_n) != 2)
      {
        fail_msg_writer() << tr("Error: expected M/N, but got: ") << multisig_type_string;
        return false;
      }
      if (multisig_m <= 1 || multisig_m > multisig_n)
      {
        fail_msg_writer() << tr("Error: expected N > 1 and N <= M, but got: ") << multisig_type_string;
        return false;
      }
      if (multisig_m != multisig_n)
      {
        fail_msg_writer() << tr("Error: M/N is currently unsupported. ");
        return false;
      }      
      message_writer() << boost::format(tr("Generating master wallet from %u of %u multisig wallet keys")) % multisig_m % multisig_n;
      
      // parse multisig address
      std::string address_string = input_line("Multisig wallet address: ");
      if (std::cin.eof())
        return false;
      if (address_string.empty()) {
        fail_msg_writer() << tr("No data supplied, cancelled");
        return false;
      }
      cryptonote::address_parse_info info;
      if(!get_account_address_from_str(info, nettype, address_string))
      {
          fail_msg_writer() << tr("failed to parse address");
          return false;
      }
      
      // parse secret view key
      epee::wipeable_string viewkey_string = input_secure_line("Secret view key: ");
      if (std::cin.eof())
        return false;
      if (viewkey_string.empty())
      {
        fail_msg_writer() << tr("No data supplied, cancelled");
        return false;
      }
      crypto::secret_key viewkey;
      if(!viewkey_string.hex_to_pod(unwrap(unwrap(viewkey))))
      {
        fail_msg_writer() << tr("failed to parse secret view key");
        return false;
      }
      
      // check that the view key matches the given address
      crypto::public_key pkey;
      if (!crypto::secret_key_to_public_key(viewkey, pkey))
      {
        fail_msg_writer() << tr("failed to verify secret view key");
        return false;
      }
      if (info.address.m_view_public_key != pkey)
      {
        fail_msg_writer() << tr("view key does not match standard address");
        return false;
      }
      
      // parse multisig spend keys
      crypto::secret_key spendkey;
      // parsing N/N
      if(multisig_m == multisig_n)
      {
        std::vector<crypto::secret_key> multisig_secret_spendkeys(multisig_n);
        epee::wipeable_string spendkey_string;
        cryptonote::blobdata spendkey_data;
        // get N secret spend keys from user
        for(unsigned int i=0; i<multisig_n; ++i)
        {
          spendkey_string = input_secure_line(tr((boost::format(tr("Secret spend key (%u of %u):")) % (i+1) % multisig_m).str().c_str()));
          if (std::cin.eof())
            return false;
          if (spendkey_string.empty())
          {
            fail_msg_writer() << tr("No data supplied, cancelled");
            return false;
          }
          if(!spendkey_string.hex_to_pod(unwrap(unwrap(multisig_secret_spendkeys[i]))))
          {
            fail_msg_writer() << tr("failed to parse spend key secret key");
            return false;
          }
        }
        
        // sum the spend keys together to get the master spend key
        spendkey = multisig_secret_spendkeys[0];
        for(unsigned int i=1; i<multisig_n; ++i)
          sc_add(reinterpret_cast<unsigned char*>(&spendkey), reinterpret_cast<unsigned char*>(&spendkey), reinterpret_cast<unsigned char*>(&multisig_secret_spendkeys[i]));
      }
      // parsing M/N
      else
      {
        fail_msg_writer() << tr("Error: M/N is currently unsupported");
        return false;
      }
      
      // check that the spend key matches the given address
      if (!crypto::secret_key_to_public_key(spendkey, pkey))
      {
        fail_msg_writer() << tr("failed to verify spend key secret key");
        return false;
      }
      if (info.address.m_spend_public_key != pkey)
      {
        fail_msg_writer() << tr("spend key does not match standard address");
        return false;
      }
      
      // create wallet
      auto r = new_wallet(vm, info.address, spendkey, viewkey);
      CHECK_AND_ASSERT_MES(r, false, tr("account creation failed"));
      password = *r;
    }
    
    else if (!m_generate_from_json.empty())
    {
      try
      {
        auto rc = tools::wallet2::make_from_json(vm, false, m_generate_from_json, password_prompter);
        m_wallet = std::move(rc.first);
        password = rc.second.password();
        m_wallet_file = m_wallet->path();
      }
      catch (const std::exception &e)
      {
        fail_msg_writer() << e.what();
        return false;
      }
      if (!m_wallet)
        return false;
    }
    else if (!m_generate_from_device.empty())
    {
      m_wallet_file = m_generate_from_device;
      // create wallet
      auto r = new_wallet(vm);
      CHECK_AND_ASSERT_MES(r, false, tr("account creation failed"));
      password = *r;
      // if no block_height is specified, assume its a new account and start it "now"
      if(m_wallet->get_refresh_from_block_height() == 0) {
        {
          tools::scoped_message_writer wrt = tools::msg_writer();
          wrt << tr("No restore height is specified.");
          wrt << tr("Assumed you are creating a new account, restore will be done from current estimated blockchain height.");
          wrt << tr("Use --restore-height if you want to restore an already setup account from a specific height");
        }
        std::string confirm = input_line(tr("Is this okay?  (Y/Yes/N/No): "));
        if (std::cin.eof() || !command_line::is_yes(confirm))
          CHECK_AND_ASSERT_MES(false, false, tr("account creation aborted"));

        m_wallet->set_refresh_from_block_height(m_wallet->estimate_blockchain_height()-1);
        m_wallet->explicit_refresh_from_block_height(true);
        m_restore_height = m_wallet->get_refresh_from_block_height();
      }
    }
    else
    {
      if (m_generate_new.empty()) {
        fail_msg_writer() << tr("specify a wallet path with --generate-new-wallet (not --wallet-file)");
        return false;
      }
      m_wallet_file = m_generate_new;
      boost::optional<epee::wipeable_string> r;
      if (m_restore_multisig_wallet)
        r = new_wallet(vm, multisig_keys, old_language);
      else
        r = new_wallet(vm, m_recovery_key, m_restore_deterministic_wallet, m_non_deterministic, old_language);
      CHECK_AND_ASSERT_MES(r, false, tr("account creation failed"));
      password = *r;
    }

    if (m_restoring && m_generate_from_json.empty() && m_generate_from_device.empty())
    {
      m_wallet->explicit_refresh_from_block_height(!command_line::is_arg_defaulted(vm, arg_restore_height));
    }
    if (!m_wallet->explicit_refresh_from_block_height() && m_restoring)
    {
      uint32_t version;
      bool connected = try_connect_to_daemon(false, &version);
      while (true)
      {
        std::string heightstr;
        if (!connected || version < MAKE_CORE_RPC_VERSION(1, 6))
          heightstr = input_line("Restore from specific blockchain height (optional, default 0): ");
        else
          heightstr = input_line("Restore from specific blockchain height (optional, default 0),\nor alternatively from specific date (YYYY-MM-DD): ");
        if (std::cin.eof())
          return false;
        if (heightstr.empty())
        {
          m_restore_height = 0;
          break;
        }
        try
        {
          m_restore_height = boost::lexical_cast<uint64_t>(heightstr);
          break;
        }
        catch (const boost::bad_lexical_cast &)
        {
          if (!connected || version < MAKE_CORE_RPC_VERSION(1, 6))
          {
            fail_msg_writer() << tr("bad m_restore_height parameter: ") << heightstr;
            continue;
          }
          if (heightstr.size() != 10 || heightstr[4] != '-' || heightstr[7] != '-')
          {
            fail_msg_writer() << tr("date format must be YYYY-MM-DD");
            continue;
          }
          uint16_t year;
          uint8_t month;  // 1, 2, ..., 12
          uint8_t day;    // 1, 2, ..., 31
          try
          {
            year  = boost::lexical_cast<uint16_t>(heightstr.substr(0,4));
            // lexical_cast<uint8_t> won't work because uint8_t is treated as character type
            month = boost::lexical_cast<uint16_t>(heightstr.substr(5,2));
            day   = boost::lexical_cast<uint16_t>(heightstr.substr(8,2));
            m_restore_height = m_wallet->get_blockchain_height_by_date(year, month, day);
            success_msg_writer() << tr("Restore height is: ") << m_restore_height;
            std::string confirm = input_line(tr("Is this okay?  (Y/Yes/N/No): "));
            if (std::cin.eof())
              return false;
            if(command_line::is_yes(confirm))
              break;
          }
          catch (const boost::bad_lexical_cast &)
          {
            fail_msg_writer() << tr("bad m_restore_height parameter: ") << heightstr;
          }
          catch (const std::runtime_error& e)
          {
            fail_msg_writer() << e.what();
          }
        }
      }
    }
    if (m_restoring)
    {
      uint64_t estimate_height = m_wallet->estimate_blockchain_height();
      if (m_restore_height >= estimate_height)
      {
        success_msg_writer() << tr("Restore height ") << m_restore_height << (" is not yet reached. The current estimated height is ") << estimate_height;
        std::string confirm = input_line(tr("Still apply restore height?  (Y/Yes/N/No): "));
        if (std::cin.eof() || command_line::is_no(confirm))
          m_restore_height = 0;
      }
      m_wallet->set_refresh_from_block_height(m_restore_height);
    }
    m_wallet->rewrite(m_wallet_file, password);
  }
  else
  {
    assert(!m_wallet_file.empty());
    if (!m_subaddress_lookahead.empty())
    {
      fail_msg_writer() << tr("can't specify --subaddress-lookahead and --wallet-file at the same time");
      return false;
    }
    bool r = open_wallet(vm);
    CHECK_AND_ASSERT_MES(r, false, tr("failed to open account"));
  }
  if (!m_wallet)
  {
    fail_msg_writer() << tr("wallet is null");
    return false;
  }

  if (!m_wallet->is_trusted_daemon())
    message_writer() << (boost::format(tr("Warning: using an untrusted daemon at %s, privacy will be lessened")) % m_wallet->get_daemon_address()).str();

  if (m_wallet->get_ring_database().empty())
    fail_msg_writer() << tr("Failed to initialize ring database: privacy enhancing features will be inactive");

  m_wallet->callback(this);

  return true;
}
//----------------------------------------------------------------------------------------------------
bool simple_wallet::deinit()
{
  if (!m_wallet.get())
    return true;

  return close_wallet();
}
//----------------------------------------------------------------------------------------------------
bool simple_wallet::handle_command_line(const boost::program_options::variables_map& vm)
{
  m_wallet_file                   = command_line::get_arg(vm, arg_wallet_file);
  m_generate_new                  = command_line::get_arg(vm, arg_generate_new_wallet);
  m_generate_from_device          = command_line::get_arg(vm, arg_generate_from_device);
  m_generate_from_view_key        = command_line::get_arg(vm, arg_generate_from_view_key);
  m_generate_from_spend_key       = command_line::get_arg(vm, arg_generate_from_spend_key);
  m_generate_from_keys            = command_line::get_arg(vm, arg_generate_from_keys);
  m_generate_from_multisig_keys   = command_line::get_arg(vm, arg_generate_from_multisig_keys);
  m_generate_from_json            = command_line::get_arg(vm, arg_generate_from_json);
  m_mnemonic_language             = command_line::get_arg(vm, arg_mnemonic_language);
  m_electrum_seed                 = command_line::get_arg(vm, arg_electrum_seed);
  m_restore_deterministic_wallet  = command_line::get_arg(vm, arg_restore_deterministic_wallet);
  m_restore_multisig_wallet       = command_line::get_arg(vm, arg_restore_multisig_wallet);
  m_non_deterministic             = command_line::get_arg(vm, arg_non_deterministic);
  m_allow_mismatched_daemon_version = command_line::get_arg(vm, arg_allow_mismatched_daemon_version);
  m_restore_height                = command_line::get_arg(vm, arg_restore_height);
  m_do_not_relay                  = command_line::get_arg(vm, arg_do_not_relay);
  m_subaddress_lookahead          = command_line::get_arg(vm, arg_subaddress_lookahead);
  m_use_english_language_names    = command_line::get_arg(vm, arg_use_english_language_names);
  m_restoring                     = !m_generate_from_view_key.empty() ||
                                    !m_generate_from_spend_key.empty() ||
                                    !m_generate_from_keys.empty() ||
                                    !m_generate_from_multisig_keys.empty() ||
                                    !m_generate_from_json.empty() ||
                                    !m_generate_from_device.empty() ||
                                    m_restore_deterministic_wallet ||
                                    m_restore_multisig_wallet;

  return true;
}
//----------------------------------------------------------------------------------------------------
bool simple_wallet::try_connect_to_daemon(bool silent, uint32_t* version)
{
  uint32_t version_ = 0;
  if (!version)
    version = &version_;
  if (!m_wallet->check_connection(version))
  {
    if (!silent)
      fail_msg_writer() << tr("wallet failed to connect to daemon: ") << m_wallet->get_daemon_address() << ". " <<
        tr("Daemon either is not started or wrong port was passed. "
        "Please make sure daemon is running or change the daemon address using the 'set_daemon' command.");
    return false;
  }
  if (!m_allow_mismatched_daemon_version && ((*version >> 16) != CORE_RPC_VERSION_MAJOR))
  {
    if (!silent)
      fail_msg_writer() << boost::format(tr("Daemon uses a different RPC major version (%u) than the wallet (%u): %s. Either update one of them, or use --allow-mismatched-daemon-version.")) % (*version>>16) % CORE_RPC_VERSION_MAJOR % m_wallet->get_daemon_address();
    return false;
  }
  return true;
}

/*!
 * \brief Gets the word seed language from the user.
 * 
 * User is asked to choose from a list of supported languages.
 * 
 * \return The chosen language.
 */
std::string simple_wallet::get_mnemonic_language()
{
  std::vector<std::string> language_list_self, language_list_english;
  const std::vector<std::string> &language_list = m_use_english_language_names ? language_list_english : language_list_self;
  std::string language_choice;
  int language_number = -1;
  crypto::ElectrumWords::get_language_list(language_list_self, false);
  crypto::ElectrumWords::get_language_list(language_list_english, true);
  std::cout << tr("List of available languages for your wallet's seed:") << std::endl;
  std::cout << tr("If your display freezes, exit blind with ^C, then run again with --use-english-language-names") << std::endl;
  int ii;
  std::vector<std::string>::const_iterator it;
  for (it = language_list.begin(), ii = 0; it != language_list.end(); it++, ii++)
  {
    std::cout << ii << " : " << *it << std::endl;
  }
  while (language_number < 0)
  {
    language_choice = input_line(tr("Enter the number corresponding to the language of your choice: "));
    if (std::cin.eof())
      return std::string();
    try
    {
      language_number = std::stoi(language_choice);
      if (!((language_number >= 0) && (static_cast<unsigned int>(language_number) < language_list.size())))
      {
        language_number = -1;
        fail_msg_writer() << tr("invalid language choice entered. Please try again.\n");
      }
    }
    catch (const std::exception &e)
    {
      fail_msg_writer() << tr("invalid language choice entered. Please try again.\n");
    }
  }
  return language_list_self[language_number];
}
//----------------------------------------------------------------------------------------------------
boost::optional<tools::password_container> simple_wallet::get_and_verify_password() const
{
  auto pwd_container = default_password_prompter(m_wallet_file.empty());
  if (!pwd_container)
    return boost::none;

  if (!m_wallet->verify_password(pwd_container->password()))
  {
    fail_msg_writer() << tr("invalid password");
    return boost::none;
  }
  return pwd_container;
}
//----------------------------------------------------------------------------------------------------
boost::optional<epee::wipeable_string> simple_wallet::new_wallet(const boost::program_options::variables_map& vm,
  const crypto::secret_key& recovery_key, bool recover, bool two_random, const std::string &old_language)
{
  auto rc = tools::wallet2::make_new(vm, false, password_prompter);
  m_wallet = std::move(rc.first);
  if (!m_wallet)
  {
    return {};
  }
  epee::wipeable_string password = rc.second.password();

  if (!m_subaddress_lookahead.empty())
  {
    auto lookahead = parse_subaddress_lookahead(m_subaddress_lookahead);
    assert(lookahead);
    m_wallet->set_subaddress_lookahead(lookahead->first, lookahead->second);
  }

  bool was_deprecated_wallet = m_restore_deterministic_wallet && ((old_language == crypto::ElectrumWords::old_language_name) ||
    crypto::ElectrumWords::get_is_old_style_seed(m_electrum_seed));

  std::string mnemonic_language = old_language;

  std::vector<std::string> language_list;
  crypto::ElectrumWords::get_language_list(language_list);
  if (mnemonic_language.empty() && std::find(language_list.begin(), language_list.end(), m_mnemonic_language) != language_list.end())
  {
    mnemonic_language = m_mnemonic_language;
  }

  // Ask for seed language if:
  // it's a deterministic wallet AND
  // a seed language is not already specified AND
  // (it is not a wallet restore OR if it was a deprecated wallet
  // that was earlier used before this restore)
  if ((!two_random) && (mnemonic_language.empty() || mnemonic_language == crypto::ElectrumWords::old_language_name) && (!m_restore_deterministic_wallet || was_deprecated_wallet))
  {
    if (was_deprecated_wallet)
    {
      // The user had used an older version of the wallet with old style mnemonics.
      message_writer(console_color_green, false) << "\n" << tr("You had been using "
        "a deprecated version of the wallet. Please use the new seed that we provide.\n");
    }
    mnemonic_language = get_mnemonic_language();
    if (mnemonic_language.empty())
      return {};
  }

  m_wallet->set_seed_language(mnemonic_language);

  bool create_address_file = command_line::get_arg(vm, arg_create_address_file);

  crypto::secret_key recovery_val;
  try
  {
    recovery_val = m_wallet->generate(m_wallet_file, std::move(rc.second).password(), recovery_key, recover, two_random, create_address_file);
    message_writer(console_color_white, true) << tr("Generated new wallet: ")
      << m_wallet->get_account().get_public_address_str(m_wallet->nettype());
    PAUSE_READLINE();
    std::cout << tr("View key: ");
    print_secret_key(m_wallet->get_account().get_keys().m_view_secret_key);
    putchar('\n');
  }
  catch (const std::exception& e)
  {
    fail_msg_writer() << tr("failed to generate new wallet: ") << e.what();
    return {};
  }

  // convert rng value to electrum-style word list
  epee::wipeable_string electrum_words;

  crypto::ElectrumWords::bytes_to_words(recovery_val, electrum_words, mnemonic_language);

  success_msg_writer() <<
    "**********************************************************************\n" <<
    tr("Your wallet has been generated!\n"
    "To start synchronizing with the daemon, use the \"refresh\" command.\n"
    "Use the \"help\" command to see the list of available commands.\n"
    "Use \"help <command>\" to see a command's documentation.\n"
    "Always use the \"exit\" command when closing loki-wallet-cli to save \n"
    "your current session's state. Otherwise, you might need to synchronize \n"
    "your wallet again (your wallet keys are NOT at risk in any case).\n")
  ;

  if (!two_random)
  {
    print_seed(electrum_words);
  }
  success_msg_writer() << "**********************************************************************";

  return std::move(password);
}
//----------------------------------------------------------------------------------------------------
boost::optional<epee::wipeable_string> simple_wallet::new_wallet(const boost::program_options::variables_map& vm,
  const cryptonote::account_public_address& address, const boost::optional<crypto::secret_key>& spendkey,
  const crypto::secret_key& viewkey)
{
  auto rc = tools::wallet2::make_new(vm, false, password_prompter);
  m_wallet = std::move(rc.first);
  if (!m_wallet)
  {
    return {};
  }
  epee::wipeable_string password = rc.second.password();

  if (!m_subaddress_lookahead.empty())
  {
    auto lookahead = parse_subaddress_lookahead(m_subaddress_lookahead);
    assert(lookahead);
    m_wallet->set_subaddress_lookahead(lookahead->first, lookahead->second);
  }

  if (m_restore_height)
    m_wallet->set_refresh_from_block_height(m_restore_height);

  bool create_address_file = command_line::get_arg(vm, arg_create_address_file);

  try
  {
    if (spendkey)
    {
      m_wallet->generate(m_wallet_file, std::move(rc.second).password(), address, *spendkey, viewkey, create_address_file);
    }
    else
    {
      m_wallet->generate(m_wallet_file, std::move(rc.second).password(), address, viewkey, create_address_file);
    }
    message_writer(console_color_white, true) << tr("Generated new wallet: ")
      << m_wallet->get_account().get_public_address_str(m_wallet->nettype());
  }
  catch (const std::exception& e)
  {
    fail_msg_writer() << tr("failed to generate new wallet: ") << e.what();
    return {};
  }


  return std::move(password);
}

//----------------------------------------------------------------------------------------------------
boost::optional<epee::wipeable_string> simple_wallet::new_wallet(const boost::program_options::variables_map& vm)
{
  auto rc = tools::wallet2::make_new(vm, false, password_prompter);
  m_wallet = std::move(rc.first);
  if (!m_wallet)
  {
    return {};
  }
  epee::wipeable_string password = rc.second.password();

  if (!m_subaddress_lookahead.empty())
  {
    auto lookahead = parse_subaddress_lookahead(m_subaddress_lookahead);
    assert(lookahead);
    m_wallet->set_subaddress_lookahead(lookahead->first, lookahead->second);
  }

  if (m_restore_height)
    m_wallet->set_refresh_from_block_height(m_restore_height);

  auto device_desc = tools::wallet2::device_name_option(vm);
  try
  {
    bool create_address_file = command_line::get_arg(vm, arg_create_address_file);
    m_wallet->restore(m_wallet_file, std::move(rc.second).password(), device_desc.empty() ? "Ledger" : device_desc, create_address_file);
    message_writer(console_color_white, true) << tr("Generated new wallet on hw device: ")
      << m_wallet->get_account().get_public_address_str(m_wallet->nettype());
  }
  catch (const std::exception& e)
  {
    fail_msg_writer() << tr("failed to generate new wallet: ") << e.what();
    return {};
  }

  return std::move(password);
}
//----------------------------------------------------------------------------------------------------
boost::optional<epee::wipeable_string> simple_wallet::new_wallet(const boost::program_options::variables_map& vm,
    const epee::wipeable_string &multisig_keys, const std::string &old_language)
{
  auto rc = tools::wallet2::make_new(vm, false, password_prompter);
  m_wallet = std::move(rc.first);
  if (!m_wallet)
  {
    return {};
  }
  epee::wipeable_string password = rc.second.password();

  if (!m_subaddress_lookahead.empty())
  {
    auto lookahead = parse_subaddress_lookahead(m_subaddress_lookahead);
    assert(lookahead);
    m_wallet->set_subaddress_lookahead(lookahead->first, lookahead->second);
  }

  std::string mnemonic_language = old_language;

  std::vector<std::string> language_list;
  crypto::ElectrumWords::get_language_list(language_list);
  if (mnemonic_language.empty() && std::find(language_list.begin(), language_list.end(), m_mnemonic_language) != language_list.end())
  {
    mnemonic_language = m_mnemonic_language;
  }

  m_wallet->set_seed_language(mnemonic_language);

  bool create_address_file = command_line::get_arg(vm, arg_create_address_file);

  try
  {
    m_wallet->generate(m_wallet_file, std::move(rc.second).password(), multisig_keys, create_address_file);
    bool ready;
    uint32_t threshold, total;
    if (!m_wallet->multisig(&ready, &threshold, &total) || !ready)
    {
      fail_msg_writer() << tr("failed to generate new mutlisig wallet");
      return {};
    }
    message_writer(console_color_white, true) << boost::format(tr("Generated new %u/%u multisig wallet: ")) % threshold % total
      << m_wallet->get_account().get_public_address_str(m_wallet->nettype());
  }
  catch (const std::exception& e)
  {
    fail_msg_writer() << tr("failed to generate new wallet: ") << e.what();
    return {};
  }

  return std::move(password);
}
//----------------------------------------------------------------------------------------------------
bool simple_wallet::open_wallet(const boost::program_options::variables_map& vm)
{
  if (!tools::wallet2::wallet_valid_path_format(m_wallet_file))
  {
    fail_msg_writer() << tr("wallet file path not valid: ") << m_wallet_file;
    return false;
  }

  bool keys_file_exists;
  bool wallet_file_exists;

  tools::wallet2::wallet_exists(m_wallet_file, keys_file_exists, wallet_file_exists);
  if(!keys_file_exists)
  {
    fail_msg_writer() << tr("Key file not found. Failed to open wallet");
    return false;
  }
  
  epee::wipeable_string password;
  try
  {
    auto rc = tools::wallet2::make_from_file(vm, false, m_wallet_file, password_prompter);
    m_wallet = std::move(rc.first);
    password = std::move(std::move(rc.second).password());
    if (!m_wallet)
    {
      return false;
    }

    std::string prefix;
    bool ready;
    uint32_t threshold, total;
    if (m_wallet->watch_only())
      prefix = tr("Opened watch-only wallet");
    else if (m_wallet->multisig(&ready, &threshold, &total))
      prefix = (boost::format(tr("Opened %u/%u multisig wallet%s")) % threshold % total % (ready ? "" : " (not yet finalized)")).str();
    else
      prefix = tr("Opened wallet");
    message_writer(console_color_white, true) <<
      prefix << ": " << m_wallet->get_account().get_public_address_str(m_wallet->nettype());
    if (m_wallet->get_account().get_device()) {
       message_writer(console_color_white, true) << "Wallet is on device: " << m_wallet->get_account().get_device().get_name();
    }
    // If the wallet file is deprecated, we should ask for mnemonic language again and store
    // everything in the new format.
    // NOTE: this is_deprecated() refers to the wallet file format before becoming JSON. It does not refer to the "old english" seed words form of "deprecated" used elsewhere.
    if (m_wallet->is_deprecated())
    {
      bool is_deterministic;
      {
        SCOPED_WALLET_UNLOCK();
        is_deterministic = m_wallet->is_deterministic();
      }
      if (is_deterministic)
      {
        message_writer(console_color_green, false) << "\n" << tr("You had been using "
          "a deprecated version of the wallet. Please proceed to upgrade your wallet.\n");
        std::string mnemonic_language = get_mnemonic_language();
        if (mnemonic_language.empty())
          return false;
        m_wallet->set_seed_language(mnemonic_language);
        m_wallet->rewrite(m_wallet_file, password);

        // Display the seed
        epee::wipeable_string seed;
        m_wallet->get_seed(seed);
        print_seed(seed);
      }
      else
      {
        message_writer(console_color_green, false) << "\n" << tr("You had been using "
          "a deprecated version of the wallet. Your wallet file format is being upgraded now.\n");
        m_wallet->rewrite(m_wallet_file, password);
      }
    }
  }
  catch (const std::exception& e)
  {
    fail_msg_writer() << tr("failed to load wallet: ") << e.what();
    if (m_wallet)
    {
      // only suggest removing cache if the password was actually correct
      bool password_is_correct = false;
      try
      {
        password_is_correct = m_wallet->verify_password(password);
      }
      catch (...) { } // guard against I/O errors
      if (password_is_correct)
        fail_msg_writer() << boost::format(tr("You may want to remove the file \"%s\" and try again")) % m_wallet_file;
    }
    return false;
  }
  success_msg_writer() <<
    "**********************************************************************\n" <<
    tr("Use the \"help\" command to see the list of available commands.\n") <<
    tr("Use \"help <command>\" to see a command's documentation.\n") <<
    "**********************************************************************";
  return true;
}
//----------------------------------------------------------------------------------------------------
bool simple_wallet::close_wallet()
{
  if (m_idle_run.load(std::memory_order_relaxed))
  {
    m_idle_run.store(false, std::memory_order_relaxed);
    m_wallet->stop();
    {
      boost::unique_lock<boost::mutex> lock(m_idle_mutex);
      m_idle_cond.notify_one();
    }
    m_idle_thread.join();
  }

  bool r = m_wallet->deinit();
  if (!r)
  {
    fail_msg_writer() << tr("failed to deinitialize wallet");
    return false;
  }

  try
  {
    m_wallet->store();
  }
  catch (const std::exception& e)
  {
    fail_msg_writer() << e.what();
    return false;
  }

  return true;
}
//----------------------------------------------------------------------------------------------------
bool simple_wallet::save(const std::vector<std::string> &args)
{
  try
  {
    LOCK_IDLE_SCOPE();
    m_wallet->store();
    success_msg_writer() << tr("Wallet data saved");
  }
  catch (const std::exception& e)
  {
    fail_msg_writer() << e.what();
  }

  return true;
}
//----------------------------------------------------------------------------------------------------
bool simple_wallet::save_watch_only(const std::vector<std::string> &args/* = std::vector<std::string>()*/)
{
  if (m_wallet->multisig())
  {
    fail_msg_writer() << tr("wallet is multisig and cannot save a watch-only version");
    return true;
  }

  const auto pwd_container = password_prompter(tr("Password for new watch-only wallet"), true);

  if (!pwd_container)
  {
    fail_msg_writer() << tr("failed to read wallet password");
    return true;
  }

  try
  {
    std::string new_keys_filename;
    m_wallet->write_watch_only_wallet(m_wallet_file, pwd_container->password(), new_keys_filename);
    success_msg_writer() << tr("Watch only wallet saved as: ") << new_keys_filename;
  }
  catch (const std::exception &e)
  {
    fail_msg_writer() << tr("Failed to save watch only wallet: ") << e.what();
    return true;
  }
  return true;
}

//----------------------------------------------------------------------------------------------------
bool simple_wallet::start_mining(const std::vector<std::string>& args)
{
  if (!m_wallet->is_trusted_daemon())
  {
    fail_msg_writer() << tr("this command requires a trusted daemon. Enable with --trusted-daemon");
    return true;
  }

  if (!try_connect_to_daemon())
    return true;

  if (!m_wallet)
  {
    fail_msg_writer() << tr("wallet is null");
    return true;
  }
  COMMAND_RPC_START_MINING::request req = AUTO_VAL_INIT(req); 
  req.miner_address = m_wallet->get_account().get_public_address_str(m_wallet->nettype());

  bool ok = true;
  size_t arg_size = args.size();
  if(arg_size >= 3)
  {
    if (!parse_bool_and_use(args[2], [&](bool r) { req.ignore_battery = r; }))
      return true;
  }
  if(arg_size >= 2)
  {
    if (!parse_bool_and_use(args[1], [&](bool r) { req.do_background_mining = r; }))
      return true;
  }
  if(arg_size >= 1)
  {
    uint16_t num = 1;
    ok = string_tools::get_xtype_from_string(num, args[0]);
    ok = ok && 1 <= num;
    req.threads_count = num;
  }
  else
  {
    req.threads_count = 1;
  }

  if (!ok)
  {
    fail_msg_writer() << tr("invalid arguments. Please use start_mining [<number_of_threads>] [do_bg_mining] [ignore_battery]");
    return true;
  }

  COMMAND_RPC_START_MINING::response res;
  bool r = m_wallet->invoke_http_json("/start_mining", req, res);
  std::string err = interpret_rpc_response(r, res.status);
  if (err.empty())
    success_msg_writer() << tr("Mining started in daemon");
  else
    fail_msg_writer() << tr("mining has NOT been started: ") << err;
  return true;
}
//----------------------------------------------------------------------------------------------------
bool simple_wallet::stop_mining(const std::vector<std::string>& args)
{
  if (!try_connect_to_daemon())
    return true;

  if (!m_wallet)
  {
    fail_msg_writer() << tr("wallet is null");
    return true;
  }

  COMMAND_RPC_STOP_MINING::request req;
  COMMAND_RPC_STOP_MINING::response res;
  bool r = m_wallet->invoke_http_json("/stop_mining", req, res);
  std::string err = interpret_rpc_response(r, res.status);
  if (err.empty())
    success_msg_writer() << tr("Mining stopped in daemon");
  else
    fail_msg_writer() << tr("mining has NOT been stopped: ") << err;
  return true;
}
//----------------------------------------------------------------------------------------------------
bool simple_wallet::set_daemon(const std::vector<std::string>& args)
{
  std::string daemon_url;

  if (args.size() < 1)
  {
    fail_msg_writer() << tr("missing daemon URL argument");
    return true;
  }

  boost::regex rgx("^(.*://)?([A-Za-z0-9\\-\\.]+)(:[0-9]+)?");
  boost::cmatch match;
  // If user input matches URL regex
  if (boost::regex_match(args[0].c_str(), match, rgx))
  {
    if (match.length() < 4)
    {
      fail_msg_writer() << tr("Unexpected array length - Exited simple_wallet::set_daemon()");
      return true;
    }
    // If no port has been provided, use the default from config
    if (!match[3].length())
    {
      int daemon_port = get_config(m_wallet->nettype()).RPC_DEFAULT_PORT;
      daemon_url = match[1] + match[2] + std::string(":") + std::to_string(daemon_port);
    } else {
      daemon_url = args[0];
    }
    LOCK_IDLE_SCOPE();
    m_wallet->init(daemon_url);

    if (args.size() == 2)
    {
      if (args[1] == "trusted")
        m_wallet->set_trusted_daemon(true);
      else if (args[1] == "untrusted")
        m_wallet->set_trusted_daemon(false);
      else
      {
        fail_msg_writer() << tr("Expected trusted or untrusted, got ") << args[1] << ": assuming untrusted";
        m_wallet->set_trusted_daemon(false);
      }
    }
    else
    {
      m_wallet->set_trusted_daemon(false);
      try
      {
        if (tools::is_local_address(m_wallet->get_daemon_address()))
        {
          MINFO(tr("Daemon is local, assuming trusted"));
          m_wallet->set_trusted_daemon(true);
        }
      }
      catch (const std::exception &e) { }
    }
    success_msg_writer() << boost::format("Daemon set to %s, %s") % daemon_url % (m_wallet->is_trusted_daemon() ? tr("trusted") : tr("untrusted"));
  } else {
    fail_msg_writer() << tr("This does not seem to be a valid daemon URL.");
  }
  return true;
}
//----------------------------------------------------------------------------------------------------
bool simple_wallet::save_bc(const std::vector<std::string>& args)
{
  if (!try_connect_to_daemon())
    return true;

  if (!m_wallet)
  {
    fail_msg_writer() << tr("wallet is null");
    return true;
  }
  COMMAND_RPC_SAVE_BC::request req;
  COMMAND_RPC_SAVE_BC::response res;
  bool r = m_wallet->invoke_http_json("/save_bc", req, res);
  std::string err = interpret_rpc_response(r, res.status);
  if (err.empty())
    success_msg_writer() << tr("Blockchain saved");
  else
    fail_msg_writer() << tr("blockchain can't be saved: ") << err;
  return true;
}
//----------------------------------------------------------------------------------------------------
void simple_wallet::on_new_block(uint64_t height, const cryptonote::block& block)
{
  if (!m_auto_refresh_refreshing)
    m_refresh_progress_reporter.update(height, false);
}
//----------------------------------------------------------------------------------------------------
void simple_wallet::on_money_received(uint64_t height, const crypto::hash &txid, const cryptonote::transaction& tx, uint64_t amount, const cryptonote::subaddress_index& subaddr_index)
{
  message_writer(console_color_green, false) << "\r" <<
    tr("Height ") << height << ", " <<
    tr("txid ") << txid << ", " <<
    print_money(amount) << ", " <<
    tr("idx ") << subaddr_index;

  const uint64_t warn_height = m_wallet->nettype() == TESTNET ? 1000000 : m_wallet->nettype() == STAGENET ? 50000 : 1650000;
  if (height >= warn_height)
  {
    std::vector<tx_extra_field> tx_extra_fields;
    parse_tx_extra(tx.extra, tx_extra_fields); // failure ok
    tx_extra_nonce extra_nonce;
    if (find_tx_extra_field_by_type(tx_extra_fields, extra_nonce))
    {
      crypto::hash8 payment_id8 = crypto::null_hash8;
      crypto::hash payment_id = crypto::null_hash;
      if (get_encrypted_payment_id_from_tx_extra_nonce(extra_nonce.nonce, payment_id8))
        message_writer() <<
          tr("NOTE: this transaction uses an encrypted payment ID: consider using subaddresses instead");
      else if (get_payment_id_from_tx_extra_nonce(extra_nonce.nonce, payment_id))
        message_writer(console_color_red, false) <<
          tr("WARNING: this transaction uses an unencrypted payment ID: consider using subaddresses instead");
   }
  }
  if (m_auto_refresh_refreshing)
    m_cmd_binder.print_prompt();
  else
    m_refresh_progress_reporter.update(height, true);
}
//----------------------------------------------------------------------------------------------------
void simple_wallet::on_unconfirmed_money_received(uint64_t height, const crypto::hash &txid, const cryptonote::transaction& tx, uint64_t amount, const cryptonote::subaddress_index& subaddr_index)
{
  // Not implemented in CLI wallet
}
//----------------------------------------------------------------------------------------------------
void simple_wallet::on_money_spent(uint64_t height, const crypto::hash &txid, const cryptonote::transaction& in_tx, uint64_t amount, const cryptonote::transaction& spend_tx, const cryptonote::subaddress_index& subaddr_index)
{
  message_writer(console_color_magenta, false) << "\r" <<
    tr("Height ") << height << ", " <<
    tr("txid ") << txid << ", " <<
    tr("spent ") << print_money(amount) << ", " <<
    tr("idx ") << subaddr_index;
  if (m_auto_refresh_refreshing)
    m_cmd_binder.print_prompt();
  else
    m_refresh_progress_reporter.update(height, true);
}
//----------------------------------------------------------------------------------------------------
void simple_wallet::on_skip_transaction(uint64_t height, const crypto::hash &txid, const cryptonote::transaction& tx)
{
}
//----------------------------------------------------------------------------------------------------
boost::optional<epee::wipeable_string> simple_wallet::on_get_password(const char *reason)
{
  // can't ask for password from a background thread
  if (!m_in_manual_refresh.load(std::memory_order_relaxed))
  {
    message_writer(console_color_red, false) << boost::format(tr("Password needed (%s) - use the refresh command")) % reason;
    m_cmd_binder.print_prompt();
    return boost::none;
  }

#ifdef HAVE_READLINE
  rdln::suspend_readline pause_readline;
#endif
  std::string msg = tr("Enter password");
  if (reason && *reason)
    msg += std::string(" (") + reason + ")";
  auto pwd_container = tools::password_container::prompt(false, msg.c_str());
  if (!pwd_container)
  {
    MERROR("Failed to read password");
    return boost::none;
  }

  return pwd_container->password();
}
//----------------------------------------------------------------------------------------------------
bool simple_wallet::refresh_main(uint64_t start_height, enum ResetType reset, bool is_init)
{
  if (!try_connect_to_daemon(is_init))
    return true;

  LOCK_IDLE_SCOPE();

  if (reset != ResetNone)
    m_wallet->rescan_blockchain(reset == ResetHard, false);

#ifdef HAVE_READLINE
  rdln::suspend_readline pause_readline;
#endif

  message_writer() << tr("Starting refresh...");

  uint64_t fetched_blocks = 0;
  bool ok = false;
  std::ostringstream ss;
  try
  {
    m_in_manual_refresh.store(true, std::memory_order_relaxed);
    epee::misc_utils::auto_scope_leave_caller scope_exit_handler = epee::misc_utils::create_scope_leave_handler([&](){m_in_manual_refresh.store(false, std::memory_order_relaxed);});
    m_wallet->refresh(m_wallet->is_trusted_daemon(), start_height, fetched_blocks);
    ok = true;
    // Clear line "Height xxx of xxx"
    std::cout << "\r                                                                \r";
    success_msg_writer(true) << tr("Refresh done, blocks received: ") << fetched_blocks;
    if (is_init)
      print_accounts();
    show_balance_unlocked();
  }
  catch (const tools::error::daemon_busy&)
  {
    ss << tr("daemon is busy. Please try again later.");
  }
  catch (const tools::error::no_connection_to_daemon&)
  {
    ss << tr("no connection to daemon. Please make sure daemon is running.");
  }
  catch (const tools::error::wallet_rpc_error& e)
  {
    LOG_ERROR("RPC error: " << e.to_string());
    ss << tr("RPC error: ") << e.what();
  }
  catch (const tools::error::refresh_error& e)
  {
    LOG_ERROR("refresh error: " << e.to_string());
    ss << tr("refresh error: ") << e.what();
  }
  catch (const tools::error::wallet_internal_error& e)
  {
    LOG_ERROR("internal error: " << e.to_string());
    ss << tr("internal error: ") << e.what();
  }
  catch (const std::exception& e)
  {
    LOG_ERROR("unexpected error: " << e.what());
    ss << tr("unexpected error: ") << e.what();
  }
  catch (...)
  {
    LOG_ERROR("unknown error");
    ss << tr("unknown error");
  }

  if (!ok)
  {
    fail_msg_writer() << tr("refresh failed: ") << ss.str() << ". " << tr("Blocks received: ") << fetched_blocks;
  }

  return true;
}
//----------------------------------------------------------------------------------------------------
bool simple_wallet::refresh(const std::vector<std::string>& args)
{
  uint64_t start_height = 0;
  if(!args.empty()){
    try
    {
        start_height = boost::lexical_cast<uint64_t>( args[0] );
    }
    catch(const boost::bad_lexical_cast &)
    {
        start_height = 0;
    }
  }
  return refresh_main(start_height, ResetNone);
}
//----------------------------------------------------------------------------------------------------
bool simple_wallet::show_balance_unlocked(bool detailed)
{
  std::string extra;
  if (m_wallet->has_multisig_partial_key_images())
    extra = tr(" (Some owned outputs have partial key images - import_multisig_info needed)");
  else if (m_wallet->has_unknown_key_images())
    extra += tr(" (Some owned outputs have missing key images - import_key_images needed)");
  success_msg_writer() << tr("Currently selected account: [") << m_current_subaddress_account << tr("] ") << m_wallet->get_subaddress_label({m_current_subaddress_account, 0});
  const std::string tag = m_wallet->get_account_tags().second[m_current_subaddress_account];
  success_msg_writer() << tr("Tag: ") << (tag.empty() ? std::string{tr("(No tag assigned)")} : tag);
  success_msg_writer() << tr("Balance: ") << print_money(m_wallet->balance(m_current_subaddress_account)) << ", "
    << tr("unlocked balance: ") << print_money(m_wallet->unlocked_balance(m_current_subaddress_account)) << extra;
  std::map<uint32_t, uint64_t> balance_per_subaddress = m_wallet->balance_per_subaddress(m_current_subaddress_account);
  std::map<uint32_t, uint64_t> unlocked_balance_per_subaddress = m_wallet->unlocked_balance_per_subaddress(m_current_subaddress_account);
  if (!detailed || balance_per_subaddress.empty())
    return true;
  success_msg_writer() << tr("Balance per address:");
  success_msg_writer() << boost::format("%15s %21s %21s %7s %21s") % tr("Address") % tr("Balance") % tr("Unlocked balance") % tr("Outputs") % tr("Label");
  std::vector<tools::wallet2::transfer_details> transfers;
  m_wallet->get_transfers(transfers);
  for (const auto& i : balance_per_subaddress)
  {
    cryptonote::subaddress_index subaddr_index = {m_current_subaddress_account, i.first};
    std::string address_str = m_wallet->get_subaddress_as_str(subaddr_index).substr(0, 6);
    uint64_t num_unspent_outputs = std::count_if(transfers.begin(), transfers.end(), [&subaddr_index](const tools::wallet2::transfer_details& td) { return !td.m_spent && td.m_subaddr_index == subaddr_index; });
    success_msg_writer() << boost::format(tr("%8u %6s %21s %21s %7u %21s")) % i.first % address_str % print_money(i.second) % print_money(unlocked_balance_per_subaddress[i.first]) % num_unspent_outputs % m_wallet->get_subaddress_label(subaddr_index);
  }
  return true;
}
//----------------------------------------------------------------------------------------------------
bool simple_wallet::show_balance(const std::vector<std::string>& args/* = std::vector<std::string>()*/)
{
  if (args.size() > 1 || (args.size() == 1 && args[0] != "detail"))
  {
    fail_msg_writer() << tr("usage: balance [detail]");
    return true;
  }
  LOCK_IDLE_SCOPE();
  show_balance_unlocked(args.size() == 1);
  return true;
}
//----------------------------------------------------------------------------------------------------
bool simple_wallet::show_incoming_transfers(const std::vector<std::string>& args)
{
  if (args.size() > 3)
  {
    fail_msg_writer() << tr("usage: incoming_transfers [available|unavailable] [verbose] [index=<N>]");
    return true;
  }
  auto local_args = args;
  LOCK_IDLE_SCOPE();

  bool filter = false;
  bool available = false;
  bool verbose = false;
  if (local_args.size() > 0)
  {
    if (local_args[0] == "available")
    {
      filter = true;
      available = true;
      local_args.erase(local_args.begin());
    }
    else if (local_args[0] == "unavailable")
    {
      filter = true;
      available = false;
      local_args.erase(local_args.begin());
    }
  }
  if (local_args.size() > 0 && local_args[0] == "verbose")
  {
    verbose = true;
    local_args.erase(local_args.begin());
  }

  PAUSE_READLINE();

  std::set<uint32_t> subaddr_indices;
  if (local_args.size() > 0 && local_args[0].substr(0, 6) == "index=")
  {
    if (!parse_subaddress_indices(local_args[0], subaddr_indices))
      return true;
    local_args.erase(local_args.begin());
  }

  if (local_args.size() > 0)
  {
    fail_msg_writer() << tr("usage: incoming_transfers [available|unavailable] [verbose] [index=<N>]");
    return true;
  }

  tools::wallet2::transfer_container transfers;
  m_wallet->get_transfers(transfers);

  size_t transfers_found = 0;
  for (const auto& td : transfers)
  {
    if (!filter || available != td.m_spent)
    {
      if (m_current_subaddress_account != td.m_subaddr_index.major || (!subaddr_indices.empty() && subaddr_indices.count(td.m_subaddr_index.minor) == 0))
        continue;
      if (!transfers_found)
      {
        std::string verbose_string;
        if (verbose)
          verbose_string = (boost::format("%68s%68s") % tr("pubkey") % tr("key image")).str();
        message_writer() << boost::format("%21s%8s%12s%8s%16s%68s%16s%s") % tr("amount") % tr("spent") % tr("unlocked") % tr("ringct") % tr("global index") % tr("tx id") % tr("addr index") % verbose_string;
      }
      std::string verbose_string;
      if (verbose)
        verbose_string = (boost::format("%68s%68s") % td.get_public_key() % (td.m_key_image_known ? epee::string_tools::pod_to_hex(td.m_key_image) : td.m_key_image_partial ? (epee::string_tools::pod_to_hex(td.m_key_image) + "/p") : std::string(64, '?'))).str();
      message_writer(td.m_spent ? console_color_magenta : console_color_green, false) <<
        boost::format("%21s%8s%12s%8s%16u%68s%16u%s") %
        print_money(td.amount()) %
        (td.m_spent ? tr("T") : tr("F")) %
        (m_wallet->is_transfer_unlocked(td) ? tr("unlocked") : tr("locked")) %
        (td.is_rct() ? tr("RingCT") : tr("-")) %
        td.m_global_output_index %
        td.m_txid %
        td.m_subaddr_index.minor %
        verbose_string;
      ++transfers_found;
    }
  }

  if (!transfers_found)
  {
    if (!filter)
    {
      success_msg_writer() << tr("No incoming transfers");
    }
    else if (available)
    {
      success_msg_writer() << tr("No incoming available transfers");
    }
    else
    {
      success_msg_writer() << tr("No incoming unavailable transfers");
    }
  }
  else
  {
    success_msg_writer() << boost::format("Found %u/%u transfers") % transfers_found % transfers.size();
  }

  return true;
}
//----------------------------------------------------------------------------------------------------
bool simple_wallet::show_payments(const std::vector<std::string> &args)
{
  if(args.empty())
  {
    fail_msg_writer() << tr("expected at least one payment ID");
    return true;
  }

  LOCK_IDLE_SCOPE();

  PAUSE_READLINE();

  message_writer() << boost::format("%68s%68s%12s%21s%16s%16s") %
    tr("payment") % tr("transaction") % tr("height") % tr("amount") % tr("unlock time") % tr("addr index");

  bool payments_found = false;
  for(std::string arg : args)
  {
    crypto::hash payment_id;
    if(tools::wallet2::parse_payment_id(arg, payment_id))
    {
      std::list<tools::wallet2::payment_details> payments;
      m_wallet->get_payments(payment_id, payments);
      if(payments.empty())
      {
        success_msg_writer() << tr("No payments with id ") << payment_id;
        continue;
      }

      for (const tools::wallet2::payment_details& pd : payments)
      {
        if(!payments_found)
        {
          payments_found = true;
        }
        success_msg_writer(true) <<
          boost::format("%68s%68s%12s%21s%16s%16s") %
          payment_id %
          pd.m_tx_hash %
          pd.m_block_height %
          print_money(pd.m_amount) %
          pd.m_unlock_time %
          pd.m_subaddr_index.minor;
      }
    }
    else
    {
      fail_msg_writer() << tr("payment ID has invalid format, expected 16 or 64 character hex string: ") << arg;
    }
  }

  return true;
}
//----------------------------------------------------------------------------------------------------
uint64_t simple_wallet::get_daemon_blockchain_height(std::string& err)
{
  if (!m_wallet)
  {
    throw std::runtime_error("simple_wallet null wallet");
  }
  return m_wallet->get_daemon_blockchain_height(err);
}
//----------------------------------------------------------------------------------------------------
bool simple_wallet::show_blockchain_height(const std::vector<std::string>& args)
{
  if (!try_connect_to_daemon())
    return true;

  std::string err;
  uint64_t bc_height = get_daemon_blockchain_height(err);
  if (err.empty())
    success_msg_writer() << bc_height;
  else
    fail_msg_writer() << tr("failed to get blockchain height: ") << err;
  return true;
}
//----------------------------------------------------------------------------------------------------
bool simple_wallet::rescan_spent(const std::vector<std::string> &args)
{
  if (!m_wallet->is_trusted_daemon())
  {
    fail_msg_writer() << tr("this command requires a trusted daemon. Enable with --trusted-daemon");
    return true;
  }

  if (!try_connect_to_daemon())
    return true;

  try
  {
    LOCK_IDLE_SCOPE();
    m_wallet->rescan_spent();
  }
  catch (const tools::error::daemon_busy&)
  {
    fail_msg_writer() << tr("daemon is busy. Please try again later.");
  }
  catch (const tools::error::no_connection_to_daemon&)
  {
    fail_msg_writer() << tr("no connection to daemon. Please make sure daemon is running.");
  }
  catch (const tools::error::is_key_image_spent_error&)
  {
    fail_msg_writer() << tr("failed to get spent status");
  }
  catch (const tools::error::wallet_rpc_error& e)
  {
    LOG_ERROR("RPC error: " << e.to_string());
    fail_msg_writer() << tr("RPC error: ") << e.what();
  }
  catch (const std::exception& e)
  {
    LOG_ERROR("unexpected error: " << e.what());
    fail_msg_writer() << tr("unexpected error: ") << e.what();
  }
  catch (...)
  {
    LOG_ERROR("unknown error");
    fail_msg_writer() << tr("unknown error");
  }

  return true;
}
//----------------------------------------------------------------------------------------------------
bool simple_wallet::print_ring_members(const std::vector<tools::wallet2::pending_tx>& ptx_vector, std::ostream& ostr)
{
  uint32_t version;
  if (!try_connect_to_daemon(false, &version))
    return false;
  // available for RPC version 1.4 or higher
  if (version < MAKE_CORE_RPC_VERSION(1, 4))
    return true;
  std::string err;
  uint64_t blockchain_height = get_daemon_blockchain_height(err);
  if (!err.empty())
  {
    fail_msg_writer() << tr("failed to get blockchain height: ") << err;
    return false;
  }
  // for each transaction
  for (size_t n = 0; n < ptx_vector.size(); ++n)
  {
    const cryptonote::transaction& tx = ptx_vector[n].tx;
    const tools::wallet2::tx_construction_data& construction_data = ptx_vector[n].construction_data;
    ostr << boost::format(tr("\nTransaction %llu/%llu: txid=%s")) % (n + 1) % ptx_vector.size() % cryptonote::get_transaction_hash(tx);
    // for each input
    std::vector<uint64_t>     spent_key_height(tx.vin.size());
    std::vector<crypto::hash> spent_key_txid  (tx.vin.size());
    for (size_t i = 0; i < tx.vin.size(); ++i)
    {
      if (tx.vin[i].type() != typeid(cryptonote::txin_to_key))
        continue;
      const cryptonote::txin_to_key& in_key = boost::get<cryptonote::txin_to_key>(tx.vin[i]);
      const tools::wallet2::transfer_details &td = m_wallet->get_transfer_details(construction_data.selected_transfers[i]);
      const cryptonote::tx_source_entry *sptr = NULL;
      for (const auto &src: construction_data.sources)
        if (src.outputs[src.real_output].second.dest == td.get_public_key())
          sptr = &src;
      if (!sptr)
      {
        fail_msg_writer() << tr("failed to find construction data for tx input");
        return false;
      }
      const cryptonote::tx_source_entry& source = *sptr;

      ostr << boost::format(tr("\nInput %llu/%llu: amount=%s")) % (i + 1) % tx.vin.size() % print_money(source.amount);
      // convert relative offsets of ring member keys into absolute offsets (indices) associated with the amount
      std::vector<uint64_t> absolute_offsets = cryptonote::relative_output_offsets_to_absolute(in_key.key_offsets);
      // get block heights from which those ring member keys originated
      COMMAND_RPC_GET_OUTPUTS_BIN::request req = AUTO_VAL_INIT(req);
      req.outputs.resize(absolute_offsets.size());
      for (size_t j = 0; j < absolute_offsets.size(); ++j)
      {
        req.outputs[j].amount = in_key.amount;
        req.outputs[j].index = absolute_offsets[j];
      }
      COMMAND_RPC_GET_OUTPUTS_BIN::response res = AUTO_VAL_INIT(res);
      bool r = m_wallet->invoke_http_bin("/get_outs.bin", req, res);
      err = interpret_rpc_response(r, res.status);
      if (!err.empty())
      {
        fail_msg_writer() << tr("failed to get output: ") << err;
        return false;
      }
      // make sure that returned block heights are less than blockchain height
      for (auto& res_out : res.outs)
      {
        if (res_out.height >= blockchain_height)
        {
          fail_msg_writer() << tr("output key's originating block height shouldn't be higher than the blockchain height");
          return false;
        }
      }
      ostr << tr("\nOriginating block heights: ");
      for (size_t j = 0; j < absolute_offsets.size(); ++j)
        ostr << tr(j == source.real_output ? " *" : " ") << res.outs[j].height;
      spent_key_height[i] = res.outs[source.real_output].height;
      spent_key_txid  [i] = res.outs[source.real_output].txid;
      // visualize the distribution, using the code by moneroexamples onion-monero-viewer
      const uint64_t resolution = 79;
      std::string ring_str(resolution, '_');
      for (size_t j = 0; j < absolute_offsets.size(); ++j)
      {
        uint64_t pos = (res.outs[j].height * resolution) / blockchain_height;
        ring_str[pos] = 'o';
      }
      uint64_t pos = (res.outs[source.real_output].height * resolution) / blockchain_height;
      ring_str[pos] = '*';
      ostr << tr("\n|") << ring_str << tr("|\n");
    }
    // warn if rings contain keys originating from the same tx or temporally very close block heights
    bool are_keys_from_same_tx      = false;
    bool are_keys_from_close_height = false;
    for (size_t i = 0; i < tx.vin.size(); ++i) {
      for (size_t j = i + 1; j < tx.vin.size(); ++j)
      {
        if (spent_key_txid[i] == spent_key_txid[j])
          are_keys_from_same_tx = true;
        if (std::abs((int64_t)(spent_key_height[i] - spent_key_height[j])) < (int64_t)5)
          are_keys_from_close_height = true;
      }
    }
    if (are_keys_from_same_tx || are_keys_from_close_height)
    {
      ostr
        << tr("\nWarning: Some input keys being spent are from ")
        << (are_keys_from_same_tx ? tr("the same transaction") : tr("blocks that are temporally very close"))
        << tr(", which can break the anonymity of ring signature. Make sure this is intentional!");
    }
    ostr << ENDL;
  }
  return true;
}

//----------------------------------------------------------------------------------------------------
static bool locked_blocks_arg_valid(const std::string& arg, uint64_t& duration)
{
  try
  {
    duration = boost::lexical_cast<uint64_t>(arg);
  }
  catch (const std::exception &e)
  {
    return false;
  }

  if (duration > 1000000)
  {
    fail_msg_writer() << tr("Locked blocks too high, max 1000000 (˜4 yrs)");
    return false;
  }

  return true;
}

//----------------------------------------------------------------------------------------------------
bool simple_wallet::transfer_main(int transfer_type, const std::vector<std::string> &args_)
{
//  "transfer [index=<N1>[,<N2>,...]] [<priority>] <address> <amount> [<payment_id>]"
  if (!try_connect_to_daemon())
    return true;

  std::vector<std::string> local_args = args_;

  std::set<uint32_t> subaddr_indices;
  if (local_args.size() > 0 && local_args[0].substr(0, 6) == "index=")
  {
    if (!parse_subaddress_indices(local_args[0], subaddr_indices))
      return true;
    local_args.erase(local_args.begin());
  }

  uint32_t priority = 0;
  if (local_args.size() > 0 && parse_priority(local_args[0], priority))
    local_args.erase(local_args.begin());

  priority = m_wallet->adjust_priority(priority);

  const size_t min_args = (transfer_type == TransferLocked) ? 2 : 1;
  if(local_args.size() < min_args)
  {
     fail_msg_writer() << tr("wrong number of arguments");
     return true;
  }

  std::vector<uint8_t> extra;
  bool payment_id_seen = false;
  if (!local_args.empty())
  {
    std::string payment_id_str = local_args.back();
    crypto::hash payment_id;
    bool r = true;
    if (tools::wallet2::parse_long_payment_id(payment_id_str, payment_id))
    {
      std::string extra_nonce;
      set_payment_id_to_tx_extra_nonce(extra_nonce, payment_id);
      r = add_extra_nonce_to_tx_extra(extra, extra_nonce);
      local_args.pop_back();
      payment_id_seen = true;
      message_writer() << tr("Unencrypted payment IDs are bad for privacy: ask the recipient to use subaddresses instead");
    }
    else
    {
      crypto::hash8 payment_id8;
      if (tools::wallet2::parse_short_payment_id(payment_id_str, payment_id8))
      {
        std::string extra_nonce;
        set_encrypted_payment_id_to_tx_extra_nonce(extra_nonce, payment_id8);
        r = add_extra_nonce_to_tx_extra(extra, extra_nonce);
        local_args.pop_back();
        payment_id_seen = true;
      }
    }

    if(!r)
    {
      fail_msg_writer() << tr("payment id failed to encode");
      return true;
    }
  }

  uint64_t locked_blocks = 0;
  if (transfer_type == TransferLocked)
  {
    if (!locked_blocks_arg_valid(local_args.back(), locked_blocks))
    {
      return true;
    }
    local_args.pop_back();
  }

  vector<cryptonote::address_parse_info> dsts_info;
  vector<cryptonote::tx_destination_entry> dsts;
  size_t num_subaddresses = 0;
  for (size_t i = 0; i < local_args.size(); )
  {
    dsts_info.emplace_back();
    cryptonote::address_parse_info & info = dsts_info.back();
    cryptonote::tx_destination_entry de;
    bool r = true;

    // check for a URI
    std::string address_uri, payment_id_uri, tx_description, recipient_name, error;
    std::vector<std::string> unknown_parameters;
    uint64_t amount = 0;
    bool has_uri = m_wallet->parse_uri(local_args[i], address_uri, payment_id_uri, amount, tx_description, recipient_name, unknown_parameters, error);
    if (has_uri)
    {
      r = cryptonote::get_account_address_from_str_or_url(info, m_wallet->nettype(), address_uri, oa_prompter);
      if (payment_id_uri.size() == 16)
      {
        if (!tools::wallet2::parse_short_payment_id(payment_id_uri, info.payment_id))
        {
          fail_msg_writer() << tr("failed to parse short payment ID from URI");
          return true;
        }
        info.has_payment_id = true;
      }
      de.amount = amount;
      ++i;
    }
    else if (i + 1 < local_args.size())
    {
      r = cryptonote::get_account_address_from_str_or_url(info, m_wallet->nettype(), local_args[i], oa_prompter);
      bool ok = cryptonote::parse_amount(de.amount, local_args[i + 1]);
      if(!ok || 0 == de.amount)
      {
        fail_msg_writer() << tr("amount is wrong: ") << local_args[i] << ' ' << local_args[i + 1] <<
          ", " << tr("expected number from 0 to ") << print_money(std::numeric_limits<uint64_t>::max());
        return true;
      }
      i += 2;
    }
    else
    {
      if (boost::starts_with(local_args[i], "monero:"))
        fail_msg_writer() << tr("Invalid last argument: ") << local_args.back() << ": " << error;
      else
        fail_msg_writer() << tr("Invalid last argument: ") << local_args.back();
      return true;
    }

    if (!r)
    {
      fail_msg_writer() << tr("failed to parse address");
      return true;
    }
    de.addr = info.address;
    de.is_subaddress = info.is_subaddress;
    num_subaddresses += info.is_subaddress;

    if (info.has_payment_id || !payment_id_uri.empty())
    {
      if (payment_id_seen)
      {
        fail_msg_writer() << tr("a single transaction cannot use more than one payment id");
        return true;
      }

      crypto::hash payment_id;
      std::string extra_nonce;
      if (info.has_payment_id)
      {
        set_encrypted_payment_id_to_tx_extra_nonce(extra_nonce, info.payment_id);
      }
      else if (tools::wallet2::parse_payment_id(payment_id_uri, payment_id))
      {
        set_payment_id_to_tx_extra_nonce(extra_nonce, payment_id);
        message_writer() << tr("Unencrypted payment IDs are bad for privacy: ask the recipient to use subaddresses instead");
      }
      else
      {
        fail_msg_writer() << tr("failed to parse payment id, though it was detected");
        return true;
      }
      bool r = add_extra_nonce_to_tx_extra(extra, extra_nonce);
      if(!r)
      {
        fail_msg_writer() << tr("failed to set up payment id, though it was decoded correctly");
        return true;
      }
      payment_id_seen = true;
    }

    dsts.push_back(de);
  }

  // prompt is there is no payment id and confirmation is required
  if (!payment_id_seen && m_wallet->confirm_missing_payment_id() && dsts.size() > num_subaddresses)
  {
     std::string accepted = input_line(tr("No payment id is included with this transaction. Is this okay?  (Y/Yes/N/No): "));
     if (std::cin.eof())
       return true;
     if (!command_line::is_yes(accepted))
     {
       fail_msg_writer() << tr("transaction cancelled.");

       return true; 
     }
  }

  SCOPED_WALLET_UNLOCK();

  try
  {
    // figure out what tx will be necessary
    std::vector<tools::wallet2::pending_tx> ptx_vector;
    uint64_t bc_height, unlock_block = 0;
    std::string err;
    switch (transfer_type)
    {
      case TransferLocked:
        bc_height = get_daemon_blockchain_height(err);
        if (!err.empty())
        {
          fail_msg_writer() << tr("failed to get blockchain height: ") << err;
          return true;
        }
        unlock_block = bc_height + locked_blocks;
        ptx_vector = m_wallet->create_transactions_2(dsts, CRYPTONOTE_TX_DEFAULT_MIX, unlock_block /* unlock_time */, priority, extra, m_current_subaddress_account, subaddr_indices);
      break;
      default:
        LOG_ERROR("Unknown transfer method, using default");
        /* FALLTHRU */
      case Transfer:
        ptx_vector = m_wallet->create_transactions_2(dsts, CRYPTONOTE_TX_DEFAULT_MIX, 0 /* unlock_time */, priority, extra, m_current_subaddress_account, subaddr_indices);
      break;
    }

    if (ptx_vector.empty())
    {
      fail_msg_writer() << tr("No outputs found, or daemon is not ready");
      return true;
    }

    // if we need to check for backlog, check the worst case tx
    if (m_wallet->confirm_backlog())
    {
      std::stringstream prompt;
      double worst_fee_per_byte = std::numeric_limits<double>::max();
      for (size_t n = 0; n < ptx_vector.size(); ++n)
      {
        const uint64_t blob_size = cryptonote::tx_to_blob(ptx_vector[n].tx).size();
        const double fee_per_byte = ptx_vector[n].fee / (double)blob_size;
        if (fee_per_byte < worst_fee_per_byte)
        {
          worst_fee_per_byte = fee_per_byte;
        }
      }
      try
      {
        std::vector<std::pair<uint64_t, uint64_t>> nblocks = m_wallet->estimate_backlog({std::make_pair(worst_fee_per_byte, worst_fee_per_byte)});
        if (nblocks.size() != 1)
        {
          prompt << "Internal error checking for backlog. " << tr("Is this okay anyway?  (Y/Yes/N/No): ");
        }
        else
        {
          if (nblocks[0].first > m_wallet->get_confirm_backlog_threshold())
            prompt << (boost::format(tr("There is currently a %u block backlog at that fee level. Is this okay?  (Y/Yes/N/No): ")) % nblocks[0].first).str();
        }
      }
      catch (const std::exception &e)
      {
        prompt << tr("Failed to check for backlog: ") << e.what() << ENDL << tr("Is this okay anyway?  (Y/Yes/N/No): ");
      }

      std::string prompt_str = prompt.str();
      if (!prompt_str.empty())
      {
        std::string accepted = input_line(prompt_str);
        if (std::cin.eof())
          return true;
        if (!command_line::is_yes(accepted))
        {
          fail_msg_writer() << tr("transaction cancelled.");

          return true; 
        }
      }
    }

    // if more than one tx necessary, prompt user to confirm
    if (m_wallet->always_confirm_transfers() || ptx_vector.size() > 1)
    {
        uint64_t total_sent = 0;
        uint64_t total_fee = 0;
        uint64_t dust_not_in_fee = 0;
        uint64_t dust_in_fee = 0;
        for (size_t n = 0; n < ptx_vector.size(); ++n)
        {
          total_fee += ptx_vector[n].fee;
          for (auto i: ptx_vector[n].selected_transfers)
            total_sent += m_wallet->get_transfer_details(i).amount();
          total_sent -= ptx_vector[n].change_dts.amount + ptx_vector[n].fee;

          if (ptx_vector[n].dust_added_to_fee)
            dust_in_fee += ptx_vector[n].dust;
          else
            dust_not_in_fee += ptx_vector[n].dust;
        }

        std::stringstream prompt;
        for (size_t n = 0; n < ptx_vector.size(); ++n)
        {
          prompt << tr("\nTransaction ") << (n + 1) << "/" << ptx_vector.size() << ":\n";
          subaddr_indices.clear();
          for (uint32_t i : ptx_vector[n].construction_data.subaddr_indices)
            subaddr_indices.insert(i);
          for (uint32_t i : subaddr_indices)
            prompt << boost::format(tr("Spending from address index %d\n")) % i;
          if (subaddr_indices.size() > 1)
            prompt << tr("WARNING: Outputs of multiple addresses are being used together, which might potentially compromise your privacy.\n");
        }
        prompt << boost::format(tr("Sending %s.  ")) % print_money(total_sent);
        if (ptx_vector.size() > 1)
        {
          prompt << boost::format(tr("Your transaction needs to be split into %llu transactions.  "
            "This will result in a transaction fee being applied to each transaction, for a total fee of %s")) %
            ((unsigned long long)ptx_vector.size()) % print_money(total_fee);
        }
        else
        {
          prompt << boost::format(tr("The transaction fee is %s")) %
            print_money(total_fee);
        }
        if (dust_in_fee != 0) prompt << boost::format(tr(", of which %s is dust from change")) % print_money(dust_in_fee);
        if (dust_not_in_fee != 0)  prompt << tr(".") << ENDL << boost::format(tr("A total of %s from dust change will be sent to dust address")) 
                                                   % print_money(dust_not_in_fee);
        if (transfer_type == TransferLocked)
        {
          float days = locked_blocks / 720.0f;
          prompt << boost::format(tr(".\nThis transaction will unlock on block %llu, in approximately %s days (assuming 2 minutes per block)")) % ((unsigned long long)unlock_block) % days;
        }
        if (m_wallet->print_ring_members())
        {
          if (!print_ring_members(ptx_vector, prompt))
            return true;
        }
        bool default_ring_size = true;
        for (const auto &ptx: ptx_vector)
        {
          for (const auto &vin: ptx.tx.vin)
          {
            if (vin.type() == typeid(txin_to_key))
            {
              const txin_to_key& in_to_key = boost::get<txin_to_key>(vin);
              if (in_to_key.key_offsets.size() != CRYPTONOTE_TX_DEFAULT_MIX + 1)
                default_ring_size = false;
            }
          }
        }
        if (m_wallet->confirm_non_default_ring_size() && !default_ring_size)
        {
          prompt << tr("WARNING: this is a non default ring size, which may harm your privacy. Default is recommended.");
        }
        prompt << ENDL << tr("Is this okay?  (Y/Yes/N/No): ");
        
        std::string accepted = input_line(prompt.str());
        if (std::cin.eof())
          return true;
        if (!command_line::is_yes(accepted))
        {
          fail_msg_writer() << tr("transaction cancelled.");

          return true; 
        }
    }

    // actually commit the transactions
    if (m_wallet->multisig())
    {
      bool r = m_wallet->save_multisig_tx(ptx_vector, "multisig_loki_tx");
      if (!r)
      {
        fail_msg_writer() << tr("Failed to write transaction(s) to file");
      }
      else
      {
        success_msg_writer(true) << tr("Unsigned transaction(s) successfully written to file: ") << "multisig_loki_tx";
      }
    }
    else if (m_wallet->get_account().get_device().has_tx_cold_sign())
    {
      try
      {
        tools::wallet2::signed_tx_set signed_tx;
        if (!cold_sign_tx(ptx_vector, signed_tx, dsts_info, [&](const tools::wallet2::signed_tx_set &tx){ return accept_loaded_tx(tx); })){
          fail_msg_writer() << tr("Failed to cold sign transaction with HW wallet");
          return true;
        }

        commit_or_save(signed_tx.ptx, m_do_not_relay);
      }
      catch (const std::exception& e)
      {
        handle_transfer_exception(std::current_exception(), m_wallet->is_trusted_daemon());
      }
      catch (...)
      {
        LOG_ERROR("Unknown error");
        fail_msg_writer() << tr("unknown error");
      }
    }
    else if (m_wallet->watch_only())
    {
      bool r = m_wallet->save_tx(ptx_vector, "unsigned_loki_tx");
      if (!r)
      {
        fail_msg_writer() << tr("Failed to write transaction(s) to file");
      }
      else
      {
        success_msg_writer(true) << tr("Unsigned transaction(s) successfully written to file: ") << "unsigned_loki_tx";
      }
    }
    else
    {
      commit_or_save(ptx_vector, m_do_not_relay);
    }
  }
  catch (const std::exception &e)
  {
    handle_transfer_exception(std::current_exception(), m_wallet->is_trusted_daemon());
  }
  catch (...)
  {
    LOG_ERROR("unknown error");
    fail_msg_writer() << tr("unknown error");
  }

  return true;
}
//----------------------------------------------------------------------------------------------------
bool simple_wallet::transfer(const std::vector<std::string> &args_)
{
  return transfer_main(Transfer, args_);
}
//----------------------------------------------------------------------------------------------------
bool simple_wallet::locked_transfer(const std::vector<std::string> &args_)
{
  return transfer_main(TransferLocked, args_);
}
//----------------------------------------------------------------------------------------------------
bool simple_wallet::locked_sweep_all(const std::vector<std::string> &args_)
{
  return sweep_main(0, true, args_);
}
//----------------------------------------------------------------------------------------------------
bool simple_wallet::register_service_node_main(
    const std::vector<std::string>& service_node_key_as_str,
    uint64_t expiration_timestamp,
    const cryptonote::account_public_address& address,
    uint32_t priority,
    const std::vector<uint64_t>& portions,
    const std::vector<uint8_t>& extra,
    std::set<uint32_t>& subaddr_indices,
    bool autostake)
{
  if (autostake)
  {
    if (!try_connect_to_daemon(true))
      return true;
  }

  m_wallet->refresh(false);
  if (expiration_timestamp <= (uint64_t)time(nullptr) + 600 /* 10 minutes */)
  {
    fail_msg_writer() << tr("This registration has expired.");
    return false;
  }

  uint64_t staking_requirement_lock_blocks = service_nodes::get_staking_requirement_lock_blocks(m_wallet->nettype());
  uint64_t locked_blocks = staking_requirement_lock_blocks + STAKING_REQUIREMENT_LOCK_BLOCKS_EXCESS;

  std::string err, err2;
  uint64_t bc_height = std::max(m_wallet->get_daemon_blockchain_height(err),
                                m_wallet->get_daemon_blockchain_target_height(err2));

  if (!err.empty() || !err2.empty())
  {
    fail_msg_writer() << tr("unable to get network blockchain height from daemon: ") << (err.empty() ? err2 : err);
    return true;
  }

  if (!m_wallet->is_synced() || bc_height < 10)
  {
    if (autostake)
    {
      fail_msg_writer() << tr("Wallet is not synced");
      return true;
    }
    fail_msg_writer() << tr("Wallet not synced. Best guess for the height is ") << bc_height;
    std::string accepted = input_line("Is this correct [y/yes/n/no]? ");
    if (std::cin.eof())
      return true;
    if (!command_line::is_yes(accepted))
    {
      std::string height = input_line(tr("Please enter the current network block height (0 to cancel): "));
      try
      {
        bc_height = boost::lexical_cast<uint64_t>(height);
      }
      catch (const std::exception &e)
      {
        fail_msg_writer() << tr("Invalid block height");
        return true;
      }
      if (bc_height == 0)
        return true;
    }
  }

  try
  {
    const auto& response = m_wallet->get_service_nodes(service_node_key_as_str);
    if (response.service_node_states.size() >= 1)
    {
      bool can_reregister = false;
      if (m_wallet->use_fork_rules(cryptonote::network_version_10_bulletproofs, 0))
      {
        cryptonote::COMMAND_RPC_GET_SERVICE_NODES::response::entry const &node_info = response.service_node_states[0];
        uint64_t expiry_height = node_info.registration_height + staking_requirement_lock_blocks;
        if (bc_height >= expiry_height)
          can_reregister = true;
      }

      if (!can_reregister)
      {
        if (!autostake)
          fail_msg_writer() << tr("This service node is already registered");
        return true;
      }
    }
  }
  catch(const std::exception &e)
  {
    fail_msg_writer() << e.what();
    return true;
  }

  uint64_t unlock_block = bc_height + locked_blocks;

  uint64_t expected_staking_requirement = std::max(
      service_nodes::get_staking_requirement(m_wallet->nettype(), bc_height),
      service_nodes::get_staking_requirement(m_wallet->nettype(), bc_height+STAKING_REQUIREMENT_LOCK_BLOCKS_EXCESS)
  );

  const uint64_t DUST = MAX_NUMBER_OF_CONTRIBUTORS;

  uint64_t amount_left = expected_staking_requirement;
  uint64_t amount_payable_by_operator = 0;
  for (size_t i = 0; i < portions.size(); i++)
  {
    uint64_t hi, lo, resulthi, resultlo;
    lo = mul128(expected_staking_requirement, portions[i], &hi);
    div128_64(hi, lo, STAKING_PORTIONS, &resulthi, &resultlo);
    if (i == 0)
      amount_payable_by_operator += resultlo;
    amount_left -= resultlo;
  }
  if (amount_left <= DUST)
    amount_payable_by_operator += amount_left;

  // This branch should never trigger, but leave it in anyway just in case
  if (amount_payable_by_operator < expected_staking_requirement / MAX_NUMBER_OF_CONTRIBUTORS)
  {
    fail_msg_writer() << tr("This staking amount is not enough and cannot be used for a registration");
    fail_msg_writer() << tr("If it looks correct, please send a little bit extra to ensure that it is still correct when it makes it into a block");
    fail_msg_writer() << tr("Please send at least: ") << print_money(expected_staking_requirement / MAX_NUMBER_OF_CONTRIBUTORS);
    return true;
  }

  vector<cryptonote::tx_destination_entry> dsts;
  cryptonote::tx_destination_entry de;
  de.addr = address;
  de.is_subaddress = false;
  de.amount = amount_payable_by_operator;
  dsts.push_back(de);

  bool submitted_to_network = false;
  try
  {
    // figure out what tx will be necessary
    auto ptx_vector = m_wallet->create_transactions_2(dsts, CRYPTONOTE_TX_DEFAULT_MIX, unlock_block /* unlock_time */, priority, extra, m_current_subaddress_account, subaddr_indices, true);

    if (ptx_vector.empty())
    {
      fail_msg_writer() << tr("No outputs found, or daemon is not ready");
      return true;
    }

    if (ptx_vector.size() > 1)
    {
      fail_msg_writer() << tr("Too many outputs. Please sweep_all first");
      return true;
    }

    // give user total and fee, and prompt to confirm, and always set to atleast v3 to safeguard users against fork
    uint64_t total_fee = 0, total_sent = 0;
    for (size_t n = 0; n < ptx_vector.size(); ++n)
    {
      ptx_vector[n].tx.version = std::max((size_t)transaction::version_3_per_output_unlock_times, ptx_vector[n].tx.version);
      total_fee += ptx_vector[n].fee;
      for (auto i: ptx_vector[n].selected_transfers)
        total_sent += m_wallet->get_transfer_details(i).amount();
      total_sent -= ptx_vector[n].change_dts.amount + ptx_vector[n].fee;
    }

    std::ostringstream prompt;
    for (size_t n = 0; n < ptx_vector.size(); ++n)
    {
      prompt << tr("\nTransaction ") << (n + 1) << "/" << ptx_vector.size() << ":\n";
      subaddr_indices.clear();
      for (uint32_t i : ptx_vector[n].construction_data.subaddr_indices)
        subaddr_indices.insert(i);
      for (uint32_t i : subaddr_indices)
        prompt << boost::format(tr("Spending from address index %d\n")) % i;
      if (subaddr_indices.size() > 1)
        prompt << tr("WARNING: Outputs of multiple addresses are being used together, which might potentially compromise your privacy.\n");
    }
    if (m_wallet->print_ring_members() && !print_ring_members(ptx_vector, prompt))
    {
      fail_msg_writer() << tr("Error printing ring members");
      return true;
    }
    if (ptx_vector.size() > 1) {
      prompt << boost::format(tr("Staking %s for %u blocks in %llu transactions for a total fee of %s.  Is this okay?  (Y/Yes/N/No): ")) %
        print_money(total_sent) %
        locked_blocks %
        ((unsigned long long)ptx_vector.size()) %
        print_money(total_fee);
    }
    else {
      prompt << boost::format(tr("Staking %s for %u blocks a total fee of %s.  Is this okay?  (Y/Yes/N/No): ")) %
        print_money(total_sent) %
        locked_blocks %
        print_money(total_fee);
    }
    if (autostake)
    {
      success_msg_writer() << prompt.str();
    }
    else
    {
      std::string accepted = input_line(prompt.str());
      if (std::cin.eof())
        return true;
      if (!command_line::is_yes(accepted))
      {
        fail_msg_writer() << tr("transaction cancelled.");

        return true;
      }
    }

    // actually commit the transactions
    if (m_wallet->multisig())
    {
      bool r = m_wallet->save_multisig_tx(ptx_vector, "multisig_loki_tx");
      if (!r)
      {
        fail_msg_writer() << tr("Failed to write transaction(s) to file");
      }
      else
      {
        success_msg_writer(true) << tr("Unsigned transaction(s) successfully written to file: ") << "multisig_loki_tx";
      }
    }
    else if (m_wallet->watch_only())
    {
      bool r = m_wallet->save_tx(ptx_vector, "unsigned_loki_tx");
      if (!r)
      {
        fail_msg_writer() << tr("Failed to write transaction(s) to file");
      }
      else
      {
        success_msg_writer(true) << tr("Unsigned transaction(s) successfully written to file: ") << "unsigned_loki_tx";
      }
    }
    else
    {
      commit_or_save(ptx_vector, m_do_not_relay);
      submitted_to_network = true;
    }
  }
  catch (const tools::error::not_enough_unlocked_money& e)
  {
    fail_msg_writer() << tr("Not enough money in unlocked balance");
    std::string accepted = input_line((boost::format(tr("Discarding %s of unmixable outputs that cannot be spent, which can be undone by \"rescan_spent\".  Is this okay?  (Y/Yes/N/No): ")) % print_money(e.available())).str());
    if (std::cin.eof())
      return true;
    if (command_line::is_yes(accepted))
    {
      try
      {
        m_wallet->discard_unmixable_outputs();
      } catch (...) {}
    }
  }
  catch (const std::exception &e)
  {
    handle_transfer_exception(std::current_exception(), m_wallet->is_trusted_daemon());
  }
  catch (...)
  {
    LOG_ERROR("unknown error");
    fail_msg_writer() << tr("unknown error");
  }

  if (submitted_to_network && !autostake)
  {
    success_msg_writer() << tr("Wait for transaction to be included in a block before registration is complete.\n")
                         << tr("Use the print_sn command in the daemon to check the status.");
  }

  return true;
}

static const char ASK_PASSWORD_MUST_BE_OFF_MSG[] = "Cannot autostake with ask-password set to true, passwords are scrubbed from memory after use. You must enter \"set ask-password 0\" to allow autostaking to work and disable scrubbing.";
static bool prompt_autostaking_non_trusted_contributors_warning()
{
  success_msg_writer(false/*color*/)
      << tr("Auto staking to a reserved service node with non-trusted contributors may lock up your loki for the staking duration "
            "if they do not restake after service node expiration.")
      << tr("\n\nIf this behaviour is not desirable, please reuse the staking command without the auto command");
  bool result = input_line_and_parse_yes_no_result("Accept auto staking towards a reserved service node");
  return result;
}

const int AUTOSTAKE_INTERVAL = 60 * 40; // once every 40 minutes.

bool simple_wallet::register_service_node(const std::vector<std::string> &args_)
{
  if (!try_connect_to_daemon())
    return true;

  std::vector<std::string> local_args = args_;

  std::set<uint32_t> subaddr_indices;
  if (local_args.size() > 0 && local_args[0].substr(0, 6) == "index=")
  {
    if (!parse_subaddress_indices(local_args[0], subaddr_indices))
      return true;
    local_args.erase(local_args.begin());
  }

  uint32_t priority = 0;
  if (local_args.size() > 0 && parse_priority(local_args[0], priority))
    local_args.erase(local_args.begin());

  priority = m_wallet->adjust_priority(priority);

  if (local_args.size() < 6)
  {
    fail_msg_writer() << tr("Usage: register_service_node [index=<N1>[,<N2>,...]] [priority] [auto] <operator cut> <address1> <fraction1> [<address2> <fraction2> [...]] <expiration timestamp> <service node pubkey> <signature>");
    fail_msg_writer() << tr("");
    fail_msg_writer() << tr("Prepare this command in the daemon with the prepare_registration command");
    fail_msg_writer() << tr("");
    fail_msg_writer() << tr("This command must be run from the daemon that will be acting as a service node");
    return true;
  }

  std::vector<std::string> address_portions_args(local_args.begin(), local_args.begin() + local_args.size() - 3);
  std::vector<cryptonote::account_public_address> addresses;
  std::vector<uint64_t> portions;
  uint64_t portions_for_operator;
  bool autostake;
  if (!service_nodes::convert_registration_args(m_wallet->nettype(), address_portions_args, addresses, portions, portions_for_operator, autostake))
  {
    fail_msg_writer() << tr("Could not convert registration args");
    fail_msg_writer() << tr("Usage: register_service_node [index=<N1>[,<N2>,...]] [priority] [auto] <operator cut> <address1> <fraction1> [<address2> <fraction2> [...]] <expiration timestamp> <service node pubkey> <signature>");
    return true;
  }

  if (m_wallet->ask_password() && autostake)
  {
    fail_msg_writer() << tr(ASK_PASSWORD_MUST_BE_OFF_MSG);
    return true;
  }

  SCOPED_WALLET_UNLOCK();

  size_t timestamp_index = local_args.size() - 3;
  size_t key_index = local_args.size() - 2;
  size_t signature_index = local_args.size() - 1;

  uint64_t expiration_timestamp = 0;

  try
  {
    expiration_timestamp = boost::lexical_cast<uint64_t>(local_args[timestamp_index]);
  }
  catch (const std::exception &e)
  {
    fail_msg_writer() << tr("Invalid timestamp");
    return true;
  }

  crypto::public_key service_node_key;
  const std::vector<std::string> service_node_key_as_str = {local_args[key_index]};
  if (!epee::string_tools::hex_to_pod(local_args[key_index], service_node_key))
  {
    fail_msg_writer() << tr("failed to parse service node pubkey");
    return true;
  }

  crypto::signature signature;
  if (!epee::string_tools::hex_to_pod(local_args[signature_index], signature))
  {
    fail_msg_writer() << tr("failed to parse service node signature");
    return true;
  }

  std::vector<uint8_t> extra;

  add_service_node_pubkey_to_tx_extra(extra, service_node_key);

  if (!add_service_node_register_to_tx_extra(extra, addresses, portions_for_operator, portions, expiration_timestamp, signature))
  {
    fail_msg_writer() << tr("failed to serialize service node registration tx extra");
    return true;
  }

  cryptonote::account_public_address address = addresses[0];
  if (!m_wallet->contains_address(address))
  {
    fail_msg_writer() << tr("The first reserved address for this registration does not belong to this wallet.");
    fail_msg_writer() << tr("Service node operator must specify an address owned by this wallet for service node registration.");
    return true;
  }

  add_service_node_contributor_to_tx_extra(extra, address);

  if (autostake)
  {
    bool is_open_service_node = portions_for_operator != STAKING_PORTIONS;
    if (is_open_service_node || portions.size() > 1)
    {
      if (!prompt_autostaking_non_trusted_contributors_warning())
        return true;
    }

    stop();

#ifndef WIN32 // NOTE: Fork not supported on Windows
    if (m_wallet->fork_on_autostake())
    {
      success_msg_writer(true /*color*/) << tr("Successfully entered autostaking mode, this wallet is moving into the background to automatically renew your service node every period.");
      tools::threadpool::getInstance().stop();
      posix::fork("");
      tools::threadpool::getInstance().start();
    }
    else
#endif
    {
      success_msg_writer(true /*color*/) << tr("Successfully entered autostaking mode, please leave this wallet running to automatically renew your service node every period.");
    }

    while (true)
    {
      if (!register_service_node_main(service_node_key_as_str, expiration_timestamp, address, priority, portions, extra, subaddr_indices, autostake))
        break;
      m_idle_cond.wait_for(lock, boost::chrono::seconds(AUTOSTAKE_INTERVAL)); // lock implicitly defined in SCOPED_WALLET_UNLOCK()
    }
  }
  else
  {
    register_service_node_main(service_node_key_as_str, expiration_timestamp, address, priority, portions, extra, subaddr_indices, autostake);
  }

  return true;
}
//----------------------------------------------------------------------------------------------------
bool simple_wallet::stake_main(
    const crypto::public_key& service_node_key,
    const cryptonote::address_parse_info& parse_info,
    uint32_t priority,
    std::set<uint32_t>& subaddr_indices,
    uint64_t amount,
    double amount_fraction,
    bool autostake)
{
  if (autostake)
  {
    if (!try_connect_to_daemon(true))
      return true;
  }

  // sanity check address is not subaddress incase this gets called somewhere else that assumes it can be
  if (parse_info.is_subaddress)
  {
    fail_msg_writer() << tr("Cannot stake from a subaddress");
    return false;
  }

  m_wallet->refresh(false);
  uint64_t staking_requirement_lock_blocks = service_nodes::get_staking_requirement_lock_blocks(m_wallet->nettype());
  uint64_t locked_blocks = staking_requirement_lock_blocks + STAKING_REQUIREMENT_LOCK_BLOCKS_EXCESS;

  time_t begin_construct_time = time(nullptr);
  std::string err, err2;
  uint64_t bc_height = std::max(m_wallet->get_daemon_blockchain_height(err),
                                m_wallet->get_daemon_blockchain_target_height(err2));

  if (!err.empty() || !err2.empty())
  {
    fail_msg_writer() << tr("unable to get network blockchain height from daemon: ") << (err.empty() ? err2 : err);
    return true;
  }

  if (!m_wallet->is_synced() || bc_height < 10)
  {
    if (autostake)
    {
      fail_msg_writer() << tr("Wallet is not synced");
      return true;
    }
    fail_msg_writer() << tr("Wallet not synced. Best guess for the height is ") << bc_height;
    std::string accepted = input_line("Is this correct [y/yes/n/no]? ");
    if (std::cin.eof())
      return true;
    if (!command_line::is_yes(accepted))
    {
      std::string height = input_line(tr("Please enter the current network block height (0 to cancel): "));
      try
      {
        bc_height = boost::lexical_cast<uint64_t>(height);
      }
      catch (const std::exception &e)
      {
        fail_msg_writer() << tr("Invalid block height");
        return true;
      }
      if (bc_height == 0)
        return true;
    }
  }

  uint64_t unlock_block = bc_height + locked_blocks;

  // Check if client can stake into this service node, if so, how much.
  try
  {
    const auto& response = m_wallet->get_service_nodes({ epee::string_tools::pod_to_hex(service_node_key) });
    if (response.service_node_states.size() != 1)
    {
      fail_msg_writer() << tr("Could not find service node in service node list, please make sure it is registered first.");
      return true;
    }

    const auto& snode_info = response.service_node_states.front();
    const uint64_t DUST = MAX_NUMBER_OF_CONTRIBUTORS;

    if (amount == 0)
      amount = snode_info.staking_requirement * amount_fraction;

    const bool full = snode_info.contributors.size() >= MAX_NUMBER_OF_CONTRIBUTORS;
    uint64_t can_contrib_total = 0;
    uint64_t must_contrib_total = 0;
    if (!full)
    {
      can_contrib_total = snode_info.staking_requirement - snode_info.total_reserved;
      must_contrib_total = service_nodes::get_min_node_contribution(snode_info.staking_requirement, snode_info.total_reserved);
    }

    bool is_preexisting_contributor = false;
    for (const auto& contributor : snode_info.contributors)
    {
      address_parse_info info;
      if (!cryptonote::get_account_address_from_str(info, m_wallet->nettype(), contributor.address))
        info.address = service_nodes::null_address;

      if (info.address == parse_info.address)
      {
        uint64_t max_increase_reserve = snode_info.staking_requirement - snode_info.total_reserved;
        uint64_t max_increase_amount_to = contributor.reserved + max_increase_reserve;
        can_contrib_total = max_increase_amount_to - contributor.amount;
        must_contrib_total = contributor.reserved - contributor.amount;
        is_preexisting_contributor = true;
      }
    }

    if (full && !is_preexisting_contributor)
    {
      fail_msg_writer() << tr("This service node already has the maximum number of participants, and the specified address is not one of them");
      return true;
    }

    if (can_contrib_total == 0)
    {
      if (!autostake)
        fail_msg_writer() << tr("You may not contribute any more to this service node");
      return true;
    }
    if (amount > can_contrib_total)
    {
      success_msg_writer() << tr("You may only contribute up to ") << print_money(can_contrib_total) << tr(" more loki to this service node");
      success_msg_writer() << tr("Reducing your stake from ") << print_money(amount) << tr(" to ") << print_money(can_contrib_total);
      amount = can_contrib_total;
    }
    if (amount < must_contrib_total)
    {
      if (is_preexisting_contributor)
          success_msg_writer() << tr("Warning: You must contribute ") << print_money(must_contrib_total) << tr(" loki to meet your registration requirements for this service node");

      if (amount == 0)
      {
        amount = must_contrib_total;
      }
      else
      {
        success_msg_writer() << tr("You have only specified ") << print_money(amount);
        if (must_contrib_total - amount <= DUST)
        {
          amount = must_contrib_total;
          success_msg_writer() << tr("Seeing as this is insufficient by dust amounts, amount was increased automatically to ") << print_money(must_contrib_total);
        }
        else if (!is_preexisting_contributor || autostake)
        {
          if (!is_preexisting_contributor)
            fail_msg_writer() << tr("You must contribute atleast ") << print_money(must_contrib_total) << tr(" loki to become a contributor for this service node");

          return true;
        }
      }
    }
  }
  catch(const std::exception &e)
  {
    fail_msg_writer() << e.what();
    return true;
  }

  std::vector<uint8_t> extra;

  add_service_node_pubkey_to_tx_extra(extra, service_node_key);

  add_service_node_contributor_to_tx_extra(extra, parse_info.address);

  vector<cryptonote::tx_destination_entry> dsts;
  cryptonote::tx_destination_entry de;
  de.addr = parse_info.address;
  de.is_subaddress = false;
  de.amount = amount;
  dsts.push_back(de);

  try
  {
    // figure out what tx will be necessary
    auto ptx_vector = m_wallet->create_transactions_2(dsts, CRYPTONOTE_TX_DEFAULT_MIX, unlock_block /* unlock_time */, priority, extra, m_current_subaddress_account, subaddr_indices, true);

    if (ptx_vector.empty())
    {
      fail_msg_writer() << tr("No outputs found, or daemon is not ready");
      return true;
    }

    if (ptx_vector.size() > 1)
    {
      fail_msg_writer() << tr("Too many outputs. Please sweep_all first");
      return true;
    }

    // give user total and fee, and prompt to confirm, and always set to atleast v3 to safeguard users against fork
    uint64_t total_fee = 0, total_sent = 0;
    for (size_t n = 0; n < ptx_vector.size(); ++n)
    {
      ptx_vector[n].tx.version = std::max((size_t)transaction::version_3_per_output_unlock_times, ptx_vector[n].tx.version);
      total_fee += ptx_vector[n].fee;
      for (auto i: ptx_vector[n].selected_transfers)
        total_sent += m_wallet->get_transfer_details(i).amount();
      total_sent -= ptx_vector[n].change_dts.amount + ptx_vector[n].fee;
    }

    std::ostringstream prompt;
    for (size_t n = 0; n < ptx_vector.size(); ++n)
    {
      prompt << tr("\nTransaction ") << (n + 1) << "/" << ptx_vector.size() << ":\n";
      subaddr_indices.clear();
      for (uint32_t i : ptx_vector[n].construction_data.subaddr_indices)
        subaddr_indices.insert(i);
      for (uint32_t i : subaddr_indices)
        prompt << boost::format(tr("Spending from address index %d\n")) % i;
      if (subaddr_indices.size() > 1)
        prompt << tr("WARNING: Outputs of multiple addresses are being used together, which might potentially compromise your privacy.\n");
    }
    if (m_wallet->print_ring_members() && !print_ring_members(ptx_vector, prompt))
    {
      fail_msg_writer() << tr("Error printing ring members");
      return true;
    }
    if (ptx_vector.size() > 1) {
      prompt << boost::format(tr("Staking %s for %u blocks in %llu transactions for a total fee of %s.  Is this okay?  (Y/Yes/N/No): ")) %
        print_money(total_sent) %
        locked_blocks %
        ((unsigned long long)ptx_vector.size()) %
        print_money(total_fee);
    }
    else {
      prompt << boost::format(tr("Staking %s for %u blocks a total fee of %s.  Is this okay?  (Y/Yes/N/No): ")) %
        print_money(total_sent) %
        locked_blocks %
        print_money(total_fee);
    }
    if (autostake)
    {
      success_msg_writer() << prompt.str();
    }
    else
    {
      std::string accepted = input_line(prompt.str());
      if (std::cin.eof())
        return true;
      if (!command_line::is_yes(accepted))
      {
        fail_msg_writer() << tr("transaction cancelled.");

        return true;
      }
    }

    time_t end_construct_time = time(nullptr);
    time_t construct_time     = end_construct_time - begin_construct_time;

    if (!autostake && construct_time > (60 * 10))
    {
      fail_msg_writer() << tr("Staking command has timed out due to waiting longer than 10 mins. This prevents the staking transaction from becoming invalid due to blocks mined interim. Please try again");
      return true;
    }

    // actually commit the transactions
    if (m_wallet->multisig())
    {
      bool r = m_wallet->save_multisig_tx(ptx_vector, "multisig_loki_tx");
      if (!r)
      {
        fail_msg_writer() << tr("Failed to write transaction(s) to file");
      }
      else
      {
        success_msg_writer(true) << tr("Unsigned transaction(s) successfully written to file: ") << "multisig_loki_tx";
      }
    }
    else if (m_wallet->watch_only())
    {
      bool r = m_wallet->save_tx(ptx_vector, "unsigned_loki_tx");
      if (!r)
      {
        fail_msg_writer() << tr("Failed to write transaction(s) to file");
      }
      else
      {
        success_msg_writer(true) << tr("Unsigned transaction(s) successfully written to file: ") << "unsigned_loki_tx";
      }
    }
    else
    {
      commit_or_save(ptx_vector, m_do_not_relay);
    }
  }
  catch (const std::exception& e)
  {
    handle_transfer_exception(std::current_exception(), m_wallet->is_trusted_daemon());
  }
  catch (...)
  {
    LOG_ERROR("unknown error");
    fail_msg_writer() << tr("unknown error");
  }


  return true;
}

bool simple_wallet::stake(const std::vector<std::string> &args_)
{
  // stake [index=<N1>[,<N2>,...]] [priority] <service node pubkey> <contributor address> <amount|percent%>

  if (!try_connect_to_daemon())
    return true;

  std::vector<std::string> local_args = args_;

  std::set<uint32_t> subaddr_indices;
  if (local_args.size() > 0 && local_args[0].substr(0, 6) == "index=")
  {
    if (!parse_subaddress_indices(local_args[0], subaddr_indices))
      return true;
    local_args.erase(local_args.begin());
  }

  uint32_t priority = 0;
  if (local_args.size() > 0 && parse_priority(local_args[0], priority))
    local_args.erase(local_args.begin());

  priority = m_wallet->adjust_priority(priority);

  bool autostake = false;
  if (!local_args.empty() && local_args[0] == "auto")
  {
    autostake = true;
    local_args.erase(local_args.begin());
  }

  if (local_args.size() < 2)
  {
    fail_msg_writer() << tr("Usage: stake [index=<N1>[,<N2>,...]] [priority] [auto] <service node pubkey> <address> [<amount|percent%>]");
    return true;
  }

  if (m_wallet->ask_password() && autostake)
  {
    fail_msg_writer() << tr(ASK_PASSWORD_MUST_BE_OFF_MSG);
    return true;
  }

  SCOPED_WALLET_UNLOCK()

  crypto::public_key service_node_key;
  if (!epee::string_tools::hex_to_pod(local_args[0], service_node_key))
  {
    fail_msg_writer() << tr("failed to parse service node pubkey");
    return true;
  }

  uint64_t amount;
  double amount_fraction;
  if (local_args.size() < 3)
  {
    amount = 0;
    amount_fraction = 0;
  }
  else if (local_args[2].back() == '%')
  {
    local_args[2].pop_back();
    amount = 0;
    try
    {
      amount_fraction = boost::lexical_cast<double>(local_args[2]) / 100.0;
    }
    catch (const std::exception &e)
    {
      fail_msg_writer() << tr("Invalid percentage");
      return true;
    }
    if (amount_fraction < 0 || amount_fraction > 1)
    {
      fail_msg_writer() << tr("Invalid percentage");
      return true;
    }
  }
  else
  {
    amount_fraction = 0;
    if (!cryptonote::parse_amount(amount, local_args[2]) || amount == 0)
    {
      fail_msg_writer() << tr("amount is wrong: ") << local_args[2] <<
        ", " << tr("expected number from ") << print_money(1) << " to " << print_money(std::numeric_limits<uint64_t>::max());
      return true;
    }
  }

  std::string const &address_str = local_args[1];
  cryptonote::address_parse_info info;
  if (!cryptonote::get_account_address_from_str_or_url(info, m_wallet->nettype(), local_args[1], oa_prompter))
  {
    fail_msg_writer() << tr("failed to parse address");
    return true;
  }

  if (info.is_subaddress)
  {
    fail_msg_writer() << tr("Service nodes do not support rewards to subaddresses, cannot stake for address: ")
                      << local_args[1]
                      << tr("Please use index=[...] if you want to stake funds from particular subaddresses.");
    return true;
  }

  if (info.has_payment_id)
  {
    fail_msg_writer() << tr("Do not use payment ids for staking");
    return true;
  }

  if (!m_wallet->contains_address(info.address))
  {
    fail_msg_writer() << tr("The specified address is not owned by this wallet.");
    return true;
  }

  if (autostake)
  {
    {
      const auto& response = m_wallet->get_service_nodes({ epee::string_tools::pod_to_hex(service_node_key) });
      if (response.service_node_states.size() != 1)
      {
        fail_msg_writer() << tr("Could not find service node in service node list, please make sure it is registered first.");
        return false;
      }

      const auto& snode_info = response.service_node_states.front();
      bool preexisting_contributor = false;
      for (const auto& contributor : snode_info.contributors)
      {
        preexisting_contributor = (contributor.address == address_str);
        if (preexisting_contributor) break;
      }

      if (!preexisting_contributor)
      {
        // NOTE: Disallowed since there isn't a sensible way to recalculate the portions of the staker reliably
        fail_msg_writer() << tr("Autostaking is disallowed for contributors who did not reserve a spot in a service node");
        return false;
      }

      // Autostaking in reserved pools warning
      if (snode_info.contributors.size() > 1 && !prompt_autostaking_non_trusted_contributors_warning())
      {
        return true;
      }
    }

    if (amount_fraction == 0) // Fixed amount loki warning
    {
      success_msg_writer(false/*color*/) << tr("You're autostaking to a service node using a fixed amount of loki: ")
          << print_money(amount)
          << tr(".\nThe staking requirement will be different after the service node expires. Staking a fixed amount "
                "may change your percentage of stake towards the service node and consequently your block reward allocation.")
         << tr("\n\nIf this behaviour is not desirable, please reuse the staking command with a percentage sign.");

      if (!input_line_and_parse_yes_no_result("Accept staking with a fixed amount of loki"))
      {
        fail_msg_writer() << tr("Staking transaction with fixed loki specified cancelled.");
        return true;
      }

      success_msg_writer(false/*color*/) << "\n";
    }

    stop();
#ifndef WIN32 // NOTE: Fork not supported on Windows
    if (m_wallet->fork_on_autostake())
    {
      success_msg_writer(true /*color*/) << tr("Successfully entered autostaking mode, this wallet is moving into the background to automatically renew your service node every period.");
      tools::threadpool::getInstance().stop();
      posix::fork("");
      tools::threadpool::getInstance().start();
    }
    else
#endif
    {
      success_msg_writer(true /*color*/) << tr("Successfully entered autostaking mode, please leave this wallet running to automatically renew your service node every period.");
    }


    while (true)
    {
      if (!stake_main(service_node_key, info, priority, subaddr_indices, amount, amount_fraction, autostake))
        break;
      m_idle_cond.wait_for(lock, boost::chrono::seconds(AUTOSTAKE_INTERVAL)); // lock implicitly defined in SCOPED_WALLET_UNLOCK()
    }
  }
  else
  {
    stake_main(service_node_key, info, priority, subaddr_indices, amount, amount_fraction, autostake);
  }

  return true;
}
//----------------------------------------------------------------------------------------------------
bool simple_wallet::sweep_unmixable(const std::vector<std::string> &args_)
{
  if (!try_connect_to_daemon())
    return true;

  SCOPED_WALLET_UNLOCK();

  try
  {
    // figure out what tx will be necessary
    auto ptx_vector = m_wallet->create_unmixable_sweep_transactions();

    if (ptx_vector.empty())
    {
      fail_msg_writer() << tr("No unmixable outputs found");
      return true;
    }

    // give user total and fee, and prompt to confirm
    uint64_t total_fee = 0, total_unmixable = 0;
    for (size_t n = 0; n < ptx_vector.size(); ++n)
    {
      total_fee += ptx_vector[n].fee;
      for (auto i: ptx_vector[n].selected_transfers)
        total_unmixable += m_wallet->get_transfer_details(i).amount();
    }

    std::string prompt_str = tr("Sweeping ") + print_money(total_unmixable);
    if (ptx_vector.size() > 1) {
      prompt_str = (boost::format(tr("Sweeping %s in %llu transactions for a total fee of %s.  Is this okay?  (Y/Yes/N/No): ")) %
        print_money(total_unmixable) %
        ((unsigned long long)ptx_vector.size()) %
        print_money(total_fee)).str();
    }
    else {
      prompt_str = (boost::format(tr("Sweeping %s for a total fee of %s.  Is this okay?  (Y/Yes/N/No): ")) %
        print_money(total_unmixable) %
        print_money(total_fee)).str();
    }
    std::string accepted = input_line(prompt_str);
    if (std::cin.eof())
      return true;
    if (!command_line::is_yes(accepted))
    {
      fail_msg_writer() << tr("transaction cancelled.");

      return true;
    }

    // actually commit the transactions
    if (m_wallet->multisig())
    {
      bool r = m_wallet->save_multisig_tx(ptx_vector, "multisig_loki_tx");
      if (!r)
      {
        fail_msg_writer() << tr("Failed to write transaction(s) to file");
      }
      else
      {
        success_msg_writer(true) << tr("Unsigned transaction(s) successfully written to file: ") << "multisig_loki_tx";
      }
    }
    else if (m_wallet->watch_only())
    {
      bool r = m_wallet->save_tx(ptx_vector, "unsigned_loki_tx");
      if (!r)
      {
        fail_msg_writer() << tr("Failed to write transaction(s) to file");
      }
      else
      {
        success_msg_writer(true) << tr("Unsigned transaction(s) successfully written to file: ") << "unsigned_loki_tx";
      }
    }
    else
    {
      commit_or_save(ptx_vector, m_do_not_relay);
    }
  }
  catch (const std::exception &e)
  {
    handle_transfer_exception(std::current_exception(), m_wallet->is_trusted_daemon());
  }
  catch (...)
  {
    LOG_ERROR("unknown error");
    fail_msg_writer() << tr("unknown error");
  }

  return true;
}
//----------------------------------------------------------------------------------------------------
bool simple_wallet::sweep_main(uint64_t below, bool locked, const std::vector<std::string> &args_)
{
  auto print_usage = [below]()
  {
    fail_msg_writer() << boost::format(tr("usage: %s [index=<N1>[,<N2>,...]] [<priority>] [outputs=<N>] <address> [<payment_id>]")) % (below ? "sweep_below" : "sweep_all");
  };

  if (args_.size() == 0)
  {
    fail_msg_writer() << tr("No address given");
    print_usage();
    return true;
  }

  if (!try_connect_to_daemon())
    return true;

  std::vector<std::string> local_args = args_;

  std::set<uint32_t> subaddr_indices;
  if (local_args.size() > 0 && local_args[0].substr(0, 6) == "index=")
  {
    if (!parse_subaddress_indices(local_args[0], subaddr_indices))
    {
      print_usage();
      return true;
    }
    local_args.erase(local_args.begin());
  }

  uint32_t priority = 0;
  if (local_args.size() > 0 && parse_priority(local_args[0], priority))
    local_args.erase(local_args.begin());

  priority = m_wallet->adjust_priority(priority);
  uint64_t unlock_block = 0;
  if (locked) {
    uint64_t locked_blocks = 0;

    if (local_args.size() < 2) {
      fail_msg_writer() << tr("missing lockedblocks parameter");
      return true;
    }

    try
    {
      locked_blocks = boost::lexical_cast<uint64_t>(local_args[1]);
    }
    catch (const std::exception &e)
    {
      fail_msg_writer() << tr("bad locked_blocks parameter");
      return true;
    }
    if (locked_blocks > 1000000)
    {
      fail_msg_writer() << tr("Locked blocks too high, max 1000000 (˜4 yrs)");
      return true;
    }
    std::string err;
    uint64_t bc_height = get_daemon_blockchain_height(err);
    if (!err.empty())
    {
      fail_msg_writer() << tr("failed to get blockchain height: ") << err;
      return true;
    }
    unlock_block = bc_height + locked_blocks;

    local_args.erase(local_args.begin() + 1);
  }

  size_t outputs = 1;
  if (local_args.size() > 0 && local_args[0].substr(0, 8) == "outputs=")
  {
    if (!epee::string_tools::get_xtype_from_string(outputs, local_args[0].substr(8)))
    {
      fail_msg_writer() << tr("Failed to parse number of outputs");
      return true;
    }
    else if (outputs < 1)
    {
      fail_msg_writer() << tr("Amount of outputs should be greater than 0");
      return true;
    }
    else
    {
      local_args.erase(local_args.begin());
    }
  }

  std::vector<uint8_t> extra;
  bool payment_id_seen = false;
  if (local_args.size() >= 2)
  {
    std::string payment_id_str = local_args.back();

    crypto::hash payment_id;
    bool r = tools::wallet2::parse_long_payment_id(payment_id_str, payment_id);
    if(r)
    {
      std::string extra_nonce;
      set_payment_id_to_tx_extra_nonce(extra_nonce, payment_id);
      r = add_extra_nonce_to_tx_extra(extra, extra_nonce);
      payment_id_seen = true;
    }
    else
    {
      crypto::hash8 payment_id8;
      r = tools::wallet2::parse_short_payment_id(payment_id_str, payment_id8);
      if(r)
      {
        std::string extra_nonce;
        set_encrypted_payment_id_to_tx_extra_nonce(extra_nonce, payment_id8);
        r = add_extra_nonce_to_tx_extra(extra, extra_nonce);
        payment_id_seen = true;
      }
    }

    if(!r && local_args.size() == 3)
    {
      fail_msg_writer() << tr("payment id has invalid format, expected 16 or 64 character hex string: ") << payment_id_str;
      print_usage();
      return true;
    }
    if (payment_id_seen)
      local_args.pop_back();
  }

  cryptonote::address_parse_info info;
  if (!cryptonote::get_account_address_from_str_or_url(info, m_wallet->nettype(), local_args[0], oa_prompter))
  {
    fail_msg_writer() << tr("failed to parse address");
    print_usage();
    return true;
  }

  if (info.has_payment_id)
  {
    if (payment_id_seen)
    {
      fail_msg_writer() << tr("a single transaction cannot use more than one payment id: ") << local_args[0];
      return true;
    }

    std::string extra_nonce;
    set_encrypted_payment_id_to_tx_extra_nonce(extra_nonce, info.payment_id);
    bool r = add_extra_nonce_to_tx_extra(extra, extra_nonce);
    if(!r)
    {
      fail_msg_writer() << tr("failed to set up payment id, though it was decoded correctly");
      return true;
    }
    payment_id_seen = true;
  }

  // prompt is there is no payment id and confirmation is required
  if (!payment_id_seen && m_wallet->confirm_missing_payment_id() && !info.is_subaddress)
  {
     std::string accepted = input_line(tr("No payment id is included with this transaction. Is this okay?  (Y/Yes/N/No): "));
     if (std::cin.eof())
       return true;
     if (!command_line::is_yes(accepted))
     {
       fail_msg_writer() << tr("transaction cancelled.");

       return true; 
     }
  }

  SCOPED_WALLET_UNLOCK();

  try
  {
    // figure out what tx will be necessary
    auto ptx_vector = m_wallet->create_transactions_all(below, info.address, info.is_subaddress, outputs, CRYPTONOTE_TX_DEFAULT_MIX, unlock_block /* unlock_time */, priority, extra, m_current_subaddress_account, subaddr_indices);

    if (ptx_vector.empty())
    {
      fail_msg_writer() << tr("No outputs found, or daemon is not ready");
      return true;
    }

    // give user total and fee, and prompt to confirm
    uint64_t total_fee = 0, total_sent = 0;
    for (size_t n = 0; n < ptx_vector.size(); ++n)
    {
      total_fee += ptx_vector[n].fee;
      for (auto i: ptx_vector[n].selected_transfers)
        total_sent += m_wallet->get_transfer_details(i).amount();
    }

    std::ostringstream prompt;
    for (size_t n = 0; n < ptx_vector.size(); ++n)
    {
      prompt << tr("\nTransaction ") << (n + 1) << "/" << ptx_vector.size() << ":\n";
      subaddr_indices.clear();
      for (uint32_t i : ptx_vector[n].construction_data.subaddr_indices)
        subaddr_indices.insert(i);
      for (uint32_t i : subaddr_indices)
        prompt << boost::format(tr("Spending from address index %d\n")) % i;
      if (subaddr_indices.size() > 1)
        prompt << tr("WARNING: Outputs of multiple addresses are being used together, which might potentially compromise your privacy.\n");
    }
    if (m_wallet->print_ring_members() && !print_ring_members(ptx_vector, prompt))
      return true;
    if (ptx_vector.size() > 1) {
      prompt << boost::format(tr("Sweeping %s in %llu transactions for a total fee of %s.  Is this okay?  (Y/Yes/N/No): ")) %
        print_money(total_sent) %
        ((unsigned long long)ptx_vector.size()) %
        print_money(total_fee);
    }
    else {
      prompt << boost::format(tr("Sweeping %s for a total fee of %s.  Is this okay?  (Y/Yes/N/No): ")) %
        print_money(total_sent) %
        print_money(total_fee);
    }
    std::string accepted = input_line(prompt.str());
    if (std::cin.eof())
      return true;
    if (!command_line::is_yes(accepted))
    {
      fail_msg_writer() << tr("transaction cancelled.");

      return true;
    }

    // actually commit the transactions
    if (m_wallet->multisig())
    {
      bool r = m_wallet->save_multisig_tx(ptx_vector, "multisig_loki_tx");
      if (!r)
      {
        fail_msg_writer() << tr("Failed to write transaction(s) to file");
      }
      else
      {
        success_msg_writer(true) << tr("Unsigned transaction(s) successfully written to file: ") << "multisig_loki_tx";
      }
    }
    else if (m_wallet->get_account().get_device().has_tx_cold_sign())
    {
      try
      {
        tools::wallet2::signed_tx_set signed_tx;
        std::vector<cryptonote::address_parse_info> dsts_info;
        dsts_info.push_back(info);

        if (!cold_sign_tx(ptx_vector, signed_tx, dsts_info, [&](const tools::wallet2::signed_tx_set &tx){ return accept_loaded_tx(tx); })){
          fail_msg_writer() << tr("Failed to cold sign transaction with HW wallet");
          return true;
        }

        commit_or_save(signed_tx.ptx, m_do_not_relay);
      }
      catch (const std::exception& e)
      {
        handle_transfer_exception(std::current_exception(), m_wallet->is_trusted_daemon());
      }
      catch (...)
      {
        LOG_ERROR("Unknown error");
        fail_msg_writer() << tr("unknown error");
      }
    }
    else if (m_wallet->watch_only())
    {
      bool r = m_wallet->save_tx(ptx_vector, "unsigned_loki_tx");
      if (!r)
      {
        fail_msg_writer() << tr("Failed to write transaction(s) to file");
      }
      else
      {
        success_msg_writer(true) << tr("Unsigned transaction(s) successfully written to file: ") << "unsigned_loki_tx";
      }
    }
    else
    {
      commit_or_save(ptx_vector, m_do_not_relay);
    }
  }
  catch (const std::exception& e)
  {
    handle_transfer_exception(std::current_exception(), m_wallet->is_trusted_daemon());
  }
  catch (...)
  {
    LOG_ERROR("unknown error");
    fail_msg_writer() << tr("unknown error");
  }

  return true;
}
//----------------------------------------------------------------------------------------------------
bool simple_wallet::sweep_single(const std::vector<std::string> &args_)
{
  if (!try_connect_to_daemon())
    return true;

  std::vector<std::string> local_args = args_;

  uint32_t priority = 0;
  if (local_args.size() > 0 && parse_priority(local_args[0], priority))
    local_args.erase(local_args.begin());

  priority = m_wallet->adjust_priority(priority);

  size_t outputs = 1;
  if (local_args.size() > 0 && local_args[0].substr(0, 8) == "outputs=")
  {
    if (!epee::string_tools::get_xtype_from_string(outputs, local_args[0].substr(8)))
    {
      fail_msg_writer() << tr("Failed to parse number of outputs");
      return true;
    }
    else if (outputs < 1)
    {
      fail_msg_writer() << tr("Amount of outputs should be greater than 0");
      return true;
    }
    else
    {
      local_args.erase(local_args.begin());
    }
  }

  std::vector<uint8_t> extra;
  bool payment_id_seen = false;
  if (local_args.size() == 3)
  {
    crypto::hash payment_id;
    crypto::hash8 payment_id8;
    std::string extra_nonce;
    if (tools::wallet2::parse_long_payment_id(local_args.back(), payment_id))
    {
      set_payment_id_to_tx_extra_nonce(extra_nonce, payment_id);
    }
    else if(tools::wallet2::parse_short_payment_id(local_args.back(), payment_id8))
    {
      set_encrypted_payment_id_to_tx_extra_nonce(extra_nonce, payment_id8);
    }
    else
    {
      fail_msg_writer() << tr("failed to parse Payment ID");
      return true;
    }

    if (!add_extra_nonce_to_tx_extra(extra, extra_nonce))
    {
      fail_msg_writer() << tr("failed to set up payment id, though it was decoded correctly");
      return true;
    }

    local_args.pop_back();
    payment_id_seen = true;
  }

  if (local_args.size() != 2)
  {
    fail_msg_writer() << tr("usage: sweep_single [<priority>] [outputs=<N>] <key_image> <address> [<payment_id>]");
    return true;
  }

  crypto::key_image ki;
  if (!epee::string_tools::hex_to_pod(local_args[0], ki))
  {
    fail_msg_writer() << tr("failed to parse key image");
    return true;
  }

  cryptonote::address_parse_info info;
  if (!cryptonote::get_account_address_from_str_or_url(info, m_wallet->nettype(), local_args[1], oa_prompter))
  {
    fail_msg_writer() << tr("failed to parse address");
    return true;
  }

  if (info.has_payment_id)
  {
    if (payment_id_seen)
    {
      fail_msg_writer() << tr("a single transaction cannot use more than one payment id: ") << local_args[0];
      return true;
    }

    std::string extra_nonce;
    set_encrypted_payment_id_to_tx_extra_nonce(extra_nonce, info.payment_id);
    if (!add_extra_nonce_to_tx_extra(extra, extra_nonce))
    {
      fail_msg_writer() << tr("failed to set up payment id, though it was decoded correctly");
      return true;
    }
    payment_id_seen = true;
  }

  // prompt if there is no payment id and confirmation is required
  if (!payment_id_seen && m_wallet->confirm_missing_payment_id() && !info.is_subaddress)
  {
     std::string accepted = input_line(tr("No payment id is included with this transaction. Is this okay?  (Y/Yes/N/No): "));
     if (std::cin.eof())
       return true;
     if (!command_line::is_yes(accepted))
     {
       fail_msg_writer() << tr("transaction cancelled.");

       // would like to return false, because no tx made, but everything else returns true
       // and I don't know what returning false might adversely affect.  *sigh*
       return true; 
     }
  }

  SCOPED_WALLET_UNLOCK();

  try
  {
    // figure out what tx will be necessary
    auto ptx_vector = m_wallet->create_transactions_single(ki, info.address, info.is_subaddress, outputs, CRYPTONOTE_TX_DEFAULT_MIX, 0 /* unlock_time */, priority, extra);

    if (ptx_vector.empty())
    {
      fail_msg_writer() << tr("No outputs found");
      return true;
    }
    if (ptx_vector.size() > 1)
    {
      fail_msg_writer() << tr("Multiple transactions are created, which is not supposed to happen");
      return true;
    }
    if (ptx_vector[0].selected_transfers.size() != 1)
    {
      fail_msg_writer() << tr("The transaction uses multiple or no inputs, which is not supposed to happen");
      return true;
    }

    // give user total and fee, and prompt to confirm
    uint64_t total_fee = ptx_vector[0].fee;
    uint64_t total_sent = m_wallet->get_transfer_details(ptx_vector[0].selected_transfers.front()).amount();
    std::ostringstream prompt;
    if (!print_ring_members(ptx_vector, prompt))
      return true;
    prompt << boost::format(tr("Sweeping %s for a total fee of %s.  Is this okay?  (Y/Yes/N/No): ")) %
      print_money(total_sent) %
      print_money(total_fee);
    std::string accepted = input_line(prompt.str());
    if (std::cin.eof())
      return true;
    if (!command_line::is_yes(accepted))
    {
      fail_msg_writer() << tr("transaction cancelled.");
      return true;
    }

    // actually commit the transactions
    if (m_wallet->multisig())
    {
      bool r = m_wallet->save_multisig_tx(ptx_vector, "multisig_loki_tx");
      if (!r)
      {
        fail_msg_writer() << tr("Failed to write transaction(s) to file");
      }
      else
      {
        success_msg_writer(true) << tr("Unsigned transaction(s) successfully written to file: ") << "multisig_loki_tx";
      }
    }
    else if (m_wallet->watch_only())
    {
      bool r = m_wallet->save_tx(ptx_vector, "unsigned_loki_tx");
      if (!r)
      {
        fail_msg_writer() << tr("Failed to write transaction(s) to file");
      }
      else
      {
        success_msg_writer(true) << tr("Unsigned transaction(s) successfully written to file: ") << "unsigned_loki_tx";
      }
    }
    else
    {
      m_wallet->commit_tx(ptx_vector[0]);
      success_msg_writer(true) << tr("Money successfully sent, transaction: ") << get_transaction_hash(ptx_vector[0].tx);
    }

  }
  catch (const std::exception& e)
  {
    handle_transfer_exception(std::current_exception(), m_wallet->is_trusted_daemon());
  }
  catch (...)
  {
    LOG_ERROR("unknown error");
    fail_msg_writer() << tr("unknown error");
  }

  return true;
}
//----------------------------------------------------------------------------------------------------
bool simple_wallet::sweep_all(const std::vector<std::string> &args_)
{
  return sweep_main(0, false, args_);
}
//----------------------------------------------------------------------------------------------------
bool simple_wallet::sweep_below(const std::vector<std::string> &args_)
{
  uint64_t below = 0;
  if (args_.size() < 1)
  {
    fail_msg_writer() << tr("missing threshold amount");
    return true;
  }
  if (!cryptonote::parse_amount(below, args_[0]))
  {
    fail_msg_writer() << tr("invalid amount threshold");
    return true;
  }
  return sweep_main(below, false, std::vector<std::string>(++args_.begin(), args_.end()));
}
//----------------------------------------------------------------------------------------------------
bool simple_wallet::donate(const std::vector<std::string> &args_)
{
  if(m_wallet->nettype() != cryptonote::MAINNET)
  {
    fail_msg_writer() << tr("donations are not enabled on the testnet or on the stagenet");
    return true;
  }

  if (0)
  {
      std::vector<std::string> local_args = args_;
      if(local_args.empty() || local_args.size() > 5)
      {
         fail_msg_writer() << tr("usage: donate [index=<N1>[,<N2>,...]] [<priority>] <amount> [<payment_id>]");
         return true;
      }
      std::string amount_str;
      std::string payment_id_str;
      // get payment id and pop
      crypto::hash payment_id;
      crypto::hash8 payment_id8;
      if (tools::wallet2::parse_long_payment_id (local_args.back(), payment_id ) ||
          tools::wallet2::parse_short_payment_id(local_args.back(), payment_id8))
      {
        payment_id_str = local_args.back();
        local_args.pop_back();
      }

      // get amount and pop
      amount_str = local_args.back();
      local_args.pop_back();
      // push back address, amount, payment id
      local_args.push_back(MONERO_DONATION_ADDR);
      local_args.push_back(amount_str);
      if (!payment_id_str.empty())
        local_args.push_back(payment_id_str);
      message_writer() << (boost::format(tr("Donating %s %s to The Monero Project (donate.getmonero.org or %s).")) % amount_str % cryptonote::get_unit(cryptonote::get_default_decimal_point()) % MONERO_DONATION_ADDR).str();
      transfer(local_args);
  }
  else
  {
    fail_msg_writer() << tr("Donations are not supported in Loki right now");
  }
  return true;

}
//----------------------------------------------------------------------------------------------------
bool simple_wallet::accept_loaded_tx(const std::function<size_t()> get_num_txes, const std::function<const tools::wallet2::tx_construction_data&(size_t)> &get_tx, const std::string &extra_message)
{
  // gather info to ask the user
  uint64_t amount = 0, amount_to_dests = 0, change = 0;
  size_t min_ring_size = ~0;
  std::unordered_map<cryptonote::account_public_address, std::pair<std::string, uint64_t>> dests;
  int first_known_non_zero_change_index = -1;
  std::string payment_id_string = "";
  for (size_t n = 0; n < get_num_txes(); ++n)
  {
    const tools::wallet2::tx_construction_data &cd = get_tx(n);

    std::vector<tx_extra_field> tx_extra_fields;
    bool has_encrypted_payment_id = false;
    crypto::hash8 payment_id8 = crypto::null_hash8;
    if (cryptonote::parse_tx_extra(cd.extra, tx_extra_fields))
    {
      tx_extra_nonce extra_nonce;
      if (find_tx_extra_field_by_type(tx_extra_fields, extra_nonce))
      {
        crypto::hash payment_id;
        if(get_encrypted_payment_id_from_tx_extra_nonce(extra_nonce.nonce, payment_id8))
        {
          if (!payment_id_string.empty())
            payment_id_string += ", ";
          payment_id_string = std::string("encrypted payment ID ") + epee::string_tools::pod_to_hex(payment_id8);
          has_encrypted_payment_id = true;
        }
        else if (get_payment_id_from_tx_extra_nonce(extra_nonce.nonce, payment_id))
        {
          if (!payment_id_string.empty())
            payment_id_string += ", ";
          payment_id_string = std::string("unencrypted payment ID ") + epee::string_tools::pod_to_hex(payment_id);
        }
      }
    }

    for (size_t s = 0; s < cd.sources.size(); ++s)
    {
      amount += cd.sources[s].amount;
      size_t ring_size = cd.sources[s].outputs.size();
      if (ring_size < min_ring_size)
        min_ring_size = ring_size;
    }
    for (size_t d = 0; d < cd.splitted_dsts.size(); ++d)
    {
      const tx_destination_entry &entry = cd.splitted_dsts[d];
      std::string address, standard_address = get_account_address_as_str(m_wallet->nettype(), entry.is_subaddress, entry.addr);
      if (has_encrypted_payment_id && !entry.is_subaddress)
      {
        address = get_account_integrated_address_as_str(m_wallet->nettype(), entry.addr, payment_id8);
        address += std::string(" (" + standard_address + " with encrypted payment id " + epee::string_tools::pod_to_hex(payment_id8) + ")");
      }
      else
        address = standard_address;
      auto i = dests.find(entry.addr);
      if (i == dests.end())
        dests.insert(std::make_pair(entry.addr, std::make_pair(address, entry.amount)));
      else
        i->second.second += entry.amount;
      amount_to_dests += entry.amount;
    }
    if (cd.change_dts.amount > 0)
    {
      auto it = dests.find(cd.change_dts.addr);
      if (it == dests.end())
      {
        fail_msg_writer() << tr("Claimed change does not go to a paid address");
        return false;
      }
      if (it->second.second < cd.change_dts.amount)
      {
        fail_msg_writer() << tr("Claimed change is larger than payment to the change address");
        return false;
      }
      if (cd.change_dts.amount > 0)
      {
        if (first_known_non_zero_change_index == -1)
          first_known_non_zero_change_index = n;
        if (memcmp(&cd.change_dts.addr, &get_tx(first_known_non_zero_change_index).change_dts.addr, sizeof(cd.change_dts.addr)))
        {
          fail_msg_writer() << tr("Change goes to more than one address");
          return false;
        }
      }
      change += cd.change_dts.amount;
      it->second.second -= cd.change_dts.amount;
      if (it->second.second == 0)
        dests.erase(cd.change_dts.addr);
    }
  }

  if (payment_id_string.empty())
    payment_id_string = "no payment ID";

  std::string dest_string;
  size_t n_dummy_outputs = 0;
  for (auto i = dests.begin(); i != dests.end(); )
  {
    if (i->second.second > 0)
    {
      if (!dest_string.empty())
        dest_string += ", ";
      dest_string += (boost::format(tr("sending %s to %s")) % print_money(i->second.second) % i->second.first).str();
    }
    else
      ++n_dummy_outputs;
    ++i;
  }
  if (n_dummy_outputs > 0)
  {
    if (!dest_string.empty())
      dest_string += ", ";
    dest_string += std::to_string(n_dummy_outputs) + tr(" dummy output(s)");
  }
  if (dest_string.empty())
    dest_string = tr("with no destinations");

  std::string change_string;
  if (change > 0)
  {
    std::string address = get_account_address_as_str(m_wallet->nettype(), get_tx(0).subaddr_account > 0, get_tx(0).change_dts.addr);
    change_string += (boost::format(tr("%s change to %s")) % print_money(change) % address).str();
  }
  else
    change_string += tr("no change");

  uint64_t fee = amount - amount_to_dests;
  std::string prompt_str = (boost::format(tr("Loaded %lu transactions, for %s, fee %s, %s, %s, with min ring size %lu, %s. %sIs this okay? (Y/Yes/N/No): ")) % (unsigned long)get_num_txes() % print_money(amount) % print_money(fee) % dest_string % change_string % (unsigned long)min_ring_size % payment_id_string % extra_message).str();
  return command_line::is_yes(input_line(prompt_str));
}
//----------------------------------------------------------------------------------------------------
bool simple_wallet::accept_loaded_tx(const tools::wallet2::unsigned_tx_set &txs)
{
  std::string extra_message;
  if (!txs.transfers.second.empty())
    extra_message = (boost::format("%u outputs to import. ") % (unsigned)txs.transfers.second.size()).str();
  return accept_loaded_tx([&txs](){return txs.txes.size();}, [&txs](size_t n)->const tools::wallet2::tx_construction_data&{return txs.txes[n];}, extra_message);
}
//----------------------------------------------------------------------------------------------------
bool simple_wallet::accept_loaded_tx(const tools::wallet2::signed_tx_set &txs)
{
  std::string extra_message;
  if (!txs.key_images.empty())
    extra_message = (boost::format("%u key images to import. ") % (unsigned)txs.key_images.size()).str();
  return accept_loaded_tx([&txs](){return txs.ptx.size();}, [&txs](size_t n)->const tools::wallet2::tx_construction_data&{return txs.ptx[n].construction_data;}, extra_message);
}
//----------------------------------------------------------------------------------------------------
bool simple_wallet::sign_transfer(const std::vector<std::string> &args_)
{
  if (m_wallet->key_on_device())
  {
    fail_msg_writer() << tr("command not supported by HW wallet");
    return true;
  }
  if(m_wallet->multisig())
  {
     fail_msg_writer() << tr("This is a multisig wallet, it can only sign with sign_multisig");
     return true;
  }
  if(m_wallet->watch_only())
  {
     fail_msg_writer() << tr("This is a watch only wallet");
     return true;
  }
  if (args_.size() > 1 || (args_.size() == 1 && args_[0] != "export_raw"))
  {
    fail_msg_writer() << tr("usage: sign_transfer [export_raw]");
    return true;
  }

  SCOPED_WALLET_UNLOCK();
  const bool export_raw = args_.size() == 1;

  std::vector<tools::wallet2::pending_tx> ptx;
  try
  {
    bool r = m_wallet->sign_tx("unsigned_loki_tx", "signed_loki_tx", ptx, [&](const tools::wallet2::unsigned_tx_set &tx){ return accept_loaded_tx(tx); }, export_raw);
    if (!r)
    {
      fail_msg_writer() << tr("Failed to sign transaction");
      return true;
    }
  }
  catch (const std::exception &e)
  {
    fail_msg_writer() << tr("Failed to sign transaction: ") << e.what();
    return true;
  }

  std::string txids_as_text;
  for (const auto &t: ptx)
  {
    if (!txids_as_text.empty())
      txids_as_text += (", ");
    txids_as_text += epee::string_tools::pod_to_hex(get_transaction_hash(t.tx));
  }
  success_msg_writer(true) << tr("Transaction successfully signed to file ") << "signed_loki_tx" << ", txid " << txids_as_text;
  if (export_raw)
  {
    std::string rawfiles_as_text;
    for (size_t i = 0; i < ptx.size(); ++i)
    {
      if (i > 0)
        rawfiles_as_text += ", ";
      rawfiles_as_text += "signed_loki_tx_raw" + (ptx.size() == 1 ? "" : ("_" + std::to_string(i)));
    }
    success_msg_writer(true) << tr("Transaction raw hex data exported to ") << rawfiles_as_text;
  }
  return true;
}
//----------------------------------------------------------------------------------------------------
bool simple_wallet::submit_transfer(const std::vector<std::string> &args_)
{
  if (m_wallet->key_on_device())
  {
    fail_msg_writer() << tr("command not supported by HW wallet");
    return true;
  }
  if (!try_connect_to_daemon())
    return true;

  try
  {
    std::vector<tools::wallet2::pending_tx> ptx_vector;
    bool r = m_wallet->load_tx("signed_loki_tx", ptx_vector, [&](const tools::wallet2::signed_tx_set &tx){ return accept_loaded_tx(tx); });
    if (!r)
    {
      fail_msg_writer() << tr("Failed to load transaction from file");
      return true;
    }

    commit_or_save(ptx_vector, false);
  }
  catch (const std::exception& e)
  {
    handle_transfer_exception(std::current_exception(), m_wallet->is_trusted_daemon());
  }
  catch (...)
  {
    LOG_ERROR("Unknown error");
    fail_msg_writer() << tr("unknown error");
  }

  return true;
}
//----------------------------------------------------------------------------------------------------
bool simple_wallet::get_tx_key(const std::vector<std::string> &args_)
{
  std::vector<std::string> local_args = args_;

  if (m_wallet->key_on_device())
  {
    fail_msg_writer() << tr("command not supported by HW wallet");
    return true;
  }
  if(local_args.size() != 1) {
    fail_msg_writer() << tr("usage: get_tx_key <txid>");
    return true;
  }

  crypto::hash txid;
  if (!epee::string_tools::hex_to_pod(local_args[0], txid))
  {
    fail_msg_writer() << tr("failed to parse txid");
    return true;
  }

  SCOPED_WALLET_UNLOCK();

  crypto::secret_key tx_key;
  std::vector<crypto::secret_key> additional_tx_keys;
  if (m_wallet->get_tx_key(txid, tx_key, additional_tx_keys))
  {
    ostringstream oss;
    oss << epee::string_tools::pod_to_hex(tx_key);
    for (size_t i = 0; i < additional_tx_keys.size(); ++i)
      oss << epee::string_tools::pod_to_hex(additional_tx_keys[i]);
    success_msg_writer() << tr("Tx key: ") << oss.str();
    return true;
  }
  else
  {
    fail_msg_writer() << tr("no tx keys found for this txid");
    return true;
  }
}
//----------------------------------------------------------------------------------------------------
bool simple_wallet::set_tx_key(const std::vector<std::string> &args_)
{
  std::vector<std::string> local_args = args_;

  if(local_args.size() != 2) {
    fail_msg_writer() << tr("usage: set_tx_key <txid> <tx_key>");
    return true;
  }

  crypto::hash txid;
  if (!epee::string_tools::hex_to_pod(local_args[0], txid))
  {
    fail_msg_writer() << tr("failed to parse txid");
    return true;
  }

  crypto::secret_key tx_key;
  std::vector<crypto::secret_key> additional_tx_keys;
  try
  {
    if (!epee::string_tools::hex_to_pod(local_args[1].substr(0, 64), tx_key))
    {
      fail_msg_writer() << tr("failed to parse tx_key");
      return true;
    }
    while(true)
    {
      local_args[1] = local_args[1].substr(64);
      if (local_args[1].empty())
        break;
      additional_tx_keys.resize(additional_tx_keys.size() + 1);
      if (!epee::string_tools::hex_to_pod(local_args[1].substr(0, 64), additional_tx_keys.back()))
      {
        fail_msg_writer() << tr("failed to parse tx_key");
        return true;
      }
    }
  }
  catch (const std::out_of_range &e)
  {
    fail_msg_writer() << tr("failed to parse tx_key");
    return true;
  }

  LOCK_IDLE_SCOPE();

  try
  {
    m_wallet->set_tx_key(txid, tx_key, additional_tx_keys);
    success_msg_writer() << tr("Tx key successfully stored.");
  }
  catch (const std::exception &e)
  {
    fail_msg_writer() << tr("Failed to store tx key: ") << e.what();
  }
  return true;
}
//----------------------------------------------------------------------------------------------------
bool simple_wallet::get_tx_proof(const std::vector<std::string> &args)
{
  if (m_wallet->key_on_device())
  {
    fail_msg_writer() << tr("command not supported by HW wallet");
    return true;
  }
  if (args.size() != 2 && args.size() != 3)
  {
    fail_msg_writer() << tr("usage: get_tx_proof <txid> <address> [<message>]");
    return true;
  }

  crypto::hash txid;
  if(!epee::string_tools::hex_to_pod(args[0], txid))
  {
    fail_msg_writer() << tr("failed to parse txid");
    return true;
  }

  cryptonote::address_parse_info info;
  if(!cryptonote::get_account_address_from_str_or_url(info, m_wallet->nettype(), args[1], oa_prompter))
  {
    fail_msg_writer() << tr("failed to parse address");
    return true;
  }

  SCOPED_WALLET_UNLOCK();

  try
  {
    std::string sig_str = m_wallet->get_tx_proof(txid, info.address, info.is_subaddress, args.size() == 3 ? args[2] : "");
    const std::string filename = "loki_tx_proof";
    if (epee::file_io_utils::save_string_to_file(filename, sig_str))
      success_msg_writer() << tr("signature file saved to: ") << filename;
    else
      fail_msg_writer() << tr("failed to save signature file");
  }
  catch (const std::exception &e)
  {
    fail_msg_writer() << tr("error: ") << e.what();
  }
  return true;
}
//----------------------------------------------------------------------------------------------------
bool simple_wallet::check_tx_key(const std::vector<std::string> &args_)
{
  std::vector<std::string> local_args = args_;

  if(local_args.size() != 3) {
    fail_msg_writer() << tr("usage: check_tx_key <txid> <txkey> <address>");
    return true;
  }

  if (!try_connect_to_daemon())
    return true;

  if (!m_wallet)
  {
    fail_msg_writer() << tr("wallet is null");
    return true;
  }
  crypto::hash txid;
  if(!epee::string_tools::hex_to_pod(local_args[0], txid))
  {
    fail_msg_writer() << tr("failed to parse txid");
    return true;
  }

  crypto::secret_key tx_key;
  std::vector<crypto::secret_key> additional_tx_keys;
  if(!epee::string_tools::hex_to_pod(local_args[1].substr(0, 64), tx_key))
  {
    fail_msg_writer() << tr("failed to parse tx key");
    return true;
  }
  local_args[1] = local_args[1].substr(64);
  while (!local_args[1].empty())
  {
    additional_tx_keys.resize(additional_tx_keys.size() + 1);
    if(!epee::string_tools::hex_to_pod(local_args[1].substr(0, 64), additional_tx_keys.back()))
    {
      fail_msg_writer() << tr("failed to parse tx key");
      return true;
    }
    local_args[1] = local_args[1].substr(64);
  }

  cryptonote::address_parse_info info;
  if(!cryptonote::get_account_address_from_str_or_url(info, m_wallet->nettype(), local_args[2], oa_prompter))
  {
    fail_msg_writer() << tr("failed to parse address");
    return true;
  }

  try
  {
    uint64_t received;
    bool in_pool;
    uint64_t confirmations;
    m_wallet->check_tx_key(txid, tx_key, additional_tx_keys, info.address, received, in_pool, confirmations);

    if (received > 0)
    {
      success_msg_writer() << get_account_address_as_str(m_wallet->nettype(), info.is_subaddress, info.address) << " " << tr("received") << " " << print_money(received) << " " << tr("in txid") << " " << txid;
      if (in_pool)
      {
        success_msg_writer() << tr("WARNING: this transaction is not yet included in the blockchain!");
      }
      else
      {
        if (confirmations != (uint64_t)-1)
        {
          success_msg_writer() << boost::format(tr("This transaction has %u confirmations")) % confirmations;
        }
        else
        {
          success_msg_writer() << tr("WARNING: failed to determine number of confirmations!");
        }
      }
    }
    else
    {
      fail_msg_writer() << get_account_address_as_str(m_wallet->nettype(), info.is_subaddress, info.address) << " " << tr("received nothing in txid") << " " << txid;
    }
  }
  catch (const std::exception &e)
  {
    fail_msg_writer() << tr("error: ") << e.what();
  }
  return true;
}
//----------------------------------------------------------------------------------------------------
bool simple_wallet::check_tx_proof(const std::vector<std::string> &args)
{
  if(args.size() != 3 && args.size() != 4) {
    fail_msg_writer() << tr("usage: check_tx_proof <txid> <address> <signature_file> [<message>]");
    return true;
  }

  if (!try_connect_to_daemon())
    return true;

  // parse txid
  crypto::hash txid;
  if(!epee::string_tools::hex_to_pod(args[0], txid))
  {
    fail_msg_writer() << tr("failed to parse txid");
    return true;
  }

  // parse address
  cryptonote::address_parse_info info;
  if(!cryptonote::get_account_address_from_str_or_url(info, m_wallet->nettype(), args[1], oa_prompter))
  {
    fail_msg_writer() << tr("failed to parse address");
    return true;
  }

  // read signature file
  std::string sig_str;
  if (!epee::file_io_utils::load_file_to_string(args[2], sig_str))
  {
    fail_msg_writer() << tr("failed to load signature file");
    return true;
  }

  try
  {
    uint64_t received;
    bool in_pool;
    uint64_t confirmations;
    if (m_wallet->check_tx_proof(txid, info.address, info.is_subaddress, args.size() == 4 ? args[3] : "", sig_str, received, in_pool, confirmations))
    {
      success_msg_writer() << tr("Good signature");
      if (received > 0)
      {
        success_msg_writer() << get_account_address_as_str(m_wallet->nettype(), info.is_subaddress, info.address) << " " << tr("received") << " " << print_money(received) << " " << tr("in txid") << " " << txid;
        if (in_pool)
        {
          success_msg_writer() << tr("WARNING: this transaction is not yet included in the blockchain!");
        }
        else
        {
          if (confirmations != (uint64_t)-1)
          {
            success_msg_writer() << boost::format(tr("This transaction has %u confirmations")) % confirmations;
          }
          else
          {
            success_msg_writer() << tr("WARNING: failed to determine number of confirmations!");
          }
        }
      }
      else
      {
        fail_msg_writer() << get_account_address_as_str(m_wallet->nettype(), info.is_subaddress, info.address) << " " << tr("received nothing in txid") << " " << txid;
      }
    }
    else
    {
      fail_msg_writer() << tr("Bad signature");
    }
  }
  catch (const std::exception &e)
  {
    fail_msg_writer() << tr("error: ") << e.what();
  }
  return true;
}
//----------------------------------------------------------------------------------------------------
bool simple_wallet::get_spend_proof(const std::vector<std::string> &args)
{
  if (m_wallet->key_on_device())
  {
    fail_msg_writer() << tr("command not supported by HW wallet");
    return true;
  }
  if(args.size() != 1 && args.size() != 2) {
    fail_msg_writer() << tr("usage: get_spend_proof <txid> [<message>]");
    return true;
  }

  if (m_wallet->watch_only())
  {
    fail_msg_writer() << tr("wallet is watch-only and cannot generate the proof");
    return true;
  }

  crypto::hash txid;
  if (!epee::string_tools::hex_to_pod(args[0], txid))
  {
    fail_msg_writer() << tr("failed to parse txid");
    return true;
  }

  if (!try_connect_to_daemon())
    return true;

  SCOPED_WALLET_UNLOCK();

  try
  {
    const std::string sig_str = m_wallet->get_spend_proof(txid, args.size() == 2 ? args[1] : "");
    const std::string filename = "loki_spend_proof";
    if (epee::file_io_utils::save_string_to_file(filename, sig_str))
      success_msg_writer() << tr("signature file saved to: ") << filename;
    else
      fail_msg_writer() << tr("failed to save signature file");
  }
  catch (const std::exception &e)
  {
    fail_msg_writer() << e.what();
  }
  return true;
}
//----------------------------------------------------------------------------------------------------
bool simple_wallet::check_spend_proof(const std::vector<std::string> &args)
{
  if(args.size() != 2 && args.size() != 3) {
    fail_msg_writer() << tr("usage: check_spend_proof <txid> <signature_file> [<message>]");
    return true;
  }

  crypto::hash txid;
  if (!epee::string_tools::hex_to_pod(args[0], txid))
  {
    fail_msg_writer() << tr("failed to parse txid");
    return true;
  }

  if (!try_connect_to_daemon())
    return true;

  std::string sig_str;
  if (!epee::file_io_utils::load_file_to_string(args[1], sig_str))
  {
    fail_msg_writer() << tr("failed to load signature file");
    return true;
  }

  try
  {
    if (m_wallet->check_spend_proof(txid, args.size() == 3 ? args[2] : "", sig_str))
      success_msg_writer() << tr("Good signature");
    else
      fail_msg_writer() << tr("Bad signature");
  }
  catch (const std::exception& e)
  {
    fail_msg_writer() << e.what();
  }
  return true;
}
//----------------------------------------------------------------------------------------------------
bool simple_wallet::get_reserve_proof(const std::vector<std::string> &args)
{
  if (m_wallet->key_on_device())
  {
    fail_msg_writer() << tr("command not supported by HW wallet");
    return true;
  }
  if(args.size() != 1 && args.size() != 2) {
    fail_msg_writer() << tr("usage: get_reserve_proof (all|<amount>) [<message>]");
    return true;
  }

  if (m_wallet->watch_only() || m_wallet->multisig())
  {
    fail_msg_writer() << tr("The reserve proof can be generated only by a full wallet");
    return true;
  }

  boost::optional<std::pair<uint32_t, uint64_t>> account_minreserve;
  if (args[0] != "all")
  {
    account_minreserve = std::pair<uint32_t, uint64_t>();
    account_minreserve->first = m_current_subaddress_account;
    if (!cryptonote::parse_amount(account_minreserve->second, args[0]))
    {
      fail_msg_writer() << tr("amount is wrong: ") << args[0];
      return true;
    }
  }

  if (!try_connect_to_daemon())
    return true;

  SCOPED_WALLET_UNLOCK();

  try
  {
    const std::string sig_str = m_wallet->get_reserve_proof(account_minreserve, args.size() == 2 ? args[1] : "");
    const std::string filename = "loki_reserve_proof";
    if (epee::file_io_utils::save_string_to_file(filename, sig_str))
      success_msg_writer() << tr("signature file saved to: ") << filename;
    else
      fail_msg_writer() << tr("failed to save signature file");
  }
  catch (const std::exception &e)
  {
    fail_msg_writer() << e.what();
  }
  return true;
}
//----------------------------------------------------------------------------------------------------
bool simple_wallet::check_reserve_proof(const std::vector<std::string> &args)
{
  if(args.size() != 2 && args.size() != 3) {
    fail_msg_writer() << tr("usage: check_reserve_proof <address> <signature_file> [<message>]");
    return true;
  }

  if (!try_connect_to_daemon())
    return true;

  cryptonote::address_parse_info info;
  if(!cryptonote::get_account_address_from_str_or_url(info, m_wallet->nettype(), args[0], oa_prompter))
  {
    fail_msg_writer() << tr("failed to parse address");
    return true;
  }
  if (info.is_subaddress)
  {
    fail_msg_writer() << tr("Address must not be a subaddress");
    return true;
  }

  std::string sig_str;
  if (!epee::file_io_utils::load_file_to_string(args[1], sig_str))
  {
    fail_msg_writer() << tr("failed to load signature file");
    return true;
  }

  LOCK_IDLE_SCOPE();

  try
  {
    uint64_t total, spent;
    if (m_wallet->check_reserve_proof(info.address, args.size() == 3 ? args[2] : "", sig_str, total, spent))
    {
      success_msg_writer() << boost::format(tr("Good signature -- total: %s, spent: %s, unspent: %s")) % print_money(total) % print_money(spent) % print_money(total - spent);
    }
    else
    {
      fail_msg_writer() << tr("Bad signature");
    }
  }
  catch (const std::exception& e)
  {
    fail_msg_writer() << e.what();
  }
  return true;
}
//----------------------------------------------------------------------------------------------------
static std::string get_human_readable_timestamp(uint64_t ts)
{
  char buffer[64];
  if (ts < 1234567890)
    return "<unknown>";
  time_t tt = ts;
  struct tm tm;
#ifdef WIN32
  gmtime_s(&tm, &tt);
#else
  gmtime_r(&tt, &tm);
#endif
  uint64_t now = time(NULL);
  uint64_t diff = ts > now ? ts - now : now - ts;
  strftime(buffer, sizeof(buffer), "%Y-%m-%d %H:%M:%S", &tm);
  return std::string(buffer);
}
//----------------------------------------------------------------------------------------------------
static std::string get_human_readable_timespan(std::chrono::seconds seconds)
{
  uint64_t ts = seconds.count();
  if (ts < 60)
    return std::to_string(ts) + sw::tr(" seconds");
  if (ts < 3600)
    return std::to_string((uint64_t)(ts / 60)) + sw::tr(" minutes");
  if (ts < 3600 * 24)
    return std::to_string((uint64_t)(ts / 3600)) + sw::tr(" hours");
  if (ts < 3600 * 24 * 30.5)
    return std::to_string((uint64_t)(ts / (3600 * 24))) + sw::tr(" days");
  if (ts < 3600 * 24 * 365.25)
    return std::to_string((uint64_t)(ts / (3600 * 24 * 30.5))) + sw::tr(" months");
  return sw::tr("a long time");
}
//----------------------------------------------------------------------------------------------------
// mutates local_args as it parses and consumes arguments
bool simple_wallet::get_transfers(std::vector<std::string>& local_args, std::vector<transfer_view>& transfers)
{
  bool in = true;
  bool out = true;
  bool pending = true;
  bool failed = true;
  bool pool = true;
  bool coinbase = true;
  uint64_t min_height = 0;
  uint64_t max_height = (uint64_t)-1;

  // optional in/out selector
  if (local_args.size() > 0) {
    if (local_args[0] == "in" || local_args[0] == "incoming") {
      out = pending = failed = false;
      local_args.erase(local_args.begin());
    }
    else if (local_args[0] == "out" || local_args[0] == "outgoing") {
      in = pool = coinbase = false;
      local_args.erase(local_args.begin());
    }
    else if (local_args[0] == "pending") {
      in = out = failed = coinbase = false;
      local_args.erase(local_args.begin());
    }
    else if (local_args[0] == "failed") {
      in = out = pending = pool = coinbase = false;
      local_args.erase(local_args.begin());
    }
    else if (local_args[0] == "pool") {
      in = out = pending = failed = coinbase = false;
      local_args.erase(local_args.begin());
    }
    else if (local_args[0] == "coinbase") {
      in = out = pending = failed = pool = false;
      coinbase = true;
      local_args.erase(local_args.begin());
    }
    else if (local_args[0] == "all" || local_args[0] == "both") {
      local_args.erase(local_args.begin());
    }
  }

  // subaddr_index
  std::set<uint32_t> subaddr_indices;
  if (local_args.size() > 0 && local_args[0].substr(0, 6) == "index=")
  {
    if (!parse_subaddress_indices(local_args[0], subaddr_indices))
      return false;
    local_args.erase(local_args.begin());
  }

  // min height
  if (local_args.size() > 0 && local_args[0].find('=') == std::string::npos) {
    try {
      min_height = boost::lexical_cast<uint64_t>(local_args[0]);
    }
    catch (const boost::bad_lexical_cast &) {
      fail_msg_writer() << tr("bad min_height parameter:") << " " << local_args[0];
      return false;
    }
    local_args.erase(local_args.begin());
  }

  // max height
  if (local_args.size() > 0 && local_args[0].find('=') == std::string::npos) {
    try {
      max_height = boost::lexical_cast<uint64_t>(local_args[0]);
    }
    catch (const boost::bad_lexical_cast &) {
      fail_msg_writer() << tr("bad max_height parameter:") << " " << local_args[0];
      return false;
    }
    local_args.erase(local_args.begin());
  }

  if (in || coinbase) {
    std::list<std::pair<crypto::hash, tools::wallet2::payment_details>> payments;
    m_wallet->get_payments(payments, min_height, max_height, m_current_subaddress_account, subaddr_indices);

    for (std::list<std::pair<crypto::hash, tools::wallet2::payment_details>>::const_iterator i = payments.begin(); i != payments.end(); ++i) {
      const tools::wallet2::payment_details &pd = i->second;
      if (!pd.is_coinbase() && !in)
        continue;
      std::string payment_id = string_tools::pod_to_hex(i->first);
      if (payment_id.substr(16).find_first_not_of('0') == std::string::npos)
        payment_id = payment_id.substr(0,16);
      std::string note = m_wallet->get_tx_note(pd.m_tx_hash);

      std::string destination = m_wallet->get_subaddress_as_str({m_current_subaddress_account, pd.m_subaddr_index.minor});
<<<<<<< HEAD

=======
      const std::string type = pd.m_coinbase ? tr("block") : tr("in");
      const bool unlocked = m_wallet->is_transfer_unlocked(pd.m_unlock_time, pd.m_block_height);
>>>>>>> 90c9cd20
      transfers.push_back({
        pd.m_block_height,
        pd.m_timestamp,
        pd.m_type,
        true, // confirmed
        pd.m_amount,
        pd.m_tx_hash,
        payment_id,
        0,
        {{destination, pd.m_amount, pd.m_unlock_time}},
        {pd.m_subaddr_index.minor},
        note,
        m_wallet->is_tx_spendtime_unlocked(pd.m_unlock_time, pd.m_block_height),
      });
    }
  }

  if (out) {
    std::list<std::pair<crypto::hash, tools::wallet2::confirmed_transfer_details>> payments;
    m_wallet->get_payments_out(payments, min_height, max_height, m_current_subaddress_account, subaddr_indices);
    for (std::list<std::pair<crypto::hash, tools::wallet2::confirmed_transfer_details>>::const_iterator i = payments.begin(); i != payments.end(); ++i) {
      const tools::wallet2::confirmed_transfer_details &pd = i->second;
      uint64_t change = pd.m_change == (uint64_t)-1 ? 0 : pd.m_change; // change may not be known
      uint64_t fee = pd.m_amount_in - pd.m_amount_out;

      std::vector<transfer_view::dest_output> destinations(pd.m_dests.size());
      for (size_t dest_index  = 0; dest_index < pd.m_dests.size(); ++dest_index)
      {
        const tx_destination_entry &dest   = pd.m_dests[dest_index];
        transfer_view::dest_output &output = destinations[dest_index];
        output.wallet_addr                 = get_account_address_as_str(m_wallet->nettype(), dest.is_subaddress, dest.addr);
        output.amount                      = dest.amount;
        output.unlock_time                 = (dest_index < pd.m_unlock_times.size()) ? pd.m_unlock_times[dest_index] : 0;
      }

      // NOTE(loki): Technically we don't allow custom unlock times per output
      // yet. So if we detect _any_ output that has the staking lock time, then
      // we can assume it's a staking transfer
      const uint64_t staking_duration = service_nodes::get_staking_requirement_lock_blocks(m_wallet->nettype());
      bool locked = false;

      tools::pay_type type = tools::pay_type::out;
      for (size_t unlock_index = 0; unlock_index < pd.m_unlock_times.size() && type != tools::pay_type::stake; ++unlock_index)
      {
        uint64_t unlock_time = pd.m_unlock_times[unlock_index];
        if (unlock_time < pd.m_block_height)
          continue;

        // NOTE: If any output is locked at all, consider the transfer locked.
        uint64_t lock_duration = unlock_time - pd.m_block_height;
        locked |= (!m_wallet->is_tx_spendtime_unlocked(pd.m_unlock_time, pd.m_block_height));
        if (lock_duration >= staking_duration) type = tools::pay_type::stake;
      }

      std::string payment_id = string_tools::pod_to_hex(i->second.m_payment_id);
      if (payment_id.substr(16).find_first_not_of('0') == std::string::npos)
        payment_id = payment_id.substr(0,16);
      std::string note = m_wallet->get_tx_note(i->first);

      transfers.push_back({
        pd.m_block_height,
        pd.m_timestamp,
        type,
        true, // confirmed
        pd.m_amount_in - change - fee,
        i->first,
        payment_id,
        fee,
        destinations,
        pd.m_subaddr_indices,
        note,
        !locked,
      });
    }
  }

  if (pool) {
    try
    {
      m_in_manual_refresh.store(true, std::memory_order_relaxed);
      epee::misc_utils::auto_scope_leave_caller scope_exit_handler = epee::misc_utils::create_scope_leave_handler([&](){m_in_manual_refresh.store(false, std::memory_order_relaxed);});

      m_wallet->update_pool_state();
      std::list<std::pair<crypto::hash, tools::wallet2::pool_payment_details>> payments;
      m_wallet->get_unconfirmed_payments(payments, m_current_subaddress_account, subaddr_indices);
      for (std::list<std::pair<crypto::hash, tools::wallet2::pool_payment_details>>::const_iterator i = payments.begin(); i != payments.end(); ++i) {
        const tools::wallet2::payment_details &pd = i->second.m_pd;
        std::string payment_id = string_tools::pod_to_hex(i->first);
        if (payment_id.substr(16).find_first_not_of('0') == std::string::npos)
          payment_id = payment_id.substr(0,16);
        std::string note = m_wallet->get_tx_note(pd.m_tx_hash);
        std::string destination = m_wallet->get_subaddress_as_str({m_current_subaddress_account, pd.m_subaddr_index.minor});
        std::string double_spend_note;
        if (i->second.m_double_spend_seen)
          double_spend_note = tr("[Double spend seen on the network: this transaction may or may not end up being mined] ");

        transfers.push_back({
          "pool",
          pd.m_timestamp,
          tools::pay_type::in,
          false, // confirmed
          pd.m_amount,
          pd.m_tx_hash,
          payment_id,
          0,
          {{destination, pd.m_amount}},
          {pd.m_subaddr_index.minor},
          note + double_spend_note,
          false, // unlocked
        });
      }
    }
    catch (const std::exception& e)
    {
      fail_msg_writer() << "Failed to get pool state:" << e.what();
    }
  }

  // print unconfirmed last
  if (pending || failed) {
    std::list<std::pair<crypto::hash, tools::wallet2::unconfirmed_transfer_details>> upayments;
    m_wallet->get_unconfirmed_payments_out(upayments, m_current_subaddress_account, subaddr_indices);
    for (std::list<std::pair<crypto::hash, tools::wallet2::unconfirmed_transfer_details>>::const_iterator i = upayments.begin(); i != upayments.end(); ++i) {
      const tools::wallet2::unconfirmed_transfer_details &pd = i->second;
      uint64_t amount = pd.m_amount_in;
      uint64_t fee = amount - pd.m_amount_out;

      std::vector<transfer_view::dest_output> destinations(pd.m_dests.size());
      for (size_t dest_index  = 0; dest_index < pd.m_dests.size(); ++dest_index)
      {
        const tx_destination_entry &dest   = pd.m_dests[dest_index];
        transfer_view::dest_output &output = destinations[dest_index];
        output.wallet_addr                 = get_account_address_as_str(m_wallet->nettype(), dest.is_subaddress, dest.addr);
        output.amount                      = dest.amount;
      }

      std::string payment_id = string_tools::pod_to_hex(i->second.m_payment_id);
      if (payment_id.substr(16).find_first_not_of('0') == std::string::npos)
        payment_id = payment_id.substr(0,16);
      std::string note = m_wallet->get_tx_note(i->first);
      bool is_failed = pd.m_state == tools::wallet2::unconfirmed_transfer_details::failed;
      if ((failed && is_failed) || (!is_failed && pending)) {
        transfers.push_back({
          (is_failed ? "failed" : "pending"),
          pd.m_timestamp,
          tools::pay_type::out,
          false, // confirmed
          amount - pd.m_change - fee,
          i->first,
          payment_id,
          fee,
          destinations,
          pd.m_subaddr_indices,
          note,
          false, // unlocked
        });
      }
    }
  }
  // sort by block, then by timestamp (unconfirmed last)
  std::sort(transfers.begin(), transfers.end(), [](const transfer_view& a, const transfer_view& b) -> bool {
    if (a.confirmed && !b.confirmed)
      return true;
    if (a.block == b.block)
      return a.timestamp < b.timestamp;
    return a.block < b.block;
  });

  return true;
}
//----------------------------------------------------------------------------------------------------
bool simple_wallet::show_transfers(const std::vector<std::string> &args_)
{
  std::vector<std::string> local_args = args_;

  if(local_args.size() > 4) {
    fail_msg_writer() << tr("usage: show_transfers [in|out|all|pending|failed|coinbase] [index=<N1>[,<N2>,...]] [<min_height> [<max_height>]]");
    return true;
  }

  LOCK_IDLE_SCOPE();

  std::vector<transfer_view> all_transfers;

  if (!get_transfers(local_args, all_transfers))
    return true;
  
  PAUSE_READLINE();

  for (const auto& transfer : all_transfers)
  {
    enum console_colors color = console_color_white;
    if (transfer.confirmed)
    {
      switch (transfer.type)
      {
        case tools::pay_type::in:           color = console_color_green; break;
        case tools::pay_type::out:          color = console_color_yellow; break;
        case tools::pay_type::miner:        color = console_color_cyan; break;
        case tools::pay_type::governance:   color = console_color_cyan; break;
        case tools::pay_type::stake:        color = console_color_blue; break;
        case tools::pay_type::service_node: color = console_color_cyan; break;
        default:                            color = console_color_magenta; break;
      }
    }

    if (!transfer.confirmed) color = console_color_white;

    std::string destinations = "-";
    if (!transfer.outputs.empty())
    {
      destinations = "";
      for (const auto& output : transfer.outputs)
      {
        if (!destinations.empty())
          destinations += ", ";

        if (transfer.type == tools::pay_type::in ||
            transfer.type == tools::pay_type::governance ||
            transfer.type == tools::pay_type::service_node ||
            transfer.type == tools::pay_type::miner)
          destinations += output.wallet_addr.substr(0, 6);
        else
          destinations += output.wallet_addr;

        destinations += ":" + print_money(output.amount);
      }
    }
    
    auto formatter = boost::format("%8.8llu %6.6s %8.8s %16.16s %20.20s %s %s %14.14s %s %s - %s");

    char const *lock_str = (transfer.unlocked) ? "unlocked" : "locked";
    message_writer(color, false) << formatter
      % transfer.block
      % tools::pay_type_string(transfer.type)
      % lock_str
      % get_human_readable_timestamp(transfer.timestamp)
      % print_money(transfer.amount)
      % string_tools::pod_to_hex(transfer.hash)
      % transfer.payment_id
      % print_money(transfer.fee)
      % destinations
      % boost::algorithm::join(transfer.index | boost::adaptors::transformed([](uint32_t i) { return std::to_string(i); }), ", ")
      % transfer.note;
  }

  return true;
}
//----------------------------------------------------------------------------------------------------
bool simple_wallet::export_transfers(const std::vector<std::string>& args_)
{
  std::vector<std::string> local_args = args_;

  if(local_args.size() > 5) {
    fail_msg_writer() << tr("usage: export_transfers [in|out|all|pending|failed] [index=<N1>[,<N2>,...]] [<min_height> [<max_height>]] [output=<path>]");
    return true;
  }

  LOCK_IDLE_SCOPE();
  
  std::vector<transfer_view> all_transfers;

  // might consumes arguments in local_args
  if (!get_transfers(local_args, all_transfers))
    return true;

  // output filename
  std::string filename = (boost::format("output%u.csv") % m_current_subaddress_account).str();
  if (local_args.size() > 0 && local_args[0].substr(0, 7) == "output=")
  {
    filename = local_args[0].substr(7, -1);
    local_args.erase(local_args.begin());
  }

  std::ofstream file(filename);

  // header
  file <<
      boost::format("%8.8s,%9.9s,%8.8s,%16.16s,%20.20s,%20.20s,%64.64s,%16.16s,%14.14s,%100.100s,%20.20s,%s,%s") %
      tr("block") % tr("type") % tr("lock") % tr("timestamp") % tr("amount") % tr("running balance") % tr("hash") % tr("payment ID") % tr("fee") % tr("destination") % tr("amount") % tr("index") % tr("note")
      << std::endl;

  uint64_t running_balance = 0;
  auto formatter = boost::format("%8.8llu,%9.9s,%8.8s,%16.16s,%20.20s,%20.20s,%64.64s,%16.16s,%14.14s,%100.100s,%20.20s,\"%s\",%s");

  for (const auto& transfer : all_transfers)
  {
    // ignore unconfirmed transfers in running balance
    if (transfer.confirmed)
    {
      if (transfer.type == tools::pay_type::in)
        running_balance += transfer.amount;
      else
        running_balance -= transfer.amount + transfer.fee;
    }

    char const UNLOCKED[] = "unlocked";
    char const LOCKED[]   = "locked";
    char const *lock_str = (transfer.unlocked) ? UNLOCKED : LOCKED;

    file << formatter
      % transfer.block
      % tools::pay_type_string(transfer.type)
      % lock_str
      % get_human_readable_timestamp(transfer.timestamp)
      % print_money(transfer.amount)
      % print_money(running_balance)
      % string_tools::pod_to_hex(transfer.hash)
      % transfer.payment_id
      % print_money(transfer.fee)
      % (transfer.outputs.size() ? transfer.outputs[0].wallet_addr : "-")
      % (transfer.outputs.size() ? print_money(transfer.outputs[0].amount) : "")
      % boost::algorithm::join(transfer.index | boost::adaptors::transformed([](uint32_t i) { return std::to_string(i); }), ", ")
      % transfer.note
      << std::endl;

    for (size_t i = 1; i < transfer.outputs.size(); ++i)
    {
      file << formatter
        % ""
        % ""
        % ""
        % ""
        % ""
        % ""
        % ""
        % ""
        % transfer.outputs[i].wallet_addr
        % print_money(transfer.outputs[i].amount)
        % ""
        % ""
        << std::endl;
    }
  }
  file.close();

  success_msg_writer() << tr("CSV exported to ") << filename;

  return true;
}
//----------------------------------------------------------------------------------------------------
bool simple_wallet::unspent_outputs(const std::vector<std::string> &args_)
{
  if(args_.size() > 3)
  {
    fail_msg_writer() << tr("usage: unspent_outputs [index=<N1>[,<N2>,...]] [<min_amount> [<max_amount>]]");
    return true;
  }
  auto local_args = args_;

  std::set<uint32_t> subaddr_indices;
  if (local_args.size() > 0 && local_args[0].substr(0, 6) == "index=")
  {
    if (!parse_subaddress_indices(local_args[0], subaddr_indices))
      return true;
    local_args.erase(local_args.begin());
  }

  uint64_t min_amount = 0;
  uint64_t max_amount = std::numeric_limits<uint64_t>::max();
  if (local_args.size() > 0)
  {
    if (!cryptonote::parse_amount(min_amount, local_args[0]))
    {
      fail_msg_writer() << tr("amount is wrong: ") << local_args[0];
      return true;
    }
    local_args.erase(local_args.begin());
    if (local_args.size() > 0)
    {
      if (!cryptonote::parse_amount(max_amount, local_args[0]))
      {
        fail_msg_writer() << tr("amount is wrong: ") << local_args[0];
        return true;
      }
      local_args.erase(local_args.begin());
    }
    if (min_amount > max_amount)
    {
      fail_msg_writer() << tr("<min_amount> should be smaller than <max_amount>");
      return true;
    }
  }
  tools::wallet2::transfer_container transfers;
  m_wallet->get_transfers(transfers);
  std::map<uint64_t, tools::wallet2::transfer_container> amount_to_tds;
  uint64_t min_height = std::numeric_limits<uint64_t>::max();
  uint64_t max_height = 0;
  uint64_t found_min_amount = std::numeric_limits<uint64_t>::max();
  uint64_t found_max_amount = 0;
  uint64_t count = 0;
  for (const auto& td : transfers)
  {
    uint64_t amount = td.amount();
    if (td.m_spent || amount < min_amount || amount > max_amount || td.m_subaddr_index.major != m_current_subaddress_account || (subaddr_indices.count(td.m_subaddr_index.minor) == 0 && !subaddr_indices.empty()))
      continue;
    amount_to_tds[amount].push_back(td);
    if (min_height > td.m_block_height) min_height = td.m_block_height;
    if (max_height < td.m_block_height) max_height = td.m_block_height;
    if (found_min_amount > amount) found_min_amount = amount;
    if (found_max_amount < amount) found_max_amount = amount;
    ++count;
  }
  if (amount_to_tds.empty())
  {
    success_msg_writer() << tr("There is no unspent output in the specified address");
    return true;
  }
  for (const auto& amount_tds : amount_to_tds)
  {
    auto& tds = amount_tds.second;
    success_msg_writer() << tr("\nAmount: ") << print_money(amount_tds.first) << tr(", number of keys: ") << tds.size();
    for (size_t i = 0; i < tds.size(); )
    {
      std::ostringstream oss;
      for (size_t j = 0; j < 8 && i < tds.size(); ++i, ++j)
        oss << tds[i].m_block_height << tr(" ");
      success_msg_writer() << oss.str();
    }
  }
  success_msg_writer()
    << tr("\nMin block height: ") << min_height
    << tr("\nMax block height: ") << max_height
    << tr("\nMin amount found: ") << print_money(found_min_amount)
    << tr("\nMax amount found: ") << print_money(found_max_amount)
    << tr("\nTotal count: ") << count;
  const size_t histogram_height = 10;
  const size_t histogram_width  = 50;
  double bin_size = (max_height - min_height + 1.0) / histogram_width;
  size_t max_bin_count = 0;
  std::vector<size_t> histogram(histogram_width, 0);
  for (const auto& amount_tds : amount_to_tds)
  {
    for (auto& td : amount_tds.second)
    {
      uint64_t bin_index = (td.m_block_height - min_height + 1) / bin_size;
      if (bin_index >= histogram_width)
        bin_index = histogram_width - 1;
      histogram[bin_index]++;
      if (max_bin_count < histogram[bin_index])
        max_bin_count = histogram[bin_index];
    }
  }
  for (size_t x = 0; x < histogram_width; ++x)
  {
    double bin_count = histogram[x];
    if (max_bin_count > histogram_height)
      bin_count *= histogram_height / (double)max_bin_count;
    if (histogram[x] > 0 && bin_count < 1.0)
      bin_count = 1.0;
    histogram[x] = bin_count;
  }
  std::vector<std::string> histogram_line(histogram_height, std::string(histogram_width, ' '));
  for (size_t y = 0; y < histogram_height; ++y)
  {
    for (size_t x = 0; x < histogram_width; ++x)
    {
      if (y < histogram[x])
        histogram_line[y][x] = '*';
    }
  }
  double count_per_star = max_bin_count / (double)histogram_height;
  if (count_per_star < 1)
    count_per_star = 1;
  success_msg_writer()
    << tr("\nBin size: ") << bin_size
    << tr("\nOutputs per *: ") << count_per_star;
  ostringstream histogram_str;
  histogram_str << tr("count\n  ^\n");
  for (size_t y = histogram_height; y > 0; --y)
    histogram_str << tr("  |") << histogram_line[y - 1] << tr("|\n");
  histogram_str
    << tr("  +") << std::string(histogram_width, '-') << tr("+--> block height\n")
    << tr("   ^") << std::string(histogram_width - 2, ' ') << tr("^\n")
    << tr("  ") << min_height << std::string(histogram_width - 8, ' ') << max_height;
  success_msg_writer() << histogram_str.str();
  return true;
}
//----------------------------------------------------------------------------------------------------
bool simple_wallet::rescan_blockchain(const std::vector<std::string> &args_)
{
  bool hard = false;
  if (!args_.empty())
  {
    if (args_[0] != "hard")
    {
      fail_msg_writer() << tr("usage: rescan_bc [hard]");
      return true;
    }
    hard = true;
  }

  if (hard)
  {
    message_writer() << tr("Warning: this will lose any information which can not be recovered from the blockchain.");
    message_writer() << tr("This includes destination addresses, tx secret keys, tx notes, etc");
    std::string confirm = input_line(tr("Rescan anyway ? (Y/Yes/N/No): "));
    if(!std::cin.eof())
    {
      if (!command_line::is_yes(confirm))
        return true;
    }
  }
  return refresh_main(0, hard ? ResetHard : ResetSoft, true);
}
//----------------------------------------------------------------------------------------------------
void simple_wallet::wallet_idle_thread()
{
  while (true)
  {
    boost::unique_lock<boost::mutex> lock(m_idle_mutex);
    if (!m_idle_run.load(std::memory_order_relaxed))
      break;

    // auto refresh
    if (m_auto_refresh_enabled)
    {
      m_auto_refresh_refreshing = true;
      try
      {
        uint64_t fetched_blocks;
        if (try_connect_to_daemon(true))
          m_wallet->refresh(m_wallet->is_trusted_daemon(), 0, fetched_blocks);
      }
      catch(...) {}
      m_auto_refresh_refreshing = false;
    }

    if (!m_idle_run.load(std::memory_order_relaxed))
      break;
    m_idle_cond.wait_for(lock, boost::chrono::seconds(90));
  }
}
//----------------------------------------------------------------------------------------------------
std::string simple_wallet::get_prompt() const
{
  std::string addr_start = m_wallet->get_subaddress_as_str({m_current_subaddress_account, 0}).substr(0, 6);
  std::string prompt = std::string("[") + tr("wallet") + " " + addr_start;
  if (!m_wallet->check_connection(NULL))
    prompt += tr(" (no daemon)");
  else if (!m_wallet->is_synced())
    prompt += tr(" (out of sync)");
  prompt += "]: ";
  return prompt;
}
//----------------------------------------------------------------------------------------------------
bool simple_wallet::run()
{
  // check and display warning, but go on anyway
  try_connect_to_daemon();

  refresh_main(0, ResetNone, true);

  m_auto_refresh_enabled = m_wallet->auto_refresh();
  m_idle_thread = boost::thread([&]{wallet_idle_thread();});

  message_writer(console_color_green, false) << "Background refresh thread started";
  return m_cmd_binder.run_handling([this](){return get_prompt();}, "");
}
//----------------------------------------------------------------------------------------------------
void simple_wallet::stop()
{
  m_cmd_binder.stop_handling();
}
//----------------------------------------------------------------------------------------------------
bool simple_wallet::account(const std::vector<std::string> &args/* = std::vector<std::string>()*/)
{
  // Usage:
  //   account
  //   account new <label text with white spaces allowed>
  //   account switch <index>
  //   account label <index> <label text with white spaces allowed>
  //   account tag <tag_name> <account_index_1> [<account_index_2> ...]
  //   account untag <account_index_1> [<account_index_2> ...]
  //   account tag_description <tag_name> <description>

  if (args.empty())
  {
    // print all the existing accounts
    LOCK_IDLE_SCOPE();
    print_accounts();
    return true;
  }

  std::vector<std::string> local_args = args;
  std::string command = local_args[0];
  local_args.erase(local_args.begin());
  if (command == "new")
  {
    // create a new account and switch to it
    std::string label = boost::join(local_args, " ");
    if (label.empty())
      label = tr("(Untitled account)");
    m_wallet->add_subaddress_account(label);
    m_current_subaddress_account = m_wallet->get_num_subaddress_accounts() - 1;
    // update_prompt();
    LOCK_IDLE_SCOPE();
    print_accounts();
  }
  else if (command == "switch" && local_args.size() == 1)
  {
    // switch to the specified account
    uint32_t index_major;
    if (!epee::string_tools::get_xtype_from_string(index_major, local_args[0]))
    {
      fail_msg_writer() << tr("failed to parse index: ") << local_args[0];
      return true;
    }
    if (index_major >= m_wallet->get_num_subaddress_accounts())
    {
      fail_msg_writer() << tr("specify an index between 0 and ") << (m_wallet->get_num_subaddress_accounts() - 1);
      return true;
    }
    m_current_subaddress_account = index_major;
    // update_prompt();
    show_balance();
  }
  else if (command == "label" && local_args.size() >= 1)
  {
    // set label of the specified account
    uint32_t index_major;
    if (!epee::string_tools::get_xtype_from_string(index_major, local_args[0]))
    {
      fail_msg_writer() << tr("failed to parse index: ") << local_args[0];
      return true;
    }
    local_args.erase(local_args.begin());
    std::string label = boost::join(local_args, " ");
    try
    {
      m_wallet->set_subaddress_label({index_major, 0}, label);
      LOCK_IDLE_SCOPE();
      print_accounts();
    }
    catch (const std::exception& e)
    {
      fail_msg_writer() << e.what();
    }
  }
  else if (command == "tag" && local_args.size() >= 2)
  {
    const std::string tag = local_args[0];
    std::set<uint32_t> account_indices;
    for (size_t i = 1; i < local_args.size(); ++i)
    {
      uint32_t account_index;
      if (!epee::string_tools::get_xtype_from_string(account_index, local_args[i]))
      {
        fail_msg_writer() << tr("failed to parse index: ") << local_args[i];
        return true;
      }
      account_indices.insert(account_index);
    }
    try
    {
      m_wallet->set_account_tag(account_indices, tag);
      print_accounts(tag);
    }
    catch (const std::exception& e)
    {
      fail_msg_writer() << e.what();
    }
  }
  else if (command == "untag" && local_args.size() >= 1)
  {
    std::set<uint32_t> account_indices;
    for (size_t i = 0; i < local_args.size(); ++i)
    {
      uint32_t account_index;
      if (!epee::string_tools::get_xtype_from_string(account_index, local_args[i]))
      {
        fail_msg_writer() << tr("failed to parse index: ") << local_args[i];
        return true;
      }
      account_indices.insert(account_index);
    }
    try
    {
      m_wallet->set_account_tag(account_indices, "");
      print_accounts();
    }
    catch (const std::exception& e)
    {
      fail_msg_writer() << e.what();
    }
  }
  else if (command == "tag_description" && local_args.size() >= 1)
  {
    const std::string tag = local_args[0];
    std::string description;
    if (local_args.size() > 1)
    {
      local_args.erase(local_args.begin());
      description = boost::join(local_args, " ");
    }
    try
    {
      m_wallet->set_account_tag_description(tag, description);
      print_accounts(tag);
    }
    catch (const std::exception& e)
    {
      fail_msg_writer() << e.what();
    }
  }
  else
  {
    fail_msg_writer() << tr("usage:\n"
                            "  account\n"
                            "  account new <label text with white spaces allowed>\n"
                            "  account switch <index>\n"
                            "  account label <index> <label text with white spaces allowed>\n"
                            "  account tag <tag_name> <account_index_1> [<account_index_2> ...]\n"
                            "  account untag <account_index_1> [<account_index_2> ...]\n"
                            "  account tag_description <tag_name> <description>");
  }
  return true;
}
//----------------------------------------------------------------------------------------------------
void simple_wallet::print_accounts()
{
  const std::pair<std::map<std::string, std::string>, std::vector<std::string>>& account_tags = m_wallet->get_account_tags();
  size_t num_untagged_accounts = m_wallet->get_num_subaddress_accounts();
  for (const std::pair<std::string, std::string>& p : account_tags.first)
  {
    const std::string& tag = p.first;
    print_accounts(tag);
    num_untagged_accounts -= std::count(account_tags.second.begin(), account_tags.second.end(), tag);
    success_msg_writer() << "";
  }

  if (num_untagged_accounts > 0)
    print_accounts("");

  if (num_untagged_accounts < m_wallet->get_num_subaddress_accounts())
    success_msg_writer() << tr("\nGrand total:\n  Balance: ") << print_money(m_wallet->balance_all()) << tr(", unlocked balance: ") << print_money(m_wallet->unlocked_balance_all());
}
//----------------------------------------------------------------------------------------------------
void simple_wallet::print_accounts(const std::string& tag)
{
  const std::pair<std::map<std::string, std::string>, std::vector<std::string>>& account_tags = m_wallet->get_account_tags();
  if (tag.empty())
  {
    success_msg_writer() << tr("Untagged accounts:");
  }
  else
  {
    if (account_tags.first.count(tag) == 0)
    {
      fail_msg_writer() << boost::format(tr("Tag %s is unregistered.")) % tag;
      return;
    }
    success_msg_writer() << tr("Accounts with tag: ") << tag;
    success_msg_writer() << tr("Tag's description: ") << account_tags.first.find(tag)->second;
  }
  success_msg_writer() << boost::format("  %15s %21s %21s %21s") % tr("Account") % tr("Balance") % tr("Unlocked balance") % tr("Label");
  uint64_t total_balance = 0, total_unlocked_balance = 0;
  for (uint32_t account_index = 0; account_index < m_wallet->get_num_subaddress_accounts(); ++account_index)
  {
    if (account_tags.second[account_index] != tag)
      continue;
    success_msg_writer() << boost::format(tr(" %c%8u %6s %21s %21s %21s"))
      % (m_current_subaddress_account == account_index ? '*' : ' ')
      % account_index
      % m_wallet->get_subaddress_as_str({account_index, 0}).substr(0, 6)
      % print_money(m_wallet->balance(account_index))
      % print_money(m_wallet->unlocked_balance(account_index))
      % m_wallet->get_subaddress_label({account_index, 0});
    total_balance += m_wallet->balance(account_index);
    total_unlocked_balance += m_wallet->unlocked_balance(account_index);
  }
  success_msg_writer() << tr("----------------------------------------------------------------------------------");
  success_msg_writer() << boost::format(tr("%15s %21s %21s")) % "Total" % print_money(total_balance) % print_money(total_unlocked_balance);
}
//----------------------------------------------------------------------------------------------------
bool simple_wallet::print_address(const std::vector<std::string> &args/* = std::vector<std::string>()*/)
{
  // Usage:
  //  address
  //  address new <label text with white spaces allowed>
  //  address all
  //  address <index_min> [<index_max>]
  //  address label <index> <label text with white spaces allowed>

  std::vector<std::string> local_args = args;
  tools::wallet2::transfer_container transfers;
  m_wallet->get_transfers(transfers);

  auto print_address_sub = [this, &transfers](uint32_t index)
  {
    bool used = std::find_if(
      transfers.begin(), transfers.end(),
      [this, &index](const tools::wallet2::transfer_details& td) {
        return td.m_subaddr_index == cryptonote::subaddress_index{ m_current_subaddress_account, index };
      }) != transfers.end();
    success_msg_writer() << index << "  " << m_wallet->get_subaddress_as_str({m_current_subaddress_account, index}) << "  " << (index == 0 ? tr("Primary address") : m_wallet->get_subaddress_label({m_current_subaddress_account, index})) << " " << (used ? tr("(used)") : "");
  };

  uint32_t index = 0;
  if (local_args.empty())
  {
    print_address_sub(index);
  }
  else if (local_args.size() == 1 && local_args[0] == "all")
  {
    local_args.erase(local_args.begin());
    for (; index < m_wallet->get_num_subaddresses(m_current_subaddress_account); ++index)
      print_address_sub(index);
  }
  else if (local_args[0] == "new")
  {
    local_args.erase(local_args.begin());
    std::string label;
    if (local_args.size() > 0)
      label = boost::join(local_args, " ");
    if (label.empty())
      label = tr("(Untitled address)");
    m_wallet->add_subaddress(m_current_subaddress_account, label);
    print_address_sub(m_wallet->get_num_subaddresses(m_current_subaddress_account) - 1);
  }
  else if (local_args.size() >= 2 && local_args[0] == "label")
  {
    if (!epee::string_tools::get_xtype_from_string(index, local_args[1]))
    {
      fail_msg_writer() << tr("failed to parse index: ") << local_args[1];
      return true;
    }
    if (index >= m_wallet->get_num_subaddresses(m_current_subaddress_account))
    {
      fail_msg_writer() << tr("specify an index between 0 and ") << (m_wallet->get_num_subaddresses(m_current_subaddress_account) - 1);
      return true;
    }
    local_args.erase(local_args.begin());
    local_args.erase(local_args.begin());
    std::string label = boost::join(local_args, " ");
    m_wallet->set_subaddress_label({m_current_subaddress_account, index}, label);
    print_address_sub(index);
  }
  else if (local_args.size() <= 2 && epee::string_tools::get_xtype_from_string(index, local_args[0]))
  {
    local_args.erase(local_args.begin());
    uint32_t index_min = index;
    uint32_t index_max = index_min;
    if (local_args.size() > 0)
    {
      if (!epee::string_tools::get_xtype_from_string(index_max, local_args[0]))
      {
        fail_msg_writer() << tr("failed to parse index: ") << local_args[0];
        return true;
      }
      local_args.erase(local_args.begin());
    }
    if (index_max < index_min)
      std::swap(index_min, index_max);
    if (index_min >= m_wallet->get_num_subaddresses(m_current_subaddress_account))
    {
      fail_msg_writer() << tr("<index_min> is already out of bound");
      return true;
    }
    if (index_max >= m_wallet->get_num_subaddresses(m_current_subaddress_account))
    {
      message_writer() << tr("<index_max> exceeds the bound");
      index_max = m_wallet->get_num_subaddresses(m_current_subaddress_account) - 1;
    }
    for (index = index_min; index <= index_max; ++index)
      print_address_sub(index);
  }
  else
  {
    fail_msg_writer() << tr("usage: address [ new <label text with white spaces allowed> | all | <index_min> [<index_max>] | label <index> <label text with white spaces allowed> ]");
  }

  return true;
}
//----------------------------------------------------------------------------------------------------
bool simple_wallet::print_integrated_address(const std::vector<std::string> &args/* = std::vector<std::string>()*/)
{
  crypto::hash8 payment_id;
  if (args.size() > 1)
  {
    fail_msg_writer() << tr("usage: integrated_address [payment ID]");
    return true;
  }
  if (args.size() == 0)
  {
    if (m_current_subaddress_account != 0)
    {
      fail_msg_writer() << tr("Integrated addresses can only be created for account 0");
      return true;
    }
    payment_id = crypto::rand<crypto::hash8>();
    success_msg_writer() << tr("Random payment ID: ") << payment_id;
    success_msg_writer() << tr("Matching integrated address: ") << m_wallet->get_account().get_public_integrated_address_str(payment_id, m_wallet->nettype());
    return true;
  }
  if(tools::wallet2::parse_short_payment_id(args.back(), payment_id))
  {
    if (m_current_subaddress_account != 0)
    {
      fail_msg_writer() << tr("Integrated addresses can only be created for account 0");
      return true;
    }
    success_msg_writer() << m_wallet->get_account().get_public_integrated_address_str(payment_id, m_wallet->nettype());
    return true;
  }
  else {
    address_parse_info info;
    if(get_account_address_from_str(info, m_wallet->nettype(), args.back()))
    {
      if (info.has_payment_id)
      {
        success_msg_writer() << boost::format(tr("Integrated address: %s, payment ID: %s")) %
          get_account_address_as_str(m_wallet->nettype(), false, info.address) % epee::string_tools::pod_to_hex(info.payment_id);
      }
      else
      {
        success_msg_writer() << (info.is_subaddress ? tr("Subaddress: ") : tr("Standard address: ")) << get_account_address_as_str(m_wallet->nettype(), info.is_subaddress, info.address);
      }
      return true;
    }
  }
  fail_msg_writer() << tr("failed to parse payment ID or address");
  return true;
}
//----------------------------------------------------------------------------------------------------
bool simple_wallet::address_book(const std::vector<std::string> &args/* = std::vector<std::string>()*/)
{
  if (args.size() == 0)
  {
  }
  else if (args.size() == 1 || (args[0] != "add" && args[0] != "delete"))
  {
    fail_msg_writer() << tr("usage: address_book [(add (<address> [pid <long or short payment id>])|<integrated address> [<description possibly with whitespaces>])|(delete <index>)]");
    return true;
  }
  else if (args[0] == "add")
  {
    cryptonote::address_parse_info info;
    if(!cryptonote::get_account_address_from_str_or_url(info, m_wallet->nettype(), args[1], oa_prompter))
    {
      fail_msg_writer() << tr("failed to parse address");
      return true;
    }
    crypto::hash payment_id = crypto::null_hash;
    size_t description_start = 2;
    if (info.has_payment_id)
    {
      memcpy(payment_id.data, info.payment_id.data, 8);
    }
    else if (!info.has_payment_id && args.size() >= 4 && args[2] == "pid")
    {
      if (tools::wallet2::parse_long_payment_id(args[3], payment_id))
      {
        description_start += 2;
      }
      else if (tools::wallet2::parse_short_payment_id(args[3], info.payment_id))
      {
        memcpy(payment_id.data, info.payment_id.data, 8);
        description_start += 2;
      }
      else
      {
        fail_msg_writer() << tr("failed to parse payment ID");
        return true;
      }
    }
    std::string description;
    for (size_t i = description_start; i < args.size(); ++i)
    {
      if (i > description_start)
        description += " ";
      description += args[i];
    }
    m_wallet->add_address_book_row(info.address, payment_id, description, info.is_subaddress);
  }
  else
  {
    size_t row_id;
    if(!epee::string_tools::get_xtype_from_string(row_id, args[1]))
    {
      fail_msg_writer() << tr("failed to parse index");
      return true;
    }
    m_wallet->delete_address_book_row(row_id);
  }
  auto address_book = m_wallet->get_address_book();
  if (address_book.empty())
  {
    success_msg_writer() << tr("Address book is empty.");
  }
  else
  {
    for (size_t i = 0; i < address_book.size(); ++i) {
      auto& row = address_book[i];
      success_msg_writer() << tr("Index: ") << i;
      success_msg_writer() << tr("Address: ") << get_account_address_as_str(m_wallet->nettype(), row.m_is_subaddress, row.m_address);
      success_msg_writer() << tr("Payment ID: ") << row.m_payment_id;
      success_msg_writer() << tr("Description: ") << row.m_description << "\n";
    }
  }
  return true;
}
//----------------------------------------------------------------------------------------------------
bool simple_wallet::set_tx_note(const std::vector<std::string> &args)
{
  if (args.size() == 0)
  {
    fail_msg_writer() << tr("usage: set_tx_note [txid] free text note");
    return true;
  }

  cryptonote::blobdata txid_data;
  if(!epee::string_tools::parse_hexstr_to_binbuff(args.front(), txid_data) || txid_data.size() != sizeof(crypto::hash))
  {
    fail_msg_writer() << tr("failed to parse txid");
    return true;
  }
  crypto::hash txid = *reinterpret_cast<const crypto::hash*>(txid_data.data());

  std::string note = "";
  for (size_t n = 1; n < args.size(); ++n)
  {
    if (n > 1)
      note += " ";
    note += args[n];
  }
  m_wallet->set_tx_note(txid, note);

  return true;
}
//----------------------------------------------------------------------------------------------------
bool simple_wallet::get_tx_note(const std::vector<std::string> &args)
{
  if (args.size() != 1)
  {
    fail_msg_writer() << tr("usage: get_tx_note [txid]");
    return true;
  }

  cryptonote::blobdata txid_data;
  if(!epee::string_tools::parse_hexstr_to_binbuff(args.front(), txid_data) || txid_data.size() != sizeof(crypto::hash))
  {
    fail_msg_writer() << tr("failed to parse txid");
    return true;
  }
  crypto::hash txid = *reinterpret_cast<const crypto::hash*>(txid_data.data());

  std::string note = m_wallet->get_tx_note(txid);
  if (note.empty())
    success_msg_writer() << "no note found";
  else
    success_msg_writer() << "note found: " << note;

  return true;
}
//----------------------------------------------------------------------------------------------------
bool simple_wallet::set_description(const std::vector<std::string> &args)
{
  // 0 arguments allowed, for setting the description to empty string

  std::string description = "";
  for (size_t n = 0; n < args.size(); ++n)
  {
    if (n > 0)
      description += " ";
    description += args[n];
  }
  m_wallet->set_description(description);

  return true;
}
//----------------------------------------------------------------------------------------------------
bool simple_wallet::get_description(const std::vector<std::string> &args)
{
  if (args.size() != 0)
  {
    fail_msg_writer() << tr("usage: get_description");
    return true;
  }

  std::string description = m_wallet->get_description();
  if (description.empty())
    success_msg_writer() << tr("no description found");
  else
    success_msg_writer() << tr("description found: ") << description;

  return true;
}
//----------------------------------------------------------------------------------------------------
bool simple_wallet::status(const std::vector<std::string> &args)
{
  uint64_t local_height = m_wallet->get_blockchain_current_height();
  uint32_t version = 0;
  if (!m_wallet->check_connection(&version))
  {
    success_msg_writer() << "Refreshed " << local_height << "/?, no daemon connected";
    return true;
  }

  std::string err;
  uint64_t bc_height = get_daemon_blockchain_height(err);
  if (err.empty())
  {
    bool synced = local_height == bc_height;
    success_msg_writer() << "Refreshed " << local_height << "/" << bc_height << ", " << (synced ? "synced" : "syncing")
        << ", daemon RPC v" << get_version_string(version);
  }
  else
  {
    fail_msg_writer() << "Refreshed " << local_height << "/?, daemon connection error";
  }
  return true;
}
//----------------------------------------------------------------------------------------------------
bool simple_wallet::wallet_info(const std::vector<std::string> &args)
{
  bool ready;
  uint32_t threshold, total;
  std::string description = m_wallet->get_description();
  if (description.empty())
  {
    description = "<Not set>"; 
  }
  message_writer() << tr("Filename: ") << m_wallet->get_wallet_file();
  message_writer() << tr("Description: ") << description;
  message_writer() << tr("Address: ") << m_wallet->get_account().get_public_address_str(m_wallet->nettype());
  std::string type;
  if (m_wallet->watch_only())
    type = tr("Watch only");
  else if (m_wallet->multisig(&ready, &threshold, &total))
    type = (boost::format(tr("%u/%u multisig%s")) % threshold % total % (ready ? "" : " (not yet finalized)")).str();
  else
    type = tr("Normal");
  message_writer() << tr("Type: ") << type;
  message_writer() << tr("Network type: ") << (
    m_wallet->nettype() == cryptonote::TESTNET ? tr("Testnet") :
    m_wallet->nettype() == cryptonote::STAGENET ? tr("Stagenet") : tr("Mainnet"));
  return true;
}
//----------------------------------------------------------------------------------------------------
bool simple_wallet::sign(const std::vector<std::string> &args)
{
  if (m_wallet->key_on_device())
  {
    fail_msg_writer() << tr("command not supported by HW wallet");
    return true;
  }
  if (args.size() != 1)
  {
    fail_msg_writer() << tr("usage: sign <filename>");
    return true;
  }
  if (m_wallet->watch_only())
  {
    fail_msg_writer() << tr("wallet is watch-only and cannot sign");
    return true;
  }
  if (m_wallet->multisig())
  {
    fail_msg_writer() << tr("This wallet is multisig and cannot sign");
    return true;
  }

  std::string filename = args[0];
  std::string data;
  bool r = epee::file_io_utils::load_file_to_string(filename, data);
  if (!r)
  {
    fail_msg_writer() << tr("failed to read file ") << filename;
    return true;
  }

  SCOPED_WALLET_UNLOCK();

  std::string signature = m_wallet->sign(data);
  success_msg_writer() << signature;
  return true;
}
//----------------------------------------------------------------------------------------------------
bool simple_wallet::verify(const std::vector<std::string> &args)
{
  if (args.size() != 3)
  {
    fail_msg_writer() << tr("usage: verify <filename> <address> <signature>");
    return true;
  }
  std::string filename = args[0];
  std::string address_string = args[1];
  std::string signature= args[2];

  std::string data;
  bool r = epee::file_io_utils::load_file_to_string(filename, data);
  if (!r)
  {
    fail_msg_writer() << tr("failed to read file ") << filename;
    return true;
  }

  cryptonote::address_parse_info info;
  if(!cryptonote::get_account_address_from_str_or_url(info, m_wallet->nettype(), address_string, oa_prompter))
  {
    fail_msg_writer() << tr("failed to parse address");
    return true;
  }

  r = m_wallet->verify(data, info.address, signature);
  if (!r)
  {
    fail_msg_writer() << tr("Bad signature from ") << address_string;
  }
  else
  {
    success_msg_writer() << tr("Good signature from ") << address_string;
  }
  return true;
}
//----------------------------------------------------------------------------------------------------
bool simple_wallet::export_key_images(const std::vector<std::string> &args)
{
  if (m_wallet->key_on_device())
  {
    fail_msg_writer() << tr("command not supported by HW wallet");
    return true;
  }
  if (args.size() != 1 && args.size() != 2)
  {
    fail_msg_writer() << tr("usage: export_key_images <filename> [requested-only]");
    return true;
  }
  if (m_wallet->watch_only())
  {
    fail_msg_writer() << tr("wallet is watch-only and cannot export key images");
    return true;
  }

  std::string filename = args[0];
  if (m_wallet->confirm_export_overwrite() && !check_file_overwrite(filename))
    return true;

  SCOPED_WALLET_UNLOCK();

  try
  {
    /// whether to export requested key images only
    bool requested_only = (args.size() == 2 && args[1] == "requested-only");
    if (!m_wallet->export_key_images(filename, requested_only))
    {
      fail_msg_writer() << tr("failed to save file ") << filename;
      return true;
    }
  }
  catch (const std::exception &e)
  {
    LOG_ERROR("Error exporting key images: " << e.what());
    fail_msg_writer() << "Error exporting key images: " << e.what();
    return true;
  }

  success_msg_writer() << tr("Signed key images exported to ") << filename;
  return true;
}
//----------------------------------------------------------------------------------------------------
bool simple_wallet::import_key_images(const std::vector<std::string> &args)
{
  if (m_wallet->key_on_device())
  {
    fail_msg_writer() << tr("command not supported by HW wallet");
    return true;
  }
  if (!m_wallet->is_trusted_daemon())
  {
    fail_msg_writer() << tr("this command requires a trusted daemon. Enable with --trusted-daemon");
    return true;
  }

  if (args.size() != 1)
  {
    fail_msg_writer() << tr("usage: import_key_images <filename>");
    return true;
  }
  std::string filename = args[0];

  LOCK_IDLE_SCOPE();
  try
  {
    uint64_t spent = 0, unspent = 0;
    uint64_t height = m_wallet->import_key_images(filename, spent, unspent);
    if (height > 0)
    {
      success_msg_writer() << "Signed key images imported to height " << height << ", "
          << print_money(spent) << " spent, " << print_money(unspent) << " unspent"; 
    } else {
      fail_msg_writer() << "Failed to import key images";
    }
  }
  catch (const std::exception &e)
  {
    fail_msg_writer() << "Failed to import key images: " << e.what();
    return true;
  }

  return true;
}
//----------------------------------------------------------------------------------------------------
bool simple_wallet::hw_key_images_sync(const std::vector<std::string> &args)
{
  if (!m_wallet->key_on_device())
  {
    fail_msg_writer() << tr("command only supported by HW wallet");
    return true;
  }
  if (!m_wallet->get_account().get_device().has_ki_cold_sync())
  {
    fail_msg_writer() << tr("hw wallet does not support cold KI sync");
    return true;
  }
  if (!m_wallet->is_trusted_daemon())
  {
    fail_msg_writer() << tr("this command requires a trusted daemon. Enable with --trusted-daemon");
    return true;
  }

  LOCK_IDLE_SCOPE();
  try
  {
    message_writer(console_color_white, false) << tr("Please confirm the key image sync on the device");

    uint64_t spent = 0, unspent = 0;
    uint64_t height = m_wallet->cold_key_image_sync(spent, unspent);
    if (height > 0)
    {
      success_msg_writer() << tr("Signed key images imported to height ") << height << ", "
          << print_money(spent) << tr(" spent, ") << print_money(unspent) << tr(" unspent");
    } else {
      fail_msg_writer() << tr("Failed to import key images");
    }
  }
  catch (const std::exception &e)
  {
    fail_msg_writer() << tr("Failed to import key images: ") << e.what();
    return true;
  }

  return true;
}
//----------------------------------------------------------------------------------------------------
bool simple_wallet::hw_reconnect(const std::vector<std::string> &args)
{
  if (!m_wallet->key_on_device())
  {
    fail_msg_writer() << tr("command only supported by HW wallet");
    return true;
  }

  LOCK_IDLE_SCOPE();
  try
  {
    bool r = m_wallet->reconnect_device();
    if (!r){
      fail_msg_writer() << tr("Failed to reconnect device");
    }
  }
  catch (const std::exception &e)
  {
    fail_msg_writer() << tr("Failed to reconnect device: ") << tr(e.what());
    return true;
  }

  return true;
}
//----------------------------------------------------------------------------------------------------
bool simple_wallet::export_outputs(const std::vector<std::string> &args)
{
  if (m_wallet->key_on_device())
  {
    fail_msg_writer() << tr("command not supported by HW wallet");
    return true;
  }
  if (args.size() != 1)
  {
    fail_msg_writer() << tr("usage: export_outputs <filename>");
    return true;
  }

  std::string filename = args[0];
  if (m_wallet->confirm_export_overwrite() && !check_file_overwrite(filename))
    return true;

  SCOPED_WALLET_UNLOCK();

  try
  {
    std::string data = m_wallet->export_outputs_to_str();
    bool r = epee::file_io_utils::save_string_to_file(filename, data);
    if (!r)
    {
      fail_msg_writer() << tr("failed to save file ") << filename;
      return true;
    }
  }
  catch (const std::exception &e)
  {
    LOG_ERROR("Error exporting outputs: " << e.what());
    fail_msg_writer() << "Error exporting outputs: " << e.what();
    return true;
  }

  success_msg_writer() << tr("Outputs exported to ") << filename;
  return true;
}
//----------------------------------------------------------------------------------------------------
bool simple_wallet::import_outputs(const std::vector<std::string> &args)
{
  if (m_wallet->key_on_device())
  {
    fail_msg_writer() << tr("command not supported by HW wallet");
    return true;
  }
  if (args.size() != 1)
  {
    fail_msg_writer() << tr("usage: import_outputs <filename>");
    return true;
  }
  std::string filename = args[0];

  std::string data;
  bool r = epee::file_io_utils::load_file_to_string(filename, data);
  if (!r)
  {
    fail_msg_writer() << tr("failed to read file ") << filename;
    return true;
  }

  try
  {
    SCOPED_WALLET_UNLOCK();
    size_t n_outputs = m_wallet->import_outputs_from_str(data);
    success_msg_writer() << boost::lexical_cast<std::string>(n_outputs) << " outputs imported";
  }
  catch (const std::exception &e)
  {
    fail_msg_writer() << "Failed to import outputs " << filename << ": " << e.what();
    return true;
  }

  return true;
}
//----------------------------------------------------------------------------------------------------
bool simple_wallet::show_transfer(const std::vector<std::string> &args)
{
  if (args.size() != 1)
  {
    fail_msg_writer() << tr("usage: show_transfer <txid>");
    return true;
  }

  cryptonote::blobdata txid_data;
  if(!epee::string_tools::parse_hexstr_to_binbuff(args.front(), txid_data) || txid_data.size() != sizeof(crypto::hash))
  {
    fail_msg_writer() << tr("failed to parse txid");
    return true;
  }
  crypto::hash txid = *reinterpret_cast<const crypto::hash*>(txid_data.data());

  const uint64_t last_block_height = m_wallet->get_blockchain_current_height();

  std::list<std::pair<crypto::hash, tools::wallet2::payment_details>> payments;
  m_wallet->get_payments(payments, 0, (uint64_t)-1, m_current_subaddress_account);
  for (std::list<std::pair<crypto::hash, tools::wallet2::payment_details>>::const_iterator i = payments.begin(); i != payments.end(); ++i) {
    const tools::wallet2::payment_details &pd = i->second;
    if (pd.m_tx_hash == txid) {
      std::string payment_id = string_tools::pod_to_hex(i->first);
      if (payment_id.substr(16).find_first_not_of('0') == std::string::npos)
        payment_id = payment_id.substr(0,16);
      success_msg_writer() << "Incoming transaction found";
      success_msg_writer() << "txid: " << txid;
      success_msg_writer() << "Height: " << pd.m_block_height;
      success_msg_writer() << "Timestamp: " << get_human_readable_timestamp(pd.m_timestamp);
      success_msg_writer() << "Amount: " << print_money(pd.m_amount);
      success_msg_writer() << "Payment ID: " << payment_id;
      if (pd.m_unlock_time < CRYPTONOTE_MAX_BLOCK_NUMBER)
      {
        uint64_t bh = std::max(pd.m_unlock_time, pd.m_block_height + CRYPTONOTE_DEFAULT_TX_SPENDABLE_AGE);
        uint64_t last_block_reward = m_wallet->get_last_block_reward();
        uint64_t suggested_threshold = last_block_reward ? (pd.m_amount + last_block_reward - 1) / last_block_reward : 0;
        if (bh >= last_block_height)
          success_msg_writer() << "Locked: " << (bh - last_block_height) << " blocks to unlock";
        else if (suggested_threshold > 0)
          success_msg_writer() << std::to_string(last_block_height - bh) << " confirmations (" << suggested_threshold << " suggested threshold)";
        else
          success_msg_writer() << std::to_string(last_block_height - bh) << " confirmations";
      }
      else
      {
        uint64_t current_time = static_cast<uint64_t>(time(NULL));
        uint64_t threshold = current_time + CRYPTONOTE_LOCKED_TX_ALLOWED_DELTA_SECONDS_V2;
        if (threshold >= pd.m_unlock_time)
          success_msg_writer() << "unlocked for " << get_human_readable_timespan(std::chrono::seconds(threshold - pd.m_unlock_time));
        else
          success_msg_writer() << "locked for " << get_human_readable_timespan(std::chrono::seconds(pd.m_unlock_time - threshold));
      }
      success_msg_writer() << "Address index: " << pd.m_subaddr_index.minor;
      success_msg_writer() << "Note: " << m_wallet->get_tx_note(txid);
      return true;
    }
  }

  std::list<std::pair<crypto::hash, tools::wallet2::confirmed_transfer_details>> payments_out;
  m_wallet->get_payments_out(payments_out, 0, (uint64_t)-1, m_current_subaddress_account);
  for (std::list<std::pair<crypto::hash, tools::wallet2::confirmed_transfer_details>>::const_iterator i = payments_out.begin(); i != payments_out.end(); ++i) {
    if (i->first == txid)
    {
      const tools::wallet2::confirmed_transfer_details &pd = i->second;
      uint64_t change = pd.m_change == (uint64_t)-1 ? 0 : pd.m_change; // change may not be known
      uint64_t fee = pd.m_amount_in - pd.m_amount_out;
      std::string dests;
      for (const auto &d: pd.m_dests) {
        if (!dests.empty())
          dests += ", ";
        dests +=  get_account_address_as_str(m_wallet->nettype(), d.is_subaddress, d.addr) + ": " + print_money(d.amount);
      }
      std::string payment_id = string_tools::pod_to_hex(i->second.m_payment_id);
      if (payment_id.substr(16).find_first_not_of('0') == std::string::npos)
        payment_id = payment_id.substr(0,16);
      success_msg_writer() << "Outgoing transaction found";
      success_msg_writer() << "txid: " << txid;
      success_msg_writer() << "Height: " << pd.m_block_height;
      success_msg_writer() << "Timestamp: " << get_human_readable_timestamp(pd.m_timestamp);
      success_msg_writer() << "Amount: " << print_money(pd.m_amount_in - change - fee);
      success_msg_writer() << "Payment ID: " << payment_id;
      success_msg_writer() << "Change: " << print_money(change);
      success_msg_writer() << "Fee: " << print_money(fee);
      success_msg_writer() << "Destinations: " << dests;
      if (pd.m_unlock_time < CRYPTONOTE_MAX_BLOCK_NUMBER)
      {
        uint64_t bh = std::max(pd.m_unlock_time, pd.m_block_height + CRYPTONOTE_DEFAULT_TX_SPENDABLE_AGE);
        if (bh >= last_block_height)
          success_msg_writer() << "Locked: " << (bh - last_block_height) << " blocks to unlock";
        else
          success_msg_writer() << std::to_string(last_block_height - bh) << " confirmations";
      }
      else
      {
        uint64_t current_time = static_cast<uint64_t>(time(NULL));
        uint64_t threshold = current_time + CRYPTONOTE_LOCKED_TX_ALLOWED_DELTA_SECONDS_V2;
        if (threshold >= pd.m_unlock_time)
          success_msg_writer() << "unlocked for " << get_human_readable_timespan(std::chrono::seconds(threshold - pd.m_unlock_time));
        else
          success_msg_writer() << "locked for " << get_human_readable_timespan(std::chrono::seconds(pd.m_unlock_time - threshold));
      }
      success_msg_writer() << "Note: " << m_wallet->get_tx_note(txid);
      return true;
    }
  }

  try
  {
    m_wallet->update_pool_state();
    std::list<std::pair<crypto::hash, tools::wallet2::pool_payment_details>> pool_payments;
    m_wallet->get_unconfirmed_payments(pool_payments, m_current_subaddress_account);
    for (std::list<std::pair<crypto::hash, tools::wallet2::pool_payment_details>>::const_iterator i = pool_payments.begin(); i != pool_payments.end(); ++i) {
      const tools::wallet2::payment_details &pd = i->second.m_pd;
      if (pd.m_tx_hash == txid)
      {
        std::string payment_id = string_tools::pod_to_hex(i->first);
        if (payment_id.substr(16).find_first_not_of('0') == std::string::npos)
          payment_id = payment_id.substr(0,16);
        success_msg_writer() << "Unconfirmed incoming transaction found in the txpool";
        success_msg_writer() << "txid: " << txid;
        success_msg_writer() << "Timestamp: " << get_human_readable_timestamp(pd.m_timestamp);
        success_msg_writer() << "Amount: " << print_money(pd.m_amount);
        success_msg_writer() << "Payment ID: " << payment_id;
        success_msg_writer() << "Address index: " << pd.m_subaddr_index.minor;
        success_msg_writer() << "Note: " << m_wallet->get_tx_note(txid);
        if (i->second.m_double_spend_seen)
          success_msg_writer() << tr("Double spend seen on the network: this transaction may or may not end up being mined");
        return true;
      }
    }
  }
  catch (...)
  {
    fail_msg_writer() << "Failed to get pool state";
  }

  std::list<std::pair<crypto::hash, tools::wallet2::unconfirmed_transfer_details>> upayments;
  m_wallet->get_unconfirmed_payments_out(upayments, m_current_subaddress_account);
  for (std::list<std::pair<crypto::hash, tools::wallet2::unconfirmed_transfer_details>>::const_iterator i = upayments.begin(); i != upayments.end(); ++i) {
    if (i->first == txid)
    {
      const tools::wallet2::unconfirmed_transfer_details &pd = i->second;
      uint64_t amount = pd.m_amount_in;
      uint64_t fee = amount - pd.m_amount_out;
      std::string payment_id = string_tools::pod_to_hex(i->second.m_payment_id);
      if (payment_id.substr(16).find_first_not_of('0') == std::string::npos)
        payment_id = payment_id.substr(0,16);
      bool is_failed = pd.m_state == tools::wallet2::unconfirmed_transfer_details::failed;

      success_msg_writer() << (is_failed ? "Failed" : "Pending") << " outgoing transaction found";
      success_msg_writer() << "txid: " << txid;
      success_msg_writer() << "Timestamp: " << get_human_readable_timestamp(pd.m_timestamp);
      success_msg_writer() << "Amount: " << print_money(amount - pd.m_change - fee);
      success_msg_writer() << "Payment ID: " << payment_id;
      success_msg_writer() << "Change: " << print_money(pd.m_change);
      success_msg_writer() << "Fee: " << print_money(fee);
      success_msg_writer() << "Note: " << m_wallet->get_tx_note(txid);
      return true;
    }
  }

  fail_msg_writer() << tr("Transaction ID not found");
  return true;
}
//----------------------------------------------------------------------------------------------------
bool simple_wallet::process_command(const std::vector<std::string> &args)
{
  return m_cmd_binder.process_command_vec(args);
}
//----------------------------------------------------------------------------------------------------
void simple_wallet::interrupt()
{
  if (m_in_manual_refresh.load(std::memory_order_relaxed))
  {
    m_wallet->stop();
  }
  else
  {
    stop();
  }
}
//----------------------------------------------------------------------------------------------------
void simple_wallet::commit_or_save(std::vector<tools::wallet2::pending_tx>& ptx_vector, bool do_not_relay)
{
  size_t i = 0;
  while (!ptx_vector.empty())
  {
    auto & ptx = ptx_vector.back();
    const crypto::hash txid = get_transaction_hash(ptx.tx);
    if (do_not_relay)
    {
      cryptonote::blobdata blob;
      tx_to_blob(ptx.tx, blob);
      const std::string blob_hex = epee::string_tools::buff_to_hex_nodelimer(blob);
      const std::string filename = "raw_loki_tx" + (ptx_vector.size() == 1 ? "" : ("_" + std::to_string(i++)));
      if (epee::file_io_utils::save_string_to_file(filename, blob_hex))
        success_msg_writer(true) << tr("Transaction successfully saved to ") << filename << tr(", txid ") << txid;
      else
        fail_msg_writer() << tr("Failed to save transaction to ") << filename << tr(", txid ") << txid;
    }
    else
    {
      m_wallet->commit_tx(ptx);
      success_msg_writer(true) << tr("Transaction successfully submitted, transaction ") << txid << ENDL
      << tr("You can check its status by using the `show_transfers` command.");
    }
    // if no exception, remove element from vector
    ptx_vector.pop_back();
  }
}
//----------------------------------------------------------------------------------------------------
int main(int argc, char* argv[])
{
  TRY_ENTRY();

#ifdef WIN32
  // Activate UTF-8 support for Boost filesystem classes on Windows
  std::locale::global(boost::locale::generator().generate(""));
  boost::filesystem::path::imbue(std::locale());
#endif

  po::options_description desc_params(wallet_args::tr("Wallet options"));
  tools::wallet2::init_options(desc_params);
  command_line::add_arg(desc_params, arg_wallet_file);
  command_line::add_arg(desc_params, arg_generate_new_wallet);
  command_line::add_arg(desc_params, arg_generate_from_device);
  command_line::add_arg(desc_params, arg_generate_from_view_key);
  command_line::add_arg(desc_params, arg_generate_from_spend_key);
  command_line::add_arg(desc_params, arg_generate_from_keys);
  command_line::add_arg(desc_params, arg_generate_from_multisig_keys);
  command_line::add_arg(desc_params, arg_generate_from_json);
  command_line::add_arg(desc_params, arg_mnemonic_language);
  command_line::add_arg(desc_params, arg_command);

  command_line::add_arg(desc_params, arg_restore_deterministic_wallet );
  command_line::add_arg(desc_params, arg_restore_multisig_wallet );
  command_line::add_arg(desc_params, arg_non_deterministic );
  command_line::add_arg(desc_params, arg_electrum_seed );
  command_line::add_arg(desc_params, arg_allow_mismatched_daemon_version);
  command_line::add_arg(desc_params, arg_restore_height);
  command_line::add_arg(desc_params, arg_do_not_relay);
  command_line::add_arg(desc_params, arg_create_address_file);
  command_line::add_arg(desc_params, arg_subaddress_lookahead);
  command_line::add_arg(desc_params, arg_use_english_language_names);

  po::positional_options_description positional_options;
  positional_options.add(arg_command.name, -1);

  boost::optional<po::variables_map> vm;
  bool should_terminate = false;
  std::tie(vm, should_terminate) = wallet_args::main(
   argc, argv,
   "loki-wallet-cli [--wallet-file=<file>|--generate-new-wallet=<file>] [<COMMAND>]",
    sw::tr("This is the command line loki wallet. It needs to connect to a loki\ndaemon to work correctly."),
    desc_params,
    positional_options,
    [](const std::string &s, bool emphasis){ tools::scoped_message_writer(emphasis ? epee::console_color_white : epee::console_color_default, true) << s; },
    "loki-wallet-cli.log"
  );

  if (!vm)
  {
    return 1;
  }

  if (should_terminate)
  {
    return 0;
  }

  cryptonote::simple_wallet w;
  const bool r = w.init(*vm);
  CHECK_AND_ASSERT_MES(r, 1, sw::tr("Failed to initialize wallet"));

  std::vector<std::string> command = command_line::get_arg(*vm, arg_command);
  if (!command.empty())
  {
    if (!w.process_command(command))
      fail_msg_writer() << sw::tr("Unknown command: ") << command.front();
    w.stop();
    w.deinit();
  }
  else
  {
    tools::signal_handler::install([&w](int type) {
      if (tools::password_container::is_prompting.load())
      {
        // must be prompting for password so return and let the signal stop prompt
        return;
      }
#ifdef WIN32
      if (type == CTRL_C_EVENT)
#else
      if (type == SIGINT)
#endif
      {
        // if we're pressing ^C when refreshing, just stop refreshing
        w.interrupt();
      }
      else
      {
        w.stop();
      }
    });
    w.run();

    w.deinit();
  }
  return 0;
  CATCH_ENTRY_L0("main", 1);
}
<|MERGE_RESOLUTION|>--- conflicted
+++ resolved
@@ -7672,12 +7672,6 @@
       std::string note = m_wallet->get_tx_note(pd.m_tx_hash);
 
       std::string destination = m_wallet->get_subaddress_as_str({m_current_subaddress_account, pd.m_subaddr_index.minor});
-<<<<<<< HEAD
-
-=======
-      const std::string type = pd.m_coinbase ? tr("block") : tr("in");
-      const bool unlocked = m_wallet->is_transfer_unlocked(pd.m_unlock_time, pd.m_block_height);
->>>>>>> 90c9cd20
       transfers.push_back({
         pd.m_block_height,
         pd.m_timestamp,
@@ -7690,7 +7684,7 @@
         {{destination, pd.m_amount, pd.m_unlock_time}},
         {pd.m_subaddr_index.minor},
         note,
-        m_wallet->is_tx_spendtime_unlocked(pd.m_unlock_time, pd.m_block_height),
+        m_wallet->is_transfer_unlocked(pd.m_unlock_time, pd.m_block_height),
       });
     }
   }
@@ -7728,7 +7722,7 @@
 
         // NOTE: If any output is locked at all, consider the transfer locked.
         uint64_t lock_duration = unlock_time - pd.m_block_height;
-        locked |= (!m_wallet->is_tx_spendtime_unlocked(pd.m_unlock_time, pd.m_block_height));
+        locked |= (!m_wallet->is_transfer_unlocked(pd.m_unlock_time, pd.m_block_height));
         if (lock_duration >= staking_duration) type = tools::pay_type::stake;
       }
 
