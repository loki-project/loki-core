// Copyright (c) 2014-2018, The Monero Project
// Copyright (c)      2018, The Loki Project
// 
// All rights reserved.
// 
// Redistribution and use in source and binary forms, with or without modification, are
// permitted provided that the following conditions are met:
// 
// 1. Redistributions of source code must retain the above copyright notice, this list of
//    conditions and the following disclaimer.
// 
// 2. Redistributions in binary form must reproduce the above copyright notice, this list
//    of conditions and the following disclaimer in the documentation and/or other
//    materials provided with the distribution.
// 
// 3. Neither the name of the copyright holder nor the names of its contributors may be
//    used to endorse or promote products derived from this software without specific
//    prior written permission.
// 
// THIS SOFTWARE IS PROVIDED BY THE COPYRIGHT HOLDERS AND CONTRIBUTORS "AS IS" AND ANY
// EXPRESS OR IMPLIED WARRANTIES, INCLUDING, BUT NOT LIMITED TO, THE IMPLIED WARRANTIES OF
// MERCHANTABILITY AND FITNESS FOR A PARTICULAR PURPOSE ARE DISCLAIMED. IN NO EVENT SHALL
// THE COPYRIGHT HOLDER OR CONTRIBUTORS BE LIABLE FOR ANY DIRECT, INDIRECT, INCIDENTAL,
// SPECIAL, EXEMPLARY, OR CONSEQUENTIAL DAMAGES (INCLUDING, BUT NOT LIMITED TO,
// PROCUREMENT OF SUBSTITUTE GOODS OR SERVICES; LOSS OF USE, DATA, OR PROFITS; OR BUSINESS
// INTERRUPTION) HOWEVER CAUSED AND ON ANY THEORY OF LIABILITY, WHETHER IN CONTRACT,
// STRICT LIABILITY, OR TORT (INCLUDING NEGLIGENCE OR OTHERWISE) ARISING IN ANY WAY OUT OF
// THE USE OF THIS SOFTWARE, EVEN IF ADVISED OF THE POSSIBILITY OF SUCH DAMAGE.
// 
// Parts of this file are originally copyright (c) 2012-2013 The Cryptonote developers

/*!
 * \file simplewallet.cpp
 * 
 * \brief Source file that defines simple_wallet class.
 */

#ifdef _WIN32
 #define __STDC_FORMAT_MACROS // NOTE(loki): Explicitly define the PRIu64 macro on Mingw
#endif

#include <thread>
#include <iostream>
#include <sstream>
#include <fstream>
#include <ctype.h>
#include <boost/lexical_cast.hpp>
#include <boost/program_options.hpp>
#include <boost/algorithm/string.hpp>
#include <boost/format.hpp>
#include <boost/regex.hpp>
#include <boost/range/adaptor/transformed.hpp>
#include "include_base_utils.h"
#include "common/i18n.h"
#include "common/command_line.h"
#include "common/util.h"
#include "common/dns_utils.h"
#include "common/base58.h"
#include "common/scoped_message_writer.h"
#include "cryptonote_protocol/cryptonote_protocol_handler.h"
#include "cryptonote_core/service_node_deregister.h"
#include "cryptonote_core/service_node_list.h"
#include "simplewallet.h"
#include "cryptonote_basic/cryptonote_format_utils.h"
#include "storages/http_abstract_invoke.h"
#include "rpc/core_rpc_server_commands_defs.h"
#include "crypto/crypto.h"  // for crypto::secret_key definition
#include "mnemonics/electrum-words.h"
#include "rapidjson/document.h"
#include "common/json_util.h"
#include "ringct/rctSigs.h"
#include "multisig/multisig.h"
#include "wallet/wallet_args.h"
#include "version.h"
#include <stdexcept>
#include "int-util.h"
#include "wallet/message_store.h"

#ifdef WIN32
#include <boost/locale.hpp>
#include <boost/filesystem.hpp>
#endif

#ifdef HAVE_READLINE
#include "readline_buffer.h"
#endif

using namespace std;
using namespace epee;
using namespace cryptonote;
using boost::lexical_cast;
namespace po = boost::program_options;
typedef cryptonote::simple_wallet sw;

#undef LOKI_DEFAULT_LOG_CATEGORY
#define LOKI_DEFAULT_LOG_CATEGORY "wallet.simplewallet"

#define EXTENDED_LOGS_FILE "wallet_details.log"

#define OUTPUT_EXPORT_FILE_MAGIC "Loki output export\003"

#define LOCK_IDLE_SCOPE() \
  bool auto_refresh_enabled = m_auto_refresh_enabled.load(std::memory_order_relaxed); \
  m_auto_refresh_enabled.store(false, std::memory_order_relaxed); \
  /* stop any background refresh, and take over */ \
  m_wallet->stop(); \
  boost::unique_lock<boost::mutex> lock(m_idle_mutex); \
  m_idle_cond.notify_all(); \
  epee::misc_utils::auto_scope_leave_caller scope_exit_handler = epee::misc_utils::create_scope_leave_handler([&](){ \
    m_auto_refresh_enabled.store(auto_refresh_enabled, std::memory_order_relaxed); \
  })

#define SCOPED_WALLET_UNLOCK_ON_BAD_PASSWORD(code) \
  LOCK_IDLE_SCOPE(); \
  boost::optional<tools::password_container> pwd_container = boost::none; \
  if (m_wallet->ask_password() && !(pwd_container = get_and_verify_password())) { code; } \
  tools::wallet_keys_unlocker unlocker(*m_wallet, pwd_container);

#define SCOPED_WALLET_UNLOCK() SCOPED_WALLET_UNLOCK_ON_BAD_PASSWORD(return true;)

#define PRINT_USAGE(usage_help) fail_msg_writer() << boost::format(tr("usage: %s")) % usage_help;

#define LONG_PAYMENT_ID_SUPPORT_CHECK() \
  do { \
    if (!m_long_payment_id_support) { \
      fail_msg_writer() << tr("Long payment IDs are obsolete. Use --long-payment-id-support if you really must use one."); \
      return true; \
    } \
  } while(0)

enum TransferType {
  Transfer,
  TransferLocked,
};

namespace
{
  const std::array<const char* const, 5> allowed_priority_strings = {{"default", "unimportant", "normal", "elevated", "priority"}};
  const auto arg_wallet_file = wallet_args::arg_wallet_file();
  const command_line::arg_descriptor<std::string> arg_generate_new_wallet = {"generate-new-wallet", sw::tr("Generate new wallet and save it to <arg>"), ""};
  const command_line::arg_descriptor<std::string> arg_generate_from_device = {"generate-from-device", sw::tr("Generate new wallet from device and save it to <arg>"), ""};
  const command_line::arg_descriptor<std::string> arg_generate_from_view_key = {"generate-from-view-key", sw::tr("Generate incoming-only wallet from view key"), ""};
  const command_line::arg_descriptor<std::string> arg_generate_from_spend_key = {"generate-from-spend-key", sw::tr("Generate deterministic wallet from spend key"), ""};
  const command_line::arg_descriptor<std::string> arg_generate_from_keys = {"generate-from-keys", sw::tr("Generate wallet from private keys"), ""};
  const command_line::arg_descriptor<std::string> arg_generate_from_multisig_keys = {"generate-from-multisig-keys", sw::tr("Generate a master wallet from multisig wallet keys"), ""};
  const auto arg_generate_from_json = wallet_args::arg_generate_from_json();
  const command_line::arg_descriptor<std::string> arg_mnemonic_language = {"mnemonic-language", sw::tr("Language for mnemonic"), ""};
  const command_line::arg_descriptor<std::string> arg_electrum_seed = {"electrum-seed", sw::tr("Specify Electrum seed for wallet recovery/creation"), ""};
  const command_line::arg_descriptor<bool> arg_restore_deterministic_wallet = {"restore-deterministic-wallet", sw::tr("Recover wallet using Electrum-style mnemonic seed"), false};
  const command_line::arg_descriptor<bool> arg_restore_multisig_wallet = {"restore-multisig-wallet", sw::tr("Recover multisig wallet using Electrum-style mnemonic seed"), false};
  const command_line::arg_descriptor<bool> arg_non_deterministic = {"non-deterministic", sw::tr("Generate non-deterministic view and spend keys"), false};
  const command_line::arg_descriptor<bool> arg_allow_mismatched_daemon_version = {"allow-mismatched-daemon-version", sw::tr("Allow communicating with a daemon that uses a different RPC version"), false};
  const command_line::arg_descriptor<uint64_t> arg_restore_height = {"restore-height", sw::tr("Restore from specific blockchain height"), 0};
  const command_line::arg_descriptor<std::string> arg_restore_date = {"restore-date", sw::tr("Restore from estimated blockchain height on specified date"), ""};
  const command_line::arg_descriptor<bool> arg_do_not_relay = {"do-not-relay", sw::tr("The newly created transaction will not be relayed to the loki network"), false};
  const command_line::arg_descriptor<bool> arg_create_address_file = {"create-address-file", sw::tr("Create an address file for new wallets"), false};
  const command_line::arg_descriptor<std::string> arg_subaddress_lookahead = {"subaddress-lookahead", tools::wallet2::tr("Set subaddress lookahead sizes to <major>:<minor>"), ""};
  const command_line::arg_descriptor<bool> arg_use_english_language_names = {"use-english-language-names", sw::tr("Display English language names"), false};
  const command_line::arg_descriptor<bool> arg_long_payment_id_support = {"long-payment-id-support", sw::tr("Support obsolete long (unencrypted) payment ids"), false};

  const command_line::arg_descriptor< std::vector<std::string> > arg_command = {"command", ""};

  const char* USAGE_START_MINING("start_mining [<number_of_threads>] [bg_mining] [ignore_battery]");
  const char* USAGE_SET_DAEMON("set_daemon <host>[:<port>] [trusted|untrusted]");
  const char* USAGE_SHOW_BALANCE("balance [detail]");
  const char* USAGE_INCOMING_TRANSFERS("incoming_transfers [available|unavailable] [verbose] [uses] [index=<N1>[,<N2>[,...]]]");
  const char* USAGE_PAYMENTS("payments <PID_1> [<PID_2> ... <PID_N>]");
  const char* USAGE_PAYMENT_ID("payment_id");
  const char* USAGE_TRANSFER("transfer [index=<N1>[,<N2>,...]] [<priority>] (<URI> | <address> <amount>) [<payment_id>]");
  const char* USAGE_LOCKED_TRANSFER("locked_transfer [index=<N1>[,<N2>,...]] [<priority>] (<URI> | <addr> <amount>) <lockblocks> [<payment_id (obsolete)>]");
  const char* USAGE_LOCKED_SWEEP_ALL("locked_sweep_all [index=<N1>[,<N2>,...]] [<priority>] <address> <lockblocks> [<payment_id (obsolete)>]");
  const char* USAGE_SWEEP_ALL("sweep_all [index=<N1>[,<N2>,...]] [<priority>] [outputs=<N>] <address> [<payment_id (obsolete)>]");
  const char* USAGE_SWEEP_BELOW("sweep_below <amount_threshold> [index=<N1>[,<N2>,...]] [<priority>] <address> [<payment_id (obsolete)>]");
  const char* USAGE_SWEEP_SINGLE("sweep_single [<priority>] [outputs=<N>] <key_image> <address> [<payment_id (obsolete)>]");
  const char* USAGE_SIGN_TRANSFER("sign_transfer [export_raw]");
  const char* USAGE_SET_LOG("set_log <level>|{+,-,}<categories>");
  const char* USAGE_ACCOUNT("account\n"
                            "  account new <label text with white spaces allowed>\n"
                            "  account switch <index> \n"
                            "  account label <index> <label text with white spaces allowed>\n"
                            "  account tag <tag_name> <account_index_1> [<account_index_2> ...]\n"
                            "  account untag <account_index_1> [<account_index_2> ...]\n"
                            "  account tag_description <tag_name> <description>");
  const char* USAGE_ADDRESS("address [ new <label text with white spaces allowed> | all | <index_min> [<index_max>] | label <index> <label text with white spaces allowed>]");
  const char* USAGE_INTEGRATED_ADDRESS("integrated_address [<payment_id> | <address>]");
  const char* USAGE_ADDRESS_BOOK("address_book [(add ((<address> [pid <id>])|<integrated address>) [<description possibly with whitespaces>])|(delete <index>)]");
  const char* USAGE_SET_VARIABLE("set <option> [<value>]");
  const char* USAGE_GET_TX_KEY("get_tx_key <txid>");
  const char* USAGE_SET_TX_KEY("set_tx_key <txid> <tx_key>");
  const char* USAGE_CHECK_TX_KEY("check_tx_key <txid> <txkey> <address>");
  const char* USAGE_GET_TX_PROOF("get_tx_proof <txid> <address> [<message>]");
  const char* USAGE_CHECK_TX_PROOF("check_tx_proof <txid> <address> <signature_file> [<message>]");
  const char* USAGE_GET_SPEND_PROOF("get_spend_proof <txid> [<message>]");
  const char* USAGE_CHECK_SPEND_PROOF("check_spend_proof <txid> <signature_file> [<message>]");
  const char* USAGE_GET_RESERVE_PROOF("get_reserve_proof (all|<amount>) [<message>]");
  const char* USAGE_CHECK_RESERVE_PROOF("check_reserve_proof <address> <signature_file> [<message>]");
  const char* USAGE_SHOW_TRANSFERS("show_transfers [in|out|all|pending|failed|coinbase] [index=<N1>[,<N2>,...]] [<min_height> [<max_height>]]");
  const char* USAGE_EXPORT_TRANSFERS("export_transfers [in|out|all|pending|failed] [index=<N1>[,<N2>,...]] [<min_height> [<max_height>]] [output=<path>]");
  const char* USAGE_UNSPENT_OUTPUTS("unspent_outputs [index=<N1>[,<N2>,...]] [<min_amount> [<max_amount>]]");
  const char* USAGE_RESCAN_BC("rescan_bc [hard]");
  const char* USAGE_SET_TX_NOTE("set_tx_note <txid> [free text note]");
  const char* USAGE_GET_TX_NOTE("get_tx_note <txid>");
  const char* USAGE_GET_DESCRIPTION("get_description");
  const char* USAGE_SET_DESCRIPTION("set_description [free text note]");
  const char* USAGE_SIGN("sign <filename>");
  const char* USAGE_VERIFY("verify <filename> <address> <signature>");
  const char* USAGE_EXPORT_KEY_IMAGES("export_key_images <filename> [requested-only]");
  const char* USAGE_IMPORT_KEY_IMAGES("import_key_images <filename>");
  const char* USAGE_HW_KEY_IMAGES_SYNC("hw_key_images_sync");
  const char* USAGE_HW_RECONNECT("hw_reconnect");
  const char* USAGE_EXPORT_OUTPUTS("export_outputs <filename>");
  const char* USAGE_IMPORT_OUTPUTS("import_outputs <filename>");
  const char* USAGE_SHOW_TRANSFER("show_transfer <txid>");
  const char* USAGE_MAKE_MULTISIG("make_multisig <threshold> <string1> [<string>...]");
  const char* USAGE_FINALIZE_MULTISIG("finalize_multisig <string> [<string>...]");
  const char* USAGE_EXCHANGE_MULTISIG_KEYS("exchange_multisig_keys <string> [<string>...]");
  const char* USAGE_EXPORT_MULTISIG_INFO("export_multisig_info <filename>");
  const char* USAGE_IMPORT_MULTISIG_INFO("import_multisig_info <filename> [<filename>...]");
  const char* USAGE_SIGN_MULTISIG("sign_multisig <filename>");
  const char* USAGE_SUBMIT_MULTISIG("submit_multisig <filename>");
  const char* USAGE_EXPORT_RAW_MULTISIG_TX("export_raw_multisig_tx <filename>");
  const char* USAGE_MMS("mms [<subcommand> [<subcommand_parameters>]]");
  const char* USAGE_MMS_INIT("mms init <required_signers>/<authorized_signers> <own_label> <own_transport_address>");
  const char* USAGE_MMS_INFO("mms info");
  const char* USAGE_MMS_SIGNER("mms signer [<number> <label> [<transport_address> [<loki_address>]]]");
  const char* USAGE_MMS_LIST("mms list");
  const char* USAGE_MMS_NEXT("mms next [sync]");
  const char* USAGE_MMS_SYNC("mms sync");
  const char* USAGE_MMS_TRANSFER("mms transfer <transfer_command_arguments>");
  const char* USAGE_MMS_DELETE("mms delete (<message_id> | all)");
  const char* USAGE_MMS_SEND("mms send [<message_id>]");
  const char* USAGE_MMS_RECEIVE("mms receive");
  const char* USAGE_MMS_EXPORT("mms export <message_id>");
  const char* USAGE_MMS_NOTE("mms note [<label> <text>]");
  const char* USAGE_MMS_SHOW("mms show <message_id>");
  const char* USAGE_MMS_SET("mms set <option_name> [<option_value>]");
  const char* USAGE_MMS_SEND_SIGNER_CONFIG("mms send_signer_config");
  const char* USAGE_MMS_START_AUTO_CONFIG("mms start_auto_config [<label> <label> ...]");
  const char* USAGE_MMS_STOP_AUTO_CONFIG("mms stop_auto_config");
  const char* USAGE_MMS_AUTO_CONFIG("mms auto_config <auto_config_token>");
  const char* USAGE_PRINT_RING("print_ring <key_image> | <txid>");
  const char* USAGE_SET_RING("set_ring <filename> | ( <key_image> absolute|relative <index> [<index>...] )");
  const char* USAGE_SAVE_KNOWN_RINGS("save_known_rings");
  const char* USAGE_MARK_OUTPUT_SPENT("mark_output_spent <amount>/<offset> | <filename> [add]");
  const char* USAGE_MARK_OUTPUT_UNSPENT("mark_output_unspent <amount>/<offset>");
  const char* USAGE_IS_OUTPUT_SPENT("is_output_spent <amount>/<offset>");
  const char* USAGE_VERSION("version");
  const char* USAGE_HELP("help [<command>]");

  //
  // Loki
  //
  const char* USAGE_REGISTER_SERVICE_NODE("register_service_node [index=<N1>[,<N2>,...]] [priority] <operator cut> <address1> <fraction1> [<address2> <fraction2> [...]] <expiration timestamp> <pubkey> <signature>");
  const char* USAGE_STAKE("stake [index=<N1>[,<N2>,...]] [priority] <service node pubkey> <amount|percent%>");
  const char* USAGE_REQUEST_STAKE_UNLOCK("request_stake_unlock <service_node_pubkey>");

  std::string input_line(const std::string& prompt, bool yesno = false)
  {
#ifdef HAVE_READLINE
    rdln::suspend_readline pause_readline;
#endif
    std::cout << prompt;
    if (yesno)
      std::cout << " (Y/Yes/N/No)";
    std::cout << ": " << std::flush;

    std::string buf;
#ifdef _WIN32
    buf = tools::input_line_win();
#else
    std::getline(std::cin, buf);
#endif

    return epee::string_tools::trim(buf);
  }

  epee::wipeable_string input_secure_line(const char *prompt)
  {
#ifdef HAVE_READLINE
    rdln::suspend_readline pause_readline;
#endif
    auto pwd_container = tools::password_container::prompt(false, prompt, false);
    if (!pwd_container)
    {
      MERROR("Failed to read secure line");
      return "";
    }

    epee::wipeable_string buf = pwd_container->password();

    buf.trim();
    return buf;
  }

  boost::optional<tools::password_container> password_prompter(const char *prompt, bool verify)
  {
#ifdef HAVE_READLINE
    rdln::suspend_readline pause_readline;
#endif
    auto pwd_container = tools::password_container::prompt(verify, prompt);
    if (!pwd_container)
    {
      tools::fail_msg_writer() << sw::tr("failed to read wallet password");
    }
    return pwd_container;
  }

  boost::optional<tools::password_container> default_password_prompter(bool verify)
  {
    return password_prompter(verify ? sw::tr("Enter a new password for the wallet") : sw::tr("Wallet password"), verify);
  }

  inline std::string interpret_rpc_response(bool ok, const std::string& status)
  {
    std::string err;
    if (ok)
    {
      if (status == CORE_RPC_STATUS_BUSY)
      {
        err = sw::tr("daemon is busy. Please try again later.");
      }
      else if (status != CORE_RPC_STATUS_OK)
      {
        err = status;
      }
    }
    else
    {
      err = sw::tr("possibly lost connection to daemon");
    }
    return err;
  }

  tools::scoped_message_writer success_msg_writer(bool color = false)
  {
    return tools::scoped_message_writer(color ? console_color_green : console_color_default, false, std::string(), el::Level::Info);
  }

  tools::scoped_message_writer message_writer(epee::console_colors color = epee::console_color_default, bool bright = false)
  {
    return tools::scoped_message_writer(color, bright);
  }

  tools::scoped_message_writer fail_msg_writer()
  {
    return tools::scoped_message_writer(console_color_red, true, sw::tr("Error: "), el::Level::Error);
  }

  bool parse_bool(const std::string& s, bool& result)
  {
    if (s == "1" || command_line::is_yes(s))
    {
      result = true;
      return true;
    }
    if (s == "0" || command_line::is_no(s))
    {
      result = false;
      return true;
    }

    boost::algorithm::is_iequal ignore_case{};
    if (boost::algorithm::equals("true", s, ignore_case) || boost::algorithm::equals(simple_wallet::tr("true"), s, ignore_case))
    {
      result = true;
      return true;
    }
    if (boost::algorithm::equals("false", s, ignore_case) || boost::algorithm::equals(simple_wallet::tr("false"), s, ignore_case))
    {
      result = false;
      return true;
    }

    return false;
  }

  template <typename F>
  bool parse_bool_and_use(const std::string& s, F func)
  {
    bool r;
    if (parse_bool(s, r))
    {
      func(r);
      return true;
    }
    else
    {
      fail_msg_writer() << sw::tr("invalid argument: must be either 0/1, true/false, y/n, yes/no");
      return false;
    }
  }

  const struct
  {
    const char *name;
    tools::wallet2::RefreshType refresh_type;
  } refresh_type_names[] =
  {
    { "full", tools::wallet2::RefreshFull },
    { "optimize-coinbase", tools::wallet2::RefreshOptimizeCoinbase },
    { "optimized-coinbase", tools::wallet2::RefreshOptimizeCoinbase },
    { "no-coinbase", tools::wallet2::RefreshNoCoinbase },
    { "default", tools::wallet2::RefreshDefault },
  };

  bool parse_refresh_type(const std::string &s, tools::wallet2::RefreshType &refresh_type)
  {
    for (size_t n = 0; n < sizeof(refresh_type_names) / sizeof(refresh_type_names[0]); ++n)
    {
      if (s == refresh_type_names[n].name)
      {
        refresh_type = refresh_type_names[n].refresh_type;
        return true;
      }
    }
    fail_msg_writer() << cryptonote::simple_wallet::tr("failed to parse refresh type");
    return false;
  }

  std::string get_refresh_type_name(tools::wallet2::RefreshType type)
  {
    for (size_t n = 0; n < sizeof(refresh_type_names) / sizeof(refresh_type_names[0]); ++n)
    {
      if (type == refresh_type_names[n].refresh_type)
        return refresh_type_names[n].name;
    }
    return "invalid";
  }

  std::string get_version_string(uint32_t version)
  {
    return boost::lexical_cast<std::string>(version >> 16) + "." + boost::lexical_cast<std::string>(version & 0xffff);
  }

  std::string oa_prompter(const std::string &url, const std::vector<std::string> &addresses, bool dnssec_valid)
  {
    if (addresses.empty())
      return {};
    // prompt user for confirmation.
    // inform user of DNSSEC validation status as well.
    std::string dnssec_str;
    if (dnssec_valid)
    {
      dnssec_str = sw::tr("DNSSEC validation passed");
    }
    else
    {
      dnssec_str = sw::tr("WARNING: DNSSEC validation was unsuccessful, this address may not be correct!");
    }
    std::stringstream prompt;
    prompt << sw::tr("For URL: ") << url
           << ", " << dnssec_str << std::endl
           << sw::tr(" Loki Address = ") << addresses[0]
           << std::endl
           << sw::tr("Is this OK?")
    ;
    // prompt the user for confirmation given the dns query and dnssec status
    std::string confirm_dns_ok = input_line(prompt.str(), true);
    if (std::cin.eof())
    {
      return {};
    }
    if (!command_line::is_yes(confirm_dns_ok))
    {
      std::cout << sw::tr("you have cancelled the transfer request") << std::endl;
      return {};
    }
    return addresses[0];
  }

  bool parse_subaddress_indices(const std::string& arg, std::set<uint32_t>& subaddr_indices)
  {
    subaddr_indices.clear();

    if (arg.substr(0, 6) != "index=")
      return false;
    std::string subaddr_indices_str_unsplit = arg.substr(6, arg.size() - 6);
    std::vector<std::string> subaddr_indices_str;
    boost::split(subaddr_indices_str, subaddr_indices_str_unsplit, boost::is_any_of(","));

    for (const auto& subaddr_index_str : subaddr_indices_str)
    {
      uint32_t subaddr_index;
      if(!epee::string_tools::get_xtype_from_string(subaddr_index, subaddr_index_str))
      {
        fail_msg_writer() << sw::tr("failed to parse index: ") << subaddr_index_str;
        subaddr_indices.clear();
        return false;
      }
      subaddr_indices.insert(subaddr_index);
    }
    return true;
  }

  boost::optional<std::pair<uint32_t, uint32_t>> parse_subaddress_lookahead(const std::string& str)
  {
    auto r = tools::parse_subaddress_lookahead(str);
    if (!r)
      fail_msg_writer() << sw::tr("invalid format for subaddress lookahead; must be <major>:<minor>");
    return r;
  }

  void handle_transfer_exception(const std::exception_ptr &e, bool trusted_daemon)
  {
    bool warn_of_possible_attack = !trusted_daemon;
    try
    {
      std::rethrow_exception(e);
    }
    catch (const tools::error::daemon_busy&)
    {
      fail_msg_writer() << sw::tr("daemon is busy. Please try again later.");
    }
    catch (const tools::error::no_connection_to_daemon&)
    {
      fail_msg_writer() << sw::tr("no connection to daemon. Please make sure daemon is running.");
    }
    catch (const tools::error::wallet_rpc_error& e)
    {
      LOG_ERROR("RPC error: " << e.to_string());
      fail_msg_writer() << sw::tr("RPC error: ") << e.what();
    }
    catch (const tools::error::get_outs_error &e)
    {
      fail_msg_writer() << sw::tr("failed to get random outputs to mix: ") << e.what();
    }
    catch (const tools::error::not_enough_unlocked_money& e)
    {
      LOG_PRINT_L0(boost::format("not enough money to transfer, available only %s, sent amount %s") %
        print_money(e.available()) %
        print_money(e.tx_amount()));
      fail_msg_writer() << sw::tr("Not enough money in unlocked balance");
      warn_of_possible_attack = false;
    }
    catch (const tools::error::not_enough_money& e)
    {
      LOG_PRINT_L0(boost::format("not enough money to transfer, available only %s, sent amount %s") %
        print_money(e.available()) %
        print_money(e.tx_amount()));
      fail_msg_writer() << sw::tr("Not enough money in unlocked balance");
      warn_of_possible_attack = false;
    }
    catch (const tools::error::tx_not_possible& e)
    {
      LOG_PRINT_L0(boost::format("not enough money to transfer, available only %s, transaction amount %s = %s + %s (fee)") %
        print_money(e.available()) %
        print_money(e.tx_amount() + e.fee())  %
        print_money(e.tx_amount()) %
        print_money(e.fee()));
      fail_msg_writer() << sw::tr("Failed to find a way to create transactions. This is usually due to dust which is so small it cannot pay for itself in fees, or trying to send more money than the unlocked balance, or not leaving enough for fees");
      warn_of_possible_attack = false;
    }
    catch (const tools::error::not_enough_outs_to_mix& e)
    {
      auto writer = fail_msg_writer();
      writer << sw::tr("not enough outputs for specified ring size") << " = " << (e.mixin_count() + 1) << ":";
      for (std::pair<uint64_t, uint64_t> outs_for_amount : e.scanty_outs())
      {
        writer << "\n" << sw::tr("output amount") << " = " << print_money(outs_for_amount.first) << ", " << sw::tr("found outputs to use") << " = " << outs_for_amount.second;
      }
      writer << sw::tr("Please use sweep_unmixable.");
    }
    catch (const tools::error::tx_not_constructed&)
    {
      fail_msg_writer() << sw::tr("transaction was not constructed");
      warn_of_possible_attack = false;
    }
    catch (const tools::error::tx_rejected& e)
    {
      fail_msg_writer() << (boost::format(sw::tr("transaction %s was rejected by daemon")) % get_transaction_hash(e.tx()));
      std::string reason = e.reason();
      if (!reason.empty())
        fail_msg_writer() << sw::tr("Reason: ") << reason;
    }
    catch (const tools::error::tx_sum_overflow& e)
    {
      fail_msg_writer() << e.what();
      warn_of_possible_attack = false;
    }
    catch (const tools::error::zero_destination&)
    {
      fail_msg_writer() << sw::tr("one of destinations is zero");
      warn_of_possible_attack = false;
    }
    catch (const tools::error::tx_too_big& e)
    {
      fail_msg_writer() << sw::tr("failed to find a suitable way to split transactions");
      warn_of_possible_attack = false;
    }
    catch (const tools::error::transfer_error& e)
    {
      LOG_ERROR("unknown transfer error: " << e.to_string());
      fail_msg_writer() << sw::tr("unknown transfer error: ") << e.what();
    }
    catch (const tools::error::multisig_export_needed& e)
    {
      LOG_ERROR("Multisig error: " << e.to_string());
      fail_msg_writer() << sw::tr("Multisig error: ") << e.what();
      warn_of_possible_attack = false;
    }
    catch (const tools::error::wallet_internal_error& e)
    {
      LOG_ERROR("internal error: " << e.to_string());
      fail_msg_writer() << sw::tr("internal error: ") << e.what();
    }
    catch (const std::exception& e)
    {
      LOG_ERROR("unexpected error: " << e.what());
      fail_msg_writer() << sw::tr("unexpected error: ") << e.what();
    }

    if (warn_of_possible_attack)
      fail_msg_writer() << sw::tr("There was an error, which could mean the node may be trying to get you to retry creating a transaction, and zero in on which outputs you own. Or it could be a bona fide error. It may be prudent to disconnect from this node, and not try to send a transaction immediately. Alternatively, connect to another node so the original node cannot correlate information.");
  }

  bool check_file_overwrite(const std::string &filename)
  {
    boost::system::error_code errcode;
    if (boost::filesystem::exists(filename, errcode))
    {
      if (boost::ends_with(filename, ".keys"))
      {
        fail_msg_writer() << boost::format(sw::tr("File %s likely stores wallet private keys! Use a different file name.")) % filename;
        return false;
      }
      return command_line::is_yes(input_line((boost::format(sw::tr("File %s already exists. Are you sure to overwrite it?")) % filename).str(), true));
    }
    return true;
  }

  void print_secret_key(const crypto::secret_key &k)
  {
    static constexpr const char hex[] = u8"0123456789abcdef";
    const uint8_t *ptr = (const uint8_t*)k.data;
    for (size_t i = 0, sz = sizeof(k); i < sz; ++i)
    {
      putchar(hex[*ptr >> 4]);
      putchar(hex[*ptr & 15]);
      ++ptr;
    }
  }
}

bool parse_priority(const std::string& arg, uint32_t& priority)
{
  auto priority_pos = std::find(
    allowed_priority_strings.begin(),
    allowed_priority_strings.end(),
    arg);
  if(priority_pos != allowed_priority_strings.end()) {
    priority = std::distance(allowed_priority_strings.begin(), priority_pos);
    return true;
  }
  return false;
}

std::string join_priority_strings(const char *delimiter)
{
  std::string s;
  for (size_t n = 0; n < allowed_priority_strings.size(); ++n)
  {
    if (!s.empty())
      s += delimiter;
    s += allowed_priority_strings[n];
  }
  return s;
}

std::string simple_wallet::get_commands_str()
{
  std::stringstream ss;
  ss << tr("Commands: ") << ENDL;
  std::string usage = m_cmd_binder.get_usage();
  boost::replace_all(usage, "\n", "\n  ");
  usage.insert(0, "  ");
  ss << usage << ENDL;
  return ss.str();
}

std::string simple_wallet::get_command_usage(const std::vector<std::string> &args)
{
  std::pair<std::string, std::string> documentation = m_cmd_binder.get_documentation(args);
  std::stringstream ss;
  if(documentation.first.empty())
  {
    ss << tr("Unknown command: ") << args.front();
  }
  else
  {
    std::string usage = documentation.second.empty() ? args.front() : documentation.first;
    std::string description = documentation.second.empty() ? documentation.first : documentation.second;
    usage.insert(0, "  ");
    ss << tr("Command usage: ") << ENDL << usage << ENDL << ENDL;
    boost::replace_all(description, "\n", "\n  ");
    description.insert(0, "  ");
    ss << tr("Command description: ") << ENDL << description << ENDL;
  }
  return ss.str();
}

bool simple_wallet::viewkey(const std::vector<std::string> &args/* = std::vector<std::string>()*/)
{
  // don't log
  PAUSE_READLINE();
  if (m_wallet->key_on_device()) {
    std::cout << "secret: On device. Not available" << std::endl;
  } else {
    SCOPED_WALLET_UNLOCK();
    printf("secret: ");
    print_secret_key(m_wallet->get_account().get_keys().m_view_secret_key);
    putchar('\n');
  }
  std::cout << "public: " << string_tools::pod_to_hex(m_wallet->get_account().get_keys().m_account_address.m_view_public_key) << std::endl;

  return true;
}

bool simple_wallet::spendkey(const std::vector<std::string> &args/* = std::vector<std::string>()*/)
{
  if (m_wallet->watch_only())
  {
    fail_msg_writer() << tr("wallet is watch-only and has no spend key");
    return true;
  }
  // don't log
  PAUSE_READLINE();
  if (m_wallet->key_on_device()) {
    std::cout << "secret: On device. Not available" << std::endl;
  } else {
    SCOPED_WALLET_UNLOCK();
    printf("secret: ");
    print_secret_key(m_wallet->get_account().get_keys().m_spend_secret_key);
    putchar('\n');
  }
  std::cout << "public: " << string_tools::pod_to_hex(m_wallet->get_account().get_keys().m_account_address.m_spend_public_key) << std::endl;

  return true;
}

bool simple_wallet::print_seed(bool encrypted)
{
  bool success =  false;
  epee::wipeable_string seed;
  bool ready, multisig;

  if (m_wallet->key_on_device())
  {
    fail_msg_writer() << tr("command not supported by HW wallet");
    return true;
  }
  if (m_wallet->watch_only())
  {
    fail_msg_writer() << tr("wallet is watch-only and has no seed");
    return true;
  }

  multisig = m_wallet->multisig(&ready);
  if (multisig)
  {
    if (!ready)
    {
      fail_msg_writer() << tr("wallet is multisig but not yet finalized");
      return true;
    }
  }

  SCOPED_WALLET_UNLOCK();

  if (!multisig && !m_wallet->is_deterministic())
  {
    fail_msg_writer() << tr("wallet is non-deterministic and has no seed");
    return true;
  }

  epee::wipeable_string seed_pass;
  if (encrypted)
  {
    auto pwd_container = password_prompter(tr("Enter optional seed offset passphrase, empty to see raw seed"), true);
    if (std::cin.eof() || !pwd_container)
      return true;
    seed_pass = pwd_container->password();
  }

  if (multisig)
    success = m_wallet->get_multisig_seed(seed, seed_pass);
  else if (m_wallet->is_deterministic())
    success = m_wallet->get_seed(seed, seed_pass);

  if (success) 
  {
    print_seed(seed);
  }
  else
  {
    fail_msg_writer() << tr("Failed to retrieve seed");
  }
  return true;
}

bool simple_wallet::seed(const std::vector<std::string> &args/* = std::vector<std::string>()*/)
{
  return print_seed(false);
}

bool simple_wallet::encrypted_seed(const std::vector<std::string> &args/* = std::vector<std::string>()*/)
{
  return print_seed(true);
}

bool simple_wallet::seed_set_language(const std::vector<std::string> &args/* = std::vector<std::string>()*/)
{
  if (m_wallet->key_on_device())
  {
    fail_msg_writer() << tr("command not supported by HW wallet");
    return true;
  }
  if (m_wallet->multisig())
  {
    fail_msg_writer() << tr("wallet is multisig and has no seed");
    return true;
  }
  if (m_wallet->watch_only())
  {
    fail_msg_writer() << tr("wallet is watch-only and has no seed");
    return true;
  }

  epee::wipeable_string password;
  {
    SCOPED_WALLET_UNLOCK();

    if (!m_wallet->is_deterministic())
    {
      fail_msg_writer() << tr("wallet is non-deterministic and has no seed");
      return true;
    }

    // we need the password, even if ask-password is unset
    if (!pwd_container)
    {
      pwd_container = get_and_verify_password();
      if (pwd_container == boost::none)
      {
        fail_msg_writer() << tr("Incorrect password");
        return true;
      }
    }
    password = pwd_container->password();
  }

  std::string mnemonic_language = get_mnemonic_language();
  if (mnemonic_language.empty())
    return true;

  m_wallet->set_seed_language(std::move(mnemonic_language));
  m_wallet->rewrite(m_wallet_file, password);
  return true;
}

bool simple_wallet::change_password(const std::vector<std::string> &args)
{ 
  const auto orig_pwd_container = get_and_verify_password();

  if(orig_pwd_container == boost::none)
  {
    fail_msg_writer() << tr("Your original password was incorrect.");
    return true;
  }

  // prompts for a new password, pass true to verify the password
  const auto pwd_container = default_password_prompter(true);
  if(!pwd_container)
    return true;

  try
  {
    m_wallet->change_password(m_wallet_file, orig_pwd_container->password(), pwd_container->password());
  }
  catch (const tools::error::wallet_logic_error& e)
  {
    fail_msg_writer() << tr("Error with wallet rewrite: ") << e.what();
    return true;
  }

  return true;
}

bool simple_wallet::payment_id(const std::vector<std::string> &args/* = std::vector<std::string>()*/)
{
  LONG_PAYMENT_ID_SUPPORT_CHECK();

  crypto::hash payment_id;
  if (args.size() > 0)
  {
    PRINT_USAGE(USAGE_PAYMENT_ID);
    return true;
  }
  payment_id = crypto::rand<crypto::hash>();
  success_msg_writer() << tr("Random payment ID: ") << payment_id;
  return true;
}

bool simple_wallet::print_fee_info(const std::vector<std::string> &args/* = std::vector<std::string>()*/)
{
  if (!try_connect_to_daemon())
    return true;
  const bool per_byte = m_wallet->use_fork_rules(HF_VERSION_PER_BYTE_FEE);
  const uint64_t base_fee = m_wallet->get_base_fee();
  const char *base = per_byte ? "byte" : "kB";
  const uint64_t typical_size = per_byte ? 2500 : 13;
  const uint64_t size_granularity = per_byte ? 1 : 1024;
  message_writer() << (boost::format(tr("Current fee is %s %s per %s")) % print_money(base_fee) % cryptonote::get_unit(cryptonote::get_default_decimal_point()) % base).str();

  std::vector<uint64_t> fees;
  for (uint32_t priority = 1; priority <= 4; ++priority)
  {
    uint64_t mult = m_wallet->get_fee_multiplier(priority);
    fees.push_back(base_fee * typical_size * mult);
  }
  std::vector<std::pair<uint64_t, uint64_t>> blocks;
  try
  {
    uint64_t base_size = typical_size * size_granularity;
    blocks = m_wallet->estimate_backlog(base_size, base_size + size_granularity - 1, fees);
  }
  catch (const std::exception &e)
  {
    fail_msg_writer() << tr("Error: failed to estimate backlog array size: ") << e.what();
    return true;
  }
  if (blocks.size() != 4)
  {
    fail_msg_writer() << tr("Error: bad estimated backlog array size");
    return true;
  }

  for (uint32_t priority = 1; priority <= 4; ++priority)
  {
    uint64_t nblocks_low = blocks[priority - 1].first;
    uint64_t nblocks_high = blocks[priority - 1].second;
    if (nblocks_low > 0)
    {
      std::string msg;
      if (priority == m_wallet->get_default_priority() || (m_wallet->get_default_priority() == 0 && priority == 2))
        msg = tr(" (current)");
      uint64_t minutes_low = nblocks_low * DIFFICULTY_TARGET_V2 / 60, minutes_high = nblocks_high * DIFFICULTY_TARGET_V2 / 60;
      if (nblocks_high == nblocks_low)
        message_writer() << (boost::format(tr("%u block (%u minutes) backlog at priority %u%s")) % nblocks_low % minutes_low % priority % msg).str();
      else
        message_writer() << (boost::format(tr("%u to %u block (%u to %u minutes) backlog at priority %u")) % nblocks_low % nblocks_high % minutes_low % minutes_high % priority).str();
    }
    else
      message_writer() << tr("No backlog at priority ") << priority;
  }
  return true;
}

bool simple_wallet::prepare_multisig(const std::vector<std::string> &args)
{
  prepare_multisig_main(args, false);
  return true;
}

bool simple_wallet::prepare_multisig_main(const std::vector<std::string> &args, bool called_by_mms)
{
  if (m_wallet->key_on_device())
  {
    fail_msg_writer() << tr("command not supported by HW wallet");
    return false;
  }
  if (m_wallet->multisig())
  {
    fail_msg_writer() << tr("This wallet is already multisig");
    return false;
  }
  if (m_wallet->watch_only())
  {
    fail_msg_writer() << tr("wallet is watch-only and cannot be made multisig");
    return false;
  }

  if(m_wallet->get_num_transfer_details())
  {
    fail_msg_writer() << tr("This wallet has been used before, please use a new wallet to create a multisig wallet");
    return false;
  }

  SCOPED_WALLET_UNLOCK_ON_BAD_PASSWORD(return false;);

  std::string multisig_info = m_wallet->get_multisig_info();
  success_msg_writer() << multisig_info;
  success_msg_writer() << tr("Send this multisig info to all other participants, then use make_multisig <threshold> <info1> [<info2>...] with others' multisig info");
  success_msg_writer() << tr("This includes the PRIVATE view key, so needs to be disclosed only to that multisig wallet's participants ");

  if (called_by_mms)
  {
    get_message_store().process_wallet_created_data(get_multisig_wallet_state(), mms::message_type::key_set, multisig_info);
  }

  return true;
}

bool simple_wallet::make_multisig(const std::vector<std::string> &args)
{
  make_multisig_main(args, false);
  return true;
}

bool simple_wallet::make_multisig_main(const std::vector<std::string> &args, bool called_by_mms)
{
  if (m_wallet->key_on_device())
  {
    fail_msg_writer() << tr("command not supported by HW wallet");
    return false;
  }
  if (m_wallet->multisig())
  {
    fail_msg_writer() << tr("This wallet is already multisig");
    return false;
  }
  if (m_wallet->watch_only())
  {
    fail_msg_writer() << tr("wallet is watch-only and cannot be made multisig");
    return false;
  }

  if(m_wallet->get_num_transfer_details())
  {
    fail_msg_writer() << tr("This wallet has been used before, please use a new wallet to create a multisig wallet");
    return false;
  }

  if (args.size() < 2)
  {
    PRINT_USAGE(USAGE_MAKE_MULTISIG);
    return false;
  }

  // parse threshold
  uint32_t threshold;
  if (!string_tools::get_xtype_from_string(threshold, args[0]))
  {
    fail_msg_writer() << tr("Invalid threshold");
    return false;
  }

  const auto orig_pwd_container = get_and_verify_password();
  if(orig_pwd_container == boost::none)
  {
    fail_msg_writer() << tr("Your original password was incorrect.");
    return false;
  }

  LOCK_IDLE_SCOPE();

  try
  {
    auto local_args = args;
    local_args.erase(local_args.begin());
    std::string multisig_extra_info = m_wallet->make_multisig(orig_pwd_container->password(), local_args, threshold);
    if (!multisig_extra_info.empty())
    {
      success_msg_writer() << tr("Another step is needed");
      success_msg_writer() << multisig_extra_info;
      success_msg_writer() << tr("Send this multisig info to all other participants, then use exchange_multisig_keys <info1> [<info2>...] with others' multisig info");
      if (called_by_mms)
      {
        get_message_store().process_wallet_created_data(get_multisig_wallet_state(), mms::message_type::additional_key_set, multisig_extra_info);
      }
      return true;
    }
  }
  catch (const std::exception &e)
  {
    fail_msg_writer() << tr("Error creating multisig: ") << e.what();
    return false;
  }

  uint32_t total;
  if (!m_wallet->multisig(NULL, &threshold, &total))
  {
    fail_msg_writer() << tr("Error creating multisig: new wallet is not multisig");
    return false;
  }
  success_msg_writer() << std::to_string(threshold) << "/" << total << tr(" multisig address: ")
      << m_wallet->get_account().get_public_address_str(m_wallet->nettype());

  return true;
}

bool simple_wallet::finalize_multisig(const std::vector<std::string> &args)
{
  bool ready;
  if (m_wallet->key_on_device())
  {
    fail_msg_writer() << tr("command not supported by HW wallet");
    return true;
  }

  const auto pwd_container = get_and_verify_password();
  if(pwd_container == boost::none)
  {
    fail_msg_writer() << tr("Your original password was incorrect.");
    return true;
  }

  if (!m_wallet->multisig(&ready))
  {
    fail_msg_writer() << tr("This wallet is not multisig");
    return true;
  }
  if (ready)
  {
    fail_msg_writer() << tr("This wallet is already finalized");
    return true;
  }

  LOCK_IDLE_SCOPE();

  if (args.size() < 2)
  {
    PRINT_USAGE(USAGE_FINALIZE_MULTISIG);
    return true;
  }

  try
  {
    if (!m_wallet->finalize_multisig(pwd_container->password(), args))
    {
      fail_msg_writer() << tr("Failed to finalize multisig");
      return true;
    }
  }
  catch (const std::exception &e)
  {
    fail_msg_writer() << tr("Failed to finalize multisig: ") << e.what();
    return true;
  }

  return true;
}

bool simple_wallet::exchange_multisig_keys(const std::vector<std::string> &args)
{
  exchange_multisig_keys_main(args, false);
  return true;
}

bool simple_wallet::exchange_multisig_keys_main(const std::vector<std::string> &args, bool called_by_mms) {
    bool ready;
    if (m_wallet->key_on_device())
    {
      fail_msg_writer() << tr("command not supported by HW wallet");
      return false;
    }
    if (!m_wallet->multisig(&ready))
    {
      fail_msg_writer() << tr("This wallet is not multisig");
      return false;
    }
    if (ready)
    {
      fail_msg_writer() << tr("This wallet is already finalized");
      return false;
    }

    const auto orig_pwd_container = get_and_verify_password();
    if(orig_pwd_container == boost::none)
    {
      fail_msg_writer() << tr("Your original password was incorrect.");
      return false;
    }

    if (args.size() < 2)
    {
      PRINT_USAGE(USAGE_EXCHANGE_MULTISIG_KEYS);
      return false;
    }

    try
    {
      std::string multisig_extra_info = m_wallet->exchange_multisig_keys(orig_pwd_container->password(), args);
      if (!multisig_extra_info.empty())
      {
        message_writer() << tr("Another step is needed");
        message_writer() << multisig_extra_info;
        message_writer() << tr("Send this multisig info to all other participants, then use exchange_multisig_keys <info1> [<info2>...] with others' multisig info");
        if (called_by_mms)
        {
          get_message_store().process_wallet_created_data(get_multisig_wallet_state(), mms::message_type::additional_key_set, multisig_extra_info);
        }
        return true;
      } else {
        uint32_t threshold, total;
        m_wallet->multisig(NULL, &threshold, &total);
        success_msg_writer() << tr("Multisig wallet has been successfully created. Current wallet type: ") << threshold << "/" << total;
        success_msg_writer() << tr("Multisig address: ") << m_wallet->get_account().get_public_address_str(m_wallet->nettype());
      }
    }
    catch (const std::exception &e)
    {
      fail_msg_writer() << tr("Failed to perform multisig keys exchange: ") << e.what();
      return false;
    }

    return true;
}

bool simple_wallet::export_multisig(const std::vector<std::string> &args)
{
  export_multisig_main(args, false);
  return true;
}

bool simple_wallet::export_multisig_main(const std::vector<std::string> &args, bool called_by_mms)
{
  bool ready;
  if (m_wallet->key_on_device())
  {
    fail_msg_writer() << tr("command not supported by HW wallet");
    return false;
  }
  if (!m_wallet->multisig(&ready))
  {
    fail_msg_writer() << tr("This wallet is not multisig");
    return false;
  }
  if (!ready)
  {
    fail_msg_writer() << tr("This multisig wallet is not yet finalized");
    return false;
  }
  if (args.size() != 1)
  {
    PRINT_USAGE(USAGE_EXPORT_MULTISIG_INFO);
    return false;
  }

  const std::string filename = args[0];
  if (!called_by_mms && m_wallet->confirm_export_overwrite() && !check_file_overwrite(filename))
    return true;

  SCOPED_WALLET_UNLOCK_ON_BAD_PASSWORD(return false;);

  try
  {
    cryptonote::blobdata ciphertext = m_wallet->export_multisig();

    if (called_by_mms)
    {
      get_message_store().process_wallet_created_data(get_multisig_wallet_state(), mms::message_type::multisig_sync_data, ciphertext);
    }
    else
    {
      bool r = epee::file_io_utils::save_string_to_file(filename, ciphertext);
      if (!r)
      {
        fail_msg_writer() << tr("failed to save file ") << filename;
        return false;
      }
    }
  }
  catch (const std::exception &e)
  {
    LOG_ERROR("Error exporting multisig info: " << e.what());
    fail_msg_writer() << tr("Error exporting multisig info: ") << e.what();
    return false;
  }

  success_msg_writer() << tr("Multisig info exported to ") << filename;
  return true;
}

bool simple_wallet::import_multisig(const std::vector<std::string> &args)
{
  import_multisig_main(args, false);
  return true;
}

bool simple_wallet::import_multisig_main(const std::vector<std::string> &args, bool called_by_mms)
{
  bool ready;
  uint32_t threshold, total;
  if (m_wallet->key_on_device())
  {
    fail_msg_writer() << tr("command not supported by HW wallet");
    return false;
  }
  if (!m_wallet->multisig(&ready, &threshold, &total))
  {
    fail_msg_writer() << tr("This wallet is not multisig");
    return false;
  }
  if (!ready)
  {
    fail_msg_writer() << tr("This multisig wallet is not yet finalized");
    return false;
  }
  if (args.size() < threshold - 1)
  {
    PRINT_USAGE(USAGE_IMPORT_MULTISIG_INFO);
    return false;
  }

  std::vector<cryptonote::blobdata> info;
  for (size_t n = 0; n < args.size(); ++n)
  {
    if (called_by_mms)
    {
      info.push_back(args[n]);
    }
    else
    {
      const std::string &filename = args[n];
      std::string data;
      bool r = epee::file_io_utils::load_file_to_string(filename, data);
      if (!r)
      {
        fail_msg_writer() << tr("failed to read file ") << filename;
        return false;
      }
      info.push_back(std::move(data));
    }
  }

  SCOPED_WALLET_UNLOCK_ON_BAD_PASSWORD(return false;);

  // all read and parsed, actually import
  try
  {
    m_in_manual_refresh.store(true, std::memory_order_relaxed);
    epee::misc_utils::auto_scope_leave_caller scope_exit_handler = epee::misc_utils::create_scope_leave_handler([&](){m_in_manual_refresh.store(false, std::memory_order_relaxed);});
    size_t n_outputs = m_wallet->import_multisig(info);
    // Clear line "Height xxx of xxx"
    std::cout << "\r                                                                \r";
    success_msg_writer() << tr("Multisig info imported");
  }
  catch (const std::exception &e)
  {
    fail_msg_writer() << tr("Failed to import multisig info: ") << e.what();
    return false;
  }
  if (m_wallet->is_trusted_daemon())
  {
    try
    {
      m_wallet->rescan_spent();
    }
    catch (const std::exception &e)
    {
      message_writer() << tr("Failed to update spent status after importing multisig info: ") << e.what();
      return false;
    }
  }
  else
  {
    message_writer() << tr("Untrusted daemon, spent status may be incorrect. Use a trusted daemon and run \"rescan_spent\"");
    return false;
  }
  return true;
}

bool simple_wallet::accept_loaded_tx(const tools::wallet2::multisig_tx_set &txs)
{
  std::string extra_message;
  return accept_loaded_tx([&txs](){return txs.m_ptx.size();}, [&txs](size_t n)->const tools::wallet2::tx_construction_data&{return txs.m_ptx[n].construction_data;}, extra_message);
}

bool simple_wallet::sign_multisig(const std::vector<std::string> &args)
{
  sign_multisig_main(args, false);
  return true;
}

bool simple_wallet::sign_multisig_main(const std::vector<std::string> &args, bool called_by_mms)
{
  bool ready;
  if (m_wallet->key_on_device())
  {
    fail_msg_writer() << tr("command not supported by HW wallet");
    return false;
  }
  if(!m_wallet->multisig(&ready))
  {
    fail_msg_writer() << tr("This is not a multisig wallet");
    return false;
  }
  if (!ready)
  {
    fail_msg_writer() << tr("This multisig wallet is not yet finalized");
    return false;
  }
  if (args.size() != 1)
  {
    PRINT_USAGE(USAGE_SIGN_MULTISIG);
    return false;
  }

  SCOPED_WALLET_UNLOCK_ON_BAD_PASSWORD(return false;);

  std::string filename = args[0];
  std::vector<crypto::hash> txids;
  uint32_t signers = 0;
  try
  {
    if (called_by_mms)
    {
      tools::wallet2::multisig_tx_set exported_txs;
      std::string ciphertext;
      bool r = m_wallet->load_multisig_tx(args[0], exported_txs, [&](const tools::wallet2::multisig_tx_set &tx){ signers = tx.m_signers.size(); return accept_loaded_tx(tx); });
      if (r)
      {
        r = m_wallet->sign_multisig_tx(exported_txs, txids);
      }
      if (r)
      {
        ciphertext = m_wallet->save_multisig_tx(exported_txs);
        if (ciphertext.empty())
        {
          r = false;
        }
      }
      if (r)
      {
        mms::message_type message_type = mms::message_type::fully_signed_tx;
        if (txids.empty())
        {
          message_type = mms::message_type::partially_signed_tx;
        }
        get_message_store().process_wallet_created_data(get_multisig_wallet_state(), message_type, ciphertext);
        filename = "MMS";   // for the messages below
      }
      else
      {
        fail_msg_writer() << tr("Failed to sign multisig transaction");
        return false;
      }
    }
    else
    {
      bool r = m_wallet->sign_multisig_tx_from_file(filename, txids, [&](const tools::wallet2::multisig_tx_set &tx){ signers = tx.m_signers.size(); return accept_loaded_tx(tx); });
      if (!r)
      {
        fail_msg_writer() << tr("Failed to sign multisig transaction");
        return false;
      }
    }
  }
  catch (const tools::error::multisig_export_needed& e)
  {
    fail_msg_writer() << tr("Multisig error: ") << e.what();
    return false;
  }
  catch (const std::exception &e)
  {
    fail_msg_writer() << tr("Failed to sign multisig transaction: ") << e.what();
    return false;
  }

  if (txids.empty())
  {
    uint32_t threshold;
    m_wallet->multisig(NULL, &threshold);
    uint32_t signers_needed = threshold - signers - 1;
    success_msg_writer(true) << tr("Transaction successfully signed to file ") << filename << ", "
        << signers_needed << " more signer(s) needed";
    return true;
  }
  else
  {
    std::string txids_as_text;
    for (const auto &txid: txids)
    {
      if (!txids_as_text.empty())
        txids_as_text += (", ");
      txids_as_text += epee::string_tools::pod_to_hex(txid);
    }
    success_msg_writer(true) << tr("Transaction successfully signed to file ") << filename << ", txid " << txids_as_text;
    success_msg_writer(true) << tr("It may be relayed to the network with submit_multisig");
  }
  return true;
}

bool simple_wallet::submit_multisig(const std::vector<std::string> &args)
{
  submit_multisig_main(args, false);
  return true;
}

bool simple_wallet::submit_multisig_main(const std::vector<std::string> &args, bool called_by_mms)
{
  bool ready;
  uint32_t threshold;
  if (m_wallet->key_on_device())
  {
    fail_msg_writer() << tr("command not supported by HW wallet");
    return false;
  }
  if (!m_wallet->multisig(&ready, &threshold))
  {
    fail_msg_writer() << tr("This is not a multisig wallet");
    return false;
  }
  if (!ready)
  {
    fail_msg_writer() << tr("This multisig wallet is not yet finalized");
    return false;
  }
  if (args.size() != 1)
  {
    PRINT_USAGE(USAGE_SUBMIT_MULTISIG);
    return false;
  }

  if (!try_connect_to_daemon())
    return false;

  SCOPED_WALLET_UNLOCK_ON_BAD_PASSWORD(return false;);

  std::string filename = args[0];
  try
  {
    tools::wallet2::multisig_tx_set txs;
    if (called_by_mms)
    {
      bool r = m_wallet->load_multisig_tx(args[0], txs, [&](const tools::wallet2::multisig_tx_set &tx){ return accept_loaded_tx(tx); });
      if (!r)
      {
        fail_msg_writer() << tr("Failed to load multisig transaction from MMS");
        return false;
      }
    }
    else
    {
      bool r = m_wallet->load_multisig_tx_from_file(filename, txs, [&](const tools::wallet2::multisig_tx_set &tx){ return accept_loaded_tx(tx); });
      if (!r)
      {
        fail_msg_writer() << tr("Failed to load multisig transaction from file");
        return false;
      }
    }
    if (txs.m_signers.size() < threshold)
    {
      fail_msg_writer() << (boost::format(tr("Multisig transaction signed by only %u signers, needs %u more signatures"))
          % txs.m_signers.size() % (threshold - txs.m_signers.size())).str();
      return false;
    }

    // actually commit the transactions
    for (auto &ptx: txs.m_ptx)
    {
      m_wallet->commit_tx(ptx);
      success_msg_writer(true) << tr("Transaction successfully submitted, transaction ") << get_transaction_hash(ptx.tx) << ENDL
          << tr("You can check its status by using the `show_transfers` command.");
    }
  }
  catch (const std::exception &e)
  {
    handle_transfer_exception(std::current_exception(), m_wallet->is_trusted_daemon());
  }
  catch (...)
  {
    LOG_ERROR("unknown error");
    fail_msg_writer() << tr("unknown error");
    return false;
  }

  return true;
}

bool simple_wallet::export_raw_multisig(const std::vector<std::string> &args)
{
  bool ready;
  uint32_t threshold;
  if (m_wallet->key_on_device())
  {
    fail_msg_writer() << tr("command not supported by HW wallet");
    return true;
  }
  if (!m_wallet->multisig(&ready, &threshold))
  {
    fail_msg_writer() << tr("This is not a multisig wallet");
    return true;
  }
  if (!ready)
  {
    fail_msg_writer() << tr("This multisig wallet is not yet finalized");
    return true;
  }
  if (args.size() != 1)
  {
    PRINT_USAGE(USAGE_EXPORT_RAW_MULTISIG_TX);
    return true;
  }

  std::string filename = args[0];
  if (m_wallet->confirm_export_overwrite() && !check_file_overwrite(filename))
    return true;

  SCOPED_WALLET_UNLOCK();

  try
  {
    tools::wallet2::multisig_tx_set txs;
    bool r = m_wallet->load_multisig_tx_from_file(filename, txs, [&](const tools::wallet2::multisig_tx_set &tx){ return accept_loaded_tx(tx); });
    if (!r)
    {
      fail_msg_writer() << tr("Failed to load multisig transaction from file");
      return true;
    }
    if (txs.m_signers.size() < threshold)
    {
      fail_msg_writer() << (boost::format(tr("Multisig transaction signed by only %u signers, needs %u more signatures"))
          % txs.m_signers.size() % (threshold - txs.m_signers.size())).str();
      return true;
    }

    // save the transactions
    std::string filenames;
    for (auto &ptx: txs.m_ptx)
    {
      const crypto::hash txid = cryptonote::get_transaction_hash(ptx.tx);
      const std::string filename = std::string("raw_multisig_loki_tx_") + epee::string_tools::pod_to_hex(txid);
      if (!filenames.empty())
        filenames += ", ";
      filenames += filename;
      if (!epee::file_io_utils::save_string_to_file(filename, cryptonote::tx_to_blob(ptx.tx)))
      {
        fail_msg_writer() << tr("Failed to export multisig transaction to file ") << filename;
        return true;
      }
    }
    success_msg_writer() << tr("Saved exported multisig transaction file(s): ") << filenames;
  }
  catch (const std::exception& e)
  {
    LOG_ERROR("unexpected error: " << e.what());
    fail_msg_writer() << tr("unexpected error: ") << e.what();
  }
  catch (...)
  {
    LOG_ERROR("Unknown error");
    fail_msg_writer() << tr("unknown error");
  }

  return true;
}

bool simple_wallet::print_ring(const std::vector<std::string> &args)
{
  crypto::key_image key_image;
  crypto::hash txid;
  if (args.size() != 1)
  {
    PRINT_USAGE(USAGE_PRINT_RING);
    return true;
  }

  if (!epee::string_tools::hex_to_pod(args[0], key_image))
  {
    fail_msg_writer() << tr("Invalid key image");
    return true;
  }
  // this one will always work, they're all 32 byte hex
  if (!epee::string_tools::hex_to_pod(args[0], txid))
  {
    fail_msg_writer() << tr("Invalid txid");
    return true;
  }

  std::vector<uint64_t> ring;
  std::vector<std::pair<crypto::key_image, std::vector<uint64_t>>> rings;
  try
  {
    if (m_wallet->get_ring(key_image, ring))
      rings.push_back({key_image, ring});
    else if (!m_wallet->get_rings(txid, rings))
    {
      fail_msg_writer() << tr("Key image either not spent, or spent with mixin 0");
      return true;
    }

    for (const auto &ring: rings)
    {
      std::stringstream str;
      for (const auto &x: ring.second)
        str << x<< " ";
      // do NOT translate this "absolute" below, the lin can be used as input to set_ring
      success_msg_writer() << epee::string_tools::pod_to_hex(ring.first) <<  " absolute " << str.str();
    }
  }
  catch (const std::exception &e)
  {
    fail_msg_writer() << tr("Failed to get key image ring: ") << e.what();
  }

  return true;
}

bool simple_wallet::set_ring(const std::vector<std::string> &args)
{
  crypto::key_image key_image;

  // try filename first
  if (args.size() == 1)
  {
    if (!epee::file_io_utils::is_file_exist(args[0]))
    {
      fail_msg_writer() << tr("File doesn't exist");
      return true;
    }

    char str[4096];
    std::unique_ptr<FILE, tools::close_file> f(fopen(args[0].c_str(), "r"));
    if (f)
    {
      while (!feof(f.get()))
      {
        if (!fgets(str, sizeof(str), f.get()))
          break;
        const size_t len = strlen(str);
        if (len > 0 && str[len - 1] == '\n')
          str[len - 1] = 0;
        if (!str[0])
          continue;
        char key_image_str[65], type_str[9];
        int read_after_key_image = 0, read = 0;
        int fields = sscanf(str, "%64[abcdefABCDEF0123456789] %n%8s %n", key_image_str, &read_after_key_image, type_str, &read);
        if (fields != 2)
        {
          fail_msg_writer() << tr("Invalid ring specification: ") << str;
          continue;
        }
        key_image_str[64] = 0;
        type_str[8] = 0;
        crypto::key_image key_image;
        if (read_after_key_image == 0 || !epee::string_tools::hex_to_pod(key_image_str, key_image))
        {
          fail_msg_writer() << tr("Invalid key image: ") << str;
          continue;
        }
        if (read == read_after_key_image+8 || (strcmp(type_str, "absolute") && strcmp(type_str, "relative")))
        {
          fail_msg_writer() << tr("Invalid ring type, expected relative or abosolute: ") << str;
          continue;
        }
        bool relative = !strcmp(type_str, "relative");
        if (read < 0 || (size_t)read > strlen(str))
        {
          fail_msg_writer() << tr("Error reading line: ") << str;
          continue;
        }
        bool valid = true;
        std::vector<uint64_t> ring;
        const char *ptr = str + read;
        while (*ptr)
        {
          unsigned long offset;
          int elements = sscanf(ptr, "%lu %n", &offset, &read);
          if (elements == 0 || read <= 0 || (size_t)read > strlen(str))
          {
            fail_msg_writer() << tr("Error reading line: ") << str;
            valid = false;
            break;
          }
          ring.push_back(offset);
          ptr += read;
        }
        if (!valid)
          continue;
        if (ring.empty())
        {
          fail_msg_writer() << tr("Invalid ring: ") << str;
          continue;
        }
        if (relative)
        {
          for (size_t n = 1; n < ring.size(); ++n)
          {
            if (ring[n] <= 0)
            {
              fail_msg_writer() << tr("Invalid relative ring: ") << str;
              valid = false;
              break;
            }
          }
        }
        else
        {
          for (size_t n = 1; n < ring.size(); ++n)
          {
            if (ring[n] <= ring[n-1])
            {
              fail_msg_writer() << tr("Invalid absolute ring: ") << str;
              valid = false;
              break;
            }
          }
        }
        if (!valid)
          continue;
        if (!m_wallet->set_ring(key_image, ring, relative))
          fail_msg_writer() << tr("Failed to set ring for key image: ") << key_image << ". " << tr("Continuing.");
      }
      f.reset();
    }
    return true;
  }

  if (args.size() < 3)
  {
    PRINT_USAGE(USAGE_SET_RING);
    return true;
  }

  if (!epee::string_tools::hex_to_pod(args[0], key_image))
  {
    fail_msg_writer() << tr("Invalid key image");
    return true;
  }

  bool relative;
  if (args[1] == "absolute")
  {
    relative = false;
  }
  else if (args[1] == "relative")
  {
    relative = true;
  }
  else
  {
    fail_msg_writer() << tr("Missing absolute or relative keyword");
    return true;
  }

  std::vector<uint64_t> ring;
  for (size_t n = 2; n < args.size(); ++n)
  {
    ring.resize(ring.size() + 1);
    if (!string_tools::get_xtype_from_string(ring.back(), args[n]))
    {
      fail_msg_writer() << tr("invalid index: must be a strictly positive unsigned integer");
      return true;
    }
    if (relative)
    {
      if (ring.size() > 1 && !ring.back())
      {
        fail_msg_writer() << tr("invalid index: must be a strictly positive unsigned integer");
        return true;
      }
      uint64_t sum = 0;
      for (uint64_t out: ring)
      {
        if (out > std::numeric_limits<uint64_t>::max() - sum)
        {
          fail_msg_writer() << tr("invalid index: indices wrap");
          return true;
        }
        sum += out;
      }
    }
    else
    {
      if (ring.size() > 1 && ring[ring.size() - 2] >= ring[ring.size() - 1])
      {
        fail_msg_writer() << tr("invalid index: indices should be in strictly ascending order");
        return true;
      }
    }
  }
  if (!m_wallet->set_ring(key_image, ring, relative))
  {
    fail_msg_writer() << tr("failed to set ring");
    return true;
  }

  return true;
}

bool simple_wallet::blackball(const std::vector<std::string> &args)
{
  uint64_t amount = std::numeric_limits<uint64_t>::max(), offset, num_offsets;
  if (args.size() == 0)
  {
    PRINT_USAGE(USAGE_MARK_OUTPUT_SPENT);
    return true;
  }

  try
  {
    if (sscanf(args[0].c_str(), "%" PRIu64 "/%" PRIu64, &amount, &offset) == 2)
    {
      m_wallet->blackball_output(std::make_pair(amount, offset));
    }
    else if (epee::file_io_utils::is_file_exist(args[0]))
    {
      std::vector<std::pair<uint64_t, uint64_t>> outputs;
      char str[256];

      std::unique_ptr<FILE, tools::close_file> f(fopen(args[0].c_str(), "r"));
      if (f)
      {
        while (!feof(f.get()))
        {
          if (!fgets(str, sizeof(str), f.get()))
            break;
          const size_t len = strlen(str);
          if (len > 0 && str[len - 1] == '\n')
            str[len - 1] = 0;
          if (!str[0])
            continue;
          if (sscanf(str, "@%" PRIu64, &amount) == 1)
          {
            continue;
          }
          if (amount == std::numeric_limits<uint64_t>::max())
          {
            fail_msg_writer() << tr("First line is not an amount");
            return true;
          }
          if (sscanf(str, "%" PRIu64 "*%" PRIu64, &offset, &num_offsets) == 2 && num_offsets <= std::numeric_limits<uint64_t>::max() - offset)
          {
            while (num_offsets--)
              outputs.push_back(std::make_pair(amount, offset++));
          }
          else if (sscanf(str, "%" PRIu64, &offset) == 1)
          {
            outputs.push_back(std::make_pair(amount, offset));
          }
          else
          {
            fail_msg_writer() << tr("Invalid output: ") << str;
            return true;
          }
        }
        f.reset();
        bool add = false;
        if (args.size() > 1)
        {
          if (args[1] != "add")
          {
            fail_msg_writer() << tr("Bad argument: ") + args[1] + ": " + tr("should be \"add\"");
            return true;
          }
          add = true;
        }
        m_wallet->set_blackballed_outputs(outputs, add);
      }
      else
      {
        fail_msg_writer() << tr("Failed to open file");
        return true;
      }
    }
    else
    {
      fail_msg_writer() << tr("Invalid output key, and file doesn't exist");
      return true;
    }
  }
  catch (const std::exception &e)
  {
    fail_msg_writer() << tr("Failed to mark output spent: ") << e.what();
  }

  return true;
}

bool simple_wallet::unblackball(const std::vector<std::string> &args)
{
  std::pair<uint64_t, uint64_t> output;
  if (args.size() != 1)
  {
    PRINT_USAGE(USAGE_MARK_OUTPUT_UNSPENT);
    return true;
  }

  if (sscanf(args[0].c_str(), "%" PRIu64 "/%" PRIu64, &output.first, &output.second) != 2)
  {
    fail_msg_writer() << tr("Invalid output");
    return true;
  }

  try
  {
    m_wallet->unblackball_output(output);
  }
  catch (const std::exception &e)
  {
    fail_msg_writer() << tr("Failed to mark output unspent: ") << e.what();
  }

  return true;
}

bool simple_wallet::blackballed(const std::vector<std::string> &args)
{
  std::pair<uint64_t, uint64_t> output;
  if (args.size() != 1)
  {
    PRINT_USAGE(USAGE_IS_OUTPUT_SPENT);
    return true;
  }

  if (sscanf(args[0].c_str(), "%" PRIu64 "/%" PRIu64, &output.first, &output.second) != 2)
  {
    fail_msg_writer() << tr("Invalid output");
    return true;
  }

  try
  {
    if (m_wallet->is_output_blackballed(output))
      message_writer() << tr("Spent: ") << output.first << "/" << output.second;
    else
      message_writer() << tr("Not spent: ") << output.first << "/" << output.second;
  }
  catch (const std::exception &e)
  {
    fail_msg_writer() << tr("Failed to check whether output is spent: ") << e.what();
  }

  return true;
}

bool simple_wallet::save_known_rings(const std::vector<std::string> &args)
{
  try
  {
    LOCK_IDLE_SCOPE();
    m_wallet->find_and_save_rings();
  }
  catch (const std::exception &e)
  {
    fail_msg_writer() << tr("Failed to save known rings: ") << e.what();
  }
  return true;
}

bool simple_wallet::version(const std::vector<std::string> &args)
{
  message_writer() << "Loki '" << LOKI_RELEASE_NAME << "' (v" << LOKI_VERSION_FULL << ")";
  return true;
}

bool simple_wallet::cold_sign_tx(const std::vector<tools::wallet2::pending_tx>& ptx_vector, tools::wallet2::signed_tx_set &exported_txs, std::vector<cryptonote::address_parse_info> &dsts_info, std::function<bool(const tools::wallet2::signed_tx_set &)> accept_func)
{
  std::vector<std::string> tx_aux;

  message_writer(console_color_white, false) << tr("Please confirm the transaction on the device");

  m_wallet->cold_sign_tx(ptx_vector, exported_txs, dsts_info, tx_aux);

  if (accept_func && !accept_func(exported_txs))
  {
    MERROR("Transactions rejected by callback");
    return false;
  }

  // aux info
  m_wallet->cold_tx_aux_import(exported_txs.ptx, tx_aux);

  // import key images
  return m_wallet->import_key_images(exported_txs.key_images);
}

bool simple_wallet::set_always_confirm_transfers(const std::vector<std::string> &args/* = std::vector<std::string>()*/)
{
  const auto pwd_container = get_and_verify_password();
  if (pwd_container)
  {
    parse_bool_and_use(args[1], [&](bool r) {
      m_wallet->always_confirm_transfers(r);
      m_wallet->rewrite(m_wallet_file, pwd_container->password());
    });
  }
  return true;
}

bool simple_wallet::set_print_ring_members(const std::vector<std::string> &args/* = std::vector<std::string>()*/)
{
  const auto pwd_container = get_and_verify_password();
  if (pwd_container)
  {
    parse_bool_and_use(args[1], [&](bool r) {
      m_wallet->print_ring_members(r);
      m_wallet->rewrite(m_wallet_file, pwd_container->password());
    });
  }
  return true;
}

bool simple_wallet::set_store_tx_info(const std::vector<std::string> &args/* = std::vector<std::string>()*/)
{
  if (m_wallet->watch_only())
  {
    fail_msg_writer() << tr("wallet is watch-only and cannot transfer");
    return true;
  }
 
  const auto pwd_container = get_and_verify_password();
  if (pwd_container)
  {
    parse_bool_and_use(args[1], [&](bool r) {
      m_wallet->store_tx_info(r);
      m_wallet->rewrite(m_wallet_file, pwd_container->password());
    });
  }
  return true;
}

bool simple_wallet::set_default_priority(const std::vector<std::string> &args/* = std::vector<std::string>()*/)
{
  uint32_t priority = 0;
  try
  {
    if (strchr(args[1].c_str(), '-'))
    {
      fail_msg_writer() << tr("priority must be either 0, 1, 2, 3, or 4, or one of: ") << join_priority_strings(", ");
      return true;
    }
    if (args[1] == "0")
    {
      priority = 0;
    }
    else
    {
      bool found = false;
      for (size_t n = 0; n < allowed_priority_strings.size(); ++n)
      {
        if (allowed_priority_strings[n] == args[1])
        {
          found = true;
          priority = n;
        }
      }
      if (!found)
      {
        priority = boost::lexical_cast<int>(args[1]);
        if (priority < 1 || priority > 4)
        {
          fail_msg_writer() << tr("priority must be either 0, 1, 2, 3, or 4, or one of: ") << join_priority_strings(", ");
          return true;
        }
      }
    }
 
    const auto pwd_container = get_and_verify_password();
    if (pwd_container)
    {
      m_wallet->set_default_priority(priority);
      m_wallet->rewrite(m_wallet_file, pwd_container->password());
    }
    return true;
  }
  catch(const boost::bad_lexical_cast &)
  {
    fail_msg_writer() << tr("priority must be either 0, 1, 2, 3, or 4, or one of: ") << join_priority_strings(", ");
    return true;
  }
  catch(...)
  {
    fail_msg_writer() << tr("could not change default priority");
    return true;
  }
}

bool simple_wallet::set_auto_refresh(const std::vector<std::string> &args/* = std::vector<std::string>()*/)
{
  const auto pwd_container = get_and_verify_password();
  if (pwd_container)
  {
    parse_bool_and_use(args[1], [&](bool auto_refresh) {
      m_auto_refresh_enabled.store(false, std::memory_order_relaxed);
      m_wallet->auto_refresh(auto_refresh);
      m_idle_mutex.lock();
      m_auto_refresh_enabled.store(auto_refresh, std::memory_order_relaxed);
      m_idle_cond.notify_one();
      m_idle_mutex.unlock();

      m_wallet->rewrite(m_wallet_file, pwd_container->password());
    });
  }
  return true;
}

bool simple_wallet::set_refresh_type(const std::vector<std::string> &args/* = std::vector<std::string>()*/)
{
  tools::wallet2::RefreshType refresh_type;
  if (!parse_refresh_type(args[1], refresh_type))
  {
    return true;
  }
 
  const auto pwd_container = get_and_verify_password();
  if (pwd_container)
  {
    m_wallet->set_refresh_type(refresh_type);
    m_wallet->rewrite(m_wallet_file, pwd_container->password());
  }
  return true;
}

bool simple_wallet::set_confirm_missing_payment_id(const std::vector<std::string> &args/* = std::vector<std::string>()*/)
{
  LONG_PAYMENT_ID_SUPPORT_CHECK();

  const auto pwd_container = get_and_verify_password();
  if (pwd_container)
  {
    parse_bool_and_use(args[1], [&](bool r) {
      m_wallet->confirm_missing_payment_id(r);
      m_wallet->rewrite(m_wallet_file, pwd_container->password());
    });
  }
  return true;
}

bool simple_wallet::set_ask_password(const std::vector<std::string> &args/* = std::vector<std::string>()*/)
{
  const auto pwd_container = get_and_verify_password();
  if (pwd_container)
  {
    tools::wallet2::AskPasswordType ask = tools::wallet2::AskPasswordToDecrypt;
    if (args[1] == "never" || args[1] == "0")
      ask = tools::wallet2::AskPasswordNever;
    else if (args[1] == "action" || args[1] == "1")
      ask = tools::wallet2::AskPasswordOnAction;
    else if (args[1] == "encrypt" || args[1] == "decrypt" || args[1] == "2")
      ask = tools::wallet2::AskPasswordToDecrypt;
    else
    {
      fail_msg_writer() << tr("invalid argument: must be either 0/never, 1/action, or 2/encrypt/decrypt");
      return true;
    }

    const tools::wallet2::AskPasswordType cur_ask = m_wallet->ask_password();
    if (!m_wallet->watch_only())
    {
      if (cur_ask == tools::wallet2::AskPasswordToDecrypt && ask != tools::wallet2::AskPasswordToDecrypt)
        m_wallet->decrypt_keys(pwd_container->password());
      else if (cur_ask != tools::wallet2::AskPasswordToDecrypt && ask == tools::wallet2::AskPasswordToDecrypt)
        m_wallet->encrypt_keys(pwd_container->password());
    }
    m_wallet->ask_password(ask);
    m_wallet->rewrite(m_wallet_file, pwd_container->password());
  }
  return true;
}

bool simple_wallet::set_unit(const std::vector<std::string> &args/* = std::vector<std::string>()*/)
{
  const std::string &unit = args[1];
  unsigned int decimal_point = CRYPTONOTE_DISPLAY_DECIMAL_POINT;

  if (unit == "loki")
    decimal_point = CRYPTONOTE_DISPLAY_DECIMAL_POINT;
  else if (unit == "megarok")
    decimal_point = CRYPTONOTE_DISPLAY_DECIMAL_POINT - 3;
  else if (unit == "kilorok")
    decimal_point = CRYPTONOTE_DISPLAY_DECIMAL_POINT - 6;
  else if (unit == "rok")
    decimal_point = 0;
  else
  {
    fail_msg_writer() << tr("invalid unit");
    return true;
  }

  const auto pwd_container = get_and_verify_password();
  if (pwd_container)
  {
    cryptonote::set_default_decimal_point(decimal_point);
    m_wallet->rewrite(m_wallet_file, pwd_container->password());
  }
  return true;
}

bool simple_wallet::set_min_output_count(const std::vector<std::string> &args/* = std::vector<std::string>()*/)
{
  uint32_t count;
  if (!string_tools::get_xtype_from_string(count, args[1]))
  {
    fail_msg_writer() << tr("invalid count: must be an unsigned integer");
    return true;
  }

  const auto pwd_container = get_and_verify_password();
  if (pwd_container)
  {
    m_wallet->set_min_output_count(count);
    m_wallet->rewrite(m_wallet_file, pwd_container->password());
  }
  return true;
}

bool simple_wallet::set_min_output_value(const std::vector<std::string> &args/* = std::vector<std::string>()*/)
{
  uint64_t value;
  if (!cryptonote::parse_amount(value, args[1]))
  {
    fail_msg_writer() << tr("invalid value");
    return true;
  }

  const auto pwd_container = get_and_verify_password();
  if (pwd_container)
  {
    m_wallet->set_min_output_value(value);
    m_wallet->rewrite(m_wallet_file, pwd_container->password());
  }
  return true;
}

bool simple_wallet::set_merge_destinations(const std::vector<std::string> &args/* = std::vector<std::string>()*/)
{
  const auto pwd_container = get_and_verify_password();
  if (pwd_container)
  {
    parse_bool_and_use(args[1], [&](bool r) {
      m_wallet->merge_destinations(r);
      m_wallet->rewrite(m_wallet_file, pwd_container->password());
    });
  }
  return true;
}

bool simple_wallet::set_confirm_backlog(const std::vector<std::string> &args/* = std::vector<std::string>()*/)
{
  const auto pwd_container = get_and_verify_password();
  if (pwd_container)
  {
    parse_bool_and_use(args[1], [&](bool r) {
      m_wallet->confirm_backlog(r);
      m_wallet->rewrite(m_wallet_file, pwd_container->password());
    });
  }
  return true;
}

bool simple_wallet::set_confirm_backlog_threshold(const std::vector<std::string> &args/* = std::vector<std::string>()*/)
{
  uint32_t threshold;
  if (!string_tools::get_xtype_from_string(threshold, args[1]))
  {
    fail_msg_writer() << tr("invalid count: must be an unsigned integer");
    return true;
  }

  const auto pwd_container = get_and_verify_password();
  if (pwd_container)
  {
    m_wallet->set_confirm_backlog_threshold(threshold);
    m_wallet->rewrite(m_wallet_file, pwd_container->password());
  }
  return true;
}

bool simple_wallet::set_confirm_export_overwrite(const std::vector<std::string> &args/* = std::vector<std::string>()*/)
{
  const auto pwd_container = get_and_verify_password();
  if (pwd_container)
  {
    parse_bool_and_use(args[1], [&](bool r) {
      m_wallet->confirm_export_overwrite(r);
      m_wallet->rewrite(m_wallet_file, pwd_container->password());
    });
  }
  return true;
}

bool simple_wallet::set_refresh_from_block_height(const std::vector<std::string> &args/* = std::vector<std::string>()*/)
{
  const auto pwd_container = get_and_verify_password();
  if (pwd_container)
  {
    uint64_t height;
    if (!epee::string_tools::get_xtype_from_string(height, args[1]))
    {
      fail_msg_writer() << tr("Invalid height");
      return true;
    }
    m_wallet->set_refresh_from_block_height(height);
    m_wallet->rewrite(m_wallet_file, pwd_container->password());
  }
  return true;
}

bool simple_wallet::set_auto_low_priority(const std::vector<std::string> &args/* = std::vector<std::string>()*/)
{
  const auto pwd_container = get_and_verify_password();
  if (pwd_container)
  {
    parse_bool_and_use(args[1], [&](bool r) {
      m_wallet->auto_low_priority(r);
      m_wallet->rewrite(m_wallet_file, pwd_container->password());
    });
  }
  return true;
}

bool simple_wallet::set_segregate_pre_fork_outputs(const std::vector<std::string> &args/* = std::vector<std::string>()*/)
{
  const auto pwd_container = get_and_verify_password();
  if (pwd_container)
  {
    parse_bool_and_use(args[1], [&](bool r) {
      m_wallet->segregate_pre_fork_outputs(r);
      m_wallet->rewrite(m_wallet_file, pwd_container->password());
    });
  }
  return true;
}

bool simple_wallet::set_key_reuse_mitigation2(const std::vector<std::string> &args/* = std::vector<std::string>()*/)
{
  const auto pwd_container = get_and_verify_password();
  if (pwd_container)
  {
    parse_bool_and_use(args[1], [&](bool r) {
      m_wallet->key_reuse_mitigation2(r);
      m_wallet->rewrite(m_wallet_file, pwd_container->password());
    });
  }
  return true;
}

bool simple_wallet::set_subaddress_lookahead(const std::vector<std::string> &args/* = std::vector<std::string>()*/)
{
  const auto pwd_container = get_and_verify_password();
  if (pwd_container)
  {
    auto lookahead = parse_subaddress_lookahead(args[1]);
    if (lookahead)
    {
      m_wallet->set_subaddress_lookahead(lookahead->first, lookahead->second);
      m_wallet->rewrite(m_wallet_file, pwd_container->password());
    }
  }
  return true;
}

bool simple_wallet::set_segregation_height(const std::vector<std::string> &args/* = std::vector<std::string>()*/)
{
  const auto pwd_container = get_and_verify_password();
  if (pwd_container)
  {
    uint64_t height;
    if (!epee::string_tools::get_xtype_from_string(height, args[1]))
    {
      fail_msg_writer() << tr("Invalid height");
      return true;
    }
    m_wallet->segregation_height(height);
    m_wallet->rewrite(m_wallet_file, pwd_container->password());
  }
  return true;
}

bool simple_wallet::set_ignore_fractional_outputs(const std::vector<std::string> &args/* = std::vector<std::string>()*/)
{
  const auto pwd_container = get_and_verify_password();
  if (pwd_container)
  {
    parse_bool_and_use(args[1], [&](bool r) {
      m_wallet->ignore_fractional_outputs(r);
      m_wallet->rewrite(m_wallet_file, pwd_container->password());
    });
  }
  return true;
}

bool simple_wallet::set_track_uses(const std::vector<std::string> &args/* = std::vector<std::string>()*/)
{
  const auto pwd_container = get_and_verify_password();
  if (pwd_container)
  {
    parse_bool_and_use(args[1], [&](bool r) {
      m_wallet->track_uses(r);
      m_wallet->rewrite(m_wallet_file, pwd_container->password());
    });
  }
  return true;
}

bool simple_wallet::set_device_name(const std::vector<std::string> &args/* = std::vector<std::string>()*/)
{
  const auto pwd_container = get_and_verify_password();
  if (pwd_container)
  {
    if (args.size() == 0){
      fail_msg_writer() << tr("Device name not specified");
      return true;
    }

    m_wallet->device_name(args[0]);
    bool r = false;
    try {
      r = m_wallet->reconnect_device();
      if (!r){
        fail_msg_writer() << tr("Device reconnect failed");
      }

    } catch(const std::exception & e){
      MWARNING("Device reconnect failed: " << e.what());
      fail_msg_writer() << tr("Device reconnect failed: ") << e.what();
    }

  }
  return true;
}

bool simple_wallet::help(const std::vector<std::string> &args/* = std::vector<std::string>()*/)
{
  if(args.empty())
  {
    success_msg_writer() << get_commands_str();
  }
  else if ((args.size() == 2) && (args.front() == "mms"))
  {
    // Little hack to be able to do "help mms <subcommand>"
    std::vector<std::string> mms_args(1, args.front() + " " + args.back());
    success_msg_writer() << get_command_usage(mms_args);
  }
  else
  {
    success_msg_writer() << get_command_usage(args);
  }
  return true;
}

simple_wallet::simple_wallet()
  : m_allow_mismatched_daemon_version(false)
  , m_refresh_progress_reporter(*this)
  , m_idle_run(true)
  , m_auto_refresh_enabled(false)
  , m_auto_refresh_refreshing(false)
  , m_in_manual_refresh(false)
    , m_current_subaddress_account(0)
{
  m_cmd_binder.set_handler("start_mining",
                           boost::bind(&simple_wallet::start_mining, this, _1),
                           tr(USAGE_START_MINING),
                           tr("Start mining in the daemon (bg_mining and ignore_battery are optional booleans)."));
  m_cmd_binder.set_handler("stop_mining",
      boost::bind(&simple_wallet::stop_mining, this, _1),
      tr("Stop mining in the daemon."));
  m_cmd_binder.set_handler("set_daemon",
                           boost::bind(&simple_wallet::set_daemon, this, _1),
                           tr(USAGE_SET_DAEMON),
                           tr("Set another daemon to connect to."));
  m_cmd_binder.set_handler("save_bc",
      boost::bind(&simple_wallet::save_bc, this, _1),
      tr("Save the current blockchain data."));
  m_cmd_binder.set_handler("refresh",
      boost::bind(&simple_wallet::refresh, this, _1),
      tr("Synchronize the transactions and balance."));
  m_cmd_binder.set_handler("balance",
                           boost::bind(&simple_wallet::show_balance, this, _1),
                           tr(USAGE_SHOW_BALANCE),
                           tr("Show the wallet's balance of the currently selected account."));
  m_cmd_binder.set_handler("incoming_transfers",
                           boost::bind(&simple_wallet::show_incoming_transfers, this, _1),
                           tr(USAGE_INCOMING_TRANSFERS),
                           tr("Show the incoming transfers, all or filtered by availability and address index.\n\n"
                              "Output format:\n"
                              "Amount, Spent(\"T\"|\"F\"), \"locked\"|\"unlocked\", RingCT, Global Index, Transaction Hash, Address Index, [Public Key, Key Image] "));
  m_cmd_binder.set_handler("payments",
                           boost::bind(&simple_wallet::show_payments, this, _1),
                           tr(USAGE_PAYMENTS),
                           tr("Show the payments for the given payment IDs."));
  m_cmd_binder.set_handler("bc_height",
      boost::bind(&simple_wallet::show_blockchain_height, this, _1),
      tr("Show the blockchain height."));
  m_cmd_binder.set_handler("transfer", boost::bind(&simple_wallet::transfer, this, _1),
                           tr(USAGE_TRANSFER),
                           tr("Transfer <amount> to <address>. If the parameter \"index=<N1>[,<N2>,...]\" is specified, the wallet uses outputs received by addresses of those indices. If omitted, the wallet randomly chooses address indices to be used. In any case, it tries its best not to combine outputs across multiple addresses. <priority> is the priority of the transaction. The higher the priority, the higher the transaction fee. Valid values in priority order (from lowest to highest) are: unimportant, normal, elevated, priority. If omitted, the default value (see the command \"set priority\") is used. Multiple payments can be made at once by adding <address_2> <amount_2> etcetera (before the payment ID, if it's included)"));
  m_cmd_binder.set_handler("locked_transfer",
                           boost::bind(&simple_wallet::locked_transfer, this, _1),
                           tr(USAGE_LOCKED_TRANSFER),
                           tr("Transfer <amount> to <address> and lock it for <lockblocks> (max. 1000000). If the parameter \"index=<N1>[,<N2>,...]\" is specified, the wallet uses outputs received by addresses of those indices. If omitted, the wallet randomly chooses address indices to be used. In any case, it tries its best not to combine outputs across multiple addresses. <priority> is the priority of the transaction. The higher the priority, the higher the transaction fee. Valid values in priority order (from lowest to highest) are: unimportant, normal, elevated, priority. If omitted, the default value (see the command \"set priority\") is used. Multiple payments can be made at once by adding URI_2 or <address_2> <amount_2> etcetera (before the payment ID, if it's included)"));
  m_cmd_binder.set_handler("locked_sweep_all",
                           boost::bind(&simple_wallet::locked_sweep_all, this, _1),
                           tr(USAGE_LOCKED_SWEEP_ALL),
                           tr("Send all unlocked balance to an address and lock it for <lockblocks> (max. 1000000). If the parameter \"index<N1>[,<N2>,...]\" is specified, the wallet sweeps outputs received by those address indices. If omitted, the wallet randomly chooses an address index to be used. <priority> is the priority of the sweep. The higher the priority, the higher the transaction fee. Valid values in priority order (from lowest to highest) are: unimportant, normal, elevated, priority. If omitted, the default value (see the command \"set priority\") is used."));
  m_cmd_binder.set_handler("sweep_unmixable",
                           boost::bind(&simple_wallet::sweep_unmixable, this, _1),
                           tr("Deprecated"));
  m_cmd_binder.set_handler("sweep_all", boost::bind(&simple_wallet::sweep_all, this, _1),
                           tr(USAGE_SWEEP_ALL),
                           tr("Send all unlocked balance to an address. If the parameter \"index<N1>[,<N2>,...]\" is specified, the wallet sweeps outputs received by those address indices. If omitted, the wallet randomly chooses an address index to be used. If the parameter \"outputs=<N>\" is specified and  N > 0, wallet splits the transaction into N even outputs."));
  m_cmd_binder.set_handler("sweep_below",
                           boost::bind(&simple_wallet::sweep_below, this, _1),
                           tr(USAGE_SWEEP_BELOW),
                           tr("Send all unlocked outputs below the threshold to an address."));
  m_cmd_binder.set_handler("sweep_single",
                           boost::bind(&simple_wallet::sweep_single, this, _1),
                           tr(USAGE_SWEEP_SINGLE),
                           tr("Send a single output of the given key image to an address without change."));
  m_cmd_binder.set_handler("sweep_unmixable",
                           boost::bind(&simple_wallet::sweep_unmixable, this, _1),
                           tr("Deprecated"));
  m_cmd_binder.set_handler("sign_transfer",
                           boost::bind(&simple_wallet::sign_transfer, this, _1),
                           tr(USAGE_SIGN_TRANSFER),
                           tr("Sign a transaction from a file. If the parameter \"export_raw\" is specified, transaction raw hex data suitable for the daemon RPC /sendrawtransaction is exported."));
  m_cmd_binder.set_handler("submit_transfer",
                           boost::bind(&simple_wallet::submit_transfer, this, _1),
                           tr("Submit a signed transaction from a file."));
  m_cmd_binder.set_handler("set_log",
                           boost::bind(&simple_wallet::set_log, this, _1),
                           tr(USAGE_SET_LOG),
                           tr("Change the current log detail (level must be <0-4>)."));
  m_cmd_binder.set_handler("account",
                           boost::bind(&simple_wallet::account, this, _1),
                           tr(USAGE_ACCOUNT),
                           tr("If no arguments are specified, the wallet shows all the existing accounts along with their balances.\n"
                              "If the \"new\" argument is specified, the wallet creates a new account with its label initialized by the provided label text (which can be empty).\n"
                              "If the \"switch\" argument is specified, the wallet switches to the account specified by <index>.\n"
                              "If the \"label\" argument is specified, the wallet sets the label of the account specified by <index> to the provided label text.\n"
                              "If the \"tag\" argument is specified, a tag <tag_name> is assigned to the specified accounts <account_index_1>, <account_index_2>, ....\n"
                              "If the \"untag\" argument is specified, the tags assigned to the specified accounts <account_index_1>, <account_index_2> ..., are removed.\n"
                              "If the \"tag_description\" argument is specified, the tag <tag_name> is assigned an arbitrary text <description>."));
  m_cmd_binder.set_handler("address",
                           boost::bind(&simple_wallet::print_address, this, _1),
                           tr(USAGE_ADDRESS),
                           tr("If no arguments are specified or <index> is specified, the wallet shows the default or specified address. If \"all\" is specified, the wallet shows all the existing addresses in the currently selected account. If \"new \" is specified, the wallet creates a new address with the provided label text (which can be empty). If \"label\" is specified, the wallet sets the label of the address specified by <index> to the provided label text."));
  m_cmd_binder.set_handler("integrated_address",
                           boost::bind(&simple_wallet::print_integrated_address, this, _1),
                           tr(USAGE_INTEGRATED_ADDRESS),
                           tr("Encode a payment ID into an integrated address for the current wallet public address (no argument uses a random payment ID), or decode an integrated address to standard address and payment ID"));
  m_cmd_binder.set_handler("address_book",
                           boost::bind(&simple_wallet::address_book, this, _1),
                           tr(USAGE_ADDRESS_BOOK),
                           tr("Print all entries in the address book, optionally adding/deleting an entry to/from it."));
  m_cmd_binder.set_handler("save",
                           boost::bind(&simple_wallet::save, this, _1),
                           tr("Save the wallet data."));
  m_cmd_binder.set_handler("save_watch_only",
                           boost::bind(&simple_wallet::save_watch_only, this, _1),
                           tr("Save a watch-only keys file."));
  m_cmd_binder.set_handler("viewkey",
                           boost::bind(&simple_wallet::viewkey, this, _1),
                           tr("Display the private view key."));
  m_cmd_binder.set_handler("spendkey",
                           boost::bind(&simple_wallet::spendkey, this, _1),
                           tr("Display the private spend key."));
  m_cmd_binder.set_handler("seed",
                           boost::bind(&simple_wallet::seed, this, _1),
                           tr("Display the Electrum-style mnemonic seed"));
  m_cmd_binder.set_handler("set",
                           boost::bind(&simple_wallet::set_variable, this, _1),
                           tr(USAGE_SET_VARIABLE),
                           tr("Available options:\n "
                                  "seed language\n "
                                  "  Set the wallet's seed language.\n "
                                  "always-confirm-transfers <1|0>\n "
                                  "  Whether to confirm unsplit txes.\n "
                                  "print-ring-members <1|0>\n "
                                  "  Whether to print detailed information about ring members during confirmation.\n "
                                  "store-tx-info <1|0>\n "
                                  "  Whether to store outgoing tx info (destination address, payment ID, tx secret key) for future reference.\n "
                                  "auto-refresh <1|0>\n "
                                  "  Whether to automatically synchronize new blocks from the daemon.\n "
                                  "refresh-type <full|optimize-coinbase|no-coinbase|default>\n "
                                  "  Set the wallet's refresh behaviour.\n "
                                  "priority [0|1|2|3|4]\n "
                                  "  Set the fee to default/unimportant/normal/elevated/priority.\n "
                                  "confirm-missing-payment-id <1|0>\n "
                                  "ask-password <0|1|2   (or never|action|decrypt)>\n "
                                  "unit <loki|megarok|kilorok|rok>\n "
                                  "  Set the default loki (sub-)unit.\n "
                                  "min-outputs-count [n]\n "
                                  "  Try to keep at least that many outputs of value at least min-outputs-value.\n "
                                  "min-outputs-value [n]\n "
                                  "  Try to keep at least min-outputs-count outputs of at least that value.\n "
                                  "merge-destinations <1|0>\n "
                                  "  Whether to merge multiple payments to the same destination address.\n "
                                  "confirm-backlog <1|0>\n "
                                  "  Whether to warn if there is transaction backlog.\n "
                                  "confirm-backlog-threshold [n]\n "
                                  "  Set a threshold for confirm-backlog to only warn if the transaction backlog is greater than n blocks.\n "
                                  "refresh-from-block-height [n]\n "
                                  "  Set the height before which to ignore blocks.\n "
                                  "auto-low-priority <1|0>\n "
                                  "  Whether to automatically use the low priority fee level when it's safe to do so.\n "
                                  "segregate-pre-fork-outputs <1|0>\n "
                                  "  Set this if you intend to spend outputs on both Loki AND a key reusing fork.\n "
                                  "key-reuse-mitigation2 <1|0>\n "
                                  "  Set this if you are not sure whether you will spend on a key reusing Loki fork later.\n"
                                  "subaddress-lookahead <major>:<minor>\n "
                                  "  Set the lookahead sizes for the subaddress hash table.\n "
                                  "  Set this if you are not sure whether you will spend on a key reusing Loki fork later.\n "
                                  "segregation-height <n>\n "
                                  "  Set to the height of a key reusing fork you want to use, 0 to use default."));
  m_cmd_binder.set_handler("encrypted_seed",
                           boost::bind(&simple_wallet::encrypted_seed, this, _1),
                           tr("Display the encrypted Electrum-style mnemonic seed."));
  m_cmd_binder.set_handler("rescan_spent",
                           boost::bind(&simple_wallet::rescan_spent, this, _1),
                           tr("Rescan the blockchain for spent outputs."));
  m_cmd_binder.set_handler("get_tx_key",
                           boost::bind(&simple_wallet::get_tx_key, this, _1),
                           tr(USAGE_GET_TX_KEY),
                           tr("Get the transaction key (r) for a given <txid>."));
  m_cmd_binder.set_handler("set_tx_key",
                           boost::bind(&simple_wallet::set_tx_key, this, _1),
                           tr(USAGE_SET_TX_KEY),
                           tr("Set the transaction key (r) for a given <txid> in case the tx was made by some other device or 3rd party wallet."));
  m_cmd_binder.set_handler("check_tx_key",
                           boost::bind(&simple_wallet::check_tx_key, this, _1),
                           tr(USAGE_CHECK_TX_KEY),
                           tr("Check the amount going to <address> in <txid>."));
  m_cmd_binder.set_handler("get_tx_proof",
                           boost::bind(&simple_wallet::get_tx_proof, this, _1),
                           tr(USAGE_GET_TX_PROOF),
                           tr("Generate a signature proving funds sent to <address> in <txid>, optionally with a challenge string <message>, using either the transaction secret key (when <address> is not your wallet's address) or the view secret key (otherwise), which does not disclose the secret key."));
  m_cmd_binder.set_handler("check_tx_proof",
                           boost::bind(&simple_wallet::check_tx_proof, this, _1),
                           tr(USAGE_CHECK_TX_PROOF),
                           tr("Check the proof for funds going to <address> in <txid> with the challenge string <message> if any."));
  m_cmd_binder.set_handler("get_spend_proof",
                           boost::bind(&simple_wallet::get_spend_proof, this, _1),
                           tr(USAGE_GET_SPEND_PROOF),
                           tr("Generate a signature proving that you generated <txid> using the spend secret key, optionally with a challenge string <message>."));
  m_cmd_binder.set_handler("check_spend_proof",
                           boost::bind(&simple_wallet::check_spend_proof, this, _1),
                           tr(USAGE_CHECK_SPEND_PROOF),
                           tr("Check a signature proving that the signer generated <txid>, optionally with a challenge string <message>."));
  m_cmd_binder.set_handler("get_reserve_proof",
                           boost::bind(&simple_wallet::get_reserve_proof, this, _1),
                           tr(USAGE_GET_RESERVE_PROOF),
                           tr("Generate a signature proving that you own at least this much, optionally with a challenge string <message>.\n"
                              "If 'all' is specified, you prove the entire sum of all of your existing accounts' balances.\n"
                              "Otherwise, you prove the reserve of the smallest possible amount above <amount> available in your current account."));
  m_cmd_binder.set_handler("check_reserve_proof",
                           boost::bind(&simple_wallet::check_reserve_proof, this, _1),
                           tr(USAGE_CHECK_RESERVE_PROOF),
                           tr("Check a signature proving that the owner of <address> holds at least this much, optionally with a challenge string <message>."));
  m_cmd_binder.set_handler("show_transfers",
                           boost::bind(&simple_wallet::show_transfers, this, _1),
                           tr(USAGE_SHOW_TRANSFERS),
                           // Seemingly broken formatting to compensate for the backslash before the quotes.
                           tr("Show the incoming/outgoing transfers within an optional height range.\n\n"
                              "Output format:\n"
                              "In or Coinbase:    Block Number, \"block\"|\"in\",                Time, Amount,  Transaction Hash, Payment ID, Subaddress Index,                     \"-\", Note\n"
                              "Out:               Block Number, \"out\",                         Time, Amount*, Transaction Hash, Payment ID, Fee, Destinations, Input addresses**, \"-\", Note\n"
                              "Pool:                            \"pool\", \"in\",                Time, Amount,  Transaction Hash, Payment Id, Subaddress Index,                     \"-\", Note, Double Spend Note\n"
                              "Pending or Failed:               \"failed\"|\"pending\", \"out\", Time, Amount*, Transaction Hash, Payment ID, Fee, Input addresses**,               \"-\", Note\n\n"
                              "* Excluding change and fee.\n"
                              "** Set of address indices used as inputs in this transfer."));
   m_cmd_binder.set_handler("export_transfers",
                           boost::bind(&simple_wallet::export_transfers, this, _1),
                           tr(USAGE_EXPORT_TRANSFERS),
                           tr("Export to CSV the incoming/outgoing transfers within an optional height range."));
  m_cmd_binder.set_handler("unspent_outputs",
                           boost::bind(&simple_wallet::unspent_outputs, this, _1),
                           tr(USAGE_UNSPENT_OUTPUTS),
                           tr("Show the unspent outputs of a specified address within an optional amount range."));
  m_cmd_binder.set_handler("rescan_bc",
                           boost::bind(&simple_wallet::rescan_blockchain, this, _1),
                           tr(USAGE_RESCAN_BC),
                           tr("Rescan the blockchain from scratch. If \"hard\" is specified, you will lose any information which can not be recovered from the blockchain itself."));
  m_cmd_binder.set_handler("set_tx_note",
                           boost::bind(&simple_wallet::set_tx_note, this, _1),
                           tr(USAGE_SET_TX_NOTE),
                           tr("Set an arbitrary string note for a <txid>."));
  m_cmd_binder.set_handler("get_tx_note",
                           boost::bind(&simple_wallet::get_tx_note, this, _1),
                           tr(USAGE_GET_TX_NOTE),
                           tr("Get a string note for a txid."));
  m_cmd_binder.set_handler("set_description",
                           boost::bind(&simple_wallet::set_description, this, _1),
                           tr(USAGE_SET_DESCRIPTION),
                           tr("Set an arbitrary description for the wallet."));
  m_cmd_binder.set_handler("get_description",
                           boost::bind(&simple_wallet::get_description, this, _1),
                           tr(USAGE_GET_DESCRIPTION),
                           tr("Get the description of the wallet."));
  m_cmd_binder.set_handler("status",
                           boost::bind(&simple_wallet::status, this, _1),
                           tr("Show the wallet's status."));
  m_cmd_binder.set_handler("wallet_info",
                           boost::bind(&simple_wallet::wallet_info, this, _1),
                           tr("Show the wallet's information."));
  m_cmd_binder.set_handler("sign",
                           boost::bind(&simple_wallet::sign, this, _1),
                           tr(USAGE_SIGN),
                           tr("Sign the contents of a file."));
  m_cmd_binder.set_handler("verify",
                           boost::bind(&simple_wallet::verify, this, _1),
                           tr(USAGE_VERIFY),
                           tr("Verify a signature on the contents of a file."));
  m_cmd_binder.set_handler("export_key_images",
                           boost::bind(&simple_wallet::export_key_images, this, _1),
                           tr(USAGE_EXPORT_KEY_IMAGES),
                           tr("Export a signed set of key images to a <filename>. By default exports all key images. If 'requested-only' is specified export key images for outputs not previously imported."));
  m_cmd_binder.set_handler("import_key_images",
                           boost::bind(&simple_wallet::import_key_images, this, _1),
                           tr(USAGE_IMPORT_KEY_IMAGES),
                           tr("Import a signed key images list and verify their spent status."));
  m_cmd_binder.set_handler("hw_key_images_sync",
                           boost::bind(&simple_wallet::hw_key_images_sync, this, _1),
                           tr(USAGE_HW_KEY_IMAGES_SYNC),
                           tr("Synchronizes key images with the hw wallet."));
  m_cmd_binder.set_handler("hw_reconnect",
                           boost::bind(&simple_wallet::hw_reconnect, this, _1),
                           tr(USAGE_HW_RECONNECT),
                           tr("Attempts to reconnect HW wallet."));
  m_cmd_binder.set_handler("export_outputs",
                           boost::bind(&simple_wallet::export_outputs, this, _1),
                           tr(USAGE_EXPORT_OUTPUTS),
                           tr("Export a set of outputs owned by this wallet."));
  m_cmd_binder.set_handler("import_outputs",
                           boost::bind(&simple_wallet::import_outputs, this, _1),
                           tr(USAGE_IMPORT_OUTPUTS),
                           tr("Import a set of outputs owned by this wallet."));
  m_cmd_binder.set_handler("show_transfer",
                           boost::bind(&simple_wallet::show_transfer, this, _1),
                           tr(USAGE_SHOW_TRANSFER),
                           tr("Show information about a transfer to/from this address."));
  m_cmd_binder.set_handler("password",
                           boost::bind(&simple_wallet::change_password, this, _1),
                           tr("Change the wallet's password."));
  m_cmd_binder.set_handler("payment_id",
                           boost::bind(&simple_wallet::payment_id, this, _1),
                           tr(USAGE_PAYMENT_ID),
                           tr("Generate a new random full size payment id (obsolete). These will be unencrypted on the blockchain, see integrated_address for encrypted short payment ids."));
  m_cmd_binder.set_handler("fee",
                           boost::bind(&simple_wallet::print_fee_info, this, _1),
                           tr("Print the information about the current fee and transaction backlog."));
  m_cmd_binder.set_handler("prepare_multisig", boost::bind(&simple_wallet::prepare_multisig, this, _1),
                           tr("Export data needed to create a multisig wallet"));
  m_cmd_binder.set_handler("make_multisig", boost::bind(&simple_wallet::make_multisig, this, _1),
                           tr(USAGE_MAKE_MULTISIG),
                           tr("Turn this wallet into a multisig wallet"));
  m_cmd_binder.set_handler("finalize_multisig",
                           boost::bind(&simple_wallet::finalize_multisig, this, _1),
                           tr(USAGE_FINALIZE_MULTISIG),
                           tr("Turn this wallet into a multisig wallet, extra step for N-1/N wallets"));
  m_cmd_binder.set_handler("exchange_multisig_keys",
                           boost::bind(&simple_wallet::exchange_multisig_keys, this, _1),
                           tr(USAGE_EXCHANGE_MULTISIG_KEYS),
                           tr("Performs extra multisig keys exchange rounds. Needed for arbitrary M/N multisig wallets"));
  m_cmd_binder.set_handler("export_multisig_info",
                           boost::bind(&simple_wallet::export_multisig, this, _1),
                           tr(USAGE_EXPORT_MULTISIG_INFO),
                           tr("Export multisig info for other participants"));
  m_cmd_binder.set_handler("import_multisig_info",
                           boost::bind(&simple_wallet::import_multisig, this, _1),
                           tr(USAGE_IMPORT_MULTISIG_INFO),
                           tr("Import multisig info from other participants"));
  m_cmd_binder.set_handler("sign_multisig",
                           boost::bind(&simple_wallet::sign_multisig, this, _1),
                           tr(USAGE_SIGN_MULTISIG),
                           tr("Sign a multisig transaction from a file"));
  m_cmd_binder.set_handler("submit_multisig",
                           boost::bind(&simple_wallet::submit_multisig, this, _1),
                           tr(USAGE_SUBMIT_MULTISIG),
                           tr("Submit a signed multisig transaction from a file"));
  m_cmd_binder.set_handler("export_raw_multisig_tx",
                           boost::bind(&simple_wallet::export_raw_multisig, this, _1),
                           tr(USAGE_EXPORT_RAW_MULTISIG_TX),
                           tr("Export a signed multisig transaction to a file"));
  m_cmd_binder.set_handler("mms",
                           boost::bind(&simple_wallet::mms, this, _1),
                           tr(USAGE_MMS),
                           tr("Interface with the MMS (Multisig Messaging System)\n"
                              "<subcommand> is one of:\n"
                              "  init, info, signer, list, next, sync, transfer, delete, send, receive, export, note, show, set, help\n"
                              "  send_signer_config, start_auto_config, stop_auto_config, auto_config\n"
                              "Get help about a subcommand with: help mms <subcommand>, or mms help <subcommand>"));
  m_cmd_binder.set_handler("mms init",
                           boost::bind(&simple_wallet::mms, this, _1),
                           tr(USAGE_MMS_INIT),
                           tr("Initialize and configure the MMS for M/N = number of required signers/number of authorized signers multisig"));
  m_cmd_binder.set_handler("mms info",
                           boost::bind(&simple_wallet::mms, this, _1),
                           tr(USAGE_MMS_INFO),
                           tr("Display current MMS configuration"));
  m_cmd_binder.set_handler("mms signer",
                           boost::bind(&simple_wallet::mms, this, _1),
                           tr(USAGE_MMS_SIGNER),
                           tr("Set or modify authorized signer info (single-word label, transport address, Loki address), or list all signers"));
  m_cmd_binder.set_handler("mms list",
                           boost::bind(&simple_wallet::mms, this, _1),
                           tr(USAGE_MMS_LIST),
                           tr("List all messages"));
  m_cmd_binder.set_handler("mms next",
                           boost::bind(&simple_wallet::mms, this, _1),
                           tr(USAGE_MMS_NEXT),
                           tr("Evaluate the next possible multisig-related action(s) according to wallet state, and execute or offer for choice\n"
                              "By using 'sync' processing of waiting messages with multisig sync info can be forced regardless of wallet state"));
  m_cmd_binder.set_handler("mms sync",
                           boost::bind(&simple_wallet::mms, this, _1),
                           tr(USAGE_MMS_SYNC),
                           tr("Force generation of multisig sync info regardless of wallet state, to recover from special situations like \"stale data\" errors"));
  m_cmd_binder.set_handler("mms transfer",
                           boost::bind(&simple_wallet::mms, this, _1),
                           tr(USAGE_MMS_TRANSFER),
                           tr("Initiate transfer with MMS support; arguments identical to normal 'transfer' command arguments, for info see there"));
  m_cmd_binder.set_handler("mms delete",
                           boost::bind(&simple_wallet::mms, this, _1),
                           tr(USAGE_MMS_DELETE),
                           tr("Delete a single message by giving its id, or delete all messages by using 'all'"));
  m_cmd_binder.set_handler("mms send",
                           boost::bind(&simple_wallet::mms, this, _1),
                           tr(USAGE_MMS_SEND),
                           tr("Send a single message by giving its id, or send all waiting messages"));
  m_cmd_binder.set_handler("mms receive",
                           boost::bind(&simple_wallet::mms, this, _1),
                           tr(USAGE_MMS_RECEIVE),
                           tr("Check right away for new messages to receive"));
  m_cmd_binder.set_handler("mms export",
                           boost::bind(&simple_wallet::mms, this, _1),
                           tr(USAGE_MMS_EXPORT),
                           tr("Write the content of a message to a file \"mms_message_content\""));
  m_cmd_binder.set_handler("mms note",
                           boost::bind(&simple_wallet::mms, this, _1),
                           tr(USAGE_MMS_NOTE),
                           tr("Send a one-line message to an authorized signer, identified by its label, or show any waiting unread notes"));
  m_cmd_binder.set_handler("mms show",
                           boost::bind(&simple_wallet::mms, this, _1),
                           tr(USAGE_MMS_SHOW),
                           tr("Show detailed info about a single message"));
  m_cmd_binder.set_handler("mms set",
                           boost::bind(&simple_wallet::mms, this, _1),
                           tr(USAGE_MMS_SET),
                           tr("Available options:\n "
                                  "auto-send <1|0>\n "
                                  "  Whether to automatically send newly generated messages right away.\n "));
  m_cmd_binder.set_handler("mms send_message_config",
                           boost::bind(&simple_wallet::mms, this, _1),
                           tr(USAGE_MMS_SEND_SIGNER_CONFIG),
                           tr("Send completed signer config to all other authorized signers"));
  m_cmd_binder.set_handler("mms start_auto_config",
                           boost::bind(&simple_wallet::mms, this, _1),
                           tr(USAGE_MMS_START_AUTO_CONFIG),
                           tr("Start auto-config at the auto-config manager's wallet by issuing auto-config tokens and optionally set others' labels"));
  m_cmd_binder.set_handler("mms stop_auto_config",
                           boost::bind(&simple_wallet::mms, this, _1),
                           tr(USAGE_MMS_STOP_AUTO_CONFIG),
                           tr("Delete any auto-config tokens and abort a auto-config process"));
  m_cmd_binder.set_handler("mms auto_config",
                           boost::bind(&simple_wallet::mms, this, _1),
                           tr(USAGE_MMS_AUTO_CONFIG),
                           tr("Start auto-config by using the token received from the auto-config manager"));
  m_cmd_binder.set_handler("print_ring",
                           boost::bind(&simple_wallet::print_ring, this, _1),
                           tr(USAGE_PRINT_RING),
                           tr("Print the ring(s) used to spend a given key image or transaction (if the ring size is > 1)\n\n"
                              "Output format:\n"
                              "Key Image, \"absolute\", list of rings"));
  m_cmd_binder.set_handler("set_ring",
                           boost::bind(&simple_wallet::set_ring, this, _1),
                           tr(USAGE_SET_RING),
                           tr("Set the ring used for a given key image, so it can be reused in a fork"));
  m_cmd_binder.set_handler("save_known_rings",
                           boost::bind(&simple_wallet::save_known_rings, this, _1),
                           tr(USAGE_SAVE_KNOWN_RINGS),
                           tr("Save known rings to the shared rings database"));
  m_cmd_binder.set_handler("mark_output_spent",
                           boost::bind(&simple_wallet::blackball, this, _1),
                           tr(USAGE_MARK_OUTPUT_SPENT),
                           tr("Mark output(s) as spent so they never get selected as fake outputs in a ring"));
  m_cmd_binder.set_handler("mark_output_unspent",
                           boost::bind(&simple_wallet::unblackball, this, _1),
                           tr(USAGE_MARK_OUTPUT_UNSPENT),
                           tr("Marks an output as unspent so it may get selected as a fake output in a ring"));
  m_cmd_binder.set_handler("is_output_spent",
                           boost::bind(&simple_wallet::blackballed, this, _1),
                           tr(USAGE_IS_OUTPUT_SPENT),
                           tr("Checks whether an output is marked as spent"));
  m_cmd_binder.set_handler("version",
                           boost::bind(&simple_wallet::version, this, _1),
                           tr(USAGE_VERSION),
                           tr("Returns version information"));
  m_cmd_binder.set_handler("help",
                           boost::bind(&simple_wallet::help, this, _1),
                           tr(USAGE_HELP),
                           tr("Show the help section or the documentation about a <command>."));

  //
  // Loki
  //
  m_cmd_binder.set_handler("register_service_node",
                           boost::bind(&simple_wallet::register_service_node, this, _1),
                           tr(USAGE_REGISTER_SERVICE_NODE),
                           tr("Send <amount> to this wallet's main account, locked for the required staking time plus a small buffer. If the parameter \"index<N1>[,<N2>,...]\" is specified, the wallet stakes outputs received by those address indices. <priority> is the priority of the stake. The higher the priority, the higher the transaction fee. Valid values in priority order (from lowest to highest) are: unimportant, normal, elevated, priority. If omitted, the default value (see the command \"set priority\") is used."));
  m_cmd_binder.set_handler("stake",
                           boost::bind(&simple_wallet::stake, this, _1),
                           tr(USAGE_STAKE),
                           tr("Send all unlocked balance to an address. If the parameter \"index<N1>[,<N2>,...]\" is specified, the wallet sweeps outputs received by those address indices. If omitted, the wallet randomly chooses an address index to be used. If the parameter \"outputs=<N>\" is specified and  N > 0, wallet splits the transaction into N even outputs."));
  m_cmd_binder.set_handler("request_stake_unlock",
                           boost::bind(&simple_wallet::request_stake_unlock, this, _1),
                           tr(USAGE_REQUEST_STAKE_UNLOCK),
                           tr("Request a stake currently locked in a Service Node to be unlocked on the network"));
  m_cmd_binder.set_handler("print_locked_stakes",
                           boost::bind(&simple_wallet::print_locked_stakes, this, _1),
                           tr(""),
                           tr("Print stakes currently locked on the Service Node network"));
}
//----------------------------------------------------------------------------------------------------
bool simple_wallet::set_variable(const std::vector<std::string> &args)
{
  if (args.empty())
  {
    std::string seed_language = m_wallet->get_seed_language();
    if (m_use_english_language_names)
      seed_language = crypto::ElectrumWords::get_english_name_for(seed_language);
    std::string priority_string = "invalid";
    uint32_t priority = m_wallet->get_default_priority();
    if (priority < allowed_priority_strings.size())
      priority_string = allowed_priority_strings[priority];
    std::string ask_password_string = "invalid";
    switch (m_wallet->ask_password())
    {
      case tools::wallet2::AskPasswordNever: ask_password_string = "never"; break;
      case tools::wallet2::AskPasswordOnAction: ask_password_string = "action"; break;
      case tools::wallet2::AskPasswordToDecrypt: ask_password_string = "decrypt"; break;
    }
    success_msg_writer() << "seed = " << seed_language;
    success_msg_writer() << "always-confirm-transfers = " << m_wallet->always_confirm_transfers();
    success_msg_writer() << "print-ring-members = " << m_wallet->print_ring_members();
    success_msg_writer() << "store-tx-info = " << m_wallet->store_tx_info();
    success_msg_writer() << "auto-refresh = " << m_wallet->auto_refresh();
    success_msg_writer() << "refresh-type = " << get_refresh_type_name(m_wallet->get_refresh_type());
    success_msg_writer() << "priority = " << priority<< " (" << priority_string << ")";
    success_msg_writer() << "confirm-missing-payment-id = " << m_wallet->confirm_missing_payment_id();
    success_msg_writer() << "ask-password = " << m_wallet->ask_password() << " (" << ask_password_string << ")";
    success_msg_writer() << "unit = " << cryptonote::get_unit(cryptonote::get_default_decimal_point());
    success_msg_writer() << "min-outputs-count = " << m_wallet->get_min_output_count();
    success_msg_writer() << "min-outputs-value = " << cryptonote::print_money(m_wallet->get_min_output_value());
    success_msg_writer() << "merge-destinations = " << m_wallet->merge_destinations();
    success_msg_writer() << "confirm-backlog = " << m_wallet->confirm_backlog();
    success_msg_writer() << "confirm-backlog-threshold = " << m_wallet->get_confirm_backlog_threshold();
    success_msg_writer() << "confirm-export-overwrite = " << m_wallet->confirm_export_overwrite();
    success_msg_writer() << "refresh-from-block-height = " << m_wallet->get_refresh_from_block_height();
    success_msg_writer() << "auto-low-priority = " << m_wallet->auto_low_priority();
    success_msg_writer() << "segregate-pre-fork-outputs = " << m_wallet->segregate_pre_fork_outputs();
    success_msg_writer() << "key-reuse-mitigation2 = " << m_wallet->key_reuse_mitigation2();
    const std::pair<size_t, size_t> lookahead = m_wallet->get_subaddress_lookahead();
    success_msg_writer() << "subaddress-lookahead = " << lookahead.first << ":" << lookahead.second;
    success_msg_writer() << "segregation-height = " << m_wallet->segregation_height();
    success_msg_writer() << "ignore-fractional-outputs = " << m_wallet->ignore_fractional_outputs();
    success_msg_writer() << "track-uses = " << m_wallet->track_uses();
    success_msg_writer() << "device_name = " << m_wallet->device_name();
    return true;
  }
  else
  {

#define CHECK_SIMPLE_VARIABLE(name, f, help) do \
  if (args[0] == name) { \
    if (args.size() <= 1) \
    { \
      fail_msg_writer() << "set " << #name << ": " << tr("needs an argument") << " (" << help << ")"; \
      return true; \
    } \
    else \
    { \
      f(args); \
      return true; \
    } \
  } while(0)

    if (args[0] == "seed")
    {
      if (args.size() == 1)
      {
        fail_msg_writer() << tr("set seed: needs an argument. available options: language");
        return true;
      }
      else if (args[1] == "language")
      {
        seed_set_language(args);
        return true;
      }
    }
    CHECK_SIMPLE_VARIABLE("always-confirm-transfers", set_always_confirm_transfers, tr("0 or 1"));
    CHECK_SIMPLE_VARIABLE("print-ring-members", set_print_ring_members, tr("0 or 1"));
    CHECK_SIMPLE_VARIABLE("store-tx-info", set_store_tx_info, tr("0 or 1"));
    CHECK_SIMPLE_VARIABLE("auto-refresh", set_auto_refresh, tr("0 or 1"));
    CHECK_SIMPLE_VARIABLE("refresh-type", set_refresh_type, tr("full (slowest, no assumptions); optimize-coinbase (fast, assumes the whole coinbase is paid to a single address); no-coinbase (fastest, assumes we receive no coinbase transaction), default (same as optimize-coinbase)"));
    CHECK_SIMPLE_VARIABLE("priority", set_default_priority, tr("0, 1, 2, 3, or 4, or one of ") << join_priority_strings(", "));
    CHECK_SIMPLE_VARIABLE("confirm-missing-payment-id", set_confirm_missing_payment_id, tr("0 or 1"));
    CHECK_SIMPLE_VARIABLE("ask-password", set_ask_password, tr("0|1|2 (or never|action|decrypt)"));
    CHECK_SIMPLE_VARIABLE("unit", set_unit, tr("loki, megarok, kilorok, rok"));
    CHECK_SIMPLE_VARIABLE("min-outputs-count", set_min_output_count, tr("unsigned integer"));
    CHECK_SIMPLE_VARIABLE("min-outputs-value", set_min_output_value, tr("amount"));
    CHECK_SIMPLE_VARIABLE("merge-destinations", set_merge_destinations, tr("0 or 1"));
    CHECK_SIMPLE_VARIABLE("confirm-backlog", set_confirm_backlog, tr("0 or 1"));
    CHECK_SIMPLE_VARIABLE("confirm-backlog-threshold", set_confirm_backlog_threshold, tr("unsigned integer"));
    CHECK_SIMPLE_VARIABLE("confirm-export-overwrite", set_confirm_export_overwrite, tr("0 or 1"));
    CHECK_SIMPLE_VARIABLE("refresh-from-block-height", set_refresh_from_block_height, tr("block height"));
    CHECK_SIMPLE_VARIABLE("auto-low-priority", set_auto_low_priority, tr("0 or 1"));
    CHECK_SIMPLE_VARIABLE("segregate-pre-fork-outputs", set_segregate_pre_fork_outputs, tr("0 or 1"));
    CHECK_SIMPLE_VARIABLE("key-reuse-mitigation2", set_key_reuse_mitigation2, tr("0 or 1"));
    CHECK_SIMPLE_VARIABLE("subaddress-lookahead", set_subaddress_lookahead, tr("<major>:<minor>"));
    CHECK_SIMPLE_VARIABLE("segregation-height", set_segregation_height, tr("unsigned integer"));
    CHECK_SIMPLE_VARIABLE("ignore-fractional-outputs", set_ignore_fractional_outputs, tr("0 or 1"));
    CHECK_SIMPLE_VARIABLE("track-uses", set_track_uses, tr("0 or 1"));
    CHECK_SIMPLE_VARIABLE("device-name", set_device_name, tr("<device_name[:device_spec]>"));
  }
  fail_msg_writer() << tr("set: unrecognized argument(s)");
  return true;
}

//----------------------------------------------------------------------------------------------------
bool simple_wallet::set_log(const std::vector<std::string> &args)
{
  if(args.size() > 1)
  {
    PRINT_USAGE(USAGE_SET_LOG);
    return true;
  }
  if(!args.empty())
  {
    uint16_t level = 0;
    if(epee::string_tools::get_xtype_from_string(level, args[0]))
    {
      if(4 < level)
      {
        fail_msg_writer() << boost::format(tr("wrong number range, use: %s")) % USAGE_SET_LOG;
        return true;
      }
      mlog_set_log_level(level);
    }
    else
    {
      mlog_set_log(args[0].c_str());
    }
  }
  
  success_msg_writer() << "New log categories: " << mlog_get_categories();
  return true;
}
//----------------------------------------------------------------------------------------------------
bool simple_wallet::ask_wallet_create_if_needed()
{
  LOG_PRINT_L3("simple_wallet::ask_wallet_create_if_needed() started");
  std::string wallet_path;
  std::string confirm_creation;
  bool wallet_name_valid = false;
  bool keys_file_exists;
  bool wallet_file_exists;

  do{
      LOG_PRINT_L3("User asked to specify wallet file name.");
      wallet_path = input_line(
        tr(m_restoring ? "Specify a new wallet file name for your restored wallet (e.g., MyWallet).\n"
        "Wallet file name (or Ctrl-C to quit)" :
        "Specify wallet file name (e.g., MyWallet). If the wallet doesn't exist, it will be created.\n"
        "Wallet file name (or Ctrl-C to quit)")
      );
      if(std::cin.eof())
      {
        LOG_ERROR("Unexpected std::cin.eof() - Exited simple_wallet::ask_wallet_create_if_needed()");
        return false;
      }
      if(!tools::wallet2::wallet_valid_path_format(wallet_path))
      {
        fail_msg_writer() << tr("Wallet name not valid. Please try again or use Ctrl-C to quit.");
        wallet_name_valid = false;
      }
      else
      {
        tools::wallet2::wallet_exists(wallet_path, keys_file_exists, wallet_file_exists);
        LOG_PRINT_L3("wallet_path: " << wallet_path << "");
        LOG_PRINT_L3("keys_file_exists: " << std::boolalpha << keys_file_exists << std::noboolalpha
        << "  wallet_file_exists: " << std::boolalpha << wallet_file_exists << std::noboolalpha);

        if((keys_file_exists || wallet_file_exists) && (!m_generate_new.empty() || m_restoring))
        {
          fail_msg_writer() << tr("Attempting to generate or restore wallet, but specified file(s) exist.  Exiting to not risk overwriting.");
          return false;
        }
        if(wallet_file_exists && keys_file_exists) //Yes wallet, yes keys
        {
          success_msg_writer() << tr("Wallet and key files found, loading...");
          m_wallet_file = wallet_path;
          return true;
        }
        else if(!wallet_file_exists && keys_file_exists) //No wallet, yes keys
        {
          success_msg_writer() << tr("Key file found but not wallet file. Regenerating...");
          m_wallet_file = wallet_path;
          return true;
        }
        else if(wallet_file_exists && !keys_file_exists) //Yes wallet, no keys
        {
          fail_msg_writer() << tr("Key file not found. Failed to open wallet: ") << "\"" << wallet_path << "\". Exiting.";
          return false;
        }
        else if(!wallet_file_exists && !keys_file_exists) //No wallet, no keys
        {
          bool ok = true;
          if (!m_restoring)
          {
<<<<<<< HEAD
            message_writer() << tr("No wallet found with that name. Confirm creation of new wallet named") << wallet_path;
            confirm_creation = input_line("", true);
=======
            std::string prompt = tr("No wallet found with that name. Confirm creation of new wallet named: ");
            prompt += "\"" + wallet_path + "\"";
            confirm_creation = input_line(prompt, true);
>>>>>>> 6dfd37b8
            if(std::cin.eof())
            {
              LOG_ERROR("Unexpected std::cin.eof() - Exited simple_wallet::ask_wallet_create_if_needed()");
              return false;
            }
            ok = command_line::is_yes(confirm_creation);
          }
          if (ok)
          {
            success_msg_writer() << tr("Generating new wallet...");
            m_generate_new = wallet_path;
            return true;
          }
        }
      }
    } while(!wallet_name_valid);

  LOG_ERROR("Failed out of do-while loop in ask_wallet_create_if_needed()");
  return false;
}

/*!
 * \brief Prints the seed with a nice message
 * \param seed seed to print
 */
void simple_wallet::print_seed(const epee::wipeable_string &seed)
{
  success_msg_writer(true) << "\n" << boost::format(tr("NOTE: the following %s can be used to recover access to your wallet. "
    "Write them down and store them somewhere safe and secure. Please do not store them in "
    "your email or on file storage services outside of your immediate control.\n")) % (m_wallet->multisig() ? tr("string") : tr("25 words"));
  // don't log
  int space_index = 0;
  size_t len  = seed.size();
  for (const char *ptr = seed.data(); len--; ++ptr)
  {
    if (*ptr == ' ')
    {
      if (space_index == 15 || space_index == 7)
        putchar('\n');
      else
        putchar(*ptr);
      ++space_index;
    }
    else
      putchar(*ptr);
  }
  putchar('\n');
  fflush(stdout);
}
//----------------------------------------------------------------------------------------------------
static bool might_be_partial_seed(const epee::wipeable_string &words)
{
  std::vector<epee::wipeable_string> seed;

  words.split(seed);
  return seed.size() < 24;
}
//----------------------------------------------------------------------------------------------------
static bool datestr_to_int(const std::string &heightstr, uint16_t &year, uint8_t &month, uint8_t &day)
{
  if (heightstr.size() != 10 || heightstr[4] != '-' || heightstr[7] != '-')
  {
    fail_msg_writer() << tr("date format must be YYYY-MM-DD");
    return false;
  }
  try
  {
    year  = boost::lexical_cast<uint16_t>(heightstr.substr(0,4));
    // lexical_cast<uint8_t> won't work because uint8_t is treated as character type
    month = boost::lexical_cast<uint16_t>(heightstr.substr(5,2));
    day   = boost::lexical_cast<uint16_t>(heightstr.substr(8,2));
  }
  catch (const boost::bad_lexical_cast &)
  {
    fail_msg_writer() << tr("bad height parameter: ") << heightstr;
    return false;
  }
  return true;
}
//----------------------------------------------------------------------------------------------------
bool simple_wallet::init(const boost::program_options::variables_map& vm)
{
  epee::misc_utils::auto_scope_leave_caller scope_exit_handler = epee::misc_utils::create_scope_leave_handler([&](){
    m_electrum_seed.wipe();
  });

  const bool testnet = tools::wallet2::has_testnet_option(vm);
  const bool stagenet = tools::wallet2::has_stagenet_option(vm);
  if (testnet && stagenet)
  {
    fail_msg_writer() << tr("Can't specify more than one of --testnet and --stagenet");
    return false;
  }
  const network_type nettype = testnet ? TESTNET : stagenet ? STAGENET : MAINNET;

  epee::wipeable_string multisig_keys;

  if (!handle_command_line(vm))
    return false;

  if((!m_generate_new.empty()) + (!m_wallet_file.empty()) + (!m_generate_from_device.empty()) + (!m_generate_from_view_key.empty()) + (!m_generate_from_spend_key.empty()) + (!m_generate_from_keys.empty()) + (!m_generate_from_multisig_keys.empty()) + (!m_generate_from_json.empty()) > 1)
  {
    fail_msg_writer() << tr("can't specify more than one of --generate-new-wallet=\"wallet_name\", --wallet-file=\"wallet_name\", --generate-from-view-key=\"wallet_name\", --generate-from-spend-key=\"wallet_name\", --generate-from-keys=\"wallet_name\", --generate-from-multisig-keys=\"wallet_name\", --generate-from-json=\"jsonfilename\" and --generate-from-device=\"wallet_name\"");
    return false;
  }
  else if (m_generate_new.empty() && m_wallet_file.empty() && m_generate_from_device.empty() && m_generate_from_view_key.empty() && m_generate_from_spend_key.empty() && m_generate_from_keys.empty() && m_generate_from_multisig_keys.empty() && m_generate_from_json.empty())
  {
    if(!ask_wallet_create_if_needed()) return false;
  }

  if (!m_generate_new.empty() || m_restoring)
  {
    if (!m_subaddress_lookahead.empty() && !parse_subaddress_lookahead(m_subaddress_lookahead))
      return false;

    std::string old_language;
    // check for recover flag.  if present, require electrum word list (only recovery option for now).
    if (m_restore_deterministic_wallet || m_restore_multisig_wallet)
    {
      if (m_non_deterministic)
      {
        fail_msg_writer() << tr("can't specify both --restore-deterministic-wallet or --restore-multisig-wallet and --non-deterministic");
        return false;
      }
      if (!m_wallet_file.empty())
      {
        if (m_restore_multisig_wallet)
          fail_msg_writer() << tr("--restore-multisig-wallet uses --generate-new-wallet, not --wallet-file");
        else
          fail_msg_writer() << tr("--restore-deterministic-wallet uses --generate-new-wallet, not --wallet-file");
        return false;
      }

      if (m_electrum_seed.empty())
      {
        if (m_restore_multisig_wallet)
        {
            const char *prompt = "Specify multisig seed";
            m_electrum_seed = input_secure_line(prompt);
            if (std::cin.eof())
              return false;
            if (m_electrum_seed.empty())
            {
              fail_msg_writer() << tr("specify a recovery parameter with the --electrum-seed=\"multisig seed here\"");
              return false;
            }
        }
        else
        {
          m_electrum_seed = "";
          do
          {
            const char *prompt = m_electrum_seed.empty() ? "Specify Electrum seed" : "Electrum seed continued";
            epee::wipeable_string electrum_seed = input_secure_line(prompt);
            if (std::cin.eof())
              return false;
            if (electrum_seed.empty())
            {
              fail_msg_writer() << tr("specify a recovery parameter with the --electrum-seed=\"words list here\"");
              return false;
            }
            m_electrum_seed += electrum_seed;
            m_electrum_seed += ' ';
          } while (might_be_partial_seed(m_electrum_seed));
        }
      }

      if (m_restore_multisig_wallet)
      {
        const boost::optional<epee::wipeable_string> parsed = m_electrum_seed.parse_hexstr();
        if (!parsed)
        {
          fail_msg_writer() << tr("Multisig seed failed verification");
          return false;
        }
        multisig_keys = *parsed;
      }
      else
      {
        if (!crypto::ElectrumWords::words_to_bytes(m_electrum_seed, m_recovery_key, old_language))
        {
          fail_msg_writer() << tr("Electrum-style word list failed verification");
          return false;
        }
      }

      auto pwd_container = password_prompter(tr("Enter seed offset passphrase, empty if none"), false);
      if (std::cin.eof() || !pwd_container)
        return false;
      epee::wipeable_string seed_pass = pwd_container->password();
      if (!seed_pass.empty())
      {
        if (m_restore_multisig_wallet)
        {
          crypto::secret_key key;
          crypto::cn_slow_hash(seed_pass.data(), seed_pass.size(), (crypto::hash&)key);
          sc_reduce32((unsigned char*)key.data);
          multisig_keys = m_wallet->decrypt<epee::wipeable_string>(std::string(multisig_keys.data(), multisig_keys.size()), key, true);
        }
        else
          m_recovery_key = cryptonote::decrypt_key(m_recovery_key, seed_pass);
      }
    }
    epee::wipeable_string password;
    if (!m_generate_from_view_key.empty())
    {
      m_wallet_file = m_generate_from_view_key;
      // parse address
      std::string address_string = input_line("Standard address");
      if (std::cin.eof())
        return false;
      if (address_string.empty()) {
        fail_msg_writer() << tr("No data supplied, cancelled");
        return false;
      }
      cryptonote::address_parse_info info;
      if(!get_account_address_from_str(info, nettype, address_string))
      {
          fail_msg_writer() << tr("failed to parse address");
          return false;
      }
      if (info.is_subaddress)
      {
        fail_msg_writer() << tr("This address is a subaddress which cannot be used here.");
        return false;
      }

      // parse view secret key
      epee::wipeable_string viewkey_string = input_secure_line("Secret view key");
      if (std::cin.eof())
        return false;
      if (viewkey_string.empty()) {
        fail_msg_writer() << tr("No data supplied, cancelled");
        return false;
      }
      crypto::secret_key viewkey;
      if (!viewkey_string.hex_to_pod(unwrap(unwrap(viewkey))))
      {
        fail_msg_writer() << tr("failed to parse view key secret key");
        return false;
      }

      m_wallet_file=m_generate_from_view_key;

      // check the view key matches the given address
      crypto::public_key pkey;
      if (!crypto::secret_key_to_public_key(viewkey, pkey)) {
        fail_msg_writer() << tr("failed to verify view key secret key");
        return false;
      }
      if (info.address.m_view_public_key != pkey) {
        fail_msg_writer() << tr("view key does not match standard address");
        return false;
      }

      auto r = new_wallet(vm, info.address, boost::none, viewkey);
      CHECK_AND_ASSERT_MES(r, false, tr("account creation failed"));
      password = *r;
    }
    else if (!m_generate_from_spend_key.empty())
    {
      m_wallet_file = m_generate_from_spend_key;
      // parse spend secret key
      epee::wipeable_string spendkey_string = input_secure_line("Secret spend key");
      if (std::cin.eof())
        return false;
      if (spendkey_string.empty()) {
        fail_msg_writer() << tr("No data supplied, cancelled");
        return false;
      }
      if (!spendkey_string.hex_to_pod(unwrap(unwrap(m_recovery_key))))
      {
        fail_msg_writer() << tr("failed to parse spend key secret key");
        return false;
      }
      auto r = new_wallet(vm, m_recovery_key, true, false, "");
      CHECK_AND_ASSERT_MES(r, false, tr("account creation failed"));
      password = *r;
    }
    else if (!m_generate_from_keys.empty())
    {
      m_wallet_file = m_generate_from_keys;
      // parse address
      std::string address_string = input_line("Standard address");
      if (std::cin.eof())
        return false;
      if (address_string.empty()) {
        fail_msg_writer() << tr("No data supplied, cancelled");
        return false;
      }
      cryptonote::address_parse_info info;
      if(!get_account_address_from_str(info, nettype, address_string))
      {
          fail_msg_writer() << tr("failed to parse address");
          return false;
      }
      if (info.is_subaddress)
      {
        fail_msg_writer() << tr("This address is a subaddress which cannot be used here.");
        return false;
      }

      // parse spend secret key
      epee::wipeable_string spendkey_string = input_secure_line("Secret spend key");
      if (std::cin.eof())
        return false;
      if (spendkey_string.empty()) {
        fail_msg_writer() << tr("No data supplied, cancelled");
        return false;
      }
      crypto::secret_key spendkey;
      if (!spendkey_string.hex_to_pod(unwrap(unwrap(spendkey))))
      {
        fail_msg_writer() << tr("failed to parse spend key secret key");
        return false;
      }

      // parse view secret key
      epee::wipeable_string viewkey_string = input_secure_line("Secret view key");
      if (std::cin.eof())
        return false;
      if (viewkey_string.empty()) {
        fail_msg_writer() << tr("No data supplied, cancelled");
        return false;
      }
      crypto::secret_key viewkey;
      if(!viewkey_string.hex_to_pod(unwrap(unwrap(viewkey))))
      {
        fail_msg_writer() << tr("failed to parse view key secret key");
        return false;
      }

      m_wallet_file=m_generate_from_keys;

      // check the spend and view keys match the given address
      crypto::public_key pkey;
      if (!crypto::secret_key_to_public_key(spendkey, pkey)) {
        fail_msg_writer() << tr("failed to verify spend key secret key");
        return false;
      }
      if (info.address.m_spend_public_key != pkey) {
        fail_msg_writer() << tr("spend key does not match standard address");
        return false;
      }
      if (!crypto::secret_key_to_public_key(viewkey, pkey)) {
        fail_msg_writer() << tr("failed to verify view key secret key");
        return false;
      }
      if (info.address.m_view_public_key != pkey) {
        fail_msg_writer() << tr("view key does not match standard address");
        return false;
      }
      auto r = new_wallet(vm, info.address, spendkey, viewkey);
      CHECK_AND_ASSERT_MES(r, false, tr("account creation failed"));
      password = *r;
    }
    
    // Asks user for all the data required to merge secret keys from multisig wallets into one master wallet, which then gets full control of the multisig wallet. The resulting wallet will be the same as any other regular wallet.
    else if (!m_generate_from_multisig_keys.empty())
    {
      m_wallet_file = m_generate_from_multisig_keys;
      unsigned int multisig_m;
      unsigned int multisig_n;
      
      // parse multisig type
      std::string multisig_type_string = input_line("Multisig type (input as M/N with M <= N and M > 1)");
      if (std::cin.eof())
        return false;
      if (multisig_type_string.empty())
      {
        fail_msg_writer() << tr("No data supplied, cancelled");
        return false;
      }
      if (sscanf(multisig_type_string.c_str(), "%u/%u", &multisig_m, &multisig_n) != 2)
      {
        fail_msg_writer() << tr("Error: expected M/N, but got: ") << multisig_type_string;
        return false;
      }
      if (multisig_m <= 1 || multisig_m > multisig_n)
      {
        fail_msg_writer() << tr("Error: expected N > 1 and N <= M, but got: ") << multisig_type_string;
        return false;
      }
      if (multisig_m != multisig_n)
      {
        fail_msg_writer() << tr("Error: M/N is currently unsupported. ");
        return false;
      }      
      message_writer() << boost::format(tr("Generating master wallet from %u of %u multisig wallet keys")) % multisig_m % multisig_n;
      
      // parse multisig address
      std::string address_string = input_line("Multisig wallet address");
      if (std::cin.eof())
        return false;
      if (address_string.empty()) {
        fail_msg_writer() << tr("No data supplied, cancelled");
        return false;
      }
      cryptonote::address_parse_info info;
      if(!get_account_address_from_str(info, nettype, address_string))
      {
          fail_msg_writer() << tr("failed to parse address");
          return false;
      }
      
      // parse secret view key
      epee::wipeable_string viewkey_string = input_secure_line("Secret view key");
      if (std::cin.eof())
        return false;
      if (viewkey_string.empty())
      {
        fail_msg_writer() << tr("No data supplied, cancelled");
        return false;
      }
      crypto::secret_key viewkey;
      if(!viewkey_string.hex_to_pod(unwrap(unwrap(viewkey))))
      {
        fail_msg_writer() << tr("failed to parse secret view key");
        return false;
      }
      
      // check that the view key matches the given address
      crypto::public_key pkey;
      if (!crypto::secret_key_to_public_key(viewkey, pkey))
      {
        fail_msg_writer() << tr("failed to verify secret view key");
        return false;
      }
      if (info.address.m_view_public_key != pkey)
      {
        fail_msg_writer() << tr("view key does not match standard address");
        return false;
      }
      
      // parse multisig spend keys
      crypto::secret_key spendkey;
      // parsing N/N
      if(multisig_m == multisig_n)
      {
        std::vector<crypto::secret_key> multisig_secret_spendkeys(multisig_n);
        epee::wipeable_string spendkey_string;
        cryptonote::blobdata spendkey_data;
        // get N secret spend keys from user
        for(unsigned int i=0; i<multisig_n; ++i)
        {
          spendkey_string = input_secure_line(tr((boost::format(tr("Secret spend key (%u of %u)")) % (i+1) % multisig_m).str().c_str()));
          if (std::cin.eof())
            return false;
          if (spendkey_string.empty())
          {
            fail_msg_writer() << tr("No data supplied, cancelled");
            return false;
          }
          if(!spendkey_string.hex_to_pod(unwrap(unwrap(multisig_secret_spendkeys[i]))))
          {
            fail_msg_writer() << tr("failed to parse spend key secret key");
            return false;
          }
        }
        
        // sum the spend keys together to get the master spend key
        spendkey = multisig_secret_spendkeys[0];
        for(unsigned int i=1; i<multisig_n; ++i)
          sc_add(reinterpret_cast<unsigned char*>(&spendkey), reinterpret_cast<unsigned char*>(&spendkey), reinterpret_cast<unsigned char*>(&multisig_secret_spendkeys[i]));
      }
      // parsing M/N
      else
      {
        fail_msg_writer() << tr("Error: M/N is currently unsupported");
        return false;
      }
      
      // check that the spend key matches the given address
      if (!crypto::secret_key_to_public_key(spendkey, pkey))
      {
        fail_msg_writer() << tr("failed to verify spend key secret key");
        return false;
      }
      if (info.address.m_spend_public_key != pkey)
      {
        fail_msg_writer() << tr("spend key does not match standard address");
        return false;
      }
      
      // create wallet
      auto r = new_wallet(vm, info.address, spendkey, viewkey);
      CHECK_AND_ASSERT_MES(r, false, tr("account creation failed"));
      password = *r;
    }
    
    else if (!m_generate_from_json.empty())
    {
      try
      {
        auto rc = tools::wallet2::make_from_json(vm, false, m_generate_from_json, password_prompter);
        m_wallet = std::move(rc.first);
        password = rc.second.password();
        m_wallet_file = m_wallet->path();
      }
      catch (const std::exception &e)
      {
        fail_msg_writer() << e.what();
        return false;
      }
      if (!m_wallet)
        return false;
    }
    else if (!m_generate_from_device.empty())
    {
      m_wallet_file = m_generate_from_device;
      // create wallet
      auto r = new_wallet(vm);
      CHECK_AND_ASSERT_MES(r, false, tr("account creation failed"));
      password = *r;
      // if no block_height is specified, assume its a new account and start it "now"
      if(m_wallet->get_refresh_from_block_height() == 0) {
        {
          tools::scoped_message_writer wrt = tools::msg_writer();
          wrt << tr("No restore height is specified.") << " ";
          wrt << tr("Assumed you are creating a new account, restore will be done from current estimated blockchain height.") << " ";
          wrt << tr("Use --restore-height or --restore-date if you want to restore an already setup account from a specific height.");
        }
        std::string confirm = input_line(tr("Is this okay?"), true);
        if (std::cin.eof() || !command_line::is_yes(confirm))
          CHECK_AND_ASSERT_MES(false, false, tr("account creation aborted"));

        m_wallet->set_refresh_from_block_height(m_wallet->estimate_blockchain_height());
        m_wallet->explicit_refresh_from_block_height(true);
        m_restore_height = m_wallet->get_refresh_from_block_height();
      }
    }
    else
    {
      if (m_generate_new.empty()) {
        fail_msg_writer() << tr("specify a wallet path with --generate-new-wallet (not --wallet-file)");
        return false;
      }
      m_wallet_file = m_generate_new;
      boost::optional<epee::wipeable_string> r;
      if (m_restore_multisig_wallet)
        r = new_wallet(vm, multisig_keys, old_language);
      else
        r = new_wallet(vm, m_recovery_key, m_restore_deterministic_wallet, m_non_deterministic, old_language);
      CHECK_AND_ASSERT_MES(r, false, tr("account creation failed"));
      password = *r;
    }

    if (m_restoring && m_generate_from_json.empty() && m_generate_from_device.empty())
    {
      m_wallet->explicit_refresh_from_block_height(!(command_line::is_arg_defaulted(vm, arg_restore_height) ||
        command_line::is_arg_defaulted(vm, arg_restore_date)));
      if (command_line::is_arg_defaulted(vm, arg_restore_height) && !command_line::is_arg_defaulted(vm, arg_restore_date))
      {
        uint16_t year;
        uint8_t month;
        uint8_t day;
        if (!datestr_to_int(m_restore_date, year, month, day))
          return false;
        try
        {
          m_restore_height = m_wallet->get_blockchain_height_by_date(year, month, day);
          success_msg_writer() << tr("Restore height is: ") << m_restore_height;
        }
        catch (const std::runtime_error& e)
        {
          fail_msg_writer() << e.what();
          return false;
        }
      }
    }
    if (!m_wallet->explicit_refresh_from_block_height() && m_restoring)
    {
      uint32_t version;
      bool connected = try_connect_to_daemon(false, &version);
      while (true)
      {
        std::string heightstr;
        if (!connected || version < MAKE_CORE_RPC_VERSION(1, 6))
          heightstr = input_line("Restore from specific blockchain height (optional, default 0)");
        else
          heightstr = input_line("Restore from specific blockchain height (optional, default 0),\nor alternatively from specific date (YYYY-MM-DD)");
        if (std::cin.eof())
          return false;
        if (heightstr.empty())
        {
          m_restore_height = 0;
          break;
        }
        try
        {
          m_restore_height = boost::lexical_cast<uint64_t>(heightstr);
          break;
        }
        catch (const boost::bad_lexical_cast &)
        {
          if (!connected || version < MAKE_CORE_RPC_VERSION(1, 6))
          {
            fail_msg_writer() << tr("bad m_restore_height parameter: ") << heightstr;
            continue;
          }
          uint16_t year;
          uint8_t month;  // 1, 2, ..., 12
          uint8_t day;    // 1, 2, ..., 31
          try
          {
            if (!datestr_to_int(heightstr, year, month, day))
              return false;
            m_restore_height = m_wallet->get_blockchain_height_by_date(year, month, day);
            success_msg_writer() << tr("Restore height is: ") << m_restore_height;
            std::string confirm = input_line(tr("Is this okay?"), true);
            if (std::cin.eof())
              return false;
            if(command_line::is_yes(confirm))
              break;
          }
          catch (const boost::bad_lexical_cast &)
          {
            fail_msg_writer() << tr("bad m_restore_height parameter: ") << heightstr;
          }
          catch (const std::runtime_error& e)
          {
            fail_msg_writer() << e.what();
          }
        }
      }
    }
    if (m_restoring)
    {
      uint64_t estimate_height = m_wallet->estimate_blockchain_height();
      if (m_restore_height >= estimate_height)
      {
        success_msg_writer() << tr("Restore height ") << m_restore_height << (" is not yet reached. The current estimated height is ") << estimate_height;
        std::string confirm = input_line(tr("Still apply restore height?"), true);
        if (std::cin.eof() || command_line::is_no(confirm))
          m_restore_height = 0;
      }
      m_wallet->set_refresh_from_block_height(m_restore_height);
    }
    m_wallet->rewrite(m_wallet_file, password);
  }
  else
  {
    assert(!m_wallet_file.empty());
    if (!m_subaddress_lookahead.empty())
    {
      fail_msg_writer() << tr("can't specify --subaddress-lookahead and --wallet-file at the same time");
      return false;
    }
    bool r = open_wallet(vm);
    CHECK_AND_ASSERT_MES(r, false, tr("failed to open account"));
  }
  if (!m_wallet)
  {
    fail_msg_writer() << tr("wallet is null");
    return false;
  }

  if (!m_wallet->is_trusted_daemon())
    message_writer() << (boost::format(tr("Warning: using an untrusted daemon at %s, privacy will be lessened")) % m_wallet->get_daemon_address()).str();

  if (m_wallet->get_ring_database().empty())
    fail_msg_writer() << tr("Failed to initialize ring database: privacy enhancing features will be inactive");

  m_wallet->callback(this);

  return true;
}
//----------------------------------------------------------------------------------------------------
bool simple_wallet::deinit()
{
  if (!m_wallet.get())
    return true;

  return close_wallet();
}
//----------------------------------------------------------------------------------------------------
bool simple_wallet::handle_command_line(const boost::program_options::variables_map& vm)
{
  m_wallet_file                   = command_line::get_arg(vm, arg_wallet_file);
  m_generate_new                  = command_line::get_arg(vm, arg_generate_new_wallet);
  m_generate_from_device          = command_line::get_arg(vm, arg_generate_from_device);
  m_generate_from_view_key        = command_line::get_arg(vm, arg_generate_from_view_key);
  m_generate_from_spend_key       = command_line::get_arg(vm, arg_generate_from_spend_key);
  m_generate_from_keys            = command_line::get_arg(vm, arg_generate_from_keys);
  m_generate_from_multisig_keys   = command_line::get_arg(vm, arg_generate_from_multisig_keys);
  m_generate_from_json            = command_line::get_arg(vm, arg_generate_from_json);
  m_mnemonic_language             = command_line::get_arg(vm, arg_mnemonic_language);
  m_electrum_seed                 = command_line::get_arg(vm, arg_electrum_seed);
  m_restore_deterministic_wallet  = command_line::get_arg(vm, arg_restore_deterministic_wallet);
  m_restore_multisig_wallet       = command_line::get_arg(vm, arg_restore_multisig_wallet);
  m_non_deterministic             = command_line::get_arg(vm, arg_non_deterministic);
  m_allow_mismatched_daemon_version = command_line::get_arg(vm, arg_allow_mismatched_daemon_version);
  m_restore_height                = command_line::get_arg(vm, arg_restore_height);
  m_restore_date                  = command_line::get_arg(vm, arg_restore_date);
  m_do_not_relay                  = command_line::get_arg(vm, arg_do_not_relay);
  m_subaddress_lookahead          = command_line::get_arg(vm, arg_subaddress_lookahead);
  m_use_english_language_names    = command_line::get_arg(vm, arg_use_english_language_names);
  m_long_payment_id_support       = command_line::get_arg(vm, arg_long_payment_id_support);
  m_restoring                     = !m_generate_from_view_key.empty() ||
                                    !m_generate_from_spend_key.empty() ||
                                    !m_generate_from_keys.empty() ||
                                    !m_generate_from_multisig_keys.empty() ||
                                    !m_generate_from_json.empty() ||
                                    !m_generate_from_device.empty() ||
                                    m_restore_deterministic_wallet ||
                                    m_restore_multisig_wallet;

  if (!command_line::is_arg_defaulted(vm, arg_restore_date))
  {
    uint16_t year;
    uint8_t month, day;
    if (!datestr_to_int(m_restore_date, year, month, day))
      return false;
  }

  return true;
}
//----------------------------------------------------------------------------------------------------
bool simple_wallet::try_connect_to_daemon(bool silent, uint32_t* version)
{
  uint32_t version_ = 0;
  if (!version)
    version = &version_;
  if (!m_wallet->check_connection(version))
  {
    if (!silent)
      fail_msg_writer() << tr("wallet failed to connect to daemon: ") << m_wallet->get_daemon_address() << ". " <<
        tr("Daemon either is not started or wrong port was passed. "
        "Please make sure daemon is running or change the daemon address using the 'set_daemon' command.");
    return false;
  }
  if (!m_allow_mismatched_daemon_version && ((*version >> 16) != CORE_RPC_VERSION_MAJOR))
  {
    if (!silent)
      fail_msg_writer() << boost::format(tr("Daemon uses a different RPC major version (%u) than the wallet (%u): %s. Either update one of them, or use --allow-mismatched-daemon-version.")) % (*version>>16) % CORE_RPC_VERSION_MAJOR % m_wallet->get_daemon_address();
    return false;
  }
  return true;
}

/*!
 * \brief Gets the word seed language from the user.
 * 
 * User is asked to choose from a list of supported languages.
 * 
 * \return The chosen language.
 */
std::string simple_wallet::get_mnemonic_language()
{
  std::vector<std::string> language_list_self, language_list_english;
  const std::vector<std::string> &language_list = m_use_english_language_names ? language_list_english : language_list_self;
  std::string language_choice;
  int language_number = -1;
  crypto::ElectrumWords::get_language_list(language_list_self, false);
  crypto::ElectrumWords::get_language_list(language_list_english, true);
  std::cout << tr("List of available languages for your wallet's seed:") << std::endl;
  std::cout << tr("If your display freezes, exit blind with ^C, then run again with --use-english-language-names") << std::endl;
  int ii;
  std::vector<std::string>::const_iterator it;
  for (it = language_list.begin(), ii = 0; it != language_list.end(); it++, ii++)
  {
    std::cout << ii << " : " << *it << std::endl;
  }
  while (language_number < 0)
  {
    language_choice = input_line(tr("Enter the number corresponding to the language of your choice"));
    if (std::cin.eof())
      return std::string();
    try
    {
      language_number = std::stoi(language_choice);
      if (!((language_number >= 0) && (static_cast<unsigned int>(language_number) < language_list.size())))
      {
        language_number = -1;
        fail_msg_writer() << tr("invalid language choice entered. Please try again.\n");
      }
    }
    catch (const std::exception &e)
    {
      fail_msg_writer() << tr("invalid language choice entered. Please try again.\n");
    }
  }
  return language_list_self[language_number];
}
//----------------------------------------------------------------------------------------------------
boost::optional<tools::password_container> simple_wallet::get_and_verify_password() const
{
  auto pwd_container = default_password_prompter(m_wallet_file.empty());
  if (!pwd_container)
    return boost::none;

  if (!m_wallet->verify_password(pwd_container->password()))
  {
    fail_msg_writer() << tr("invalid password");
    return boost::none;
  }
  return pwd_container;
}
//----------------------------------------------------------------------------------------------------
boost::optional<epee::wipeable_string> simple_wallet::new_wallet(const boost::program_options::variables_map& vm,
  const crypto::secret_key& recovery_key, bool recover, bool two_random, const std::string &old_language)
{
  auto rc = tools::wallet2::make_new(vm, false, password_prompter);
  m_wallet = std::move(rc.first);
  if (!m_wallet)
  {
    return {};
  }
  epee::wipeable_string password = rc.second.password();

  if (!m_subaddress_lookahead.empty())
  {
    auto lookahead = parse_subaddress_lookahead(m_subaddress_lookahead);
    assert(lookahead);
    m_wallet->set_subaddress_lookahead(lookahead->first, lookahead->second);
  }

  bool was_deprecated_wallet = m_restore_deterministic_wallet && ((old_language == crypto::ElectrumWords::old_language_name) ||
    crypto::ElectrumWords::get_is_old_style_seed(m_electrum_seed));

  std::string mnemonic_language = old_language;

  std::vector<std::string> language_list;
  crypto::ElectrumWords::get_language_list(language_list);
  if (mnemonic_language.empty() && std::find(language_list.begin(), language_list.end(), m_mnemonic_language) != language_list.end())
  {
    mnemonic_language = m_mnemonic_language;
  }

  // Ask for seed language if:
  // it's a deterministic wallet AND
  // a seed language is not already specified AND
  // (it is not a wallet restore OR if it was a deprecated wallet
  // that was earlier used before this restore)
  if ((!two_random) && (mnemonic_language.empty() || mnemonic_language == crypto::ElectrumWords::old_language_name) && (!m_restore_deterministic_wallet || was_deprecated_wallet))
  {
    if (was_deprecated_wallet)
    {
      // The user had used an older version of the wallet with old style mnemonics.
      message_writer(console_color_green, false) << "\n" << tr("You had been using "
        "a deprecated version of the wallet. Please use the new seed that we provide.\n");
    }
    mnemonic_language = get_mnemonic_language();
    if (mnemonic_language.empty())
      return {};
  }

  m_wallet->set_seed_language(mnemonic_language);

  bool create_address_file = command_line::get_arg(vm, arg_create_address_file);

  crypto::secret_key recovery_val;
  try
  {
    recovery_val = m_wallet->generate(m_wallet_file, std::move(rc.second).password(), recovery_key, recover, two_random, create_address_file);
    message_writer(console_color_white, true) << tr("Generated new wallet: ")
      << m_wallet->get_account().get_public_address_str(m_wallet->nettype());
    PAUSE_READLINE();
    std::cout << tr("View key: ");
    print_secret_key(m_wallet->get_account().get_keys().m_view_secret_key);
    putchar('\n');
  }
  catch (const std::exception& e)
  {
    fail_msg_writer() << tr("failed to generate new wallet: ") << e.what();
    return {};
  }

  // convert rng value to electrum-style word list
  epee::wipeable_string electrum_words;

  crypto::ElectrumWords::bytes_to_words(recovery_val, electrum_words, mnemonic_language);

  success_msg_writer() <<
    "**********************************************************************\n" <<
    tr("Your wallet has been generated!\n"
    "To start synchronizing with the daemon, use the \"refresh\" command.\n"
    "Use the \"help\" command to see the list of available commands.\n"
    "Use \"help <command>\" to see a command's documentation.\n"
    "Always use the \"exit\" command when closing loki-wallet-cli to save \n"
    "your current session's state. Otherwise, you might need to synchronize \n"
    "your wallet again (your wallet keys are NOT at risk in any case).\n")
  ;

  if (!two_random)
  {
    print_seed(electrum_words);
  }
  success_msg_writer() << "**********************************************************************";

  return std::move(password);
}
//----------------------------------------------------------------------------------------------------
boost::optional<epee::wipeable_string> simple_wallet::new_wallet(const boost::program_options::variables_map& vm,
  const cryptonote::account_public_address& address, const boost::optional<crypto::secret_key>& spendkey,
  const crypto::secret_key& viewkey)
{
  auto rc = tools::wallet2::make_new(vm, false, password_prompter);
  m_wallet = std::move(rc.first);
  if (!m_wallet)
  {
    return {};
  }
  epee::wipeable_string password = rc.second.password();

  if (!m_subaddress_lookahead.empty())
  {
    auto lookahead = parse_subaddress_lookahead(m_subaddress_lookahead);
    assert(lookahead);
    m_wallet->set_subaddress_lookahead(lookahead->first, lookahead->second);
  }

  if (m_restore_height)
    m_wallet->set_refresh_from_block_height(m_restore_height);

  bool create_address_file = command_line::get_arg(vm, arg_create_address_file);

  try
  {
    if (spendkey)
    {
      m_wallet->generate(m_wallet_file, std::move(rc.second).password(), address, *spendkey, viewkey, create_address_file);
    }
    else
    {
      m_wallet->generate(m_wallet_file, std::move(rc.second).password(), address, viewkey, create_address_file);
    }
    message_writer(console_color_white, true) << tr("Generated new wallet: ")
      << m_wallet->get_account().get_public_address_str(m_wallet->nettype());
  }
  catch (const std::exception& e)
  {
    fail_msg_writer() << tr("failed to generate new wallet: ") << e.what();
    return {};
  }


  return std::move(password);
}

//----------------------------------------------------------------------------------------------------
boost::optional<epee::wipeable_string> simple_wallet::new_wallet(const boost::program_options::variables_map& vm)
{
  auto rc = tools::wallet2::make_new(vm, false, password_prompter);
  m_wallet = std::move(rc.first);
  m_wallet->callback(this);
  if (!m_wallet)
  {
    return {};
  }
  epee::wipeable_string password = rc.second.password();

  if (!m_subaddress_lookahead.empty())
  {
    auto lookahead = parse_subaddress_lookahead(m_subaddress_lookahead);
    assert(lookahead);
    m_wallet->set_subaddress_lookahead(lookahead->first, lookahead->second);
  }

  if (m_restore_height)
    m_wallet->set_refresh_from_block_height(m_restore_height);

  auto device_desc = tools::wallet2::device_name_option(vm);
  auto device_derivation_path = tools::wallet2::device_derivation_path_option(vm);
  try
  {
    bool create_address_file = command_line::get_arg(vm, arg_create_address_file);
    m_wallet->device_derivation_path(device_derivation_path);
    m_wallet->restore(m_wallet_file, std::move(rc.second).password(), device_desc.empty() ? "Ledger" : device_desc, create_address_file);
    message_writer(console_color_white, true) << tr("Generated new wallet on hw device: ")
      << m_wallet->get_account().get_public_address_str(m_wallet->nettype());
  }
  catch (const std::exception& e)
  {
    fail_msg_writer() << tr("failed to generate new wallet: ") << e.what();
    return {};
  }

  return std::move(password);
}
//----------------------------------------------------------------------------------------------------
boost::optional<epee::wipeable_string> simple_wallet::new_wallet(const boost::program_options::variables_map& vm,
    const epee::wipeable_string &multisig_keys, const std::string &old_language)
{
  auto rc = tools::wallet2::make_new(vm, false, password_prompter);
  m_wallet = std::move(rc.first);
  if (!m_wallet)
  {
    return {};
  }
  epee::wipeable_string password = rc.second.password();

  if (!m_subaddress_lookahead.empty())
  {
    auto lookahead = parse_subaddress_lookahead(m_subaddress_lookahead);
    assert(lookahead);
    m_wallet->set_subaddress_lookahead(lookahead->first, lookahead->second);
  }

  std::string mnemonic_language = old_language;

  std::vector<std::string> language_list;
  crypto::ElectrumWords::get_language_list(language_list);
  if (mnemonic_language.empty() && std::find(language_list.begin(), language_list.end(), m_mnemonic_language) != language_list.end())
  {
    mnemonic_language = m_mnemonic_language;
  }

  m_wallet->set_seed_language(mnemonic_language);

  bool create_address_file = command_line::get_arg(vm, arg_create_address_file);

  try
  {
    m_wallet->generate(m_wallet_file, std::move(rc.second).password(), multisig_keys, create_address_file);
    bool ready;
    uint32_t threshold, total;
    if (!m_wallet->multisig(&ready, &threshold, &total) || !ready)
    {
      fail_msg_writer() << tr("failed to generate new mutlisig wallet");
      return {};
    }
    message_writer(console_color_white, true) << boost::format(tr("Generated new %u/%u multisig wallet: ")) % threshold % total
      << m_wallet->get_account().get_public_address_str(m_wallet->nettype());
  }
  catch (const std::exception& e)
  {
    fail_msg_writer() << tr("failed to generate new wallet: ") << e.what();
    return {};
  }

  return std::move(password);
}
//----------------------------------------------------------------------------------------------------
bool simple_wallet::open_wallet(const boost::program_options::variables_map& vm)
{
  if (!tools::wallet2::wallet_valid_path_format(m_wallet_file))
  {
    fail_msg_writer() << tr("wallet file path not valid: ") << m_wallet_file;
    return false;
  }

  bool keys_file_exists;
  bool wallet_file_exists;

  tools::wallet2::wallet_exists(m_wallet_file, keys_file_exists, wallet_file_exists);
  if(!keys_file_exists)
  {
    fail_msg_writer() << tr("Key file not found. Failed to open wallet");
    return false;
  }
  
  epee::wipeable_string password;
  try
  {
    auto rc = tools::wallet2::make_from_file(vm, false, "", password_prompter);
    m_wallet = std::move(rc.first);
    password = std::move(std::move(rc.second).password());
    if (!m_wallet)
    {
      return false;
    }

    m_wallet->callback(this);
    m_wallet->load(m_wallet_file, password);
    std::string prefix;
    bool ready;
    uint32_t threshold, total;
    if (m_wallet->watch_only())
      prefix = tr("Opened watch-only wallet");
    else if (m_wallet->multisig(&ready, &threshold, &total))
      prefix = (boost::format(tr("Opened %u/%u multisig wallet%s")) % threshold % total % (ready ? "" : " (not yet finalized)")).str();
    else
      prefix = tr("Opened wallet");
    message_writer(console_color_white, true) <<
      prefix << ": " << m_wallet->get_account().get_public_address_str(m_wallet->nettype());
    if (m_wallet->get_account().get_device()) {
       message_writer(console_color_white, true) << "Wallet is on device: " << m_wallet->get_account().get_device().get_name();
    }
    // If the wallet file is deprecated, we should ask for mnemonic language again and store
    // everything in the new format.
    // NOTE: this is_deprecated() refers to the wallet file format before becoming JSON. It does not refer to the "old english" seed words form of "deprecated" used elsewhere.
    if (m_wallet->is_deprecated())
    {
      bool is_deterministic;
      {
        SCOPED_WALLET_UNLOCK();
        is_deterministic = m_wallet->is_deterministic();
      }
      if (is_deterministic)
      {
        message_writer(console_color_green, false) << "\n" << tr("You had been using "
          "a deprecated version of the wallet. Please proceed to upgrade your wallet.\n");
        std::string mnemonic_language = get_mnemonic_language();
        if (mnemonic_language.empty())
          return false;
        m_wallet->set_seed_language(mnemonic_language);
        m_wallet->rewrite(m_wallet_file, password);

        // Display the seed
        epee::wipeable_string seed;
        m_wallet->get_seed(seed);
        print_seed(seed);
      }
      else
      {
        message_writer(console_color_green, false) << "\n" << tr("You had been using "
          "a deprecated version of the wallet. Your wallet file format is being upgraded now.\n");
        m_wallet->rewrite(m_wallet_file, password);
      }
    }
  }
  catch (const std::exception& e)
  {
    fail_msg_writer() << tr("failed to load wallet: ") << e.what();
    if (m_wallet)
    {
      // only suggest removing cache if the password was actually correct
      bool password_is_correct = false;
      try
      {
        password_is_correct = m_wallet->verify_password(password);
      }
      catch (...) { } // guard against I/O errors
      if (password_is_correct)
        fail_msg_writer() << boost::format(tr("You may want to remove the file \"%s\" and try again")) % m_wallet_file;
    }
    return false;
  }
  success_msg_writer() <<
    "**********************************************************************\n" <<
    tr("Use the \"help\" command to see the list of available commands.\n") <<
    tr("Use \"help <command>\" to see a command's documentation.\n") <<
    "**********************************************************************";
  return true;
}
//----------------------------------------------------------------------------------------------------
bool simple_wallet::close_wallet()
{
  if (m_idle_run.load(std::memory_order_relaxed))
  {
    m_idle_run.store(false, std::memory_order_relaxed);
    m_wallet->stop();
    {
      boost::unique_lock<boost::mutex> lock(m_idle_mutex);
      m_idle_cond.notify_one();
    }
    m_idle_thread.join();
  }

  bool r = m_wallet->deinit();
  if (!r)
  {
    fail_msg_writer() << tr("failed to deinitialize wallet");
    return false;
  }

  try
  {
    m_wallet->store();
  }
  catch (const std::exception& e)
  {
    fail_msg_writer() << e.what();
    return false;
  }

  return true;
}
//----------------------------------------------------------------------------------------------------
bool simple_wallet::save(const std::vector<std::string> &args)
{
  try
  {
    LOCK_IDLE_SCOPE();
    m_wallet->store();
    success_msg_writer() << tr("Wallet data saved");
  }
  catch (const std::exception& e)
  {
    fail_msg_writer() << e.what();
  }

  return true;
}
//----------------------------------------------------------------------------------------------------
bool simple_wallet::save_watch_only(const std::vector<std::string> &args/* = std::vector<std::string>()*/)
{
  if (m_wallet->multisig())
  {
    fail_msg_writer() << tr("wallet is multisig and cannot save a watch-only version");
    return true;
  }

  const auto pwd_container = password_prompter(tr("Password for new watch-only wallet"), true);

  if (!pwd_container)
  {
    fail_msg_writer() << tr("failed to read wallet password");
    return true;
  }

  try
  {
    std::string new_keys_filename;
    m_wallet->write_watch_only_wallet(m_wallet_file, pwd_container->password(), new_keys_filename);
    success_msg_writer() << tr("Watch only wallet saved as: ") << new_keys_filename;
  }
  catch (const std::exception &e)
  {
    fail_msg_writer() << tr("Failed to save watch only wallet: ") << e.what();
    return true;
  }
  return true;
}

//----------------------------------------------------------------------------------------------------
bool simple_wallet::start_mining(const std::vector<std::string>& args)
{
  if (!m_wallet->is_trusted_daemon())
  {
    fail_msg_writer() << tr("this command requires a trusted daemon. Enable with --trusted-daemon");
    return true;
  }

  if (!try_connect_to_daemon())
    return true;

  if (!m_wallet)
  {
    fail_msg_writer() << tr("wallet is null");
    return true;
  }
  COMMAND_RPC_START_MINING::request req = AUTO_VAL_INIT(req); 
  req.miner_address = m_wallet->get_account().get_public_address_str(m_wallet->nettype());

  bool ok = true;
  size_t arg_size = args.size();
  if(arg_size >= 3)
  {
    if (!parse_bool_and_use(args[2], [&](bool r) { req.ignore_battery = r; }))
      return true;
  }
  if(arg_size >= 2)
  {
    if (!parse_bool_and_use(args[1], [&](bool r) { req.do_background_mining = r; }))
      return true;
  }
  if(arg_size >= 1)
  {
    uint16_t num = 1;
    ok = string_tools::get_xtype_from_string(num, args[0]);
    ok = ok && 1 <= num;
    req.threads_count = num;
  }
  else
  {
    req.threads_count = 1;
  }

  if (!ok)
  {
    PRINT_USAGE(USAGE_START_MINING);
    return true;
  }

  COMMAND_RPC_START_MINING::response res;
  bool r = m_wallet->invoke_http_json("/start_mining", req, res);
  std::string err = interpret_rpc_response(r, res.status);
  if (err.empty())
    success_msg_writer() << tr("Mining started in daemon");
  else
    fail_msg_writer() << tr("mining has NOT been started: ") << err;
  return true;
}
//----------------------------------------------------------------------------------------------------
bool simple_wallet::stop_mining(const std::vector<std::string>& args)
{
  if (!try_connect_to_daemon())
    return true;

  if (!m_wallet)
  {
    fail_msg_writer() << tr("wallet is null");
    return true;
  }

  COMMAND_RPC_STOP_MINING::request req;
  COMMAND_RPC_STOP_MINING::response res;
  bool r = m_wallet->invoke_http_json("/stop_mining", req, res);
  std::string err = interpret_rpc_response(r, res.status);
  if (err.empty())
    success_msg_writer() << tr("Mining stopped in daemon");
  else
    fail_msg_writer() << tr("mining has NOT been stopped: ") << err;
  return true;
}
//----------------------------------------------------------------------------------------------------
bool simple_wallet::set_daemon(const std::vector<std::string>& args)
{
  std::string daemon_url;

  if (args.size() < 1)
  {
    PRINT_USAGE(USAGE_SET_DAEMON);
    return true;
  }

  boost::regex rgx("^(.*://)?([A-Za-z0-9\\-\\.]+)(:[0-9]+)?");
  boost::cmatch match;
  // If user input matches URL regex
  if (boost::regex_match(args[0].c_str(), match, rgx))
  {
    if (match.length() < 4)
    {
      fail_msg_writer() << tr("Unexpected array length - Exited simple_wallet::set_daemon()");
      return true;
    }
    // If no port has been provided, use the default from config
    if (!match[3].length())
    {
      int daemon_port = get_config(m_wallet->nettype()).RPC_DEFAULT_PORT;
      daemon_url = match[1] + match[2] + std::string(":") + std::to_string(daemon_port);
    } else {
      daemon_url = args[0];
    }
    LOCK_IDLE_SCOPE();
    m_wallet->init(daemon_url);

    if (args.size() == 2)
    {
      if (args[1] == "trusted")
        m_wallet->set_trusted_daemon(true);
      else if (args[1] == "untrusted")
        m_wallet->set_trusted_daemon(false);
      else
      {
        fail_msg_writer() << tr("Expected trusted or untrusted, got ") << args[1] << ": assuming untrusted";
        m_wallet->set_trusted_daemon(false);
      }
    }
    else
    {
      m_wallet->set_trusted_daemon(false);
      try
      {
        if (tools::is_local_address(m_wallet->get_daemon_address()))
        {
          MINFO(tr("Daemon is local, assuming trusted"));
          m_wallet->set_trusted_daemon(true);
        }
      }
      catch (const std::exception &e) { }
    }
    success_msg_writer() << boost::format("Daemon set to %s, %s") % daemon_url % (m_wallet->is_trusted_daemon() ? tr("trusted") : tr("untrusted"));
  } else {
    fail_msg_writer() << tr("This does not seem to be a valid daemon URL.");
  }
  return true;
}
//----------------------------------------------------------------------------------------------------
bool simple_wallet::save_bc(const std::vector<std::string>& args)
{
  if (!try_connect_to_daemon())
    return true;

  if (!m_wallet)
  {
    fail_msg_writer() << tr("wallet is null");
    return true;
  }
  COMMAND_RPC_SAVE_BC::request req;
  COMMAND_RPC_SAVE_BC::response res;
  bool r = m_wallet->invoke_http_json("/save_bc", req, res);
  std::string err = interpret_rpc_response(r, res.status);
  if (err.empty())
    success_msg_writer() << tr("Blockchain saved");
  else
    fail_msg_writer() << tr("blockchain can't be saved: ") << err;
  return true;
}
//----------------------------------------------------------------------------------------------------
void simple_wallet::on_new_block(uint64_t height, const cryptonote::block& block)
{
  if (!m_auto_refresh_refreshing)
    m_refresh_progress_reporter.update(height, false);
}
//----------------------------------------------------------------------------------------------------
void simple_wallet::on_money_received(uint64_t height, const crypto::hash &txid, const cryptonote::transaction& tx, uint64_t amount, const cryptonote::subaddress_index& subaddr_index)
{
  message_writer(console_color_green, false) << "\r" <<
    tr("Height ") << height << ", " <<
    tr("txid ") << txid << ", " <<
    print_money(amount) << ", " <<
    tr("idx ") << subaddr_index;

  const uint64_t warn_height = m_wallet->nettype() == TESTNET ? 1000000 : m_wallet->nettype() == STAGENET ? 50000 : 1650000;
  if (height >= warn_height)
  {
    std::vector<tx_extra_field> tx_extra_fields;
    parse_tx_extra(tx.extra, tx_extra_fields); // failure ok
    tx_extra_nonce extra_nonce;
    if (find_tx_extra_field_by_type(tx_extra_fields, extra_nonce))
    {
      crypto::hash payment_id = crypto::null_hash;
      if (get_payment_id_from_tx_extra_nonce(extra_nonce.nonce, payment_id))
        message_writer(console_color_red, false) <<
          (m_long_payment_id_support ? tr("WARNING: this transaction uses an unencrypted payment ID: consider using subaddresses instead.") : tr("WARNING: this transaction uses an unencrypted payment ID: these are obsolete. Support will be withdrawn in the future. Use subaddresses instead."));
   }
  }
  if (m_auto_refresh_refreshing)
    m_cmd_binder.print_prompt();
  else
    m_refresh_progress_reporter.update(height, true);
}
//----------------------------------------------------------------------------------------------------
void simple_wallet::on_unconfirmed_money_received(uint64_t height, const crypto::hash &txid, const cryptonote::transaction& tx, uint64_t amount, const cryptonote::subaddress_index& subaddr_index)
{
  // Not implemented in CLI wallet
}
//----------------------------------------------------------------------------------------------------
void simple_wallet::on_money_spent(uint64_t height, const crypto::hash &txid, const cryptonote::transaction& in_tx, uint64_t amount, const cryptonote::transaction& spend_tx, const cryptonote::subaddress_index& subaddr_index)
{
  message_writer(console_color_magenta, false) << "\r" <<
    tr("Height ") << height << ", " <<
    tr("txid ") << txid << ", " <<
    tr("spent ") << print_money(amount) << ", " <<
    tr("idx ") << subaddr_index;
  if (m_auto_refresh_refreshing)
    m_cmd_binder.print_prompt();
  else
    m_refresh_progress_reporter.update(height, true);
}
//----------------------------------------------------------------------------------------------------
void simple_wallet::on_skip_transaction(uint64_t height, const crypto::hash &txid, const cryptonote::transaction& tx)
{
}
//----------------------------------------------------------------------------------------------------
boost::optional<epee::wipeable_string> simple_wallet::on_get_password(const char *reason)
{
  // can't ask for password from a background thread
  if (!m_in_manual_refresh.load(std::memory_order_relaxed))
  {
    message_writer(console_color_red, false) << boost::format(tr("Password needed (%s) - use the refresh command")) % reason;
    m_cmd_binder.print_prompt();
    return boost::none;
  }

#ifdef HAVE_READLINE
  rdln::suspend_readline pause_readline;
#endif
  std::string msg = tr("Enter password");
  if (reason && *reason)
    msg += std::string(" (") + reason + ")";
  auto pwd_container = tools::password_container::prompt(false, msg.c_str());
  if (!pwd_container)
  {
    MERROR("Failed to read password");
    return boost::none;
  }

  return pwd_container->password();
}
//----------------------------------------------------------------------------------------------------
void simple_wallet::on_button_request()
{
  message_writer(console_color_white, false) << tr("Device requires attention");
}
//----------------------------------------------------------------------------------------------------
void simple_wallet::on_pin_request(epee::wipeable_string & pin)
{
#ifdef HAVE_READLINE
  rdln::suspend_readline pause_readline;
#endif
  std::string msg = tr("Enter device PIN");
  auto pwd_container = tools::password_container::prompt(false, msg.c_str());
  THROW_WALLET_EXCEPTION_IF(!pwd_container, tools::error::password_entry_failed, tr("Failed to read device PIN"));
  pin = pwd_container->password();
}
//----------------------------------------------------------------------------------------------------
void simple_wallet::on_passphrase_request(bool on_device, epee::wipeable_string & passphrase)
{
  if (on_device){
    message_writer(console_color_white, true) << tr("Please enter the device passphrase on the device");
    return;
  }

#ifdef HAVE_READLINE
  rdln::suspend_readline pause_readline;
#endif
  std::string msg = tr("Enter device passphrase");
  auto pwd_container = tools::password_container::prompt(false, msg.c_str());
  THROW_WALLET_EXCEPTION_IF(!pwd_container, tools::error::password_entry_failed, tr("Failed to read device passphrase"));
  passphrase = pwd_container->password();
}
//----------------------------------------------------------------------------------------------------
void simple_wallet::on_refresh_finished(uint64_t start_height, uint64_t fetched_blocks, bool is_init, bool received_money)
{
  // Key image sync after the first refresh
  if (!m_wallet->get_account().get_device().has_tx_cold_sign()) {
    return;
  }

  if (!received_money || m_wallet->get_device_last_key_image_sync() != 0) {
    return;
  }

  // Finished first refresh for HW device and money received -> KI sync
  message_writer() << "\n" << tr("The first refresh has finished for the HW-based wallet with received money. hw_key_images_sync is needed. ");

  std::string accepted = input_line(tr("Do you want to do it now? (Y/Yes/N/No): "));
  if (std::cin.eof() || !command_line::is_yes(accepted)) {
    message_writer(console_color_red, false) << tr("hw_key_images_sync skipped. Run command manually before a transfer.");
    return;
  }

  key_images_sync_intern();
}
//----------------------------------------------------------------------------------------------------
bool simple_wallet::refresh_main(uint64_t start_height, enum ResetType reset, bool is_init)
{
  if (!try_connect_to_daemon(is_init))
    return true;

  LOCK_IDLE_SCOPE();

  if (reset != ResetNone)
    m_wallet->rescan_blockchain(reset == ResetHard, false);

#ifdef HAVE_READLINE
  rdln::suspend_readline pause_readline;
#endif

  message_writer() << tr("Starting refresh...");

  uint64_t fetched_blocks = 0;
  bool received_money = false;
  bool ok = false;
  std::ostringstream ss;
  try
  {
    m_in_manual_refresh.store(true, std::memory_order_relaxed);
    epee::misc_utils::auto_scope_leave_caller scope_exit_handler = epee::misc_utils::create_scope_leave_handler([&](){m_in_manual_refresh.store(false, std::memory_order_relaxed);});
    m_wallet->refresh(m_wallet->is_trusted_daemon(), start_height, fetched_blocks, received_money);
    m_has_locked_key_images = print_locked_stakes_main({}, false /*print_result*/);

    ok = true;
    // Clear line "Height xxx of xxx"
    std::cout << "\r                                                                \r";
    success_msg_writer(true) << tr("Refresh done, blocks received: ") << fetched_blocks;
    if (is_init)
      print_accounts();
    show_balance_unlocked();
    on_refresh_finished(start_height, fetched_blocks, is_init, received_money);
  }
  catch (const tools::error::daemon_busy&)
  {
    ss << tr("daemon is busy. Please try again later.");
  }
  catch (const tools::error::no_connection_to_daemon&)
  {
    ss << tr("no connection to daemon. Please make sure daemon is running.");
  }
  catch (const tools::error::wallet_rpc_error& e)
  {
    LOG_ERROR("RPC error: " << e.to_string());
    ss << tr("RPC error: ") << e.what();
  }
  catch (const tools::error::refresh_error& e)
  {
    LOG_ERROR("refresh error: " << e.to_string());
    ss << tr("refresh error: ") << e.what();
  }
  catch (const tools::error::wallet_internal_error& e)
  {
    LOG_ERROR("internal error: " << e.to_string());
    ss << tr("internal error: ") << e.what();
  }
  catch (const std::exception& e)
  {
    LOG_ERROR("unexpected error: " << e.what());
    ss << tr("unexpected error: ") << e.what();
  }
  catch (...)
  {
    LOG_ERROR("unknown error");
    ss << tr("unknown error");
  }

  if (!ok)
  {
    fail_msg_writer() << tr("refresh failed: ") << ss.str() << ". " << tr("Blocks received: ") << fetched_blocks;
  }

  return true;
}
//----------------------------------------------------------------------------------------------------
bool simple_wallet::refresh(const std::vector<std::string>& args)
{
  uint64_t start_height = 0;
  if(!args.empty()){
    try
    {
        start_height = boost::lexical_cast<uint64_t>( args[0] );
    }
    catch(const boost::bad_lexical_cast &)
    {
        start_height = 0;
    }
  }
  return refresh_main(start_height, ResetNone);
}
//----------------------------------------------------------------------------------------------------
bool simple_wallet::show_balance_unlocked(bool detailed)
{
  std::string extra;
  if (m_wallet->has_multisig_partial_key_images())
    extra = tr(" (Some owned outputs have partial key images - import_multisig_info needed)");
  else if (m_wallet->has_unknown_key_images())
    extra += tr(" (Some owned outputs have missing key images - import_key_images needed)");
  success_msg_writer() << tr("Currently selected account: [") << m_current_subaddress_account << tr("] ") << m_wallet->get_subaddress_label({m_current_subaddress_account, 0});
  const std::string tag = m_wallet->get_account_tags().second[m_current_subaddress_account];
  success_msg_writer() << tr("Tag: ") << (tag.empty() ? std::string{tr("(No tag assigned)")} : tag);
  success_msg_writer() << tr("Balance: ") << print_money(m_wallet->balance(m_current_subaddress_account)) << ", "
    << tr("unlocked balance: ") << print_money(m_wallet->unlocked_balance(m_current_subaddress_account)) << extra;
  std::map<uint32_t, uint64_t> balance_per_subaddress = m_wallet->balance_per_subaddress(m_current_subaddress_account);
  std::map<uint32_t, uint64_t> unlocked_balance_per_subaddress = m_wallet->unlocked_balance_per_subaddress(m_current_subaddress_account);
  if (!detailed || balance_per_subaddress.empty())
    return true;
  success_msg_writer() << tr("Balance per address:");
  success_msg_writer() << boost::format("%15s %21s %21s %7s %21s") % tr("Address") % tr("Balance") % tr("Unlocked balance") % tr("Outputs") % tr("Label");
  std::vector<tools::wallet2::transfer_details> transfers;
  m_wallet->get_transfers(transfers);
  for (const auto& i : balance_per_subaddress)
  {
    cryptonote::subaddress_index subaddr_index = {m_current_subaddress_account, i.first};
    std::string address_str = m_wallet->get_subaddress_as_str(subaddr_index).substr(0, 6);
    uint64_t num_unspent_outputs = std::count_if(transfers.begin(), transfers.end(), [&subaddr_index](const tools::wallet2::transfer_details& td) { return !td.m_spent && td.m_subaddr_index == subaddr_index; });
    success_msg_writer() << boost::format(tr("%8u %6s %21s %21s %7u %21s")) % i.first % address_str % print_money(i.second) % print_money(unlocked_balance_per_subaddress[i.first]) % num_unspent_outputs % m_wallet->get_subaddress_label(subaddr_index);
  }
  return true;
}
//----------------------------------------------------------------------------------------------------
bool simple_wallet::show_balance(const std::vector<std::string>& args/* = std::vector<std::string>()*/)
{
  if (args.size() > 1 || (args.size() == 1 && args[0] != "detail"))
  {
    PRINT_USAGE(USAGE_SHOW_BALANCE);
    return true;
  }
  LOCK_IDLE_SCOPE();
  show_balance_unlocked(args.size() == 1);
  return true;
}
//----------------------------------------------------------------------------------------------------
bool simple_wallet::show_incoming_transfers(const std::vector<std::string>& args)
{
  if (args.size() > 3)
  {
    PRINT_USAGE(USAGE_INCOMING_TRANSFERS);
    return true;
  }
  auto local_args = args;
  LOCK_IDLE_SCOPE();

  bool filter = false;
  bool available = false;
  bool verbose = false;
  bool uses = false;
  if (local_args.size() > 0)
  {
    if (local_args[0] == "available")
    {
      filter = true;
      available = true;
      local_args.erase(local_args.begin());
    }
    else if (local_args[0] == "unavailable")
    {
      filter = true;
      available = false;
      local_args.erase(local_args.begin());
    }
  }
  while (local_args.size() > 0)
  {
    if (local_args[0] == "verbose")
      verbose = true;
    else if (local_args[0] == "uses")
      uses = true;
    else
    {
      fail_msg_writer() << tr("Invalid keyword: ") << local_args.front();
      break;
    }
    local_args.erase(local_args.begin());
  }

  const uint64_t blockchain_height = m_wallet->get_blockchain_current_height();

  PAUSE_READLINE();

  std::set<uint32_t> subaddr_indices;
  if (local_args.size() > 0 && local_args[0].substr(0, 6) == "index=")
  {
    if (!parse_subaddress_indices(local_args[0], subaddr_indices))
      return true;
    local_args.erase(local_args.begin());
  }

  if (local_args.size() > 0)
  {
    PRINT_USAGE(USAGE_INCOMING_TRANSFERS);
    return true;
  }

  tools::wallet2::transfer_container transfers;
  m_wallet->get_transfers(transfers);

  size_t transfers_found = 0;
  for (const auto& td : transfers)
  {
    if (!filter || available != td.m_spent)
    {
      if (m_current_subaddress_account != td.m_subaddr_index.major || (!subaddr_indices.empty() && subaddr_indices.count(td.m_subaddr_index.minor) == 0))
        continue;
      if (!transfers_found)
      {
        std::string verbose_string;
        if (verbose)
          verbose_string = (boost::format("%68s%68s") % tr("pubkey") % tr("key image")).str();
        message_writer() << boost::format("%21s%8s%12s%8s%16s%68s%16s%s") % tr("amount") % tr("spent") % tr("unlocked") % tr("ringct") % tr("global index") % tr("tx id") % tr("addr index") % verbose_string;
      }
      std::string extra_string;
      if (verbose)
        extra_string += (boost::format("%68s%68s") % td.get_public_key() % (td.m_key_image_known ? epee::string_tools::pod_to_hex(td.m_key_image) : td.m_key_image_partial ? (epee::string_tools::pod_to_hex(td.m_key_image) + "/p") : std::string(64, '?'))).str();
      if (uses)
      {
        std::vector<uint64_t> heights;
        for (const auto &e: td.m_uses) heights.push_back(e.first);
        const std::pair<std::string, std::string> line = show_outputs_line(heights, blockchain_height, td.m_spent_height);
        extra_string += tr("Heights: ") + line.first + "\n" + line.second;
      }
      message_writer(td.m_spent ? console_color_magenta : console_color_green, false) <<
        boost::format("%21s%8s%12s%8s%16u%68s%16u%s") %
        print_money(td.amount()) %
        (td.m_spent ? tr("T") : tr("F")) %
        (m_wallet->is_transfer_unlocked(td) ? tr("unlocked") : tr("locked")) %
        (td.is_rct() ? tr("RingCT") : tr("-")) %
        td.m_global_output_index %
        td.m_txid %
        td.m_subaddr_index.minor %
        extra_string;
      ++transfers_found;
    }
  }

  if (!transfers_found)
  {
    if (!filter)
    {
      success_msg_writer() << tr("No incoming transfers");
    }
    else if (available)
    {
      success_msg_writer() << tr("No incoming available transfers");
    }
    else
    {
      success_msg_writer() << tr("No incoming unavailable transfers");
    }
  }
  else
  {
    success_msg_writer() << boost::format("Found %u/%u transfers") % transfers_found % transfers.size();
  }

  return true;
}
//----------------------------------------------------------------------------------------------------
bool simple_wallet::show_payments(const std::vector<std::string> &args)
{
  if(args.empty())
  {
    PRINT_USAGE(USAGE_PAYMENTS);
    return true;
  }

  LOCK_IDLE_SCOPE();

  PAUSE_READLINE();

  message_writer() << boost::format("%68s%68s%12s%21s%16s%16s") %
    tr("payment") % tr("transaction") % tr("height") % tr("amount") % tr("unlock time") % tr("addr index");

  bool payments_found = false;
  for(std::string arg : args)
  {
    crypto::hash payment_id;
    if(tools::wallet2::parse_payment_id(arg, payment_id))
    {
      std::list<tools::wallet2::payment_details> payments;
      m_wallet->get_payments(payment_id, payments);
      if(payments.empty())
      {
        success_msg_writer() << tr("No payments with id ") << payment_id;
        continue;
      }

      for (const tools::wallet2::payment_details& pd : payments)
      {
        if(!payments_found)
        {
          payments_found = true;
        }
        success_msg_writer(true) <<
          boost::format("%68s%68s%12s%21s%16s%16s") %
          payment_id %
          pd.m_tx_hash %
          pd.m_block_height %
          print_money(pd.m_amount) %
          pd.m_unlock_time %
          pd.m_subaddr_index.minor;
      }
    }
    else
    {
      fail_msg_writer() << tr("payment ID has invalid format, expected 16 or 64 character hex string: ") << arg;
    }
  }

  return true;
}
//----------------------------------------------------------------------------------------------------
uint64_t simple_wallet::get_daemon_blockchain_height(std::string& err)
{
  if (!m_wallet)
  {
    throw std::runtime_error("simple_wallet null wallet");
  }
  return m_wallet->get_daemon_blockchain_height(err);
}
//----------------------------------------------------------------------------------------------------
bool simple_wallet::show_blockchain_height(const std::vector<std::string>& args)
{
  if (!try_connect_to_daemon())
    return true;

  std::string err;
  uint64_t bc_height = get_daemon_blockchain_height(err);
  if (err.empty())
    success_msg_writer() << bc_height;
  else
    fail_msg_writer() << tr("failed to get blockchain height: ") << err;
  return true;
}
//----------------------------------------------------------------------------------------------------
bool simple_wallet::rescan_spent(const std::vector<std::string> &args)
{
  if (!m_wallet->is_trusted_daemon())
  {
    fail_msg_writer() << tr("this command requires a trusted daemon. Enable with --trusted-daemon");
    return true;
  }

  if (!try_connect_to_daemon())
    return true;

  try
  {
    LOCK_IDLE_SCOPE();
    m_wallet->rescan_spent();
  }
  catch (const tools::error::daemon_busy&)
  {
    fail_msg_writer() << tr("daemon is busy. Please try again later.");
  }
  catch (const tools::error::no_connection_to_daemon&)
  {
    fail_msg_writer() << tr("no connection to daemon. Please make sure daemon is running.");
  }
  catch (const tools::error::is_key_image_spent_error&)
  {
    fail_msg_writer() << tr("failed to get spent status");
  }
  catch (const tools::error::wallet_rpc_error& e)
  {
    LOG_ERROR("RPC error: " << e.to_string());
    fail_msg_writer() << tr("RPC error: ") << e.what();
  }
  catch (const std::exception& e)
  {
    LOG_ERROR("unexpected error: " << e.what());
    fail_msg_writer() << tr("unexpected error: ") << e.what();
  }
  catch (...)
  {
    LOG_ERROR("unknown error");
    fail_msg_writer() << tr("unknown error");
  }

  return true;
}
//----------------------------------------------------------------------------------------------------
std::pair<std::string, std::string> simple_wallet::show_outputs_line(const std::vector<uint64_t> &heights, uint64_t blockchain_height, uint64_t highlight_height) const
{
  std::stringstream ostr;

  for (uint64_t h: heights)
    blockchain_height = std::max(blockchain_height, h);

  for (size_t j = 0; j < heights.size(); ++j)
    ostr << (heights[j] == highlight_height ? " *" : " ") << heights[j];

  // visualize the distribution, using the code by moneroexamples onion-monero-viewer
  const uint64_t resolution = 79;
  std::string ring_str(resolution, '_');
  for (size_t j = 0; j < heights.size(); ++j)
  {
    uint64_t pos = (heights[j] * resolution) / blockchain_height;
    ring_str[pos] = 'o';
  }
  if (highlight_height < blockchain_height)
  {
    uint64_t pos = (highlight_height * resolution) / blockchain_height;
    ring_str[pos] = '*';
  }

  return std::make_pair(ostr.str(), ring_str);
}
//----------------------------------------------------------------------------------------------------
bool simple_wallet::print_ring_members(const std::vector<tools::wallet2::pending_tx>& ptx_vector, std::ostream& ostr)
{
  uint32_t version;
  if (!try_connect_to_daemon(false, &version))
    return false;
  // available for RPC version 1.4 or higher
  if (version < MAKE_CORE_RPC_VERSION(1, 4))
    return true;
  std::string err;
  uint64_t blockchain_height = get_daemon_blockchain_height(err);
  if (!err.empty())
  {
    fail_msg_writer() << tr("failed to get blockchain height: ") << err;
    return false;
  }
  // for each transaction
  for (size_t n = 0; n < ptx_vector.size(); ++n)
  {
    const cryptonote::transaction& tx = ptx_vector[n].tx;
    const tools::wallet2::tx_construction_data& construction_data = ptx_vector[n].construction_data;
    ostr << boost::format(tr("\nTransaction %llu/%llu: txid=%s")) % (n + 1) % ptx_vector.size() % cryptonote::get_transaction_hash(tx);
    // for each input
    std::vector<uint64_t>     spent_key_height(tx.vin.size());
    std::vector<crypto::hash> spent_key_txid  (tx.vin.size());
    for (size_t i = 0; i < tx.vin.size(); ++i)
    {
      if (tx.vin[i].type() != typeid(cryptonote::txin_to_key))
        continue;
      const cryptonote::txin_to_key& in_key = boost::get<cryptonote::txin_to_key>(tx.vin[i]);
      const tools::wallet2::transfer_details &td = m_wallet->get_transfer_details(construction_data.selected_transfers[i]);
      const cryptonote::tx_source_entry *sptr = NULL;
      for (const auto &src: construction_data.sources)
        if (src.outputs[src.real_output].second.dest == td.get_public_key())
          sptr = &src;
      if (!sptr)
      {
        fail_msg_writer() << tr("failed to find construction data for tx input");
        return false;
      }
      const cryptonote::tx_source_entry& source = *sptr;

      ostr << boost::format(tr("\nInput %llu/%llu: amount=%s")) % (i + 1) % tx.vin.size() % print_money(source.amount);
      // convert relative offsets of ring member keys into absolute offsets (indices) associated with the amount
      std::vector<uint64_t> absolute_offsets = cryptonote::relative_output_offsets_to_absolute(in_key.key_offsets);
      // get block heights from which those ring member keys originated
      COMMAND_RPC_GET_OUTPUTS_BIN::request req = AUTO_VAL_INIT(req);
      req.outputs.resize(absolute_offsets.size());
      for (size_t j = 0; j < absolute_offsets.size(); ++j)
      {
        req.outputs[j].amount = in_key.amount;
        req.outputs[j].index = absolute_offsets[j];
      }
      COMMAND_RPC_GET_OUTPUTS_BIN::response res = AUTO_VAL_INIT(res);
      bool r = m_wallet->invoke_http_bin("/get_outs.bin", req, res);
      err = interpret_rpc_response(r, res.status);
      if (!err.empty())
      {
        fail_msg_writer() << tr("failed to get output: ") << err;
        return false;
      }
      // make sure that returned block heights are less than blockchain height
      for (auto& res_out : res.outs)
      {
        if (res_out.height >= blockchain_height)
        {
          fail_msg_writer() << tr("output key's originating block height shouldn't be higher than the blockchain height");
          return false;
        }
      }
      ostr << tr("\nOriginating block heights: ");
      spent_key_height[i] = res.outs[source.real_output].height;
      spent_key_txid  [i] = res.outs[source.real_output].txid;
      std::vector<uint64_t> heights(absolute_offsets.size(), 0);
      uint64_t highlight_height = std::numeric_limits<uint64_t>::max();
      for (size_t j = 0; j < absolute_offsets.size(); ++j)
      {
        heights[j] = res.outs[j].height;
        if (j == source.real_output)
          highlight_height = heights[j];
      }
      std::pair<std::string, std::string> ring_str = show_outputs_line(heights, highlight_height);
      ostr << ring_str.first << tr("\n|") << ring_str.second << tr("|\n");
    }
    // warn if rings contain keys originating from the same tx or temporally very close block heights
    bool are_keys_from_same_tx      = false;
    bool are_keys_from_close_height = false;
    for (size_t i = 0; i < tx.vin.size(); ++i) {
      for (size_t j = i + 1; j < tx.vin.size(); ++j)
      {
        if (spent_key_txid[i] == spent_key_txid[j])
          are_keys_from_same_tx = true;
        if (std::abs((int64_t)(spent_key_height[i] - spent_key_height[j])) < (int64_t)5)
          are_keys_from_close_height = true;
      }
    }
    if (are_keys_from_same_tx || are_keys_from_close_height)
    {
      ostr
        << tr("\nWarning: Some input keys being spent are from ")
        << (are_keys_from_same_tx ? tr("the same transaction") : tr("blocks that are temporally very close"))
        << tr(", which can break the anonymity of ring signature. Make sure this is intentional!");
    }
    ostr << ENDL;
  }
  return true;
}

//----------------------------------------------------------------------------------------------------
static bool locked_blocks_arg_valid(const std::string& arg, uint64_t& duration)
{
  try
  {
    duration = boost::lexical_cast<uint64_t>(arg);
  }
  catch (const std::exception &e)
  {
    return false;
  }

  if (duration > 1000000)
  {
    fail_msg_writer() << tr("Locked blocks too high, max 1000000 (˜4 yrs)");
    return false;
  }

  return true;
}

//----------------------------------------------------------------------------------------------------
bool simple_wallet::transfer_main(int transfer_type, const std::vector<std::string> &args_, bool called_by_mms)
{
//  "transfer [index=<N1>[,<N2>,...]] [<priority>] <address> <amount> [<payment_id>]"
  if (!try_connect_to_daemon())
    return false;

  std::vector<std::string> local_args = args_;

  std::set<uint32_t> subaddr_indices;
  if (local_args.size() > 0 && local_args[0].substr(0, 6) == "index=")
  {
    if (!parse_subaddress_indices(local_args[0], subaddr_indices))
      return false;
    local_args.erase(local_args.begin());
  }

  uint32_t priority = 0;
  if (local_args.size() > 0 && parse_priority(local_args[0], priority))
    local_args.erase(local_args.begin());

  priority = m_wallet->adjust_priority(priority);

  const size_t min_args = (transfer_type == TransferLocked) ? 2 : 1;
  if(local_args.size() < min_args)
  {
     fail_msg_writer() << tr("wrong number of arguments");
     return false;
  }

  std::vector<uint8_t> extra;
  bool payment_id_seen = false;
  if (!local_args.empty())
  {
    std::string payment_id_str = local_args.back();
    crypto::hash payment_id;
    bool r = true;
    if (tools::wallet2::parse_long_payment_id(payment_id_str, payment_id))
    {
      LONG_PAYMENT_ID_SUPPORT_CHECK();

      std::string extra_nonce;
      set_payment_id_to_tx_extra_nonce(extra_nonce, payment_id);
      r = add_extra_nonce_to_tx_extra(extra, extra_nonce);
      local_args.pop_back();
      payment_id_seen = true;
      message_writer() << tr("Unencrypted payment IDs are bad for privacy: ask the recipient to use subaddresses instead");
    }
    if(!r)
    {
      fail_msg_writer() << tr("payment id failed to encode");
      return false;
    }
  }

  uint64_t locked_blocks = 0;
  if (transfer_type == TransferLocked)
  {
    if (!locked_blocks_arg_valid(local_args.back(), locked_blocks))
    {
      return true;
    }
    local_args.pop_back();
  }

  vector<cryptonote::address_parse_info> dsts_info;
  vector<cryptonote::tx_destination_entry> dsts;
  size_t num_subaddresses = 0;
  for (size_t i = 0; i < local_args.size(); )
  {
    dsts_info.emplace_back();
    cryptonote::address_parse_info & info = dsts_info.back();
    cryptonote::tx_destination_entry de;
    bool r = true;

    // check for a URI
    std::string address_uri, payment_id_uri, tx_description, recipient_name, error;
    std::vector<std::string> unknown_parameters;
    uint64_t amount = 0;
    bool has_uri = m_wallet->parse_uri(local_args[i], address_uri, payment_id_uri, amount, tx_description, recipient_name, unknown_parameters, error);
    if (has_uri)
    {
      r = cryptonote::get_account_address_from_str_or_url(info, m_wallet->nettype(), address_uri, oa_prompter);
      if (payment_id_uri.size() == 16)
      {
        if (!tools::wallet2::parse_short_payment_id(payment_id_uri, info.payment_id))
        {
          fail_msg_writer() << tr("failed to parse short payment ID from URI");
          return false;
        }
        info.has_payment_id = true;
      }
      de.amount = amount;
      de.original = local_args[i];
      ++i;
    }
    else if (i + 1 < local_args.size())
    {
      r = cryptonote::get_account_address_from_str_or_url(info, m_wallet->nettype(), local_args[i], oa_prompter);
      bool ok = cryptonote::parse_amount(de.amount, local_args[i + 1]);
      if(!ok || 0 == de.amount)
      {
        fail_msg_writer() << tr("amount is wrong: ") << local_args[i] << ' ' << local_args[i + 1] <<
          ", " << tr("expected number from 0 to ") << print_money(std::numeric_limits<uint64_t>::max());
        return false;
      }
      de.original = local_args[i];
      i += 2;
    }
    else
    {
      if (boost::starts_with(local_args[i], "loki:"))
        fail_msg_writer() << tr("Invalid last argument: ") << local_args.back() << ": " << error;
      else
        fail_msg_writer() << tr("Invalid last argument: ") << local_args.back();
      return false;
    }

    if (!r)
    {
      fail_msg_writer() << tr("failed to parse address");
      return false;
    }
    de.addr = info.address;
    de.is_subaddress = info.is_subaddress;
    de.is_integrated = info.has_payment_id;
    num_subaddresses += info.is_subaddress;

    if (info.has_payment_id || !payment_id_uri.empty())
    {
      if (payment_id_seen)
      {
        fail_msg_writer() << tr("a single transaction cannot use more than one payment id");
        return false;
      }

      crypto::hash payment_id;
      std::string extra_nonce;
      if (info.has_payment_id)
      {
        set_encrypted_payment_id_to_tx_extra_nonce(extra_nonce, info.payment_id);
      }
      else if (tools::wallet2::parse_payment_id(payment_id_uri, payment_id))
      {
        LONG_PAYMENT_ID_SUPPORT_CHECK();
        set_payment_id_to_tx_extra_nonce(extra_nonce, payment_id);
        message_writer() << tr("Unencrypted payment IDs are bad for privacy: ask the recipient to use subaddresses instead");
      }
      else
      {
        fail_msg_writer() << tr("failed to parse payment id, though it was detected");
        return false;
      }
      bool r = add_extra_nonce_to_tx_extra(extra, extra_nonce);
      if(!r)
      {
        fail_msg_writer() << tr("failed to set up payment id, though it was decoded correctly");
        return false;
      }
      payment_id_seen = true;
    }

    dsts.push_back(de);
  }

  // prompt is there is no payment id and confirmation is required
  if (m_long_payment_id_support && !payment_id_seen && m_wallet->confirm_missing_payment_id() && dsts.size() > num_subaddresses)
  {
     std::string accepted = input_line(tr("No payment id is included with this transaction. Is this okay?"), true);
     if (std::cin.eof())
       return false;
     if (!command_line::is_yes(accepted))
     {
       fail_msg_writer() << tr("transaction cancelled.");

       return false;
     }
  }

  SCOPED_WALLET_UNLOCK_ON_BAD_PASSWORD(return false;);

  try
  {
    // figure out what tx will be necessary
    std::vector<tools::wallet2::pending_tx> ptx_vector;
    uint64_t bc_height, unlock_block = 0;
    std::string err;
    switch (transfer_type)
    {
      case TransferLocked:
        bc_height = get_daemon_blockchain_height(err);
        if (!err.empty())
        {
          fail_msg_writer() << tr("failed to get blockchain height: ") << err;
          return false;
        }
        unlock_block = bc_height + locked_blocks;
        ptx_vector = m_wallet->create_transactions_2(dsts, CRYPTONOTE_DEFAULT_TX_MIXIN, unlock_block /* unlock_time */, priority, extra, m_current_subaddress_account, subaddr_indices);
      break;
      default:
        LOG_ERROR("Unknown transfer method, using default");
        /* FALLTHRU */
      case Transfer:
        ptx_vector = m_wallet->create_transactions_2(dsts, CRYPTONOTE_DEFAULT_TX_MIXIN, 0 /* unlock_time */, priority, extra, m_current_subaddress_account, subaddr_indices);
      break;
    }

    if (ptx_vector.empty())
    {
      fail_msg_writer() << tr("No outputs found, or daemon is not ready");
      return false;
    }

    // if we need to check for backlog, check the worst case tx
    if (m_wallet->confirm_backlog())
    {
      std::stringstream prompt;
      double worst_fee_per_byte = std::numeric_limits<double>::max();
      for (size_t n = 0; n < ptx_vector.size(); ++n)
      {
        const uint64_t blob_size = cryptonote::tx_to_blob(ptx_vector[n].tx).size();
        const double fee_per_byte = ptx_vector[n].fee / (double)blob_size;
        if (fee_per_byte < worst_fee_per_byte)
        {
          worst_fee_per_byte = fee_per_byte;
        }
      }
      try
      {
        std::vector<std::pair<uint64_t, uint64_t>> nblocks = m_wallet->estimate_backlog({std::make_pair(worst_fee_per_byte, worst_fee_per_byte)});
        if (nblocks.size() != 1)
        {
          prompt << "Internal error checking for backlog. " << tr("Is this okay anyway?");
        }
        else
        {
          if (nblocks[0].first > m_wallet->get_confirm_backlog_threshold())
            prompt << (boost::format(tr("There is currently a %u block backlog at that fee level. Is this okay?")) % nblocks[0].first).str();
        }
      }
      catch (const std::exception &e)
      {
        prompt << tr("Failed to check for backlog: ") << e.what() << ENDL << tr("Is this okay anyway?");
      }

      std::string prompt_str = prompt.str();
      if (!prompt_str.empty())
      {
        std::string accepted = input_line(prompt_str, true);
        if (std::cin.eof())
          return false;
        if (!command_line::is_yes(accepted))
        {
          fail_msg_writer() << tr("transaction cancelled.");

          return false; 
        }
      }
    }

    // if more than one tx necessary, prompt user to confirm
    if (m_wallet->always_confirm_transfers() || ptx_vector.size() > 1)
    {
        uint64_t total_sent = 0;
        uint64_t total_fee = 0;
        uint64_t dust_not_in_fee = 0;
        uint64_t dust_in_fee = 0;
        for (size_t n = 0; n < ptx_vector.size(); ++n)
        {
          total_fee += ptx_vector[n].fee;
          for (auto i: ptx_vector[n].selected_transfers)
            total_sent += m_wallet->get_transfer_details(i).amount();
          total_sent -= ptx_vector[n].change_dts.amount + ptx_vector[n].fee;

          if (ptx_vector[n].dust_added_to_fee)
            dust_in_fee += ptx_vector[n].dust;
          else
            dust_not_in_fee += ptx_vector[n].dust;
        }

        std::stringstream prompt;
        for (size_t n = 0; n < ptx_vector.size(); ++n)
        {
          prompt << tr("\nTransaction ") << (n + 1) << "/" << ptx_vector.size() << ":\n";
          subaddr_indices.clear();
          for (uint32_t i : ptx_vector[n].construction_data.subaddr_indices)
            subaddr_indices.insert(i);
          for (uint32_t i : subaddr_indices)
            prompt << boost::format(tr("Spending from address index %d\n")) % i;
          if (subaddr_indices.size() > 1)
            prompt << tr("WARNING: Outputs of multiple addresses are being used together, which might potentially compromise your privacy.\n");
        }
        prompt << boost::format(tr("Sending %s.  ")) % print_money(total_sent);
        if (ptx_vector.size() > 1)
        {
          prompt << boost::format(tr("Your transaction needs to be split into %llu transactions.  "
            "This will result in a transaction fee being applied to each transaction, for a total fee of %s")) %
            ((unsigned long long)ptx_vector.size()) % print_money(total_fee);
        }
        else
        {
          prompt << boost::format(tr("The transaction fee is %s")) %
            print_money(total_fee);
        }
        if (dust_in_fee != 0) prompt << boost::format(tr(", of which %s is dust from change")) % print_money(dust_in_fee);
        if (dust_not_in_fee != 0)  prompt << tr(".") << ENDL << boost::format(tr("A total of %s from dust change will be sent to dust address")) 
                                                   % print_money(dust_not_in_fee);
        if (transfer_type == TransferLocked)
        {
          float days = locked_blocks / 720.0f;
          prompt << boost::format(tr(".\nThis transaction will unlock on block %llu, in approximately %s days (assuming 2 minutes per block)")) % ((unsigned long long)unlock_block) % days;
        }
        if (m_wallet->print_ring_members())
        {
          if (!print_ring_members(ptx_vector, prompt))
            return false;
        }
        bool default_ring_size = true;
        for (const auto &ptx: ptx_vector)
        {
          for (const auto &vin: ptx.tx.vin)
          {
            if (vin.type() == typeid(txin_to_key))
            {
              const txin_to_key& in_to_key = boost::get<txin_to_key>(vin);
              if (in_to_key.key_offsets.size() != CRYPTONOTE_DEFAULT_TX_MIXIN + 1)
                default_ring_size = false;
            }
          }
        }
        if (m_wallet->confirm_non_default_ring_size() && !default_ring_size)
        {
          prompt << tr("WARNING: this is a non default ring size, which may harm your privacy. Default is recommended.");
        }
        prompt << ENDL << tr("Is this okay?");
        
        std::string accepted = input_line(prompt.str(), true);
        if (std::cin.eof())
          return false;
        if (!command_line::is_yes(accepted))
        {
          fail_msg_writer() << tr("transaction cancelled.");

          return false;
        }
    }

    // actually commit the transactions
    if (m_wallet->multisig() && called_by_mms)
    {
      std::string ciphertext = m_wallet->save_multisig_tx(ptx_vector);
      if (!ciphertext.empty())
      {
        get_message_store().process_wallet_created_data(get_multisig_wallet_state(), mms::message_type::partially_signed_tx, ciphertext);
        success_msg_writer(true) << tr("Unsigned transaction(s) successfully written to MMS");
      }
    }
    else if (m_wallet->multisig())
    {
      bool r = m_wallet->save_multisig_tx(ptx_vector, "multisig_loki_tx");
      if (!r)
      {
        fail_msg_writer() << tr("Failed to write transaction(s) to file");
        return false;
      }
      else
      {
        success_msg_writer(true) << tr("Unsigned transaction(s) successfully written to file: ") << "multisig_loki_tx";
      }
    }
    else if (m_wallet->get_account().get_device().has_tx_cold_sign())
    {
      try
      {
        tools::wallet2::signed_tx_set signed_tx;
        if (!cold_sign_tx(ptx_vector, signed_tx, dsts_info, [&](const tools::wallet2::signed_tx_set &tx){ return accept_loaded_tx(tx); })){
          fail_msg_writer() << tr("Failed to cold sign transaction with HW wallet");
          return false;
        }

        commit_or_save(signed_tx.ptx, m_do_not_relay);
      }
      catch (const std::exception& e)
      {
        handle_transfer_exception(std::current_exception(), m_wallet->is_trusted_daemon());
        return false;
      }
      catch (...)
      {
        LOG_ERROR("Unknown error");
        fail_msg_writer() << tr("unknown error");
        return false;
      }
    }
    else if (m_wallet->watch_only())
    {
      bool r = m_wallet->save_tx(ptx_vector, "unsigned_loki_tx");
      if (!r)
      {
        fail_msg_writer() << tr("Failed to write transaction(s) to file");
        return false;
      }
      else
      {
        success_msg_writer(true) << tr("Unsigned transaction(s) successfully written to file: ") << "unsigned_loki_tx";
      }
    }
    else
    {
      commit_or_save(ptx_vector, m_do_not_relay);
    }
  }
  catch (const std::exception &e)
  {
    handle_transfer_exception(std::current_exception(), m_wallet->is_trusted_daemon());
    return false;
  }
  catch (...)
  {
    LOG_ERROR("unknown error");
    fail_msg_writer() << tr("unknown error");
    return false;
  }

  return true;
}
//----------------------------------------------------------------------------------------------------
bool simple_wallet::transfer(const std::vector<std::string> &args_)
{
  transfer_main(Transfer, args_, false);
  return true;
}
//----------------------------------------------------------------------------------------------------
bool simple_wallet::locked_transfer(const std::vector<std::string> &args_)
{
  transfer_main(TransferLocked, args_, false);
  return true;
}
//----------------------------------------------------------------------------------------------------
bool simple_wallet::locked_sweep_all(const std::vector<std::string> &args_)
{
  return sweep_main(0, true, args_);
}
//----------------------------------------------------------------------------------------------------
bool simple_wallet::register_service_node_main(
    const std::vector<std::string>& service_node_key_as_str,
    uint64_t expiration_timestamp,
    const cryptonote::account_public_address& address,
    uint32_t priority,
    const std::vector<uint64_t>& portions,
    const std::vector<uint8_t>& extra,
    std::set<uint32_t>& subaddr_indices)
{
  m_wallet->refresh(false);
  if (expiration_timestamp <= (uint64_t)time(nullptr) + 600 /* 10 minutes */)
  {
    fail_msg_writer() << tr("This registration has expired.");
    return false;
  }

  std::string err, err2;
  uint64_t bc_height = std::max(m_wallet->get_daemon_blockchain_height(err),
                                m_wallet->get_daemon_blockchain_target_height(err2));

  if (!err.empty() || !err2.empty())
  {
    fail_msg_writer() << tr("unable to get network blockchain height from daemon: ") << (err.empty() ? err2 : err);
    return true;
  }

  if (!m_wallet->is_synced() || bc_height < 10)
  {
    fail_msg_writer() << tr("Wallet not synced. Best guess for the height is ") << bc_height;
    std::string accepted = input_line("Is this correct [y/yes/n/no]? ", true);
    if (std::cin.eof())
      return true;
    if (!command_line::is_yes(accepted))
    {
      std::string height = input_line(tr("Please enter the current network block height (0 to cancel): "));
      try
      {
        bc_height = boost::lexical_cast<uint64_t>(height);
      }
      catch (const std::exception &e)
      {
        fail_msg_writer() << tr("Invalid block height");
        return true;
      }
      if (bc_height == 0)
        return true;
    }
  }

  uint64_t staking_requirement_lock_blocks = service_nodes::staking_num_lock_blocks(m_wallet->nettype());
  uint64_t locked_blocks                   = staking_requirement_lock_blocks + STAKING_REQUIREMENT_LOCK_BLOCKS_EXCESS;
  uint64_t unlock_block                    = bc_height + locked_blocks;
  {
    boost::optional<std::string> failed;
    const std::vector<cryptonote::COMMAND_RPC_GET_SERVICE_NODES::response::entry> response = m_wallet->get_service_nodes({service_node_key_as_str}, failed);
    if (failed)
    {
      fail_msg_writer() << *failed;
      return true;
    }

    if (response.size() >= 1)
    {
      bool can_reregister = false;
      if (m_wallet->use_fork_rules(cryptonote::network_version_11_swarms, 1))
        unlock_block = 0; // Infinite staking, no time lock
      else if (m_wallet->use_fork_rules(cryptonote::network_version_10_bulletproofs, 0))
      {
        cryptonote::COMMAND_RPC_GET_SERVICE_NODES::response::entry const &node_info = response[0];
        uint64_t expiry_height = node_info.registration_height + staking_requirement_lock_blocks;
        if (bc_height >= expiry_height)
          can_reregister = true;
      }

      if (!can_reregister)
      {
        fail_msg_writer() << tr("This service node is already registered");
        return true;
      }
    }
  }

  uint64_t expected_staking_requirement = std::max(
      service_nodes::get_staking_requirement(m_wallet->nettype(), bc_height),
      service_nodes::get_staking_requirement(m_wallet->nettype(), bc_height+STAKING_REQUIREMENT_LOCK_BLOCKS_EXCESS)
  );

  const uint64_t DUST = MAX_NUMBER_OF_CONTRIBUTORS;

  uint64_t amount_left = expected_staking_requirement;
  uint64_t amount_payable_by_operator = 0;
  for (size_t i = 0; i < portions.size(); i++)
  {
    uint64_t hi, lo, resulthi, resultlo;
    lo = mul128(expected_staking_requirement, portions[i], &hi);
    div128_64(hi, lo, STAKING_PORTIONS, &resulthi, &resultlo);
    if (i == 0)
      amount_payable_by_operator += resultlo;
    amount_left -= resultlo;
  }
  if (amount_left <= DUST)
    amount_payable_by_operator += amount_left;

  // This branch should never trigger, but leave it in anyway just in case
  if (amount_payable_by_operator < expected_staking_requirement / MAX_NUMBER_OF_CONTRIBUTORS)
  {
    fail_msg_writer() << tr("This staking amount is not enough and cannot be used for a registration");
    fail_msg_writer() << tr("If it looks correct, please send a little bit extra to ensure that it is still correct when it makes it into a block");
    fail_msg_writer() << tr("Please send at least: ") << print_money(expected_staking_requirement / MAX_NUMBER_OF_CONTRIBUTORS);
    return true;
  }

  vector<cryptonote::tx_destination_entry> dsts;
  cryptonote::tx_destination_entry de;
  de.addr = address;
  de.is_subaddress = false;
  de.amount = amount_payable_by_operator;
  dsts.push_back(de);

  bool submitted_to_network = false;
  try
  {
    // NOTE(loki): We know the address should always be a primary address and has no payment id, so we can ignore the subaddress/payment id field here
    cryptonote::address_parse_info dest = {};
    dest.address                        = address;

    auto ptx_vector = m_wallet->create_transactions_2(dsts, CRYPTONOTE_DEFAULT_TX_MIXIN, unlock_block /* unlock_time */, priority, extra, m_current_subaddress_account, subaddr_indices, true);
    sweep_main_internal(sweep_type_t::register_stake, ptx_vector, dest);
  }
  catch (const std::exception& e)
  {
    handle_transfer_exception(std::current_exception(), m_wallet->is_trusted_daemon());
  }
  catch (...)
  {
    LOG_ERROR("unknown error");
    fail_msg_writer() << tr("unknown error");
  }


  return true;
}

bool simple_wallet::register_service_node(const std::vector<std::string> &args_)
{
  if (!try_connect_to_daemon())
    return true;

  std::vector<std::string> local_args = args_;

  std::set<uint32_t> subaddr_indices;
  if (local_args.size() > 0 && local_args[0].substr(0, 6) == "index=")
  {
    if (!parse_subaddress_indices(local_args[0], subaddr_indices))
      return true;
    local_args.erase(local_args.begin());
  }

  uint32_t priority = 0;
  if (local_args.size() > 0 && parse_priority(local_args[0], priority))
    local_args.erase(local_args.begin());

  priority = m_wallet->adjust_priority(priority);

  if (local_args.size() < 6)
  {
    fail_msg_writer() << tr(USAGE_REGISTER_SERVICE_NODE);
    fail_msg_writer() << tr("");
    fail_msg_writer() << tr("Prepare this command in the daemon with the prepare_registration command");
    fail_msg_writer() << tr("");
    fail_msg_writer() << tr("This command must be run from the daemon that will be acting as a service node");
    return true;
  }

  std::vector<std::string> address_portions_args(local_args.begin(), local_args.begin() + local_args.size() - 3);
  std::vector<cryptonote::account_public_address> addresses;
  std::vector<uint64_t> portions;
  uint64_t portions_for_operator;
  std::string err_msg;
  if (!service_nodes::convert_registration_args(m_wallet->nettype(), address_portions_args, addresses, portions, portions_for_operator, err_msg))
  {
    fail_msg_writer() << tr("Could not convert registration args");
    if (err_msg != "") fail_msg_writer() << err_msg;
    fail_msg_writer() << tr(USAGE_REGISTER_SERVICE_NODE);
    return true;
  }

  SCOPED_WALLET_UNLOCK();

  size_t timestamp_index = local_args.size() - 3;
  size_t key_index = local_args.size() - 2;
  size_t signature_index = local_args.size() - 1;

  uint64_t expiration_timestamp = 0;

  try
  {
    expiration_timestamp = boost::lexical_cast<uint64_t>(local_args[timestamp_index]);
  }
  catch (const std::exception &e)
  {
    fail_msg_writer() << tr("Invalid timestamp");
    return true;
  }

  crypto::public_key service_node_key;
  const std::vector<std::string> service_node_key_as_str = {local_args[key_index]};
  if (!epee::string_tools::hex_to_pod(local_args[key_index], service_node_key))
  {
    fail_msg_writer() << tr("failed to parse service node pubkey");
    return true;
  }

  crypto::signature signature;
  if (!epee::string_tools::hex_to_pod(local_args[signature_index], signature))
  {
    fail_msg_writer() << tr("failed to parse service node signature");
    return true;
  }

  std::vector<uint8_t> extra;

  add_service_node_pubkey_to_tx_extra(extra, service_node_key);

  if (!add_service_node_register_to_tx_extra(extra, addresses, portions_for_operator, portions, expiration_timestamp, signature))
  {
    fail_msg_writer() << tr("failed to serialize service node registration tx extra");
    return true;
  }

  cryptonote::account_public_address address = addresses[0];
  if (!m_wallet->contains_address(address))
  {
    fail_msg_writer() << tr("The first reserved address for this registration does not belong to this wallet.");
    fail_msg_writer() << tr("Service node operator must specify an address owned by this wallet for service node registration.");
    return true;
  }

  add_service_node_contributor_to_tx_extra(extra, address);
  register_service_node_main(service_node_key_as_str, expiration_timestamp, address, priority, portions, extra, subaddr_indices);

  return true;
}
//----------------------------------------------------------------------------------------------------
bool simple_wallet::stake(const std::vector<std::string> &args_)
{
  if (!try_connect_to_daemon())
    return true;

  //
  // Parse Arguments from Args
  //
  crypto::public_key service_node_key = {};
  uint32_t priority = 0;
  std::set<uint32_t> subaddr_indices = {};
  uint64_t amount = 0;
  double amount_fraction = 0;
  {
    std::vector<std::string> local_args = args_;
    if (local_args.size() > 0 && local_args[0].substr(0, 6) == "index=")
    {
      if (!parse_subaddress_indices(local_args[0], subaddr_indices))
        return true;
      local_args.erase(local_args.begin());
    }

    if (local_args.size() > 0 && parse_priority(local_args[0], priority))
      local_args.erase(local_args.begin());
    priority = m_wallet->adjust_priority(priority);

    if (local_args.size() < 2)
    {
      fail_msg_writer() << tr(USAGE_STAKE);
      return true;
    }

    if (!epee::string_tools::hex_to_pod(local_args[0], service_node_key))
    {
      fail_msg_writer() << tr("failed to parse service node pubkey");
      return true;
    }

    if (local_args[1].back() == '%')
    {
      local_args[1].pop_back();
      amount = 0;
      try
      {
        amount_fraction = boost::lexical_cast<double>(local_args[2]) / 100.0;
      }
      catch (const std::exception &e)
      {
        fail_msg_writer() << tr("Invalid percentage");
        return true;
      }
      if (amount_fraction < 0 || amount_fraction > 1)
      {
        fail_msg_writer() << tr("Invalid percentage");
        return true;
      }
    }
    else
    {
      if (!cryptonote::parse_amount(amount, local_args[1]) || amount == 0)
      {
        fail_msg_writer() << tr("amount is wrong: ") << local_args[2] <<
          ", " << tr("expected number from ") << print_money(1) << " to " << print_money(std::numeric_limits<uint64_t>::max());
        return true;
      }
    }
  }

  //
  // Try Staking
  //
  SCOPED_WALLET_UNLOCK()
  {
    m_wallet->refresh(false);
    try
    {
      address_parse_info info = {};
      info.address            = m_wallet->get_address();

      time_t begin_construct_time = time(nullptr);
      std::vector<tools::wallet2::pending_tx> ptx_vector;

      tools::wallet2::stake_result stake_result = m_wallet->create_stake_tx(ptx_vector, service_node_key, info, amount, amount_fraction, priority, m_current_subaddress_account, subaddr_indices);
      if (stake_result.status != tools::wallet2::stake_result_status::success)
      {
        fail_msg_writer() << stake_result.msg;
        return true;
      }

      if (!stake_result.msg.empty()) // i.e. warnings
        tools::msg_writer() << stake_result.msg;

      if (!sweep_main_internal(sweep_type_t::stake, ptx_vector, info))
      {
        fail_msg_writer() << tr("Sending stake transaction failed");
        return true;
      }

      time_t end_construct_time = time(nullptr);
      time_t construct_time     = end_construct_time - begin_construct_time;
      if (construct_time > (60 * 10))
      {
        fail_msg_writer() << tr("Staking command has timed out due to waiting longer than 10 mins. This prevents the staking transaction from becoming invalid due to blocks mined interim. Please try again");
        return true;
      }
    }
    catch (const std::exception& e)
    {
      handle_transfer_exception(std::current_exception(), m_wallet->is_trusted_daemon());
    }
    catch (...)
    {
      LOG_ERROR("unknown error");
      fail_msg_writer() << tr("unknown error");
    }
  }

  return true;
}
//----------------------------------------------------------------------------------------------------
bool simple_wallet::request_stake_unlock(const std::vector<std::string> &args_)
{
  if (!try_connect_to_daemon())
    return true;

  if (args_.size() != 1)
  {
    fail_msg_writer() << tr(USAGE_REQUEST_STAKE_UNLOCK);
    return true;
  }

  crypto::public_key snode_key;
  if (!epee::string_tools::hex_to_pod(args_[0], snode_key))
  {
    fail_msg_writer() << tr("failed to parse service node pubkey: ") << args_[0];
    return true;
  }

  SCOPED_WALLET_UNLOCK();

  std::vector<tools::wallet2::pending_tx> ptx_vector;
  {
    ptx_vector.push_back({});
    tools::wallet2::pending_tx &ptx = ptx_vector.back();
    ptx.tx.version                  = cryptonote::transaction::version_4_tx_types;
    if (!ptx.tx.set_type(cryptonote::transaction::type_key_image_unlock))
    {
      fail_msg_writer() << tr("Failed to construct a key image unlock transaction");
      return true;
    }

    using namespace cryptonote;
    boost::optional<std::string> failed;
    const std::vector<COMMAND_RPC_GET_SERVICE_NODES::response::entry> response = m_wallet->get_service_nodes({args_[0]}, failed);
    if (failed)
    {
      fail_msg_writer() << *failed;
      return true;
    }

    if (response.empty())
    {
      fail_msg_writer() << tr("No service node is known for: ") << args_[0];
      return true;
    }

    cryptonote::account_public_address const primary_address = m_wallet->get_address();
    std::vector<COMMAND_RPC_GET_SERVICE_NODES::response::contribution> const *contributions = nullptr;
    COMMAND_RPC_GET_SERVICE_NODES::response::entry const &node_info                         = response[0];
    for (COMMAND_RPC_GET_SERVICE_NODES::response::contributor const &contributor : node_info.contributors)
    {
      address_parse_info address_info = {};
      cryptonote::get_account_address_from_str(address_info, m_wallet->nettype(), contributor.address);

      if (address_info.address != primary_address)
        continue;

      contributions = &contributor.locked_contributions;
      break;
    }

    if (!contributions)
    {
      fail_msg_writer() << tr("No contributions recognised by this wallet in service node: ") << args_[0];
      return true;
    }

    if (contributions->empty())
    {
      fail_msg_writer() << tr("Unexpected 0 contributions in service node for this wallet ") << args_[0];
      return true;
    }

    cryptonote::tx_extra_tx_key_image_unlock unlock = {};
    {
      std::string msg_buf;
      msg_buf.reserve(512);

      COMMAND_RPC_GET_SERVICE_NODES::response::contribution const &contribution = (*contributions)[0];
      if (node_info.requested_unlock_height != 0)
      {
        msg_buf.append("Key image: ");
        msg_buf.append(contribution.key_image);
        msg_buf.append(" has already been requested to be unlocked, unlocking at height: ");
        msg_buf.append(std::to_string(node_info.requested_unlock_height));
        fail_msg_writer() << msg_buf;
        return true;
      }

      msg_buf.append("You are requesting to unlock a stake of: ");
      msg_buf.append(cryptonote::print_money(contribution.amount));
      msg_buf.append(" Loki from the service node network.\nThis will deactivate the service node: ");
      msg_buf.append(node_info.service_node_pubkey);
      msg_buf.append(" and schedule the service node for expiration and unlock all other contributions as well.\n\n");

      uint64_t curr_height = 0;
      {
        std::string err_msg;
        curr_height = m_wallet->get_daemon_blockchain_height(err_msg);
        if (!err_msg.empty())
        {
          fail_msg_writer() << tr("unable to get network blockchain height from daemon: ") << err_msg;
          return true;
        }
      }

      // TODO(doyle): INF_STAKING(doyle): We should estimate the days/hours for users
      uint64_t unlock_height = service_nodes::get_locked_key_image_unlock_height(m_wallet->nettype(), node_info.registration_height, curr_height);
      msg_buf.append("You will continue receiving rewards until the service node expires at the estimated height: ");
      msg_buf.append(std::to_string(unlock_height));

      cryptonote::blobdata binary_buf;
      if(!string_tools::parse_hexstr_to_binbuff(contribution.key_image, binary_buf) || binary_buf.size() != sizeof(crypto::key_image))
      {
        fail_msg_writer() << tr("Failed to parse hex representation of key image: ") << contribution.key_image;
        return true;
      }

      unlock.key_image = *reinterpret_cast<const crypto::key_image*>(binary_buf.data());
      if (!m_wallet->generate_signature_for_request_stake_unlock(unlock.key_image, unlock.signature, unlock.nonce))
      {
        fail_msg_writer() << tr("Failed to generate signature to sign request. The key image: ") << contribution.key_image << (" doesn't belong to this wallet");
        return true;
      }

      success_msg_writer() << msg_buf;
    }

    add_service_node_pubkey_to_tx_extra(ptx.tx.extra, snode_key);
    add_tx_key_image_unlock_to_tx_extra(ptx.tx.extra, unlock);
  }


  // TODO(doyle): INF_STAKING(doyle): Do we support staking in these modes?
  if (m_wallet->multisig())
  {
    fail_msg_writer() << tr("Multi sig request stake unlock is unsupported");
    return true;
  }

  if (m_wallet->watch_only())
  {
    if (m_wallet->save_tx(ptx_vector, "unsigned_loki_tx"))
      success_msg_writer(true) << tr("Unsigned transaction(s) successfully written to file: ") << "unsigned_loki_tx";
    else
      fail_msg_writer() << tr("Failed to write transaction(s) to file");

    return true;
  }

  try
  {
    commit_or_save(ptx_vector, m_do_not_relay);
  }
  catch (const std::exception &e)
  {
    handle_transfer_exception(std::current_exception(), m_wallet->is_trusted_daemon());
  }
  catch (...)
  {
    LOG_ERROR("unknown error");
    fail_msg_writer() << tr("unknown error");
  }

  return true;
}
//----------------------------------------------------------------------------------------------------
bool simple_wallet::print_locked_stakes_main(const std::vector<std::string> &args_, bool print_result)
{
  if (!try_connect_to_daemon())
    return false;

  bool has_locked_stakes = false;
  std::string msg_buf;
  {
    using namespace cryptonote;
    boost::optional<std::string> failed;
    const std::vector<COMMAND_RPC_GET_SERVICE_NODES::response::entry> response = m_wallet->get_all_service_nodes(failed);
    if (failed)
    {
      fail_msg_writer() << *failed;
      return has_locked_stakes;
    }

    cryptonote::account_public_address const primary_address = m_wallet->get_address();
    for (COMMAND_RPC_GET_SERVICE_NODES::response::entry const &node_info : response)
    {
      bool only_once = true;
      for (COMMAND_RPC_GET_SERVICE_NODES::response::contributor const &contributor : node_info.contributors)
      {
        address_parse_info address_info = {};
        if (!cryptonote::get_account_address_from_str(address_info, m_wallet->nettype(), contributor.address))
        {
          fail_msg_writer() << tr("Failed to parse string representation of address: ") << contributor.address;
          continue;
        }

        if (primary_address != address_info.address)
          continue;

        for (size_t i = 0; i < contributor.locked_contributions.size(); ++i)
        {
          COMMAND_RPC_GET_SERVICE_NODES::response::contribution const &contribution = contributor.locked_contributions[i];
          has_locked_stakes = true;

          if (!print_result)
            continue;

          msg_buf.reserve(512);
          if (only_once)
          {
            only_once = false;
            msg_buf.append("Service Node: ");
            msg_buf.append(node_info.service_node_pubkey);
            msg_buf.append("\n");

            msg_buf.append("Unlock Height: ");
            if (node_info.requested_unlock_height == service_nodes::KEY_IMAGE_AWAITING_UNLOCK_HEIGHT)
                msg_buf.append("Unlock not requested yet");
            else
                msg_buf.append(std::to_string(node_info.requested_unlock_height));
            msg_buf.append("\n");

            msg_buf.append("Total Locked: ");
            msg_buf.append(cryptonote::print_money(contributor.amount));
            msg_buf.append("\n");

            msg_buf.append("Amount/Key Image: ");
          }

          msg_buf.append(cryptonote::print_money(contribution.amount));
          msg_buf.append("/");
          msg_buf.append(contribution.key_image);
          msg_buf.append("\n");

          if (i < (contributor.locked_contributions.size() - 1))
          {
            msg_buf.append("                  ");
          }
          else
          {
            msg_buf.append("\n");
          }
        }
      }
    }
  }

  {
    using namespace cryptonote;
    boost::optional<std::string> failed;
    const std::vector<cryptonote::COMMAND_RPC_GET_SERVICE_NODE_BLACKLISTED_KEY_IMAGES::entry> response = m_wallet->get_service_node_blacklisted_key_images(failed);
    if (failed)
    {
      fail_msg_writer() << *failed;
      return has_locked_stakes;
    }

    bool once_only = true;
    cryptonote::blobdata binary_buf;
    binary_buf.reserve(sizeof(crypto::key_image));
    for (size_t i = 0; i < response.size(); ++i)
    {
      COMMAND_RPC_GET_SERVICE_NODE_BLACKLISTED_KEY_IMAGES::entry const &entry = response[i];
      binary_buf.clear();
      if(!epee::string_tools::parse_hexstr_to_binbuff(entry.key_image, binary_buf) || binary_buf.size() != sizeof(crypto::key_image))
      {
        fail_msg_writer() << tr("Failed to parse hex representation of key image: ") << entry.key_image;
        continue;
      }

      if (!m_wallet->contains_key_image(*reinterpret_cast<const crypto::key_image*>(binary_buf.data())))
        continue;

      has_locked_stakes = true;
      if (!print_result)
        continue;

      msg_buf.reserve(512);
      if (once_only)
      {
        msg_buf.append("Blacklisted Stakes\n");
        once_only = false;
      }

      msg_buf.append("  Unlock Height/Key Image: ");
      msg_buf.append(std::to_string(entry.unlock_height));
      msg_buf.append("/");
      msg_buf.append(entry.key_image);
      msg_buf.append("\n");

      if (i < (response.size() - 1))
        msg_buf.append("\n");
    }
  }

  if (print_result)
  {
    if (has_locked_stakes)
    {
      tools::msg_writer() << msg_buf;
    }
    else
    {
      tools::msg_writer() << "No locked stakes known for this wallet on the network";
    }
  }

  return has_locked_stakes;
}
//----------------------------------------------------------------------------------------------------
bool simple_wallet::print_locked_stakes(const std::vector<std::string> &args_)
{
  if (!try_connect_to_daemon())
    return false;
  SCOPED_WALLET_UNLOCK();

  print_locked_stakes_main(args_, true/*print_result*/);
  return true;
}
//----------------------------------------------------------------------------------------------------
bool simple_wallet::sweep_unmixable(const std::vector<std::string> &args_)
{
  if (!try_connect_to_daemon())
    return true;

  SCOPED_WALLET_UNLOCK();

  try
  {
    // figure out what tx will be necessary
    auto ptx_vector = m_wallet->create_unmixable_sweep_transactions();

    if (ptx_vector.empty())
    {
      fail_msg_writer() << tr("No unmixable outputs found");
      return true;
    }

    // give user total and fee, and prompt to confirm
    uint64_t total_fee = 0, total_unmixable = 0;
    for (size_t n = 0; n < ptx_vector.size(); ++n)
    {
      total_fee += ptx_vector[n].fee;
      for (auto i: ptx_vector[n].selected_transfers)
        total_unmixable += m_wallet->get_transfer_details(i).amount();
    }

    std::string prompt_str = tr("Sweeping ") + print_money(total_unmixable);
    if (ptx_vector.size() > 1) {
      prompt_str = (boost::format(tr("Sweeping %s in %llu transactions for a total fee of %s.  Is this okay?")) %
        print_money(total_unmixable) %
        ((unsigned long long)ptx_vector.size()) %
        print_money(total_fee)).str();
    }
    else {
      prompt_str = (boost::format(tr("Sweeping %s for a total fee of %s. Is this okay?")) %
        print_money(total_unmixable) %
        print_money(total_fee)).str();
    }
    std::string accepted = input_line(prompt_str, true);
    if (std::cin.eof())
      return true;
    if (!command_line::is_yes(accepted))
    {
      fail_msg_writer() << tr("transaction cancelled.");

      return true;
    }

    // actually commit the transactions
    if (m_wallet->multisig())
    {
      bool r = m_wallet->save_multisig_tx(ptx_vector, "multisig_loki_tx");
      if (!r)
      {
        fail_msg_writer() << tr("Failed to write transaction(s) to file");
      }
      else
      {
        success_msg_writer(true) << tr("Unsigned transaction(s) successfully written to file: ") << "multisig_loki_tx";
      }
    }
    else if (m_wallet->watch_only())
    {
      bool r = m_wallet->save_tx(ptx_vector, "unsigned_loki_tx");
      if (!r)
      {
        fail_msg_writer() << tr("Failed to write transaction(s) to file");
      }
      else
      {
        success_msg_writer(true) << tr("Unsigned transaction(s) successfully written to file: ") << "unsigned_loki_tx";
      }
    }
    else
    {
      commit_or_save(ptx_vector, m_do_not_relay);
    }
  }
  catch (const std::exception &e)
  {
    handle_transfer_exception(std::current_exception(), m_wallet->is_trusted_daemon());
  }
  catch (...)
  {
    LOG_ERROR("unknown error");
    fail_msg_writer() << tr("unknown error");
  }

  return true;
}
//----------------------------------------------------------------------------------------------------
bool simple_wallet::sweep_main_internal(sweep_type_t sweep_type, std::vector<tools::wallet2::pending_tx> &ptx_vector, cryptonote::address_parse_info const &dest)
{
  if ((sweep_type == sweep_type_t::stake || sweep_type == sweep_type_t::register_stake) && ptx_vector.size() > 1)
  {
    fail_msg_writer() << tr("Too many outputs. Please sweep_all first");
    return true;
  }

  if (sweep_type == sweep_type_t::single)
  {
    if (ptx_vector.size() > 1)
    {
      fail_msg_writer() << tr("Multiple transactions are created, which is not supposed to happen");
      return true;
    }

    if (ptx_vector[0].selected_transfers.size() != 1)
    {
      fail_msg_writer() << tr("The transaction uses multiple or no inputs, which is not supposed to happen");
      return true;
    }
  }

  if (ptx_vector.empty())
  {
    fail_msg_writer() << tr("No outputs found, or daemon is not ready");
    return false;
  }

  // give user total and fee, and prompt to confirm
  uint64_t total_fee = 0, total_sent = 0;
  for (size_t n = 0; n < ptx_vector.size(); ++n)
  {
    total_fee += ptx_vector[n].fee;
    for (auto i: ptx_vector[n].selected_transfers)
      total_sent += m_wallet->get_transfer_details(i).amount();

    if (sweep_type == sweep_type_t::stake || sweep_type == sweep_type_t::register_stake)
    {
      ptx_vector[n].tx.version = std::max((size_t)transaction::version_3_per_output_unlock_times, ptx_vector[n].tx.version);
      total_sent -= ptx_vector[n].change_dts.amount + ptx_vector[n].fee;
    }
  }

  std::ostringstream prompt;
  std::set<uint32_t> subaddr_indices;
  for (size_t n = 0; n < ptx_vector.size(); ++n)
  {
    prompt << tr("\nTransaction ") << (n + 1) << "/" << ptx_vector.size() << ":\n";
    subaddr_indices.clear();
    for (uint32_t i : ptx_vector[n].construction_data.subaddr_indices)
      subaddr_indices.insert(i);
    for (uint32_t i : subaddr_indices)
      prompt << boost::format(tr("Spending from address index %d\n")) % i;
    if (subaddr_indices.size() > 1)
      prompt << tr("WARNING: Outputs of multiple addresses are being used together, which might potentially compromise your privacy.\n");
  }
  if (m_wallet->print_ring_members() && !print_ring_members(ptx_vector, prompt))
  {
    fail_msg_writer() << tr("Error printing ring members");
    return false;
  }

  const char *label = (sweep_type == sweep_type_t::stake || sweep_type == sweep_type_t::register_stake) ? "Staking" : "Sweeping";
  if (ptx_vector.size() > 1) {
    prompt << boost::format(tr("%s %s in %llu transactions for a total fee of %s. Is this okay?")) %
      label %
      print_money(total_sent) %
      ((unsigned long long)ptx_vector.size()) %
      print_money(total_fee);
  }
  else {
    prompt << boost::format(tr("%s %s for a total fee of %s. Is this okay?")) %
      label %
      print_money(total_sent) %
      print_money(total_fee);
  }
  std::string accepted = input_line(prompt.str(), true);
  if (std::cin.eof())
    return false;
  if (!command_line::is_yes(accepted))
  {
    fail_msg_writer() << tr("transaction cancelled.");
    return false;
  }

  // actually commit the transactions
  bool submitted_to_network = false;
  if (m_wallet->multisig())
  {
    bool r = m_wallet->save_multisig_tx(ptx_vector, "multisig_loki_tx");
    if (!r)
    {
      fail_msg_writer() << tr("Failed to write transaction(s) to file");
    }
    else
    {
      success_msg_writer(true) << tr("Unsigned transaction(s) successfully written to file: ") << "multisig_loki_tx";
    }
  }
  else if (m_wallet->get_account().get_device().has_tx_cold_sign())
  {
    try
    {
      tools::wallet2::signed_tx_set signed_tx;
      std::vector<cryptonote::address_parse_info> dsts_info;
      dsts_info.push_back(dest);

      if (!cold_sign_tx(ptx_vector, signed_tx, dsts_info, [&](const tools::wallet2::signed_tx_set &tx){ return accept_loaded_tx(tx); })){
        fail_msg_writer() << tr("Failed to cold sign transaction with HW wallet");
        return true;
      }

      commit_or_save(signed_tx.ptx, m_do_not_relay);
    }
    catch (const std::exception& e)
    {
      handle_transfer_exception(std::current_exception(), m_wallet->is_trusted_daemon());
    }
    catch (...)
    {
      LOG_ERROR("Unknown error");
      fail_msg_writer() << tr("unknown error");
    }
  }
  else if (m_wallet->watch_only())
  {
    bool r = m_wallet->save_tx(ptx_vector, "unsigned_loki_tx");
    if (!r)
    {
      fail_msg_writer() << tr("Failed to write transaction(s) to file");
    }
    else
    {
      success_msg_writer(true) << tr("Unsigned transaction(s) successfully written to file: ") << "unsigned_loki_tx";
    }
  }
  else
  {
    commit_or_save(ptx_vector, m_do_not_relay);
    submitted_to_network = true;
  }

  if (sweep_type == sweep_type_t::register_stake && submitted_to_network)
  {
    success_msg_writer() << tr("Wait for transaction to be included in a block before registration is complete.\n")
                         << tr("Use the print_sn command in the daemon to check the status.");
  }

  return true;
}

bool simple_wallet::sweep_main(uint64_t below, bool locked, const std::vector<std::string> &args_)
{
  auto print_usage = [below]()
  {
    if (below)
    {
      PRINT_USAGE(USAGE_SWEEP_BELOW);
    }
    else
    {
      PRINT_USAGE(USAGE_SWEEP_ALL);
    }
  };

  if (args_.size() == 0)
  {
    fail_msg_writer() << tr("No address given");
    print_usage();
    return true;
  }

  if (!try_connect_to_daemon())
    return true;

  std::vector<std::string> local_args = args_;

  std::set<uint32_t> subaddr_indices;
  if (local_args.size() > 0 && local_args[0].substr(0, 6) == "index=")
  {
    if (!parse_subaddress_indices(local_args[0], subaddr_indices))
    {
      print_usage();
      return true;
    }
    local_args.erase(local_args.begin());
  }

  uint32_t priority = 0;
  if (local_args.size() > 0 && parse_priority(local_args[0], priority))
    local_args.erase(local_args.begin());

  priority = m_wallet->adjust_priority(priority);
  uint64_t unlock_block = 0;
  if (locked) {
    uint64_t locked_blocks = 0;

    if (local_args.size() < 2) {
      fail_msg_writer() << tr("missing lockedblocks parameter");
      return true;
    }

    try
    {
      locked_blocks = boost::lexical_cast<uint64_t>(local_args[1]);
    }
    catch (const std::exception &e)
    {
      fail_msg_writer() << tr("bad locked_blocks parameter");
      return true;
    }
    if (locked_blocks > 1000000)
    {
      fail_msg_writer() << tr("Locked blocks too high, max 1000000 (˜4 yrs)");
      return true;
    }
    std::string err;
    uint64_t bc_height = get_daemon_blockchain_height(err);
    if (!err.empty())
    {
      fail_msg_writer() << tr("failed to get blockchain height: ") << err;
      return true;
    }
    unlock_block = bc_height + locked_blocks;

    local_args.erase(local_args.begin() + 1);
  }

  size_t outputs = 1;
  if (local_args.size() > 0 && local_args[0].substr(0, 8) == "outputs=")
  {
    if (!epee::string_tools::get_xtype_from_string(outputs, local_args[0].substr(8)))
    {
      fail_msg_writer() << tr("Failed to parse number of outputs");
      return true;
    }
    else if (outputs < 1)
    {
      fail_msg_writer() << tr("Amount of outputs should be greater than 0");
      return true;
    }
    else
    {
      local_args.erase(local_args.begin());
    }
  }

  std::vector<uint8_t> extra;
  bool payment_id_seen = false;
  if (local_args.size() >= 2)
  {
    std::string payment_id_str = local_args.back();

    crypto::hash payment_id;
    bool r = tools::wallet2::parse_long_payment_id(payment_id_str, payment_id);
    if(r)
    {
      LONG_PAYMENT_ID_SUPPORT_CHECK();

      std::string extra_nonce;
      set_payment_id_to_tx_extra_nonce(extra_nonce, payment_id);
      r = add_extra_nonce_to_tx_extra(extra, extra_nonce);
      payment_id_seen = true;
    }

    if(!r && local_args.size() == 3)
    {
      fail_msg_writer() << tr("payment id has invalid format, expected 16 or 64 character hex string: ") << payment_id_str;
      print_usage();
      return true;
    }
    if (payment_id_seen)
      local_args.pop_back();
  }

  cryptonote::address_parse_info info;
  if (!cryptonote::get_account_address_from_str_or_url(info, m_wallet->nettype(), local_args[0], oa_prompter))
  {
    fail_msg_writer() << tr("failed to parse address");
    print_usage();
    return true;
  }

  if (info.has_payment_id)
  {
    if (payment_id_seen)
    {
      fail_msg_writer() << tr("a single transaction cannot use more than one payment id: ") << local_args[0];
      return true;
    }

    std::string extra_nonce;
    set_encrypted_payment_id_to_tx_extra_nonce(extra_nonce, info.payment_id);
    bool r = add_extra_nonce_to_tx_extra(extra, extra_nonce);
    if(!r)
    {
      fail_msg_writer() << tr("failed to set up payment id, though it was decoded correctly");
      return true;
    }
    payment_id_seen = true;
  }

  // prompt is there is no payment id and confirmation is required
  if (m_long_payment_id_support && !payment_id_seen && m_wallet->confirm_missing_payment_id() && !info.is_subaddress)
  {
     std::string accepted = input_line(tr("No payment id is included with this transaction. Is this okay?"), true);
     if (std::cin.eof())
       return true;
     if (!command_line::is_yes(accepted))
     {
       fail_msg_writer() << tr("transaction cancelled.");

       return true; 
     }
  }

  SCOPED_WALLET_UNLOCK();
  try
  {
    auto ptx_vector = m_wallet->create_transactions_all(below, info.address, info.is_subaddress, outputs, CRYPTONOTE_DEFAULT_TX_MIXIN, unlock_block /* unlock_time */, priority, extra, m_current_subaddress_account, subaddr_indices);
    sweep_main_internal(sweep_type_t::all_or_below, ptx_vector, info);
  }
  catch (const std::exception &e)
  {
    handle_transfer_exception(std::current_exception(), m_wallet->is_trusted_daemon());
  }
  catch (...)
  {
    LOG_ERROR("unknown error");
    fail_msg_writer() << tr("unknown error");
  }

  return true;
}
//----------------------------------------------------------------------------------------------------
bool simple_wallet::sweep_single(const std::vector<std::string> &args_)
{
  if (!try_connect_to_daemon())
    return true;

  std::vector<std::string> local_args = args_;

  uint32_t priority = 0;
  if (local_args.size() > 0 && parse_priority(local_args[0], priority))
    local_args.erase(local_args.begin());

  priority = m_wallet->adjust_priority(priority);

  size_t outputs = 1;
  if (local_args.size() > 0 && local_args[0].substr(0, 8) == "outputs=")
  {
    if (!epee::string_tools::get_xtype_from_string(outputs, local_args[0].substr(8)))
    {
      fail_msg_writer() << tr("Failed to parse number of outputs");
      return true;
    }
    else if (outputs < 1)
    {
      fail_msg_writer() << tr("Amount of outputs should be greater than 0");
      return true;
    }
    else
    {
      local_args.erase(local_args.begin());
    }
  }

  std::vector<uint8_t> extra;
  bool payment_id_seen = false;
  if (local_args.size() == 3)
  {
    crypto::hash payment_id;
    crypto::hash8 payment_id8;
    std::string extra_nonce;
    if (tools::wallet2::parse_long_payment_id(local_args.back(), payment_id))
    {
      LONG_PAYMENT_ID_SUPPORT_CHECK();
      set_payment_id_to_tx_extra_nonce(extra_nonce, payment_id);
    }
    else
    {
      fail_msg_writer() << tr("failed to parse Payment ID");
      return true;
    }

    if (!add_extra_nonce_to_tx_extra(extra, extra_nonce))
    {
      fail_msg_writer() << tr("failed to set up payment id, though it was decoded correctly");
      return true;
    }

    local_args.pop_back();
    payment_id_seen = true;
  }

  if (local_args.size() != 2)
  {
    PRINT_USAGE(USAGE_SWEEP_SINGLE);
    return true;
  }

  crypto::key_image ki;
  if (!epee::string_tools::hex_to_pod(local_args[0], ki))
  {
    fail_msg_writer() << tr("failed to parse key image");
    return true;
  }

  cryptonote::address_parse_info info;
  if (!cryptonote::get_account_address_from_str_or_url(info, m_wallet->nettype(), local_args[1], oa_prompter))
  {
    fail_msg_writer() << tr("failed to parse address");
    return true;
  }

  if (info.has_payment_id)
  {
    if (payment_id_seen)
    {
      fail_msg_writer() << tr("a single transaction cannot use more than one payment id: ") << local_args[0];
      return true;
    }

    std::string extra_nonce;
    set_encrypted_payment_id_to_tx_extra_nonce(extra_nonce, info.payment_id);
    if (!add_extra_nonce_to_tx_extra(extra, extra_nonce))
    {
      fail_msg_writer() << tr("failed to set up payment id, though it was decoded correctly");
      return true;
    }
    payment_id_seen = true;
  }

  // prompt if there is no payment id and confirmation is required
  if (m_long_payment_id_support && !payment_id_seen && m_wallet->confirm_missing_payment_id() && !info.is_subaddress)
  {
     std::string accepted = input_line(tr("No payment id is included with this transaction. Is this okay?"), true);
     if (std::cin.eof())
       return true;
     if (!command_line::is_yes(accepted))
     {
       fail_msg_writer() << tr("transaction cancelled.");

       // would like to return false, because no tx made, but everything else returns true
       // and I don't know what returning false might adversely affect.  *sigh*
       return true; 
     }
  }

  SCOPED_WALLET_UNLOCK();

  try
  {
    // figure out what tx will be necessary
    auto ptx_vector = m_wallet->create_transactions_single(ki, info.address, info.is_subaddress, outputs, CRYPTONOTE_DEFAULT_TX_MIXIN, 0 /* unlock_time */, priority, extra);
    sweep_main_internal(sweep_type_t::single, ptx_vector, info);
  }
  catch (const std::exception& e)
  {
    handle_transfer_exception(std::current_exception(), m_wallet->is_trusted_daemon());
  }
  catch (...)
  {
    LOG_ERROR("unknown error");
    fail_msg_writer() << tr("unknown error");
  }

  return true;
}
//----------------------------------------------------------------------------------------------------
bool simple_wallet::sweep_all(const std::vector<std::string> &args_)
{
  return sweep_main(0, false, args_);
}
//----------------------------------------------------------------------------------------------------
bool simple_wallet::sweep_below(const std::vector<std::string> &args_)
{
  uint64_t below = 0;
  if (args_.size() < 1)
  {
    fail_msg_writer() << tr("missing threshold amount");
    return true;
  }
  if (!cryptonote::parse_amount(below, args_[0]))
  {
    fail_msg_writer() << tr("invalid amount threshold");
    return true;
  }
  return sweep_main(below, false, std::vector<std::string>(++args_.begin(), args_.end()));
}
//----------------------------------------------------------------------------------------------------
bool simple_wallet::accept_loaded_tx(const std::function<size_t()> get_num_txes, const std::function<const tools::wallet2::tx_construction_data&(size_t)> &get_tx, const std::string &extra_message)
{
  // gather info to ask the user
  uint64_t amount = 0, amount_to_dests = 0, change = 0;
  size_t min_ring_size = ~0;
  std::unordered_map<cryptonote::account_public_address, std::pair<std::string, uint64_t>> dests;
  int first_known_non_zero_change_index = -1;
  std::string payment_id_string = "";
  for (size_t n = 0; n < get_num_txes(); ++n)
  {
    const tools::wallet2::tx_construction_data &cd = get_tx(n);

    std::vector<tx_extra_field> tx_extra_fields;
    bool has_encrypted_payment_id = false;
    crypto::hash8 payment_id8 = crypto::null_hash8;
    if (cryptonote::parse_tx_extra(cd.extra, tx_extra_fields))
    {
      tx_extra_nonce extra_nonce;
      if (find_tx_extra_field_by_type(tx_extra_fields, extra_nonce))
      {
        crypto::hash payment_id;
        if(get_encrypted_payment_id_from_tx_extra_nonce(extra_nonce.nonce, payment_id8))
        {
          if (!payment_id_string.empty())
            payment_id_string += ", ";

          // if none of the addresses are integrated addresses, it's a dummy one
          bool is_dummy = true;
          for (const auto &e: cd.dests)
            if (e.is_integrated)
              is_dummy = false;

          if (is_dummy)
          {
            payment_id_string += std::string("dummy encrypted payment ID");
          }
          else
          {
            payment_id_string += std::string("encrypted payment ID ") + epee::string_tools::pod_to_hex(payment_id8);
            has_encrypted_payment_id = true;
          }
        }
        else if (get_payment_id_from_tx_extra_nonce(extra_nonce.nonce, payment_id))
        {
          if (!payment_id_string.empty())
            payment_id_string += ", ";
          payment_id_string += std::string("unencrypted payment ID ") + epee::string_tools::pod_to_hex(payment_id);
          payment_id_string += " (OBSOLETE)";
        }
      }
    }

    for (size_t s = 0; s < cd.sources.size(); ++s)
    {
      amount += cd.sources[s].amount;
      size_t ring_size = cd.sources[s].outputs.size();
      if (ring_size < min_ring_size)
        min_ring_size = ring_size;
    }
    for (size_t d = 0; d < cd.splitted_dsts.size(); ++d)
    {
      const tx_destination_entry &entry = cd.splitted_dsts[d];
      std::string address, standard_address = get_account_address_as_str(m_wallet->nettype(), entry.is_subaddress, entry.addr);
      if (has_encrypted_payment_id && !entry.is_subaddress)
      {
        address = get_account_integrated_address_as_str(m_wallet->nettype(), entry.addr, payment_id8);
        address += std::string(" (" + standard_address + " with encrypted payment id " + epee::string_tools::pod_to_hex(payment_id8) + ")");
      }
      else
        address = standard_address;
      auto i = dests.find(entry.addr);
      if (i == dests.end())
        dests.insert(std::make_pair(entry.addr, std::make_pair(address, entry.amount)));
      else
        i->second.second += entry.amount;
      amount_to_dests += entry.amount;
    }
    if (cd.change_dts.amount > 0)
    {
      auto it = dests.find(cd.change_dts.addr);
      if (it == dests.end())
      {
        fail_msg_writer() << tr("Claimed change does not go to a paid address");
        return false;
      }
      if (it->second.second < cd.change_dts.amount)
      {
        fail_msg_writer() << tr("Claimed change is larger than payment to the change address");
        return false;
      }
      if (cd.change_dts.amount > 0)
      {
        if (first_known_non_zero_change_index == -1)
          first_known_non_zero_change_index = n;
        if (memcmp(&cd.change_dts.addr, &get_tx(first_known_non_zero_change_index).change_dts.addr, sizeof(cd.change_dts.addr)))
        {
          fail_msg_writer() << tr("Change goes to more than one address");
          return false;
        }
      }
      change += cd.change_dts.amount;
      it->second.second -= cd.change_dts.amount;
      if (it->second.second == 0)
        dests.erase(cd.change_dts.addr);
    }
  }

  if (payment_id_string.empty())
    payment_id_string = "no payment ID";

  std::string dest_string;
  size_t n_dummy_outputs = 0;
  for (auto i = dests.begin(); i != dests.end(); )
  {
    if (i->second.second > 0)
    {
      if (!dest_string.empty())
        dest_string += ", ";
      dest_string += (boost::format(tr("sending %s to %s")) % print_money(i->second.second) % i->second.first).str();
    }
    else
      ++n_dummy_outputs;
    ++i;
  }
  if (n_dummy_outputs > 0)
  {
    if (!dest_string.empty())
      dest_string += ", ";
    dest_string += std::to_string(n_dummy_outputs) + tr(" dummy output(s)");
  }
  if (dest_string.empty())
    dest_string = tr("with no destinations");

  std::string change_string;
  if (change > 0)
  {
    std::string address = get_account_address_as_str(m_wallet->nettype(), get_tx(0).subaddr_account > 0, get_tx(0).change_dts.addr);
    change_string += (boost::format(tr("%s change to %s")) % print_money(change) % address).str();
  }
  else
    change_string += tr("no change");

  uint64_t fee = amount - amount_to_dests;
  std::string prompt_str = (boost::format(tr("Loaded %lu transactions, for %s, fee %s, %s, %s, with min ring size %lu, %s. %sIs this okay?")) % (unsigned long)get_num_txes() % print_money(amount) % print_money(fee) % dest_string % change_string % (unsigned long)min_ring_size % payment_id_string % extra_message).str();
  return command_line::is_yes(input_line(prompt_str, true));
}
//----------------------------------------------------------------------------------------------------
bool simple_wallet::accept_loaded_tx(const tools::wallet2::unsigned_tx_set &txs)
{
  std::string extra_message;
  if (!txs.transfers.second.empty())
    extra_message = (boost::format("%u outputs to import. ") % (unsigned)txs.transfers.second.size()).str();
  return accept_loaded_tx([&txs](){return txs.txes.size();}, [&txs](size_t n)->const tools::wallet2::tx_construction_data&{return txs.txes[n];}, extra_message);
}
//----------------------------------------------------------------------------------------------------
bool simple_wallet::accept_loaded_tx(const tools::wallet2::signed_tx_set &txs)
{
  std::string extra_message;
  if (!txs.key_images.empty())
    extra_message = (boost::format("%u key images to import. ") % (unsigned)txs.key_images.size()).str();
  return accept_loaded_tx([&txs](){return txs.ptx.size();}, [&txs](size_t n)->const tools::wallet2::tx_construction_data&{return txs.ptx[n].construction_data;}, extra_message);
}
//----------------------------------------------------------------------------------------------------
bool simple_wallet::sign_transfer(const std::vector<std::string> &args_)
{
  if (m_wallet->key_on_device())
  {
    fail_msg_writer() << tr("command not supported by HW wallet");
    return true;
  }
  if(m_wallet->multisig())
  {
     fail_msg_writer() << tr("This is a multisig wallet, it can only sign with sign_multisig");
     return true;
  }
  if(m_wallet->watch_only())
  {
     fail_msg_writer() << tr("This is a watch only wallet");
     return true;
  }
  if (args_.size() > 1 || (args_.size() == 1 && args_[0] != "export_raw"))
  {
    PRINT_USAGE(USAGE_SIGN_TRANSFER);
    return true;
  }

  SCOPED_WALLET_UNLOCK();
  const bool export_raw = args_.size() == 1;

  std::vector<tools::wallet2::pending_tx> ptx;
  try
  {
    bool r = m_wallet->sign_tx("unsigned_loki_tx", "signed_loki_tx", ptx, [&](const tools::wallet2::unsigned_tx_set &tx){ return accept_loaded_tx(tx); }, export_raw);
    if (!r)
    {
      fail_msg_writer() << tr("Failed to sign transaction");
      return true;
    }
  }
  catch (const std::exception &e)
  {
    fail_msg_writer() << tr("Failed to sign transaction: ") << e.what();
    return true;
  }

  std::string txids_as_text;
  for (const auto &t: ptx)
  {
    if (!txids_as_text.empty())
      txids_as_text += (", ");
    txids_as_text += epee::string_tools::pod_to_hex(get_transaction_hash(t.tx));
  }
  success_msg_writer(true) << tr("Transaction successfully signed to file ") << "signed_loki_tx" << ", txid " << txids_as_text;
  if (export_raw)
  {
    std::string rawfiles_as_text;
    for (size_t i = 0; i < ptx.size(); ++i)
    {
      if (i > 0)
        rawfiles_as_text += ", ";
      rawfiles_as_text += "signed_loki_tx_raw" + (ptx.size() == 1 ? "" : ("_" + std::to_string(i)));
    }
    success_msg_writer(true) << tr("Transaction raw hex data exported to ") << rawfiles_as_text;
  }
  return true;
}
//----------------------------------------------------------------------------------------------------
bool simple_wallet::submit_transfer(const std::vector<std::string> &args_)
{
  if (m_wallet->key_on_device())
  {
    fail_msg_writer() << tr("command not supported by HW wallet");
    return true;
  }
  if (!try_connect_to_daemon())
    return true;

  try
  {
    std::vector<tools::wallet2::pending_tx> ptx_vector;
    bool r = m_wallet->load_tx("signed_loki_tx", ptx_vector, [&](const tools::wallet2::signed_tx_set &tx){ return accept_loaded_tx(tx); });
    if (!r)
    {
      fail_msg_writer() << tr("Failed to load transaction from file");
      return true;
    }

    commit_or_save(ptx_vector, false);
  }
  catch (const std::exception& e)
  {
    handle_transfer_exception(std::current_exception(), m_wallet->is_trusted_daemon());
  }
  catch (...)
  {
    LOG_ERROR("Unknown error");
    fail_msg_writer() << tr("unknown error");
  }

  return true;
}
//----------------------------------------------------------------------------------------------------
bool simple_wallet::get_tx_key(const std::vector<std::string> &args_)
{
  std::vector<std::string> local_args = args_;

  if (m_wallet->key_on_device())
  {
    fail_msg_writer() << tr("command not supported by HW wallet");
    return true;
  }
  if(local_args.size() != 1) {
    PRINT_USAGE(USAGE_GET_TX_KEY);
    return true;
  }

  crypto::hash txid;
  if (!epee::string_tools::hex_to_pod(local_args[0], txid))
  {
    fail_msg_writer() << tr("failed to parse txid");
    return true;
  }

  SCOPED_WALLET_UNLOCK();

  crypto::secret_key tx_key;
  std::vector<crypto::secret_key> additional_tx_keys;
  if (m_wallet->get_tx_key(txid, tx_key, additional_tx_keys))
  {
    ostringstream oss;
    oss << epee::string_tools::pod_to_hex(tx_key);
    for (size_t i = 0; i < additional_tx_keys.size(); ++i)
      oss << epee::string_tools::pod_to_hex(additional_tx_keys[i]);
    success_msg_writer() << tr("Tx key: ") << oss.str();
    return true;
  }
  else
  {
    fail_msg_writer() << tr("no tx keys found for this txid");
    return true;
  }
}
//----------------------------------------------------------------------------------------------------
bool simple_wallet::set_tx_key(const std::vector<std::string> &args_)
{
  std::vector<std::string> local_args = args_;

  if(local_args.size() != 2) {
    PRINT_USAGE(USAGE_SET_TX_KEY);
    return true;
  }

  crypto::hash txid;
  if (!epee::string_tools::hex_to_pod(local_args[0], txid))
  {
    fail_msg_writer() << tr("failed to parse txid");
    return true;
  }

  crypto::secret_key tx_key;
  std::vector<crypto::secret_key> additional_tx_keys;
  try
  {
    if (!epee::string_tools::hex_to_pod(local_args[1].substr(0, 64), tx_key))
    {
      fail_msg_writer() << tr("failed to parse tx_key");
      return true;
    }
    while(true)
    {
      local_args[1] = local_args[1].substr(64);
      if (local_args[1].empty())
        break;
      additional_tx_keys.resize(additional_tx_keys.size() + 1);
      if (!epee::string_tools::hex_to_pod(local_args[1].substr(0, 64), additional_tx_keys.back()))
      {
        fail_msg_writer() << tr("failed to parse tx_key");
        return true;
      }
    }
  }
  catch (const std::out_of_range &e)
  {
    fail_msg_writer() << tr("failed to parse tx_key");
    return true;
  }

  LOCK_IDLE_SCOPE();

  try
  {
    m_wallet->set_tx_key(txid, tx_key, additional_tx_keys);
    success_msg_writer() << tr("Tx key successfully stored.");
  }
  catch (const std::exception &e)
  {
    fail_msg_writer() << tr("Failed to store tx key: ") << e.what();
  }
  return true;
}
//----------------------------------------------------------------------------------------------------
bool simple_wallet::get_tx_proof(const std::vector<std::string> &args)
{
  if (m_wallet->key_on_device())
  {
    fail_msg_writer() << tr("command not supported by HW wallet");
    return true;
  }
  if (args.size() != 2 && args.size() != 3)
  {
    PRINT_USAGE(USAGE_GET_TX_PROOF);
    return true;
  }

  crypto::hash txid;
  if(!epee::string_tools::hex_to_pod(args[0], txid))
  {
    fail_msg_writer() << tr("failed to parse txid");
    return true;
  }

  cryptonote::address_parse_info info;
  if(!cryptonote::get_account_address_from_str_or_url(info, m_wallet->nettype(), args[1], oa_prompter))
  {
    fail_msg_writer() << tr("failed to parse address");
    return true;
  }

  SCOPED_WALLET_UNLOCK();

  try
  {
    std::string sig_str = m_wallet->get_tx_proof(txid, info.address, info.is_subaddress, args.size() == 3 ? args[2] : "");
    const std::string filename = "loki_tx_proof";
    if (epee::file_io_utils::save_string_to_file(filename, sig_str))
      success_msg_writer() << tr("signature file saved to: ") << filename;
    else
      fail_msg_writer() << tr("failed to save signature file");
  }
  catch (const std::exception &e)
  {
    fail_msg_writer() << tr("error: ") << e.what();
  }
  return true;
}
//----------------------------------------------------------------------------------------------------
bool simple_wallet::check_tx_key(const std::vector<std::string> &args_)
{
  std::vector<std::string> local_args = args_;

  if(local_args.size() != 3) {
    PRINT_USAGE(USAGE_CHECK_TX_KEY);
    return true;
  }

  if (!try_connect_to_daemon())
    return true;

  if (!m_wallet)
  {
    fail_msg_writer() << tr("wallet is null");
    return true;
  }
  crypto::hash txid;
  if(!epee::string_tools::hex_to_pod(local_args[0], txid))
  {
    fail_msg_writer() << tr("failed to parse txid");
    return true;
  }

  crypto::secret_key tx_key;
  std::vector<crypto::secret_key> additional_tx_keys;
  if(!epee::string_tools::hex_to_pod(local_args[1].substr(0, 64), tx_key))
  {
    fail_msg_writer() << tr("failed to parse tx key");
    return true;
  }
  local_args[1] = local_args[1].substr(64);
  while (!local_args[1].empty())
  {
    additional_tx_keys.resize(additional_tx_keys.size() + 1);
    if(!epee::string_tools::hex_to_pod(local_args[1].substr(0, 64), additional_tx_keys.back()))
    {
      fail_msg_writer() << tr("failed to parse tx key");
      return true;
    }
    local_args[1] = local_args[1].substr(64);
  }

  cryptonote::address_parse_info info;
  if(!cryptonote::get_account_address_from_str_or_url(info, m_wallet->nettype(), local_args[2], oa_prompter))
  {
    fail_msg_writer() << tr("failed to parse address");
    return true;
  }

  try
  {
    uint64_t received;
    bool in_pool;
    uint64_t confirmations;
    m_wallet->check_tx_key(txid, tx_key, additional_tx_keys, info.address, received, in_pool, confirmations);

    if (received > 0)
    {
      success_msg_writer() << get_account_address_as_str(m_wallet->nettype(), info.is_subaddress, info.address) << " " << tr("received") << " " << print_money(received) << " " << tr("in txid") << " " << txid;
      if (in_pool)
      {
        success_msg_writer() << tr("WARNING: this transaction is not yet included in the blockchain!");
      }
      else
      {
        if (confirmations != (uint64_t)-1)
        {
          success_msg_writer() << boost::format(tr("This transaction has %u confirmations")) % confirmations;
        }
        else
        {
          success_msg_writer() << tr("WARNING: failed to determine number of confirmations!");
        }
      }
    }
    else
    {
      fail_msg_writer() << get_account_address_as_str(m_wallet->nettype(), info.is_subaddress, info.address) << " " << tr("received nothing in txid") << " " << txid;
    }
  }
  catch (const std::exception &e)
  {
    fail_msg_writer() << tr("error: ") << e.what();
  }
  return true;
}
//----------------------------------------------------------------------------------------------------
bool simple_wallet::check_tx_proof(const std::vector<std::string> &args)
{
  if(args.size() != 3 && args.size() != 4) {
    PRINT_USAGE(USAGE_CHECK_TX_PROOF);
    return true;
  }

  if (!try_connect_to_daemon())
    return true;

  // parse txid
  crypto::hash txid;
  if(!epee::string_tools::hex_to_pod(args[0], txid))
  {
    fail_msg_writer() << tr("failed to parse txid");
    return true;
  }

  // parse address
  cryptonote::address_parse_info info;
  if(!cryptonote::get_account_address_from_str_or_url(info, m_wallet->nettype(), args[1], oa_prompter))
  {
    fail_msg_writer() << tr("failed to parse address");
    return true;
  }

  // read signature file
  std::string sig_str;
  if (!epee::file_io_utils::load_file_to_string(args[2], sig_str))
  {
    fail_msg_writer() << tr("failed to load signature file");
    return true;
  }

  try
  {
    uint64_t received;
    bool in_pool;
    uint64_t confirmations;
    if (m_wallet->check_tx_proof(txid, info.address, info.is_subaddress, args.size() == 4 ? args[3] : "", sig_str, received, in_pool, confirmations))
    {
      success_msg_writer() << tr("Good signature");
      if (received > 0)
      {
        success_msg_writer() << get_account_address_as_str(m_wallet->nettype(), info.is_subaddress, info.address) << " " << tr("received") << " " << print_money(received) << " " << tr("in txid") << " " << txid;
        if (in_pool)
        {
          success_msg_writer() << tr("WARNING: this transaction is not yet included in the blockchain!");
        }
        else
        {
          if (confirmations != (uint64_t)-1)
          {
            success_msg_writer() << boost::format(tr("This transaction has %u confirmations")) % confirmations;
          }
          else
          {
            success_msg_writer() << tr("WARNING: failed to determine number of confirmations!");
          }
        }
      }
      else
      {
        fail_msg_writer() << get_account_address_as_str(m_wallet->nettype(), info.is_subaddress, info.address) << " " << tr("received nothing in txid") << " " << txid;
      }
    }
    else
    {
      fail_msg_writer() << tr("Bad signature");
    }
  }
  catch (const std::exception &e)
  {
    fail_msg_writer() << tr("error: ") << e.what();
  }
  return true;
}
//----------------------------------------------------------------------------------------------------
bool simple_wallet::get_spend_proof(const std::vector<std::string> &args)
{
  if (m_wallet->key_on_device())
  {
    fail_msg_writer() << tr("command not supported by HW wallet");
    return true;
  }
  if(args.size() != 1 && args.size() != 2) {
    PRINT_USAGE(USAGE_GET_SPEND_PROOF);
    return true;
  }

  if (m_wallet->watch_only())
  {
    fail_msg_writer() << tr("wallet is watch-only and cannot generate the proof");
    return true;
  }

  crypto::hash txid;
  if (!epee::string_tools::hex_to_pod(args[0], txid))
  {
    fail_msg_writer() << tr("failed to parse txid");
    return true;
  }

  if (!try_connect_to_daemon())
    return true;

  SCOPED_WALLET_UNLOCK();

  try
  {
    const std::string sig_str = m_wallet->get_spend_proof(txid, args.size() == 2 ? args[1] : "");
    const std::string filename = "loki_spend_proof";
    if (epee::file_io_utils::save_string_to_file(filename, sig_str))
      success_msg_writer() << tr("signature file saved to: ") << filename;
    else
      fail_msg_writer() << tr("failed to save signature file");
  }
  catch (const std::exception &e)
  {
    fail_msg_writer() << e.what();
  }
  return true;
}
//----------------------------------------------------------------------------------------------------
bool simple_wallet::check_spend_proof(const std::vector<std::string> &args)
{
  if(args.size() != 2 && args.size() != 3) {
    PRINT_USAGE(USAGE_CHECK_SPEND_PROOF);
    return true;
  }

  crypto::hash txid;
  if (!epee::string_tools::hex_to_pod(args[0], txid))
  {
    fail_msg_writer() << tr("failed to parse txid");
    return true;
  }

  if (!try_connect_to_daemon())
    return true;

  std::string sig_str;
  if (!epee::file_io_utils::load_file_to_string(args[1], sig_str))
  {
    fail_msg_writer() << tr("failed to load signature file");
    return true;
  }

  try
  {
    if (m_wallet->check_spend_proof(txid, args.size() == 3 ? args[2] : "", sig_str))
      success_msg_writer() << tr("Good signature");
    else
      fail_msg_writer() << tr("Bad signature");
  }
  catch (const std::exception& e)
  {
    fail_msg_writer() << e.what();
  }
  return true;
}
//----------------------------------------------------------------------------------------------------
bool simple_wallet::get_reserve_proof(const std::vector<std::string> &args)
{
  if (m_wallet->key_on_device())
  {
    fail_msg_writer() << tr("command not supported by HW wallet");
    return true;
  }
  if(args.size() != 1 && args.size() != 2) {
    PRINT_USAGE(USAGE_GET_RESERVE_PROOF);
    return true;
  }

  if (m_wallet->watch_only() || m_wallet->multisig())
  {
    fail_msg_writer() << tr("The reserve proof can be generated only by a full wallet");
    return true;
  }

  boost::optional<std::pair<uint32_t, uint64_t>> account_minreserve;
  if (args[0] != "all")
  {
    account_minreserve = std::pair<uint32_t, uint64_t>();
    account_minreserve->first = m_current_subaddress_account;
    if (!cryptonote::parse_amount(account_minreserve->second, args[0]))
    {
      fail_msg_writer() << tr("amount is wrong: ") << args[0];
      return true;
    }
  }

  if (!try_connect_to_daemon())
    return true;

  SCOPED_WALLET_UNLOCK();

  try
  {
    const std::string sig_str = m_wallet->get_reserve_proof(account_minreserve, args.size() == 2 ? args[1] : "");
    const std::string filename = "loki_reserve_proof";
    if (epee::file_io_utils::save_string_to_file(filename, sig_str))
      success_msg_writer() << tr("signature file saved to: ") << filename;
    else
      fail_msg_writer() << tr("failed to save signature file");
  }
  catch (const std::exception &e)
  {
    fail_msg_writer() << e.what();
  }
  return true;
}
//----------------------------------------------------------------------------------------------------
bool simple_wallet::check_reserve_proof(const std::vector<std::string> &args)
{
  if(args.size() != 2 && args.size() != 3) {
    PRINT_USAGE(USAGE_CHECK_RESERVE_PROOF);
    return true;
  }

  if (!try_connect_to_daemon())
    return true;

  cryptonote::address_parse_info info;
  if(!cryptonote::get_account_address_from_str_or_url(info, m_wallet->nettype(), args[0], oa_prompter))
  {
    fail_msg_writer() << tr("failed to parse address");
    return true;
  }
  if (info.is_subaddress)
  {
    fail_msg_writer() << tr("Address must not be a subaddress");
    return true;
  }

  std::string sig_str;
  if (!epee::file_io_utils::load_file_to_string(args[1], sig_str))
  {
    fail_msg_writer() << tr("failed to load signature file");
    return true;
  }

  LOCK_IDLE_SCOPE();

  try
  {
    uint64_t total, spent;
    if (m_wallet->check_reserve_proof(info.address, args.size() == 3 ? args[2] : "", sig_str, total, spent))
    {
      success_msg_writer() << boost::format(tr("Good signature -- total: %s, spent: %s, unspent: %s")) % print_money(total) % print_money(spent) % print_money(total - spent);
    }
    else
    {
      fail_msg_writer() << tr("Bad signature");
    }
  }
  catch (const std::exception& e)
  {
    fail_msg_writer() << e.what();
  }
  return true;
}
//----------------------------------------------------------------------------------------------------
static std::string get_human_readable_timespan(std::chrono::seconds seconds)
{
  uint64_t ts = seconds.count();
  if (ts < 60)
    return std::to_string(ts) + sw::tr(" seconds");
  if (ts < 3600)
    return std::to_string((uint64_t)(ts / 60)) + sw::tr(" minutes");
  if (ts < 3600 * 24)
    return std::to_string((uint64_t)(ts / 3600)) + sw::tr(" hours");
  if (ts < 3600 * 24 * 30.5)
    return std::to_string((uint64_t)(ts / (3600 * 24))) + sw::tr(" days");
  if (ts < 3600 * 24 * 365.25)
    return std::to_string((uint64_t)(ts / (3600 * 24 * 30.5))) + sw::tr(" months");
  return sw::tr("a long time");
}
//----------------------------------------------------------------------------------------------------
// mutates local_args as it parses and consumes arguments
bool simple_wallet::get_transfers(std::vector<std::string>& local_args, std::vector<transfer_view>& transfers)
{
  bool in = true;
  bool out = true;
  bool pending = true;
  bool failed = true;
  bool pool = true;
  bool coinbase = true;
  uint64_t min_height = 0;
  uint64_t max_height = (uint64_t)-1;

  // optional in/out selector
  if (local_args.size() > 0) {
    if (local_args[0] == "in" || local_args[0] == "incoming") {
      out = pending = failed = false;
      local_args.erase(local_args.begin());
    }
    else if (local_args[0] == "out" || local_args[0] == "outgoing") {
      in = pool = coinbase = false;
      local_args.erase(local_args.begin());
    }
    else if (local_args[0] == "pending") {
      in = out = failed = coinbase = false;
      local_args.erase(local_args.begin());
    }
    else if (local_args[0] == "failed") {
      in = out = pending = pool = coinbase = false;
      local_args.erase(local_args.begin());
    }
    else if (local_args[0] == "pool") {
      in = out = pending = failed = coinbase = false;
      local_args.erase(local_args.begin());
    }
    else if (local_args[0] == "coinbase") {
      in = out = pending = failed = pool = false;
      coinbase = true;
      local_args.erase(local_args.begin());
    }
    else if (local_args[0] == "all" || local_args[0] == "both") {
      local_args.erase(local_args.begin());
    }
  }

  // subaddr_index
  std::set<uint32_t> subaddr_indices;
  if (local_args.size() > 0 && local_args[0].substr(0, 6) == "index=")
  {
    if (!parse_subaddress_indices(local_args[0], subaddr_indices))
      return false;
    local_args.erase(local_args.begin());
  }

  // min height
  if (local_args.size() > 0 && local_args[0].find('=') == std::string::npos) {
    try {
      min_height = boost::lexical_cast<uint64_t>(local_args[0]);
    }
    catch (const boost::bad_lexical_cast &) {
      fail_msg_writer() << tr("bad min_height parameter:") << " " << local_args[0];
      return false;
    }
    local_args.erase(local_args.begin());
  }

  // max height
  if (local_args.size() > 0 && local_args[0].find('=') == std::string::npos) {
    try {
      max_height = boost::lexical_cast<uint64_t>(local_args[0]);
    }
    catch (const boost::bad_lexical_cast &) {
      fail_msg_writer() << tr("bad max_height parameter:") << " " << local_args[0];
      return false;
    }
    local_args.erase(local_args.begin());
  }

  if (in || coinbase) {
    std::list<std::pair<crypto::hash, tools::wallet2::payment_details>> payments;
    m_wallet->get_payments(payments, min_height, max_height, m_current_subaddress_account, subaddr_indices);

    for (std::list<std::pair<crypto::hash, tools::wallet2::payment_details>>::const_iterator i = payments.begin(); i != payments.end(); ++i) {
      const tools::wallet2::payment_details &pd = i->second;
      if (!pd.is_coinbase() && !in)
        continue;
      std::string payment_id = string_tools::pod_to_hex(i->first);
      if (payment_id.substr(16).find_first_not_of('0') == std::string::npos)
        payment_id = payment_id.substr(0,16);
      std::string note = m_wallet->get_tx_note(pd.m_tx_hash);

      std::string destination = m_wallet->get_subaddress_as_str({m_current_subaddress_account, pd.m_subaddr_index.minor});
      transfers.push_back({
        pd.m_block_height,
        pd.m_timestamp,
        pd.m_type,
        true, // confirmed
        pd.m_amount,
        pd.m_tx_hash,
        payment_id,
        0,
        {{destination, pd.m_amount, pd.m_unlock_time}},
        {pd.m_subaddr_index.minor},
        note,
        m_wallet->is_transfer_unlocked(pd.m_unlock_time, pd.m_block_height),
      });
    }
  }

  if (out) {
    std::list<std::pair<crypto::hash, tools::wallet2::confirmed_transfer_details>> payments;
    m_wallet->get_payments_out(payments, min_height, max_height, m_current_subaddress_account, subaddr_indices);
    for (std::list<std::pair<crypto::hash, tools::wallet2::confirmed_transfer_details>>::const_iterator i = payments.begin(); i != payments.end(); ++i) {
      const tools::wallet2::confirmed_transfer_details &pd = i->second;
      uint64_t change = pd.m_change == (uint64_t)-1 ? 0 : pd.m_change; // change may not be known
      uint64_t fee = pd.m_amount_in - pd.m_amount_out;

      std::vector<transfer_view::dest_output> destinations(pd.m_dests.size());
      for (size_t dest_index  = 0; dest_index < pd.m_dests.size(); ++dest_index)
      {
        const tx_destination_entry &dest   = pd.m_dests[dest_index];
        transfer_view::dest_output &output = destinations[dest_index];
        output.wallet_addr                 = get_account_address_as_str(m_wallet->nettype(), dest.is_subaddress, dest.addr);
        output.amount                      = dest.amount;
        output.unlock_time                 = (dest_index < pd.m_unlock_times.size()) ? pd.m_unlock_times[dest_index] : 0;
      }

      // TODO(doyle): Broken lock time isnt used anymore.
      // NOTE(loki): Technically we don't allow custom unlock times per output
      // yet. So if we detect _any_ output that has the staking lock time, then
      // we can assume it's a staking transfer
      const uint64_t staking_duration = service_nodes::staking_num_lock_blocks(m_wallet->nettype());
      bool locked = false;

      tools::pay_type type = tools::pay_type::out;
      for (size_t unlock_index = 0; unlock_index < pd.m_unlock_times.size() && type != tools::pay_type::stake; ++unlock_index)
      {
        uint64_t unlock_time = pd.m_unlock_times[unlock_index];
        if (unlock_time < pd.m_block_height)
          continue;

        // NOTE: If any output is locked at all, consider the transfer locked.
        uint64_t lock_duration = unlock_time - pd.m_block_height;
        locked |= (!m_wallet->is_transfer_unlocked(unlock_time, pd.m_block_height));
        if (lock_duration >= staking_duration) type = tools::pay_type::stake;
      }

      std::string payment_id = string_tools::pod_to_hex(i->second.m_payment_id);
      if (payment_id.substr(16).find_first_not_of('0') == std::string::npos)
        payment_id = payment_id.substr(0,16);
      std::string note = m_wallet->get_tx_note(i->first);

      transfers.push_back({
        pd.m_block_height,
        pd.m_timestamp,
        type,
        true, // confirmed
        pd.m_amount_in - change - fee,
        i->first,
        payment_id,
        fee,
        destinations,
        pd.m_subaddr_indices,
        note,
        !locked,
      });
    }
  }

  if (pool) {
    try
    {
      m_in_manual_refresh.store(true, std::memory_order_relaxed);
      epee::misc_utils::auto_scope_leave_caller scope_exit_handler = epee::misc_utils::create_scope_leave_handler([&](){m_in_manual_refresh.store(false, std::memory_order_relaxed);});

      m_wallet->update_pool_state();
      std::list<std::pair<crypto::hash, tools::wallet2::pool_payment_details>> payments;
      m_wallet->get_unconfirmed_payments(payments, m_current_subaddress_account, subaddr_indices);
      for (std::list<std::pair<crypto::hash, tools::wallet2::pool_payment_details>>::const_iterator i = payments.begin(); i != payments.end(); ++i) {
        const tools::wallet2::payment_details &pd = i->second.m_pd;
        std::string payment_id = string_tools::pod_to_hex(i->first);
        if (payment_id.substr(16).find_first_not_of('0') == std::string::npos)
          payment_id = payment_id.substr(0,16);
        std::string note = m_wallet->get_tx_note(pd.m_tx_hash);
        std::string destination = m_wallet->get_subaddress_as_str({m_current_subaddress_account, pd.m_subaddr_index.minor});
        std::string double_spend_note;
        if (i->second.m_double_spend_seen)
          double_spend_note = tr("[Double spend seen on the network: this transaction may or may not end up being mined] ");

        transfers.push_back({
          "pool",
          pd.m_timestamp,
          tools::pay_type::in,
          false, // confirmed
          pd.m_amount,
          pd.m_tx_hash,
          payment_id,
          0,
          {{destination, pd.m_amount}},
          {pd.m_subaddr_index.minor},
          note + double_spend_note,
          false, // unlocked
        });
      }
    }
    catch (const std::exception& e)
    {
      fail_msg_writer() << "Failed to get pool state:" << e.what();
    }
  }

  // print unconfirmed last
  if (pending || failed) {
    std::list<std::pair<crypto::hash, tools::wallet2::unconfirmed_transfer_details>> upayments;
    m_wallet->get_unconfirmed_payments_out(upayments, m_current_subaddress_account, subaddr_indices);
    for (std::list<std::pair<crypto::hash, tools::wallet2::unconfirmed_transfer_details>>::const_iterator i = upayments.begin(); i != upayments.end(); ++i) {
      const tools::wallet2::unconfirmed_transfer_details &pd = i->second;
      uint64_t amount = pd.m_amount_in;
      uint64_t fee = amount - pd.m_amount_out;

      std::vector<transfer_view::dest_output> destinations(pd.m_dests.size());
      for (size_t dest_index  = 0; dest_index < pd.m_dests.size(); ++dest_index)
      {
        const tx_destination_entry &dest   = pd.m_dests[dest_index];
        transfer_view::dest_output &output = destinations[dest_index];
        output.wallet_addr                 = get_account_address_as_str(m_wallet->nettype(), dest.is_subaddress, dest.addr);
        output.amount                      = dest.amount;
      }

      std::string payment_id = string_tools::pod_to_hex(i->second.m_payment_id);
      if (payment_id.substr(16).find_first_not_of('0') == std::string::npos)
        payment_id = payment_id.substr(0,16);
      std::string note = m_wallet->get_tx_note(i->first);
      bool is_failed = pd.m_state == tools::wallet2::unconfirmed_transfer_details::failed;
      if ((failed && is_failed) || (!is_failed && pending)) {
        transfers.push_back({
          (is_failed ? "failed" : "pending"),
          pd.m_timestamp,
          tools::pay_type::out,
          false, // confirmed
          amount - pd.m_change - fee,
          i->first,
          payment_id,
          fee,
          destinations,
          pd.m_subaddr_indices,
          note,
          false, // unlocked
        });
      }
    }
  }
  // sort by block, then by timestamp (unconfirmed last)
  std::sort(transfers.begin(), transfers.end(), [](const transfer_view& a, const transfer_view& b) -> bool {
    if (a.confirmed && !b.confirmed)
      return true;
    if (a.block == b.block)
      return a.timestamp < b.timestamp;
    return a.block < b.block;
  });

  return true;
}
//----------------------------------------------------------------------------------------------------
bool simple_wallet::show_transfers(const std::vector<std::string> &args_)
{
  std::vector<std::string> local_args = args_;

  if(local_args.size() > 4)
  {
    PRINT_USAGE(USAGE_SHOW_TRANSFERS);
    return true;
  }

  LOCK_IDLE_SCOPE();

  std::vector<transfer_view> all_transfers;

  if (!get_transfers(local_args, all_transfers))
    return true;

  PAUSE_READLINE();
  for (const auto& transfer : all_transfers)
  {
    enum console_colors color = console_color_white;
    if (transfer.confirmed)
    {
      switch (transfer.type)
      {
        case tools::pay_type::in:           color = console_color_green; break;
        case tools::pay_type::out:          color = console_color_yellow; break;
        case tools::pay_type::miner:        color = console_color_cyan; break;
        case tools::pay_type::governance:   color = console_color_cyan; break;
        case tools::pay_type::stake:        color = console_color_blue; break;
        case tools::pay_type::service_node: color = console_color_cyan; break;
        default:                            color = console_color_magenta; break;
      }
    }

    if (transfer.block.type() == typeid(std::string))
    {
      const std::string& block_str = boost::get<std::string>(transfer.block);
      if (block_str == "failed") color = console_color_red;
    }

    std::string destinations = "-";
    if (!transfer.outputs.empty())
    {
      destinations = "";
      for (const auto& output : transfer.outputs)
      {
        if (!destinations.empty())
          destinations += ", ";

        if (transfer.type == tools::pay_type::in ||
            transfer.type == tools::pay_type::governance ||
            transfer.type == tools::pay_type::service_node ||
            transfer.type == tools::pay_type::miner)
          destinations += output.wallet_addr.substr(0, 6);
        else
          destinations += output.wallet_addr;

        destinations += ":" + print_money(output.amount);
      }
    }
    
    auto formatter = boost::format("%8.8llu %6.6s %8.8s %16.16s %20.20s %s %s %14.14s %s %s - %s");

    char const *lock_str = (transfer.unlocked) ? "unlocked" : "locked";
    message_writer(color, false) << formatter
      % transfer.block
      % tools::pay_type_string(transfer.type)
      % lock_str
      % tools::get_human_readable_timestamp(transfer.timestamp)
      % print_money(transfer.amount)
      % string_tools::pod_to_hex(transfer.hash)
      % transfer.payment_id
      % print_money(transfer.fee)
      % destinations
      % boost::algorithm::join(transfer.index | boost::adaptors::transformed([](uint32_t i) { return std::to_string(i); }), ", ")
      % transfer.note;
  }

  return true;
}
//----------------------------------------------------------------------------------------------------
bool simple_wallet::export_transfers(const std::vector<std::string>& args_)
{
  std::vector<std::string> local_args = args_;

  if(local_args.size() > 5)
  {
    PRINT_USAGE(USAGE_EXPORT_TRANSFERS);
    return true;
  }

  LOCK_IDLE_SCOPE();
  
  std::vector<transfer_view> all_transfers;

  // might consumes arguments in local_args
  if (!get_transfers(local_args, all_transfers))
    return true;

  // output filename
  std::string filename = (boost::format("output%u.csv") % m_current_subaddress_account).str();
  if (local_args.size() > 0 && local_args[0].substr(0, 7) == "output=")
  {
    filename = local_args[0].substr(7, -1);
    local_args.erase(local_args.begin());
  }

  std::ofstream file(filename);

  // header
  file <<
      boost::format("%8.8s,%9.9s,%8.8s,%16.16s,%20.20s,%20.20s,%64.64s,%16.16s,%14.14s,%100.100s,%20.20s,%s,%s") %
      tr("block") % tr("type") % tr("lock") % tr("timestamp") % tr("amount") % tr("running balance") % tr("hash") % tr("payment ID") % tr("fee") % tr("destination") % tr("amount") % tr("index") % tr("note")
      << std::endl;

  uint64_t running_balance = 0;
  auto formatter = boost::format("%8.8llu,%9.9s,%8.8s,%16.16s,%20.20s,%20.20s,%64.64s,%16.16s,%14.14s,%100.100s,%20.20s,\"%s\",%s");

  for (const auto& transfer : all_transfers)
  {
    // ignore unconfirmed transfers in running balance
    if (transfer.confirmed)
    {
      switch (transfer.type)
      {
        case tools::pay_type::in:
        case tools::pay_type::miner:
        case tools::pay_type::service_node:
        case tools::pay_type::governance:
          running_balance += transfer.amount;
          break;
        case tools::pay_type::stake:
          running_balance -= transfer.fee;
          break;
        case tools::pay_type::out:
          running_balance -= transfer.amount + transfer.fee;
          break;
        default:
          fail_msg_writer() << tr("Warning: Unhandled pay type, this is most likely a developer error, please report it to the Loki developers.");
          break;
      }
    }

    char const UNLOCKED[] = "unlocked";
    char const LOCKED[]   = "locked";
    char const *lock_str = (transfer.unlocked) ? UNLOCKED : LOCKED;

    file << formatter
      % transfer.block
      % tools::pay_type_string(transfer.type)
      % lock_str
      % tools::get_human_readable_timestamp(transfer.timestamp)
      % print_money(transfer.amount)
      % print_money(running_balance)
      % string_tools::pod_to_hex(transfer.hash)
      % transfer.payment_id
      % print_money(transfer.fee)
      % (transfer.outputs.size() ? transfer.outputs[0].wallet_addr : "-")
      % (transfer.outputs.size() ? print_money(transfer.outputs[0].amount) : "")
      % boost::algorithm::join(transfer.index | boost::adaptors::transformed([](uint32_t i) { return std::to_string(i); }), ", ")
      % transfer.note
      << std::endl;

    for (size_t i = 1; i < transfer.outputs.size(); ++i)
    {
      file << formatter
        % ""
        % ""
        % ""
        % ""
        % ""
        % ""
        % ""
        % ""
        % transfer.outputs[i].wallet_addr
        % print_money(transfer.outputs[i].amount)
        % ""
        % ""
        << std::endl;
    }
  }
  file.close();

  success_msg_writer() << tr("CSV exported to ") << filename;

  return true;
}
//----------------------------------------------------------------------------------------------------
bool simple_wallet::unspent_outputs(const std::vector<std::string> &args_)
{
  if(args_.size() > 3)
  {
    PRINT_USAGE(USAGE_UNSPENT_OUTPUTS);
    return true;
  }
  auto local_args = args_;

  std::set<uint32_t> subaddr_indices;
  if (local_args.size() > 0 && local_args[0].substr(0, 6) == "index=")
  {
    if (!parse_subaddress_indices(local_args[0], subaddr_indices))
      return true;
    local_args.erase(local_args.begin());
  }

  uint64_t min_amount = 0;
  uint64_t max_amount = std::numeric_limits<uint64_t>::max();
  if (local_args.size() > 0)
  {
    if (!cryptonote::parse_amount(min_amount, local_args[0]))
    {
      fail_msg_writer() << tr("amount is wrong: ") << local_args[0];
      return true;
    }
    local_args.erase(local_args.begin());
    if (local_args.size() > 0)
    {
      if (!cryptonote::parse_amount(max_amount, local_args[0]))
      {
        fail_msg_writer() << tr("amount is wrong: ") << local_args[0];
        return true;
      }
      local_args.erase(local_args.begin());
    }
    if (min_amount > max_amount)
    {
      fail_msg_writer() << tr("<min_amount> should be smaller than <max_amount>");
      return true;
    }
  }
  tools::wallet2::transfer_container transfers;
  m_wallet->get_transfers(transfers);
  std::map<uint64_t, tools::wallet2::transfer_container> amount_to_tds;
  uint64_t min_height = std::numeric_limits<uint64_t>::max();
  uint64_t max_height = 0;
  uint64_t found_min_amount = std::numeric_limits<uint64_t>::max();
  uint64_t found_max_amount = 0;
  uint64_t count = 0;
  for (const auto& td : transfers)
  {
    uint64_t amount = td.amount();
    if (td.m_spent || amount < min_amount || amount > max_amount || td.m_subaddr_index.major != m_current_subaddress_account || (subaddr_indices.count(td.m_subaddr_index.minor) == 0 && !subaddr_indices.empty()))
      continue;
    amount_to_tds[amount].push_back(td);
    if (min_height > td.m_block_height) min_height = td.m_block_height;
    if (max_height < td.m_block_height) max_height = td.m_block_height;
    if (found_min_amount > amount) found_min_amount = amount;
    if (found_max_amount < amount) found_max_amount = amount;
    ++count;
  }
  if (amount_to_tds.empty())
  {
    success_msg_writer() << tr("There is no unspent output in the specified address");
    return true;
  }
  for (const auto& amount_tds : amount_to_tds)
  {
    auto& tds = amount_tds.second;
    success_msg_writer() << tr("\nAmount: ") << print_money(amount_tds.first) << tr(", number of keys: ") << tds.size();
    for (size_t i = 0; i < tds.size(); )
    {
      std::ostringstream oss;
      for (size_t j = 0; j < 8 && i < tds.size(); ++i, ++j)
        oss << tds[i].m_block_height << tr(" ");
      success_msg_writer() << oss.str();
    }
  }
  success_msg_writer()
    << tr("\nMin block height: ") << min_height
    << tr("\nMax block height: ") << max_height
    << tr("\nMin amount found: ") << print_money(found_min_amount)
    << tr("\nMax amount found: ") << print_money(found_max_amount)
    << tr("\nTotal count: ") << count;
  const size_t histogram_height = 10;
  const size_t histogram_width  = 50;
  double bin_size = (max_height - min_height + 1.0) / histogram_width;
  size_t max_bin_count = 0;
  std::vector<size_t> histogram(histogram_width, 0);
  for (const auto& amount_tds : amount_to_tds)
  {
    for (auto& td : amount_tds.second)
    {
      uint64_t bin_index = (td.m_block_height - min_height + 1) / bin_size;
      if (bin_index >= histogram_width)
        bin_index = histogram_width - 1;
      histogram[bin_index]++;
      if (max_bin_count < histogram[bin_index])
        max_bin_count = histogram[bin_index];
    }
  }
  for (size_t x = 0; x < histogram_width; ++x)
  {
    double bin_count = histogram[x];
    if (max_bin_count > histogram_height)
      bin_count *= histogram_height / (double)max_bin_count;
    if (histogram[x] > 0 && bin_count < 1.0)
      bin_count = 1.0;
    histogram[x] = bin_count;
  }
  std::vector<std::string> histogram_line(histogram_height, std::string(histogram_width, ' '));
  for (size_t y = 0; y < histogram_height; ++y)
  {
    for (size_t x = 0; x < histogram_width; ++x)
    {
      if (y < histogram[x])
        histogram_line[y][x] = '*';
    }
  }
  double count_per_star = max_bin_count / (double)histogram_height;
  if (count_per_star < 1)
    count_per_star = 1;
  success_msg_writer()
    << tr("\nBin size: ") << bin_size
    << tr("\nOutputs per *: ") << count_per_star;
  ostringstream histogram_str;
  histogram_str << tr("count\n  ^\n");
  for (size_t y = histogram_height; y > 0; --y)
    histogram_str << tr("  |") << histogram_line[y - 1] << tr("|\n");
  histogram_str
    << tr("  +") << std::string(histogram_width, '-') << tr("+--> block height\n")
    << tr("   ^") << std::string(histogram_width - 2, ' ') << tr("^\n")
    << tr("  ") << min_height << std::string(histogram_width - 8, ' ') << max_height;
  success_msg_writer() << histogram_str.str();
  return true;
}
//----------------------------------------------------------------------------------------------------
bool simple_wallet::rescan_blockchain(const std::vector<std::string> &args_)
{
  bool hard = false;
  if (!args_.empty())
  {
    if (args_[0] != "hard")
    {
      PRINT_USAGE(USAGE_RESCAN_BC);
      return true;
    }
    hard = true;
  }

  if (hard)
  {
    message_writer() << tr("Warning: this will lose any information which can not be recovered from the blockchain.");
    message_writer() << tr("This includes destination addresses, tx secret keys, tx notes, etc");
    std::string confirm = input_line(tr("Rescan anyway?"), true);
    if(!std::cin.eof())
    {
      if (!command_line::is_yes(confirm))
        return true;
    }
  }
  return refresh_main(0, hard ? ResetHard : ResetSoft, true);
}
//----------------------------------------------------------------------------------------------------
void simple_wallet::check_for_messages()
{
  try
  {
    std::vector<mms::message> new_messages;
    bool new_message = get_message_store().check_for_messages(get_multisig_wallet_state(), new_messages);
    if (new_message)
    {
      message_writer(console_color_magenta, true) << tr("MMS received new message");
      list_mms_messages(new_messages);
      m_cmd_binder.print_prompt();
    }
  }
  catch(...) {}
}
//----------------------------------------------------------------------------------------------------
void simple_wallet::wallet_idle_thread()
{
  while (true)
  {
    boost::unique_lock<boost::mutex> lock(m_idle_mutex);
    if (!m_idle_run.load(std::memory_order_relaxed))
      break;

    // auto refresh
    if (m_auto_refresh_enabled)
    {
      m_auto_refresh_refreshing = true;
      try
      {
        uint64_t fetched_blocks;
        bool received_money;
        if (try_connect_to_daemon(true))
          m_wallet->refresh(m_wallet->is_trusted_daemon(), 0, fetched_blocks, received_money, false); // don't check the pool in background mode
      }
      catch(...) {}
      m_auto_refresh_refreshing = false;
    }

    // Check for new MMS messages;
    // For simplicity auto message check is ALSO controlled by "m_auto_refresh_enabled" and has no
    // separate thread either; thread syncing is tricky enough with only this one idle thread here
    if (m_auto_refresh_enabled && get_message_store().get_active())
    {
      check_for_messages();
    }

    if (!m_idle_run.load(std::memory_order_relaxed))
      break;
    m_idle_cond.wait_for(lock, boost::chrono::seconds(90));
  }
}
//----------------------------------------------------------------------------------------------------
std::string simple_wallet::get_prompt() const
{
  std::string addr_start = m_wallet->get_subaddress_as_str({m_current_subaddress_account, 0}).substr(0, 6);
  std::string prompt = std::string("[") + tr("wallet") + " " + addr_start;
  if (!m_wallet->check_connection(NULL))
    prompt += tr(" (no daemon)");
  else
  {
    if (m_wallet->is_synced())
    {
      if (m_has_locked_key_images)
      {
        prompt += tr(" (has locked stakes)");
      }
    }
    else
    {
      prompt += tr(" (out of sync)");
    }
  }
  prompt += "]: ";
  return prompt;
}
//----------------------------------------------------------------------------------------------------
bool simple_wallet::run()
{
  // check and display warning, but go on anyway
  try_connect_to_daemon();

  refresh_main(0, ResetNone, true);

  m_auto_refresh_enabled = m_wallet->auto_refresh();
  m_idle_thread = boost::thread([&]{wallet_idle_thread();});

  message_writer(console_color_green, false) << "Background refresh thread started";
  return m_cmd_binder.run_handling([this](){return get_prompt();}, "");
}
//----------------------------------------------------------------------------------------------------
void simple_wallet::stop()
{
  m_cmd_binder.stop_handling();
}
//----------------------------------------------------------------------------------------------------
bool simple_wallet::account(const std::vector<std::string> &args/* = std::vector<std::string>()*/)
{
  // Usage:
  //   account
  //   account new <label text with white spaces allowed>
  //   account switch <index>
  //   account label <index> <label text with white spaces allowed>
  //   account tag <tag_name> <account_index_1> [<account_index_2> ...]
  //   account untag <account_index_1> [<account_index_2> ...]
  //   account tag_description <tag_name> <description>

  if (args.empty())
  {
    // print all the existing accounts
    LOCK_IDLE_SCOPE();
    print_accounts();
    return true;
  }

  std::vector<std::string> local_args = args;
  std::string command = local_args[0];
  local_args.erase(local_args.begin());
  if (command == "new")
  {
    // create a new account and switch to it
    std::string label = boost::join(local_args, " ");
    if (label.empty())
      label = tr("(Untitled account)");
    m_wallet->add_subaddress_account(label);
    m_current_subaddress_account = m_wallet->get_num_subaddress_accounts() - 1;
    // update_prompt();
    LOCK_IDLE_SCOPE();
    print_accounts();
  }
  else if (command == "switch" && local_args.size() == 1)
  {
    // switch to the specified account
    uint32_t index_major;
    if (!epee::string_tools::get_xtype_from_string(index_major, local_args[0]))
    {
      fail_msg_writer() << tr("failed to parse index: ") << local_args[0];
      return true;
    }
    if (index_major >= m_wallet->get_num_subaddress_accounts())
    {
      fail_msg_writer() << tr("specify an index between 0 and ") << (m_wallet->get_num_subaddress_accounts() - 1);
      return true;
    }
    m_current_subaddress_account = index_major;
    // update_prompt();
    show_balance();
  }
  else if (command == "label" && local_args.size() >= 1)
  {
    // set label of the specified account
    uint32_t index_major;
    if (!epee::string_tools::get_xtype_from_string(index_major, local_args[0]))
    {
      fail_msg_writer() << tr("failed to parse index: ") << local_args[0];
      return true;
    }
    local_args.erase(local_args.begin());
    std::string label = boost::join(local_args, " ");
    try
    {
      m_wallet->set_subaddress_label({index_major, 0}, label);
      LOCK_IDLE_SCOPE();
      print_accounts();
    }
    catch (const std::exception& e)
    {
      fail_msg_writer() << e.what();
    }
  }
  else if (command == "tag" && local_args.size() >= 2)
  {
    const std::string tag = local_args[0];
    std::set<uint32_t> account_indices;
    for (size_t i = 1; i < local_args.size(); ++i)
    {
      uint32_t account_index;
      if (!epee::string_tools::get_xtype_from_string(account_index, local_args[i]))
      {
        fail_msg_writer() << tr("failed to parse index: ") << local_args[i];
        return true;
      }
      account_indices.insert(account_index);
    }
    try
    {
      m_wallet->set_account_tag(account_indices, tag);
      print_accounts(tag);
    }
    catch (const std::exception& e)
    {
      fail_msg_writer() << e.what();
    }
  }
  else if (command == "untag" && local_args.size() >= 1)
  {
    std::set<uint32_t> account_indices;
    for (size_t i = 0; i < local_args.size(); ++i)
    {
      uint32_t account_index;
      if (!epee::string_tools::get_xtype_from_string(account_index, local_args[i]))
      {
        fail_msg_writer() << tr("failed to parse index: ") << local_args[i];
        return true;
      }
      account_indices.insert(account_index);
    }
    try
    {
      m_wallet->set_account_tag(account_indices, "");
      print_accounts();
    }
    catch (const std::exception& e)
    {
      fail_msg_writer() << e.what();
    }
  }
  else if (command == "tag_description" && local_args.size() >= 1)
  {
    const std::string tag = local_args[0];
    std::string description;
    if (local_args.size() > 1)
    {
      local_args.erase(local_args.begin());
      description = boost::join(local_args, " ");
    }
    try
    {
      m_wallet->set_account_tag_description(tag, description);
      print_accounts(tag);
    }
    catch (const std::exception& e)
    {
      fail_msg_writer() << e.what();
    }
  }
  else
  {
    PRINT_USAGE(USAGE_ACCOUNT);
  }
  return true;
}
//----------------------------------------------------------------------------------------------------
void simple_wallet::print_accounts()
{
  const std::pair<std::map<std::string, std::string>, std::vector<std::string>>& account_tags = m_wallet->get_account_tags();
  size_t num_untagged_accounts = m_wallet->get_num_subaddress_accounts();
  for (const std::pair<std::string, std::string>& p : account_tags.first)
  {
    const std::string& tag = p.first;
    print_accounts(tag);
    num_untagged_accounts -= std::count(account_tags.second.begin(), account_tags.second.end(), tag);
    success_msg_writer() << "";
  }

  if (num_untagged_accounts > 0)
    print_accounts("");

  if (num_untagged_accounts < m_wallet->get_num_subaddress_accounts())
    success_msg_writer() << tr("\nGrand total:\n  Balance: ") << print_money(m_wallet->balance_all()) << tr(", unlocked balance: ") << print_money(m_wallet->unlocked_balance_all());
}
//----------------------------------------------------------------------------------------------------
void simple_wallet::print_accounts(const std::string& tag)
{
  const std::pair<std::map<std::string, std::string>, std::vector<std::string>>& account_tags = m_wallet->get_account_tags();
  if (tag.empty())
  {
    success_msg_writer() << tr("Untagged accounts:");
  }
  else
  {
    if (account_tags.first.count(tag) == 0)
    {
      fail_msg_writer() << boost::format(tr("Tag %s is unregistered.")) % tag;
      return;
    }
    success_msg_writer() << tr("Accounts with tag: ") << tag;
    success_msg_writer() << tr("Tag's description: ") << account_tags.first.find(tag)->second;
  }
  success_msg_writer() << boost::format("  %15s %21s %21s %21s") % tr("Account") % tr("Balance") % tr("Unlocked balance") % tr("Label");
  uint64_t total_balance = 0, total_unlocked_balance = 0;
  for (uint32_t account_index = 0; account_index < m_wallet->get_num_subaddress_accounts(); ++account_index)
  {
    if (account_tags.second[account_index] != tag)
      continue;
    success_msg_writer() << boost::format(tr(" %c%8u %6s %21s %21s %21s"))
      % (m_current_subaddress_account == account_index ? '*' : ' ')
      % account_index
      % m_wallet->get_subaddress_as_str({account_index, 0}).substr(0, 6)
      % print_money(m_wallet->balance(account_index))
      % print_money(m_wallet->unlocked_balance(account_index))
      % m_wallet->get_subaddress_label({account_index, 0});
    total_balance += m_wallet->balance(account_index);
    total_unlocked_balance += m_wallet->unlocked_balance(account_index);
  }
  success_msg_writer() << tr("----------------------------------------------------------------------------------");
  success_msg_writer() << boost::format(tr("%15s %21s %21s")) % "Total" % print_money(total_balance) % print_money(total_unlocked_balance);
}
//----------------------------------------------------------------------------------------------------
bool simple_wallet::print_address(const std::vector<std::string> &args/* = std::vector<std::string>()*/)
{
  // Usage:
  //  address
  //  address new <label text with white spaces allowed>
  //  address all
  //  address <index_min> [<index_max>]
  //  address label <index> <label text with white spaces allowed>

  std::vector<std::string> local_args = args;
  tools::wallet2::transfer_container transfers;
  m_wallet->get_transfers(transfers);

  auto print_address_sub = [this, &transfers](uint32_t index)
  {
    bool used = std::find_if(
      transfers.begin(), transfers.end(),
      [this, &index](const tools::wallet2::transfer_details& td) {
        return td.m_subaddr_index == cryptonote::subaddress_index{ m_current_subaddress_account, index };
      }) != transfers.end();
    success_msg_writer() << index << "  " << m_wallet->get_subaddress_as_str({m_current_subaddress_account, index}) << "  " << (index == 0 ? tr("Primary address") : m_wallet->get_subaddress_label({m_current_subaddress_account, index})) << " " << (used ? tr("(used)") : "");
  };

  uint32_t index = 0;
  if (local_args.empty())
  {
    print_address_sub(index);
  }
  else if (local_args.size() == 1 && local_args[0] == "all")
  {
    local_args.erase(local_args.begin());
    for (; index < m_wallet->get_num_subaddresses(m_current_subaddress_account); ++index)
      print_address_sub(index);
  }
  else if (local_args[0] == "new")
  {
    local_args.erase(local_args.begin());
    std::string label;
    if (local_args.size() > 0)
      label = boost::join(local_args, " ");
    if (label.empty())
      label = tr("(Untitled address)");
    m_wallet->add_subaddress(m_current_subaddress_account, label);
    print_address_sub(m_wallet->get_num_subaddresses(m_current_subaddress_account) - 1);
  }
  else if (local_args.size() >= 2 && local_args[0] == "label")
  {
    if (!epee::string_tools::get_xtype_from_string(index, local_args[1]))
    {
      fail_msg_writer() << tr("failed to parse index: ") << local_args[1];
      return true;
    }
    if (index >= m_wallet->get_num_subaddresses(m_current_subaddress_account))
    {
      fail_msg_writer() << tr("specify an index between 0 and ") << (m_wallet->get_num_subaddresses(m_current_subaddress_account) - 1);
      return true;
    }
    local_args.erase(local_args.begin());
    local_args.erase(local_args.begin());
    std::string label = boost::join(local_args, " ");
    m_wallet->set_subaddress_label({m_current_subaddress_account, index}, label);
    print_address_sub(index);
  }
  else if (local_args.size() <= 2 && epee::string_tools::get_xtype_from_string(index, local_args[0]))
  {
    local_args.erase(local_args.begin());
    uint32_t index_min = index;
    uint32_t index_max = index_min;
    if (local_args.size() > 0)
    {
      if (!epee::string_tools::get_xtype_from_string(index_max, local_args[0]))
      {
        fail_msg_writer() << tr("failed to parse index: ") << local_args[0];
        return true;
      }
      local_args.erase(local_args.begin());
    }
    if (index_max < index_min)
      std::swap(index_min, index_max);
    if (index_min >= m_wallet->get_num_subaddresses(m_current_subaddress_account))
    {
      fail_msg_writer() << tr("<index_min> is already out of bound");
      return true;
    }
    if (index_max >= m_wallet->get_num_subaddresses(m_current_subaddress_account))
    {
      message_writer() << tr("<index_max> exceeds the bound");
      index_max = m_wallet->get_num_subaddresses(m_current_subaddress_account) - 1;
    }
    for (index = index_min; index <= index_max; ++index)
      print_address_sub(index);
  }
  else
  {
    PRINT_USAGE(USAGE_ADDRESS);
  }

  return true;
}
//----------------------------------------------------------------------------------------------------
bool simple_wallet::print_integrated_address(const std::vector<std::string> &args/* = std::vector<std::string>()*/)
{
  crypto::hash8 payment_id;
  if (args.size() > 1)
  {
    PRINT_USAGE(USAGE_INTEGRATED_ADDRESS);
    return true;
  }
  if (args.size() == 0)
  {
    if (m_current_subaddress_account != 0)
    {
      fail_msg_writer() << tr("Integrated addresses can only be created for account 0");
      return true;
    }
    payment_id = crypto::rand<crypto::hash8>();
    success_msg_writer() << tr("Random payment ID: ") << payment_id;
    success_msg_writer() << tr("Matching integrated address: ") << m_wallet->get_account().get_public_integrated_address_str(payment_id, m_wallet->nettype());
    return true;
  }
  if(tools::wallet2::parse_short_payment_id(args.back(), payment_id))
  {
    if (m_current_subaddress_account != 0)
    {
      fail_msg_writer() << tr("Integrated addresses can only be created for account 0");
      return true;
    }
    success_msg_writer() << m_wallet->get_account().get_public_integrated_address_str(payment_id, m_wallet->nettype());
    return true;
  }
  else {
    address_parse_info info;
    if(get_account_address_from_str(info, m_wallet->nettype(), args.back()))
    {
      if (info.has_payment_id)
      {
        success_msg_writer() << boost::format(tr("Integrated address: %s, payment ID: %s")) %
          get_account_address_as_str(m_wallet->nettype(), false, info.address) % epee::string_tools::pod_to_hex(info.payment_id);
      }
      else
      {
        success_msg_writer() << (info.is_subaddress ? tr("Subaddress: ") : tr("Standard address: ")) << get_account_address_as_str(m_wallet->nettype(), info.is_subaddress, info.address);
      }
      return true;
    }
  }
  fail_msg_writer() << tr("failed to parse payment ID or address");
  return true;
}
//----------------------------------------------------------------------------------------------------
bool simple_wallet::address_book(const std::vector<std::string> &args/* = std::vector<std::string>()*/)
{
  if (args.size() == 0)
  {
  }
  else if (args.size() == 1 || (args[0] != "add" && args[0] != "delete"))
  {
    PRINT_USAGE(USAGE_ADDRESS_BOOK);
    return true;
  }
  else if (args[0] == "add")
  {
    cryptonote::address_parse_info info;
    if(!cryptonote::get_account_address_from_str_or_url(info, m_wallet->nettype(), args[1], oa_prompter))
    {
      fail_msg_writer() << tr("failed to parse address");
      return true;
    }
    crypto::hash payment_id = crypto::null_hash;
    size_t description_start = 2;
    if (info.has_payment_id)
    {
      memcpy(payment_id.data, info.payment_id.data, 8);
    }
    else if (!info.has_payment_id && args.size() >= 4 && args[2] == "pid")
    {
      if (tools::wallet2::parse_long_payment_id(args[3], payment_id))
      {
        LONG_PAYMENT_ID_SUPPORT_CHECK();
        description_start += 2;
      }
      else if (tools::wallet2::parse_short_payment_id(args[3], info.payment_id))
      {
        fail_msg_writer() << tr("Short payment IDs are to be used within an integrated address only");
        return true;
      }
      else
      {
        fail_msg_writer() << tr("failed to parse payment ID");
        return true;
      }
    }
    std::string description;
    for (size_t i = description_start; i < args.size(); ++i)
    {
      if (i > description_start)
        description += " ";
      description += args[i];
    }
    m_wallet->add_address_book_row(info.address, payment_id, description, info.is_subaddress);
  }
  else
  {
    size_t row_id;
    if(!epee::string_tools::get_xtype_from_string(row_id, args[1]))
    {
      fail_msg_writer() << tr("failed to parse index");
      return true;
    }
    m_wallet->delete_address_book_row(row_id);
  }
  auto address_book = m_wallet->get_address_book();
  if (address_book.empty())
  {
    success_msg_writer() << tr("Address book is empty.");
  }
  else
  {
    for (size_t i = 0; i < address_book.size(); ++i) {
      auto& row = address_book[i];
      success_msg_writer() << tr("Index: ") << i;
      success_msg_writer() << tr("Address: ") << get_account_address_as_str(m_wallet->nettype(), row.m_is_subaddress, row.m_address);
      success_msg_writer() << tr("Payment ID: ") << row.m_payment_id << " (OBSOLETE)";
      success_msg_writer() << tr("Description: ") << row.m_description << "\n";
    }
  }
  return true;
}
//----------------------------------------------------------------------------------------------------
bool simple_wallet::set_tx_note(const std::vector<std::string> &args)
{
  if (args.size() == 0)
  {
    PRINT_USAGE(USAGE_SET_TX_NOTE);
    return true;
  }

  cryptonote::blobdata txid_data;
  if(!epee::string_tools::parse_hexstr_to_binbuff(args.front(), txid_data) || txid_data.size() != sizeof(crypto::hash))
  {
    fail_msg_writer() << tr("failed to parse txid");
    return true;
  }
  crypto::hash txid = *reinterpret_cast<const crypto::hash*>(txid_data.data());

  std::string note = "";
  for (size_t n = 1; n < args.size(); ++n)
  {
    if (n > 1)
      note += " ";
    note += args[n];
  }
  m_wallet->set_tx_note(txid, note);

  return true;
}
//----------------------------------------------------------------------------------------------------
bool simple_wallet::get_tx_note(const std::vector<std::string> &args)
{
  if (args.size() != 1)
  {
    PRINT_USAGE(USAGE_GET_TX_NOTE);
    return true;
  }

  cryptonote::blobdata txid_data;
  if(!epee::string_tools::parse_hexstr_to_binbuff(args.front(), txid_data) || txid_data.size() != sizeof(crypto::hash))
  {
    fail_msg_writer() << tr("failed to parse txid");
    return true;
  }
  crypto::hash txid = *reinterpret_cast<const crypto::hash*>(txid_data.data());

  std::string note = m_wallet->get_tx_note(txid);
  if (note.empty())
    success_msg_writer() << "no note found";
  else
    success_msg_writer() << "note found: " << note;

  return true;
}
//----------------------------------------------------------------------------------------------------
bool simple_wallet::set_description(const std::vector<std::string> &args)
{
  // 0 arguments allowed, for setting the description to empty string

  std::string description = "";
  for (size_t n = 0; n < args.size(); ++n)
  {
    if (n > 0)
      description += " ";
    description += args[n];
  }
  m_wallet->set_description(description);

  return true;
}
//----------------------------------------------------------------------------------------------------
bool simple_wallet::get_description(const std::vector<std::string> &args)
{
  if (args.size() != 0)
  {
    PRINT_USAGE(USAGE_GET_DESCRIPTION);
    return true;
  }

  std::string description = m_wallet->get_description();
  if (description.empty())
    success_msg_writer() << tr("no description found");
  else
    success_msg_writer() << tr("description found: ") << description;

  return true;
}
//----------------------------------------------------------------------------------------------------
bool simple_wallet::status(const std::vector<std::string> &args)
{
  uint64_t local_height = m_wallet->get_blockchain_current_height();
  uint32_t version = 0;
  if (!m_wallet->check_connection(&version))
  {
    success_msg_writer() << "Refreshed " << local_height << "/?, no daemon connected";
    return true;
  }

  std::string err;
  uint64_t bc_height = get_daemon_blockchain_height(err);
  if (err.empty())
  {
    bool synced = local_height == bc_height;
    success_msg_writer() << "Refreshed " << local_height << "/" << bc_height << ", " << (synced ? "synced" : "syncing")
        << ", daemon RPC v" << get_version_string(version);
  }
  else
  {
    fail_msg_writer() << "Refreshed " << local_height << "/?, daemon connection error";
  }
  return true;
}
//----------------------------------------------------------------------------------------------------
bool simple_wallet::wallet_info(const std::vector<std::string> &args)
{
  bool ready;
  uint32_t threshold, total;
  std::string description = m_wallet->get_description();
  if (description.empty())
  {
    description = "<Not set>"; 
  }
  message_writer() << tr("Filename: ") << m_wallet->get_wallet_file();
  message_writer() << tr("Description: ") << description;
  message_writer() << tr("Address: ") << m_wallet->get_account().get_public_address_str(m_wallet->nettype());
  std::string type;
  if (m_wallet->watch_only())
    type = tr("Watch only");
  else if (m_wallet->multisig(&ready, &threshold, &total))
    type = (boost::format(tr("%u/%u multisig%s")) % threshold % total % (ready ? "" : " (not yet finalized)")).str();
  else
    type = tr("Normal");
  message_writer() << tr("Type: ") << type;
  message_writer() << tr("Network type: ") << (
    m_wallet->nettype() == cryptonote::TESTNET ? tr("Testnet") :
    m_wallet->nettype() == cryptonote::STAGENET ? tr("Stagenet") : tr("Mainnet"));
  return true;
}
//----------------------------------------------------------------------------------------------------
bool simple_wallet::sign(const std::vector<std::string> &args)
{
  if (m_wallet->key_on_device())
  {
    fail_msg_writer() << tr("command not supported by HW wallet");
    return true;
  }
  if (args.size() != 1)
  {
    PRINT_USAGE(USAGE_SIGN);
    return true;
  }
  if (m_wallet->watch_only())
  {
    fail_msg_writer() << tr("wallet is watch-only and cannot sign");
    return true;
  }
  if (m_wallet->multisig())
  {
    fail_msg_writer() << tr("This wallet is multisig and cannot sign");
    return true;
  }

  std::string filename = args[0];
  std::string data;
  bool r = epee::file_io_utils::load_file_to_string(filename, data);
  if (!r)
  {
    fail_msg_writer() << tr("failed to read file ") << filename;
    return true;
  }

  SCOPED_WALLET_UNLOCK();

  std::string signature = m_wallet->sign(data);
  success_msg_writer() << signature;
  return true;
}
//----------------------------------------------------------------------------------------------------
bool simple_wallet::verify(const std::vector<std::string> &args)
{
  if (args.size() != 3)
  {
    PRINT_USAGE(USAGE_VERIFY);
    return true;
  }
  std::string filename = args[0];
  std::string address_string = args[1];
  std::string signature= args[2];

  std::string data;
  bool r = epee::file_io_utils::load_file_to_string(filename, data);
  if (!r)
  {
    fail_msg_writer() << tr("failed to read file ") << filename;
    return true;
  }

  cryptonote::address_parse_info info;
  if(!cryptonote::get_account_address_from_str_or_url(info, m_wallet->nettype(), address_string, oa_prompter))
  {
    fail_msg_writer() << tr("failed to parse address");
    return true;
  }

  r = m_wallet->verify(data, info.address, signature);
  if (!r)
  {
    fail_msg_writer() << tr("Bad signature from ") << address_string;
  }
  else
  {
    success_msg_writer() << tr("Good signature from ") << address_string;
  }
  return true;
}
//----------------------------------------------------------------------------------------------------
bool simple_wallet::export_key_images(const std::vector<std::string> &args)
{
  if (m_wallet->key_on_device())
  {
    fail_msg_writer() << tr("command not supported by HW wallet");
    return true;
  }
  if (args.size() != 1 && args.size() != 2)
  {
    PRINT_USAGE(USAGE_EXPORT_KEY_IMAGES);
    return true;
  }
  if (m_wallet->watch_only())
  {
    fail_msg_writer() << tr("wallet is watch-only and cannot export key images");
    return true;
  }

  std::string filename = args[0];
  if (m_wallet->confirm_export_overwrite() && !check_file_overwrite(filename))
    return true;

  SCOPED_WALLET_UNLOCK();

  try
  {
    /// whether to export requested key images only
    bool requested_only = (args.size() == 2 && args[1] == "requested-only");
    if (!m_wallet->export_key_images(filename, requested_only))
    {
      fail_msg_writer() << tr("failed to save file ") << filename;
      return true;
    }
  }
  catch (const std::exception &e)
  {
    LOG_ERROR("Error exporting key images: " << e.what());
    fail_msg_writer() << "Error exporting key images: " << e.what();
    return true;
  }

  success_msg_writer() << tr("Signed key images exported to ") << filename;
  return true;
}
//----------------------------------------------------------------------------------------------------
bool simple_wallet::import_key_images(const std::vector<std::string> &args)
{
  if (m_wallet->key_on_device())
  {
    fail_msg_writer() << tr("command not supported by HW wallet");
    return true;
  }
  if (!m_wallet->is_trusted_daemon())
  {
    fail_msg_writer() << tr("this command requires a trusted daemon. Enable with --trusted-daemon");
    return true;
  }

  if (args.size() != 1)
  {
    PRINT_USAGE(USAGE_IMPORT_KEY_IMAGES);
    return true;
  }
  std::string filename = args[0];

  LOCK_IDLE_SCOPE();
  try
  {
    uint64_t spent = 0, unspent = 0;
    uint64_t height = m_wallet->import_key_images(filename, spent, unspent);
    if (height > 0)
    {
      success_msg_writer() << "Signed key images imported to height " << height << ", "
          << print_money(spent) << " spent, " << print_money(unspent) << " unspent"; 
    } else {
      fail_msg_writer() << "Failed to import key images";
    }
  }
  catch (const std::exception &e)
  {
    fail_msg_writer() << "Failed to import key images: " << e.what();
    return true;
  }

  return true;
}
//----------------------------------------------------------------------------------------------------
bool simple_wallet::hw_key_images_sync(const std::vector<std::string> &args)
{
  if (!m_wallet->key_on_device())
  {
    fail_msg_writer() << tr("command only supported by HW wallet");
    return true;
  }
  if (!m_wallet->get_account().get_device().has_ki_cold_sync())
  {
    fail_msg_writer() << tr("hw wallet does not support cold KI sync");
    return true;
  }

  LOCK_IDLE_SCOPE();
  key_images_sync_intern();
  return true;
}
//----------------------------------------------------------------------------------------------------
void simple_wallet::key_images_sync_intern(){
  try
  {
    message_writer(console_color_white, false) << tr("Please confirm the key image sync on the device");

    uint64_t spent = 0, unspent = 0;
    uint64_t height = m_wallet->cold_key_image_sync(spent, unspent);
    if (height > 0)
    {
      success_msg_writer() << tr("Key images synchronized to height ") << height;
      if (!m_wallet->is_trusted_daemon())
      {
        message_writer() << tr("Running untrusted daemon, cannot determine which transaction output is spent. Use a trusted daemon with --trusted-daemon and run rescan_spent");
      } else
      {
        success_msg_writer() << print_money(spent) << tr(" spent, ") << print_money(unspent) << tr(" unspent");
      }
    }
    else {
      fail_msg_writer() << tr("Failed to import key images");
    }
  }
  catch (const std::exception &e)
  {
    fail_msg_writer() << tr("Failed to import key images: ") << e.what();
  }
}
//----------------------------------------------------------------------------------------------------
bool simple_wallet::hw_reconnect(const std::vector<std::string> &args)
{
  if (!m_wallet->key_on_device())
  {
    fail_msg_writer() << tr("command only supported by HW wallet");
    return true;
  }

  LOCK_IDLE_SCOPE();
  try
  {
    bool r = m_wallet->reconnect_device();
    if (!r){
      fail_msg_writer() << tr("Failed to reconnect device");
    }
  }
  catch (const std::exception &e)
  {
    fail_msg_writer() << tr("Failed to reconnect device: ") << tr(e.what());
    return true;
  }

  return true;
}
//----------------------------------------------------------------------------------------------------
bool simple_wallet::export_outputs(const std::vector<std::string> &args)
{
  if (m_wallet->key_on_device())
  {
    fail_msg_writer() << tr("command not supported by HW wallet");
    return true;
  }
  if (args.size() != 1)
  {
    PRINT_USAGE(USAGE_EXPORT_OUTPUTS);
    return true;
  }

  std::string filename = args[0];
  if (m_wallet->confirm_export_overwrite() && !check_file_overwrite(filename))
    return true;

  SCOPED_WALLET_UNLOCK();

  try
  {
    std::string data = m_wallet->export_outputs_to_str();
    bool r = epee::file_io_utils::save_string_to_file(filename, data);
    if (!r)
    {
      fail_msg_writer() << tr("failed to save file ") << filename;
      return true;
    }
  }
  catch (const std::exception &e)
  {
    LOG_ERROR("Error exporting outputs: " << e.what());
    fail_msg_writer() << "Error exporting outputs: " << e.what();
    return true;
  }

  success_msg_writer() << tr("Outputs exported to ") << filename;
  return true;
}
//----------------------------------------------------------------------------------------------------
bool simple_wallet::import_outputs(const std::vector<std::string> &args)
{
  if (m_wallet->key_on_device())
  {
    fail_msg_writer() << tr("command not supported by HW wallet");
    return true;
  }
  if (args.size() != 1)
  {
    PRINT_USAGE(USAGE_IMPORT_OUTPUTS);
    return true;
  }
  std::string filename = args[0];

  std::string data;
  bool r = epee::file_io_utils::load_file_to_string(filename, data);
  if (!r)
  {
    fail_msg_writer() << tr("failed to read file ") << filename;
    return true;
  }

  try
  {
    SCOPED_WALLET_UNLOCK();
    size_t n_outputs = m_wallet->import_outputs_from_str(data);
    success_msg_writer() << boost::lexical_cast<std::string>(n_outputs) << " outputs imported";
  }
  catch (const std::exception &e)
  {
    fail_msg_writer() << "Failed to import outputs " << filename << ": " << e.what();
    return true;
  }

  return true;
}
//----------------------------------------------------------------------------------------------------
bool simple_wallet::show_transfer(const std::vector<std::string> &args)
{
  if (args.size() != 1)
  {
    PRINT_USAGE(USAGE_SHOW_TRANSFER);
    return true;
  }

  cryptonote::blobdata txid_data;
  if(!epee::string_tools::parse_hexstr_to_binbuff(args.front(), txid_data) || txid_data.size() != sizeof(crypto::hash))
  {
    fail_msg_writer() << tr("failed to parse txid");
    return true;
  }
  crypto::hash txid = *reinterpret_cast<const crypto::hash*>(txid_data.data());

  const uint64_t last_block_height = m_wallet->get_blockchain_current_height();

  std::list<std::pair<crypto::hash, tools::wallet2::payment_details>> payments;
  m_wallet->get_payments(payments, 0, (uint64_t)-1, m_current_subaddress_account);
  for (std::list<std::pair<crypto::hash, tools::wallet2::payment_details>>::const_iterator i = payments.begin(); i != payments.end(); ++i) {
    const tools::wallet2::payment_details &pd = i->second;
    if (pd.m_tx_hash == txid) {
      std::string payment_id = string_tools::pod_to_hex(i->first);
      if (payment_id.substr(16).find_first_not_of('0') == std::string::npos)
        payment_id = payment_id.substr(0,16);
      success_msg_writer() << "Incoming transaction found";
      success_msg_writer() << "txid: " << txid;
      success_msg_writer() << "Height: " << pd.m_block_height;
      success_msg_writer() << "Timestamp: " << tools::get_human_readable_timestamp(pd.m_timestamp);
      success_msg_writer() << "Amount: " << print_money(pd.m_amount);
      success_msg_writer() << "Payment ID: " << payment_id;
      if (pd.m_unlock_time < CRYPTONOTE_MAX_BLOCK_NUMBER)
      {
        uint64_t bh = std::max(pd.m_unlock_time, pd.m_block_height + CRYPTONOTE_DEFAULT_TX_SPENDABLE_AGE);
        uint64_t last_block_reward = m_wallet->get_last_block_reward();
        uint64_t suggested_threshold = last_block_reward ? (pd.m_amount + last_block_reward - 1) / last_block_reward : 0;
        if (bh >= last_block_height)
          success_msg_writer() << "Locked: " << (bh - last_block_height) << " blocks to unlock";
        else if (suggested_threshold > 0)
          success_msg_writer() << std::to_string(last_block_height - bh) << " confirmations (" << suggested_threshold << " suggested threshold)";
        else
          success_msg_writer() << std::to_string(last_block_height - bh) << " confirmations";
      }
      else
      {
        uint64_t current_time = static_cast<uint64_t>(time(NULL));
        uint64_t threshold = current_time + CRYPTONOTE_LOCKED_TX_ALLOWED_DELTA_SECONDS_V2;
        if (threshold >= pd.m_unlock_time)
          success_msg_writer() << "unlocked for " << get_human_readable_timespan(std::chrono::seconds(threshold - pd.m_unlock_time));
        else
          success_msg_writer() << "locked for " << get_human_readable_timespan(std::chrono::seconds(pd.m_unlock_time - threshold));
      }
      success_msg_writer() << "Address index: " << pd.m_subaddr_index.minor;
      success_msg_writer() << "Note: " << m_wallet->get_tx_note(txid);
      return true;
    }
  }

  std::list<std::pair<crypto::hash, tools::wallet2::confirmed_transfer_details>> payments_out;
  m_wallet->get_payments_out(payments_out, 0, (uint64_t)-1, m_current_subaddress_account);
  for (std::list<std::pair<crypto::hash, tools::wallet2::confirmed_transfer_details>>::const_iterator i = payments_out.begin(); i != payments_out.end(); ++i) {
    if (i->first == txid)
    {
      const tools::wallet2::confirmed_transfer_details &pd = i->second;
      uint64_t change = pd.m_change == (uint64_t)-1 ? 0 : pd.m_change; // change may not be known
      uint64_t fee = pd.m_amount_in - pd.m_amount_out;
      std::string dests;
      for (const auto &d: pd.m_dests) {
        if (!dests.empty())
          dests += ", ";
        dests +=  get_account_address_as_str(m_wallet->nettype(), d.is_subaddress, d.addr) + ": " + print_money(d.amount);
      }
      std::string payment_id = string_tools::pod_to_hex(i->second.m_payment_id);
      if (payment_id.substr(16).find_first_not_of('0') == std::string::npos)
        payment_id = payment_id.substr(0,16);
      success_msg_writer() << "Outgoing transaction found";
      success_msg_writer() << "txid: " << txid;
      success_msg_writer() << "Height: " << pd.m_block_height;
      success_msg_writer() << "Timestamp: " << tools::get_human_readable_timestamp(pd.m_timestamp);
      success_msg_writer() << "Amount: " << print_money(pd.m_amount_in - change - fee);
      success_msg_writer() << "Payment ID: " << payment_id;
      success_msg_writer() << "Change: " << print_money(change);
      success_msg_writer() << "Fee: " << print_money(fee);
      success_msg_writer() << "Destinations: " << dests;
      if (pd.m_unlock_time < CRYPTONOTE_MAX_BLOCK_NUMBER)
      {
        uint64_t bh = std::max(pd.m_unlock_time, pd.m_block_height + CRYPTONOTE_DEFAULT_TX_SPENDABLE_AGE);
        if (bh >= last_block_height)
          success_msg_writer() << "Locked: " << (bh - last_block_height) << " blocks to unlock";
        else
          success_msg_writer() << std::to_string(last_block_height - bh) << " confirmations";
      }
      else
      {
        uint64_t current_time = static_cast<uint64_t>(time(NULL));
        uint64_t threshold = current_time + CRYPTONOTE_LOCKED_TX_ALLOWED_DELTA_SECONDS_V2;
        if (threshold >= pd.m_unlock_time)
          success_msg_writer() << "unlocked for " << get_human_readable_timespan(std::chrono::seconds(threshold - pd.m_unlock_time));
        else
          success_msg_writer() << "locked for " << get_human_readable_timespan(std::chrono::seconds(pd.m_unlock_time - threshold));
      }
      success_msg_writer() << "Note: " << m_wallet->get_tx_note(txid);
      return true;
    }
  }

  try
  {
    m_wallet->update_pool_state();
    std::list<std::pair<crypto::hash, tools::wallet2::pool_payment_details>> pool_payments;
    m_wallet->get_unconfirmed_payments(pool_payments, m_current_subaddress_account);
    for (std::list<std::pair<crypto::hash, tools::wallet2::pool_payment_details>>::const_iterator i = pool_payments.begin(); i != pool_payments.end(); ++i) {
      const tools::wallet2::payment_details &pd = i->second.m_pd;
      if (pd.m_tx_hash == txid)
      {
        std::string payment_id = string_tools::pod_to_hex(i->first);
        if (payment_id.substr(16).find_first_not_of('0') == std::string::npos)
          payment_id = payment_id.substr(0,16);
        success_msg_writer() << "Unconfirmed incoming transaction found in the txpool";
        success_msg_writer() << "txid: " << txid;
        success_msg_writer() << "Timestamp: " << tools::get_human_readable_timestamp(pd.m_timestamp);
        success_msg_writer() << "Amount: " << print_money(pd.m_amount);
        success_msg_writer() << "Payment ID: " << payment_id;
        success_msg_writer() << "Address index: " << pd.m_subaddr_index.minor;
        success_msg_writer() << "Note: " << m_wallet->get_tx_note(txid);
        if (i->second.m_double_spend_seen)
          success_msg_writer() << tr("Double spend seen on the network: this transaction may or may not end up being mined");
        return true;
      }
    }
  }
  catch (...)
  {
    fail_msg_writer() << "Failed to get pool state";
  }

  std::list<std::pair<crypto::hash, tools::wallet2::unconfirmed_transfer_details>> upayments;
  m_wallet->get_unconfirmed_payments_out(upayments, m_current_subaddress_account);
  for (std::list<std::pair<crypto::hash, tools::wallet2::unconfirmed_transfer_details>>::const_iterator i = upayments.begin(); i != upayments.end(); ++i) {
    if (i->first == txid)
    {
      const tools::wallet2::unconfirmed_transfer_details &pd = i->second;
      uint64_t amount = pd.m_amount_in;
      uint64_t fee = amount - pd.m_amount_out;
      std::string payment_id = string_tools::pod_to_hex(i->second.m_payment_id);
      if (payment_id.substr(16).find_first_not_of('0') == std::string::npos)
        payment_id = payment_id.substr(0,16);
      bool is_failed = pd.m_state == tools::wallet2::unconfirmed_transfer_details::failed;

      success_msg_writer() << (is_failed ? "Failed" : "Pending") << " outgoing transaction found";
      success_msg_writer() << "txid: " << txid;
      success_msg_writer() << "Timestamp: " << tools::get_human_readable_timestamp(pd.m_timestamp);
      success_msg_writer() << "Amount: " << print_money(amount - pd.m_change - fee);
      success_msg_writer() << "Payment ID: " << payment_id;
      success_msg_writer() << "Change: " << print_money(pd.m_change);
      success_msg_writer() << "Fee: " << print_money(fee);
      success_msg_writer() << "Note: " << m_wallet->get_tx_note(txid);
      return true;
    }
  }

  fail_msg_writer() << tr("Transaction ID not found");
  return true;
}
//----------------------------------------------------------------------------------------------------
bool simple_wallet::process_command(const std::vector<std::string> &args)
{
  return m_cmd_binder.process_command_vec(args);
}
//----------------------------------------------------------------------------------------------------
void simple_wallet::interrupt()
{
  if (m_in_manual_refresh.load(std::memory_order_relaxed))
  {
    m_wallet->stop();
  }
  else
  {
    stop();
  }
}
//----------------------------------------------------------------------------------------------------
void simple_wallet::commit_or_save(std::vector<tools::wallet2::pending_tx>& ptx_vector, bool do_not_relay)
{
  size_t i = 0;
  while (!ptx_vector.empty())
  {
    auto & ptx = ptx_vector.back();
    const crypto::hash txid = get_transaction_hash(ptx.tx);
    if (do_not_relay)
    {
      cryptonote::blobdata blob;
      tx_to_blob(ptx.tx, blob);
      const std::string blob_hex = epee::string_tools::buff_to_hex_nodelimer(blob);
      const std::string filename = "raw_loki_tx" + (ptx_vector.size() == 1 ? "" : ("_" + std::to_string(i++)));
      if (epee::file_io_utils::save_string_to_file(filename, blob_hex))
        success_msg_writer(true) << tr("Transaction successfully saved to ") << filename << tr(", txid ") << txid;
      else
        fail_msg_writer() << tr("Failed to save transaction to ") << filename << tr(", txid ") << txid;
    }
    else
    {
      m_wallet->commit_tx(ptx);
      success_msg_writer(true) << tr("Transaction successfully submitted, transaction ") << txid << ENDL
      << tr("You can check its status by using the `show_transfers` command.");
    }
    // if no exception, remove element from vector
    ptx_vector.pop_back();
  }
}
//----------------------------------------------------------------------------------------------------
int main(int argc, char* argv[])
{
  TRY_ENTRY();

#ifdef WIN32
  // Activate UTF-8 support for Boost filesystem classes on Windows
  std::locale::global(boost::locale::generator().generate(""));
  boost::filesystem::path::imbue(std::locale());
#endif

  po::options_description desc_params(wallet_args::tr("Wallet options"));
  tools::wallet2::init_options(desc_params);
  command_line::add_arg(desc_params, arg_wallet_file);
  command_line::add_arg(desc_params, arg_generate_new_wallet);
  command_line::add_arg(desc_params, arg_generate_from_device);
  command_line::add_arg(desc_params, arg_generate_from_view_key);
  command_line::add_arg(desc_params, arg_generate_from_spend_key);
  command_line::add_arg(desc_params, arg_generate_from_keys);
  command_line::add_arg(desc_params, arg_generate_from_multisig_keys);
  command_line::add_arg(desc_params, arg_generate_from_json);
  command_line::add_arg(desc_params, arg_mnemonic_language);
  command_line::add_arg(desc_params, arg_command);

  command_line::add_arg(desc_params, arg_restore_deterministic_wallet );
  command_line::add_arg(desc_params, arg_restore_multisig_wallet );
  command_line::add_arg(desc_params, arg_non_deterministic );
  command_line::add_arg(desc_params, arg_electrum_seed );
  command_line::add_arg(desc_params, arg_allow_mismatched_daemon_version);
  command_line::add_arg(desc_params, arg_restore_height);
  command_line::add_arg(desc_params, arg_restore_date);
  command_line::add_arg(desc_params, arg_do_not_relay);
  command_line::add_arg(desc_params, arg_create_address_file);
  command_line::add_arg(desc_params, arg_subaddress_lookahead);
  command_line::add_arg(desc_params, arg_use_english_language_names);
  command_line::add_arg(desc_params, arg_long_payment_id_support);

  po::positional_options_description positional_options;
  positional_options.add(arg_command.name, -1);

  boost::optional<po::variables_map> vm;
  bool should_terminate = false;
  std::tie(vm, should_terminate) = wallet_args::main(
   argc, argv,
   "loki-wallet-cli [--wallet-file=<filename>|--generate-new-wallet=<filename>] [<COMMAND>]",
    sw::tr("This is the command line Loki wallet. It needs to connect to a Loki\ndaemon to work correctly.\nWARNING: Do not reuse your Loki keys on another fork, UNLESS this fork has key reuse mitigations built in. Doing so will harm your privacy."),
    desc_params,
    positional_options,
    [](const std::string &s, bool emphasis){ tools::scoped_message_writer(emphasis ? epee::console_color_white : epee::console_color_default, true) << s; },
    "loki-wallet-cli.log"
  );

  if (!vm)
  {
    return 1;
  }

  if (should_terminate)
  {
    return 0;
  }

  cryptonote::simple_wallet w;
  const bool r = w.init(*vm);
  CHECK_AND_ASSERT_MES(r, 1, sw::tr("Failed to initialize wallet"));

  std::vector<std::string> command = command_line::get_arg(*vm, arg_command);
  if (!command.empty())
  {
    if (!w.process_command(command))
      fail_msg_writer() << sw::tr("Unknown command: ") << command.front();
    w.stop();
    w.deinit();
  }
  else
  {
    tools::signal_handler::install([&w](int type) {
      if (tools::password_container::is_prompting.load())
      {
        // must be prompting for password so return and let the signal stop prompt
        return;
      }
#ifdef WIN32
      if (type == CTRL_C_EVENT)
#else
      if (type == SIGINT)
#endif
      {
        // if we're pressing ^C when refreshing, just stop refreshing
        w.interrupt();
      }
      else
      {
        w.stop();
      }
    });
    w.run();

    w.deinit();
  }
  return 0;
  CATCH_ENTRY_L0("main", 1);
}

// MMS ---------------------------------------------------------------------------------------------------

// Access to the message store, or more exactly to the list of the messages that can be changed
// by the idle thread, is guarded by the same mutex-based mechanism as access to the wallet
// as a whole and thus e.g. uses the "LOCK_IDLE_SCOPE" macro. This is a little over-cautious, but
// simple and safe. Care has to be taken however where MMS methods call other simplewallet methods
// that use "LOCK_IDLE_SCOPE" as this cannot be nested!

// Methods for commands like "export_multisig_info" usually read data from file(s) or write data
// to files. The MMS calls now those methods as well, to produce data for messages and to process data
// from messages. As it would be quite inconvenient for the MMS to write data for such methods to files
// first or get data out of result files after the call, those methods detect a call from the MMS and
// expect data as arguments instead of files and give back data by calling 'process_wallet_created_data'.

bool simple_wallet::user_confirms(const std::string &question)
{
   std::string answer = input_line(question + tr(" (Y/Yes/N/No): "));
   return !std::cin.eof() && command_line::is_yes(answer);
}

bool simple_wallet::get_number_from_arg(const std::string &arg, uint32_t &number, const uint32_t lower_bound, const uint32_t upper_bound)
{
  bool valid = false;
  try
  {
    number = boost::lexical_cast<uint32_t>(arg);
    valid = (number >= lower_bound) && (number <= upper_bound);
  }
  catch(const boost::bad_lexical_cast &)
  {
  }
  return valid;
}

bool simple_wallet::choose_mms_processing(const std::vector<mms::processing_data> &data_list, uint32_t &choice)
{
  size_t choices = data_list.size();
  if (choices == 1)
  {
    choice = 0;
    return true;
  }
  mms::message_store& ms = m_wallet->get_message_store();
  message_writer() << tr("Choose processing:");
  std::string text;
  for (size_t i = 0; i < choices; ++i)
  {
    const mms::processing_data &data = data_list[i];
    text = std::to_string(i+1) + ": ";
    switch (data.processing)
    {
    case mms::message_processing::sign_tx:
      text += tr("Sign tx");
      break;
    case mms::message_processing::send_tx:
    {
      mms::message m;
      ms.get_message_by_id(data.message_ids[0], m);
      if (m.type == mms::message_type::fully_signed_tx)
      {
        text += tr("Send the tx for submission to ");
      }
      else
      {
        text += tr("Send the tx for signing to ");
      }
      mms::authorized_signer signer = ms.get_signer(data.receiving_signer_index);
      text += ms.signer_to_string(signer, 50);
      break;
    }
    case mms::message_processing::submit_tx:
      text += tr("Submit tx");
      break;
    default:
      text += tr("unknown");
      break;
    }
    message_writer() << text;
  }

  std::string line = input_line(tr("Choice: "));
  if (std::cin.eof() || line.empty())
  {
    return false;
  }
  bool choice_ok = get_number_from_arg(line, choice, 1, choices);
  if (choice_ok)
  {
    choice--;
  }
  else
  {
    fail_msg_writer() << tr("Wrong choice");
  }
  return choice_ok;
}

void simple_wallet::list_mms_messages(const std::vector<mms::message> &messages)
{
  message_writer() << boost::format("%4s %-4s %-30s %-21s %7s %3s %-15s %-40s") % tr("Id") % tr("I/O") % tr("Authorized Signer")
          % tr("Message Type") % tr("Height") % tr("R") % tr("Message State") % tr("Since");
  mms::message_store& ms = m_wallet->get_message_store();
  uint64_t now = (uint64_t)time(NULL);
  for (size_t i = 0; i < messages.size(); ++i)
  {
    const mms::message &m = messages[i];
    const mms::authorized_signer &signer = ms.get_signer(m.signer_index);
    bool highlight = (m.state == mms::message_state::ready_to_send) || (m.state == mms::message_state::waiting);
    message_writer(m.direction == mms::message_direction::out ? console_color_green : console_color_magenta, highlight) <<
            boost::format("%4s %-4s %-30s %-21s %7s %3s %-15s %-40s") %
            m.id %
            ms.message_direction_to_string(m.direction) %
            ms.signer_to_string(signer, 30) %
            ms.message_type_to_string(m.type) %
            m.wallet_height %
            m.round %
            ms.message_state_to_string(m.state) %
            (tools::get_human_readable_timestamp(m.modified) + ", " + get_human_readable_timespan(std::chrono::seconds(now - m.modified)) + tr(" ago"));
  }
}

void simple_wallet::list_signers(const std::vector<mms::authorized_signer> &signers)
{
  message_writer() << boost::format("%2s %-20s %-s") % tr("#") % tr("Label") % tr("Transport Address");
  message_writer() << boost::format("%2s %-20s %-s") % "" % tr("Auto-Config Token") % tr("Loki Address");
  for (size_t i = 0; i < signers.size(); ++i)
  {
    const mms::authorized_signer &signer = signers[i];
    std::string label = signer.label.empty() ? tr("<not set>") : signer.label;
    std::string monero_address;
    if (signer.monero_address_known)
    {
      monero_address = get_account_address_as_str(m_wallet->nettype(), false, signer.monero_address);
    }
    else
    {
      monero_address = tr("<not set>");
    }
    std::string transport_address = signer.transport_address.empty() ? tr("<not set>") : signer.transport_address;
    message_writer() << boost::format("%2s %-20s %-s") % (i + 1) % label % transport_address;
    message_writer() << boost::format("%2s %-20s %-s") % "" % signer.auto_config_token % monero_address;
    message_writer() << "";
  }
}

void simple_wallet::add_signer_config_messages()
{
  mms::message_store& ms = m_wallet->get_message_store();
  std::string signer_config;
  ms.get_signer_config(signer_config);

  const std::vector<mms::authorized_signer> signers = ms.get_all_signers();
  mms::multisig_wallet_state state = get_multisig_wallet_state();
  uint32_t num_authorized_signers = ms.get_num_authorized_signers();
  for (uint32_t i = 1 /* without me */; i < num_authorized_signers; ++i)
  {
    ms.add_message(state, i, mms::message_type::signer_config, mms::message_direction::out, signer_config);
  }
}

void simple_wallet::show_message(const mms::message &m)
{
  mms::message_store& ms = m_wallet->get_message_store();
  const mms::authorized_signer &signer = ms.get_signer(m.signer_index);
  bool display_content;
  std::string sanitized_text;
  switch (m.type)
  {
  case mms::message_type::key_set:
  case mms::message_type::additional_key_set:
  case mms::message_type::note:
    display_content = true;
    ms.get_sanitized_message_text(m, sanitized_text);
    break;
  default:
    display_content = false;
  }
  uint64_t now = (uint64_t)time(NULL);
  message_writer() << "";
  message_writer() << tr("Message ") << m.id;
  message_writer() << tr("In/out: ") << ms.message_direction_to_string(m.direction);
  message_writer() << tr("Type: ") << ms.message_type_to_string(m.type);
  message_writer() << tr("State: ") << boost::format(tr("%s since %s, %s ago")) %
          ms.message_state_to_string(m.state) % tools::get_human_readable_timestamp(m.modified) % get_human_readable_timespan(std::chrono::seconds(now - m.modified));
  if (m.sent == 0)
  {
    message_writer() << tr("Sent: Never");
  }
  else
  {
    message_writer() << boost::format(tr("Sent: %s, %s ago")) %
            tools::get_human_readable_timestamp(m.sent) % get_human_readable_timespan(std::chrono::seconds(now - m.sent));
  }
  message_writer() << tr("Authorized signer: ") << ms.signer_to_string(signer, 100);
  message_writer() << tr("Content size: ") << m.content.length() << tr(" bytes");
  message_writer() << tr("Content: ") << (display_content ? sanitized_text : tr("(binary data)"));

  if (m.type == mms::message_type::note)
  {
    // Showing a note and read its text is "processing" it: Set the state accordingly
    // which will also delete it from Bitmessage as a side effect
    // (Without this little "twist" it would never change the state, and never get deleted)
    ms.set_message_processed_or_sent(m.id);
  }
}

void simple_wallet::ask_send_all_ready_messages()
{
  mms::message_store& ms = m_wallet->get_message_store();
  std::vector<mms::message> ready_messages;
  const std::vector<mms::message> &messages = ms.get_all_messages();
  for (size_t i = 0; i < messages.size(); ++i)
  {
    const mms::message &m = messages[i];
    if (m.state == mms::message_state::ready_to_send)
    {
      ready_messages.push_back(m);
    }
  }
  if (ready_messages.size() != 0)
  {
    list_mms_messages(ready_messages);
    bool send = ms.get_auto_send();
    if (!send)
    {
      send = user_confirms(tr("Send these messages now?"));
    }
    if (send)
    {
      mms::multisig_wallet_state state = get_multisig_wallet_state();
      for (size_t i = 0; i < ready_messages.size(); ++i)
      {
        ms.send_message(state, ready_messages[i].id);
        ms.set_message_processed_or_sent(ready_messages[i].id);
      }
      success_msg_writer() << tr("Queued for sending.");
    }
  }
}

bool simple_wallet::get_message_from_arg(const std::string &arg, mms::message &m)
{
  mms::message_store& ms = m_wallet->get_message_store();
  bool valid_id = false;
  uint32_t id;
  try
  {
    id = (uint32_t)boost::lexical_cast<uint32_t>(arg);
    valid_id = ms.get_message_by_id(id, m);
  }
  catch (const boost::bad_lexical_cast &)
  {
  }
  if (!valid_id)
  {
    fail_msg_writer() << tr("Invalid message id");
  }
  return valid_id;
}

void simple_wallet::mms_init(const std::vector<std::string> &args)
{
  if (args.size() != 3)
  {
    fail_msg_writer() << tr("usage: mms init <required_signers>/<authorized_signers> <own_label> <own_transport_address>");
    return;
  }
  mms::message_store& ms = m_wallet->get_message_store();
  if (ms.get_active())
  {
    if (!user_confirms(tr("The MMS is already initialized. Re-initialize by deleting all signer info and messages?")))
    {
      return;
    }
  }
  uint32_t num_required_signers;
  uint32_t num_authorized_signers;
  const std::string &mn = args[0];
  std::vector<std::string> numbers;
  boost::split(numbers, mn, boost::is_any_of("/"));
  bool mn_ok = (numbers.size() == 2)
               && get_number_from_arg(numbers[1], num_authorized_signers, 2, 100)
               && get_number_from_arg(numbers[0], num_required_signers, 2, num_authorized_signers);
  if (!mn_ok)
  {
    fail_msg_writer() << tr("Error in the number of required signers and/or authorized signers");
    return;
  }
  LOCK_IDLE_SCOPE();
  ms.init(get_multisig_wallet_state(), args[1], args[2], num_authorized_signers, num_required_signers);
}

void simple_wallet::mms_info(const std::vector<std::string> &args)
{
  mms::message_store& ms = m_wallet->get_message_store();
  if (ms.get_active())
  {
    message_writer() << boost::format("The MMS is active for %s/%s multisig.")
            % ms.get_num_required_signers() % ms.get_num_authorized_signers();
  }
  else
  {
    message_writer() << tr("The MMS is not active.");
  }
}

void simple_wallet::mms_signer(const std::vector<std::string> &args)
{
  mms::message_store& ms = m_wallet->get_message_store();
  const std::vector<mms::authorized_signer> &signers = ms.get_all_signers();
  if (args.size() == 0)
  {
    // Without further parameters list all defined signers
    list_signers(signers);
    return;
  }

  uint32_t index;
  bool index_valid = get_number_from_arg(args[0], index, 1, ms.get_num_authorized_signers());
  if (index_valid)
  {
    index--;
  }
  else
  {
    fail_msg_writer() << tr("Invalid signer number ") + args[0];
    return;
  }
  if ((args.size() < 2) || (args.size() > 4))
  {
    fail_msg_writer() << tr("mms signer [<number> <label> [<transport_address> [<loki_address>]]]");
    return;
  }

  boost::optional<string> label = args[1];
  boost::optional<string> transport_address;
  if (args.size() >= 3)
  {
    transport_address = args[2];
  }
  boost::optional<cryptonote::account_public_address> monero_address;
  LOCK_IDLE_SCOPE();
  mms::multisig_wallet_state state = get_multisig_wallet_state();
  if (args.size() == 4)
  {
    cryptonote::address_parse_info info;
    bool ok = cryptonote::get_account_address_from_str_or_url(info, m_wallet->nettype(), args[3], oa_prompter);
    if (!ok)
    {
      fail_msg_writer() << tr("Invalid Loki address");
      return;
    }
    monero_address = info.address;
    const std::vector<mms::message> &messages = ms.get_all_messages();
    if ((messages.size() > 0) || state.multisig)
    {
      fail_msg_writer() << tr("Wallet state does not allow changing Loki addresses anymore");
      return;
    }
  }
  ms.set_signer(state, index, label, transport_address, monero_address);
}

void simple_wallet::mms_list(const std::vector<std::string> &args)
{
  mms::message_store& ms = m_wallet->get_message_store();
  if (args.size() != 0)
  {
    fail_msg_writer() << tr("Usage: mms list");
    return;
  }
  LOCK_IDLE_SCOPE();
  const std::vector<mms::message> &messages = ms.get_all_messages();
  list_mms_messages(messages);
}

void simple_wallet::mms_next(const std::vector<std::string> &args)
{
  mms::message_store& ms = m_wallet->get_message_store();
  if ((args.size() > 1) || ((args.size() == 1) && (args[0] != "sync")))
  {
    fail_msg_writer() << tr("Usage: mms next [sync]");
    return;
  }
  bool avail = false;
  std::vector<mms::processing_data> data_list;
  bool force_sync = false;
  uint32_t choice = 0;
  {
    LOCK_IDLE_SCOPE();
    if ((args.size() == 1) && (args[0] == "sync"))
    {
      // Force the MMS to process any waiting sync info although on its own it would just ignore
      // those messages because no need to process them can be seen
      force_sync = true;
    }
    string wait_reason;
    {
      avail = ms.get_processable_messages(get_multisig_wallet_state(), force_sync, data_list, wait_reason);
    }
    if (avail)
    {
      avail = choose_mms_processing(data_list, choice);
    }
    else if (!wait_reason.empty())
    {
      message_writer() << tr("No next step: ") << wait_reason;
    }
  }
  if (avail)
  {
    mms::processing_data data = data_list[choice];
    bool command_successful = false;
    switch(data.processing)
    {
    case mms::message_processing::prepare_multisig:
      message_writer() << tr("prepare_multisig");
      command_successful = prepare_multisig_main(std::vector<std::string>(), true);
      break;

    case mms::message_processing::make_multisig:
    {
      message_writer() << tr("make_multisig");
      size_t number_of_key_sets = data.message_ids.size();
      std::vector<std::string> sig_args(number_of_key_sets + 1);
      sig_args[0] = std::to_string(ms.get_num_required_signers());
      for (size_t i = 0; i < number_of_key_sets; ++i)
      {
        mms::message m = ms.get_message_by_id(data.message_ids[i]);
        sig_args[i+1] = m.content;
      }
      command_successful = make_multisig_main(sig_args, true);
      break;
    }

    case mms::message_processing::exchange_multisig_keys:
    {
      message_writer() << tr("exchange_multisig_keys");
      size_t number_of_key_sets = data.message_ids.size();
      // Other than "make_multisig" only the key sets as parameters, no num_required_signers
      std::vector<std::string> sig_args(number_of_key_sets);
      for (size_t i = 0; i < number_of_key_sets; ++i)
      {
        mms::message m = ms.get_message_by_id(data.message_ids[i]);
        sig_args[i] = m.content;
      }
      command_successful = exchange_multisig_keys_main(sig_args, true);
      break;
    }

    case mms::message_processing::create_sync_data:
    {
      message_writer() << tr("export_multisig_info");
      std::vector<std::string> export_args;
      export_args.push_back("MMS");  // dummy filename
      command_successful = export_multisig_main(export_args, true);
      break;
    }

    case mms::message_processing::process_sync_data:
    {
      message_writer() << tr("import_multisig_info");
      std::vector<std::string> import_args;
      for (size_t i = 0; i < data.message_ids.size(); ++i)
      {
        mms::message m = ms.get_message_by_id(data.message_ids[i]);
        import_args.push_back(m.content);
      }
      command_successful = import_multisig_main(import_args, true);
      break;
    }

    case mms::message_processing::sign_tx:
    {
      message_writer() << tr("sign_multisig");
      std::vector<std::string> sign_args;
      mms::message m = ms.get_message_by_id(data.message_ids[0]);
      sign_args.push_back(m.content);
      command_successful = sign_multisig_main(sign_args, true);
      break;
    }

    case mms::message_processing::submit_tx:
    {
      message_writer() << tr("submit_multisig");
      std::vector<std::string> submit_args;
      mms::message m = ms.get_message_by_id(data.message_ids[0]);
      submit_args.push_back(m.content);
      command_successful = submit_multisig_main(submit_args, true);
      break;
    }

    case mms::message_processing::send_tx:
    {
      message_writer() << tr("Send tx");
      mms::message m = ms.get_message_by_id(data.message_ids[0]);
      LOCK_IDLE_SCOPE();
      ms.add_message(get_multisig_wallet_state(), data.receiving_signer_index, m.type, mms::message_direction::out,
                     m.content);
      command_successful = true;
      break;
    }

    case mms::message_processing::process_signer_config:
    {
      message_writer() << tr("Process signer config");
      LOCK_IDLE_SCOPE();
      mms::message m = ms.get_message_by_id(data.message_ids[0]);
      mms::authorized_signer me = ms.get_signer(0);
      mms::multisig_wallet_state state = get_multisig_wallet_state();
      if (!me.auto_config_running)
      {
        // If no auto-config is running, the config sent may be unsolicited or problematic
        // so show what arrived and ask for confirmation before taking it in
        std::vector<mms::authorized_signer> signers;
        ms.unpack_signer_config(state, m.content, signers);
        list_signers(signers);
        if (!user_confirms(tr("Replace current signer config with the one displayed above?")))
        {
          break;
        }
      }
      ms.process_signer_config(state, m.content);
      ms.stop_auto_config();
      list_signers(ms.get_all_signers());
      command_successful = true;
      break;
    }

    case mms::message_processing::process_auto_config_data:
    {
      message_writer() << tr("Process auto config data");
      LOCK_IDLE_SCOPE();
      for (size_t i = 0; i < data.message_ids.size(); ++i)
      {
        ms.process_auto_config_data_message(data.message_ids[i]);
      }
      ms.stop_auto_config();
      list_signers(ms.get_all_signers());
      add_signer_config_messages();
      command_successful = true;
      break;
    }

    default:
      message_writer() << tr("Nothing ready to process");
      break;
    }

    if (command_successful)
    {
      {
        LOCK_IDLE_SCOPE();
        ms.set_messages_processed(data);
        ask_send_all_ready_messages();
      }
    }
  }
}

void simple_wallet::mms_sync(const std::vector<std::string> &args)
{
  mms::message_store& ms = m_wallet->get_message_store();
  if (args.size() != 0)
  {
    fail_msg_writer() << tr("Usage: mms sync");
    return;
  }
  // Force the start of a new sync round, for exceptional cases where something went wrong
  // Can e.g. solve the problem "This signature was made with stale data" after trying to
  // create 2 transactions in a row somehow
  // Code is identical to the code for 'message_processing::create_sync_data'
  message_writer() << tr("export_multisig_info");
  std::vector<std::string> export_args;
  export_args.push_back("MMS");  // dummy filename
  export_multisig_main(export_args, true);
  ask_send_all_ready_messages();
}

void simple_wallet::mms_transfer(const std::vector<std::string> &args)
{
  // It's too complicated to check any arguments here, just let 'transfer_main' do the whole job
  transfer_main(Transfer, args, true);
}

void simple_wallet::mms_delete(const std::vector<std::string> &args)
{
  if (args.size() != 1)
  {
    fail_msg_writer() << tr("Usage: mms delete (<message_id> | all)");
    return;
  }
  LOCK_IDLE_SCOPE();
  mms::message_store& ms = m_wallet->get_message_store();
  if (args[0] == "all")
  {
    if (user_confirms(tr("Delete all messages?")))
    {
      ms.delete_all_messages();
    }
  }
  else
  {
    mms::message m;
    bool valid_id = get_message_from_arg(args[0], m);
    if (valid_id)
    {
      // If only a single message and not all delete even if unsent / unprocessed
      ms.delete_message(m.id);
    }
  }
}

void simple_wallet::mms_send(const std::vector<std::string> &args)
{
  if (args.size() == 0)
  {
    ask_send_all_ready_messages();
    return;
  }
  else if (args.size() != 1)
  {
    fail_msg_writer() << tr("Usage: mms send [<message_id>]");
    return;
  }
  LOCK_IDLE_SCOPE();
  mms::message_store& ms = m_wallet->get_message_store();
  mms::message m;
  bool valid_id = get_message_from_arg(args[0], m);
  if (valid_id)
  {
    ms.send_message(get_multisig_wallet_state(), m.id);
  }
}

void simple_wallet::mms_receive(const std::vector<std::string> &args)
{
  if (args.size() != 0)
  {
    fail_msg_writer() << tr("Usage: mms receive");
    return;
  }
  std::vector<mms::message> new_messages;
  LOCK_IDLE_SCOPE();
  mms::message_store& ms = m_wallet->get_message_store();
  bool avail = ms.check_for_messages(get_multisig_wallet_state(), new_messages);
  if (avail)
  {
    list_mms_messages(new_messages);
  }
}

void simple_wallet::mms_export(const std::vector<std::string> &args)
{
  if (args.size() != 1)
  {
    fail_msg_writer() << tr("Usage: mms export <message_id>");
    return;
  }
  LOCK_IDLE_SCOPE();
  mms::message_store& ms = m_wallet->get_message_store();
  mms::message m;
  bool valid_id = get_message_from_arg(args[0], m);
  if (valid_id)
  {
    const std::string filename = "mms_message_content";
    if (epee::file_io_utils::save_string_to_file(filename, m.content))
    {
      success_msg_writer() << tr("Message content saved to: ") << filename;
    }
    else
    {
      fail_msg_writer() << tr("Failed to to save message content");
    }
  }
}

void simple_wallet::mms_note(const std::vector<std::string> &args)
{
  mms::message_store& ms = m_wallet->get_message_store();
  if (args.size() == 0)
  {
    LOCK_IDLE_SCOPE();
    const std::vector<mms::message> &messages = ms.get_all_messages();
    for (size_t i = 0; i < messages.size(); ++i)
    {
      const mms::message &m = messages[i];
      if ((m.type == mms::message_type::note) && (m.state == mms::message_state::waiting))
      {
        show_message(m);
      }
    }
    return;
  }
  if (args.size() < 2)
  {
    fail_msg_writer() << tr("Usage: mms note [<label> <text>]");
    return;
  }
  uint32_t signer_index;
  bool found = ms.get_signer_index_by_label(args[0], signer_index);
  if (!found)
  {
    fail_msg_writer() << tr("No signer found with label ") << args[0];
    return;
  }
  std::string note = "";
  for (size_t n = 1; n < args.size(); ++n)
  {
    if (n > 1)
    {
      note += " ";
    }
    note += args[n];
  }
  LOCK_IDLE_SCOPE();
  ms.add_message(get_multisig_wallet_state(), signer_index, mms::message_type::note,
                 mms::message_direction::out, note);
  ask_send_all_ready_messages();
}

void simple_wallet::mms_show(const std::vector<std::string> &args)
{
  if (args.size() != 1)
  {
    fail_msg_writer() << tr("Usage: mms show <message_id>");
    return;
  }
  LOCK_IDLE_SCOPE();
  mms::message_store& ms = m_wallet->get_message_store();
  mms::message m;
  bool valid_id = get_message_from_arg(args[0], m);
  if (valid_id)
  {
    show_message(m);
  }
}

void simple_wallet::mms_set(const std::vector<std::string> &args)
{
  bool set = args.size() == 2;
  bool query = args.size() == 1;
  if (!set && !query)
  {
    fail_msg_writer() << tr("Usage: mms set <option_name> [<option_value>]");
    return;
  }
  mms::message_store& ms = m_wallet->get_message_store();
  LOCK_IDLE_SCOPE();
  if (args[0] == "auto-send")
  {
    if (set)
    {
      bool result;
      bool ok = parse_bool(args[1], result);
      if (ok)
      {
        ms.set_auto_send(result);
      }
      else
      {
        fail_msg_writer() << tr("Wrong option value");
      }
    }
    else
    {
      message_writer() << (ms.get_auto_send() ? tr("Auto-send is on") : tr("Auto-send is off"));
    }
  }
  else
  {
    fail_msg_writer() << tr("Unknown option");
  }
}

void simple_wallet::mms_help(const std::vector<std::string> &args)
{
  if (args.size() > 1)
  {
    fail_msg_writer() << tr("Usage: mms help [<subcommand>]");
    return;
  }
  std::vector<std::string> help_args;
  help_args.push_back("mms");
  if (args.size() == 1)
  {
    help_args.push_back(args[0]);
  }
  help(help_args);
}

void simple_wallet::mms_send_signer_config(const std::vector<std::string> &args)
{
  if (args.size() != 0)
  {
    fail_msg_writer() << tr("Usage: mms send_signer_config");
    return;
  }
  mms::message_store& ms = m_wallet->get_message_store();
  if (!ms.signer_config_complete())
  {
    fail_msg_writer() << tr("Signer config not yet complete");
    return;
  }
  LOCK_IDLE_SCOPE();
  add_signer_config_messages();
  ask_send_all_ready_messages();
}

void simple_wallet::mms_start_auto_config(const std::vector<std::string> &args)
{
  mms::message_store& ms = m_wallet->get_message_store();
  uint32_t other_signers = ms.get_num_authorized_signers() - 1;
  size_t args_size = args.size();
  if ((args_size != 0) && (args_size != other_signers))
  {
    fail_msg_writer() << tr("Usage: mms start_auto_config [<label> <label> ...]");
    return;
  }
  if ((args_size == 0) && !ms.signer_labels_complete())
  {
    fail_msg_writer() << tr("There are signers without a label set. Complete labels before auto-config or specify them as parameters here.");
    return;
  }
  mms::authorized_signer me = ms.get_signer(0);
  if (me.auto_config_running)
  {
    if (!user_confirms(tr("Auto-config is already running. Cancel and restart?")))
    {
      return;
    }
  }
  LOCK_IDLE_SCOPE();
  mms::multisig_wallet_state state = get_multisig_wallet_state();
  if (args_size != 0)
  {
    // Set (or overwrite) all the labels except "me" from the arguments
    for (uint32_t i = 1; i < (other_signers + 1); ++i)
    {
      ms.set_signer(state, i, args[i - 1], boost::none, boost::none);
    }
  }
  ms.start_auto_config(state);
  // List the signers to show the generated auto-config tokens
  list_signers(ms.get_all_signers());
}

void simple_wallet::mms_stop_auto_config(const std::vector<std::string> &args)
{
  if (args.size() != 0)
  {
    fail_msg_writer() << tr("Usage: mms stop_auto_config");
    return;
  }
  if (!user_confirms(tr("Delete any auto-config tokens and stop auto-config?")))
  {
    return;
  }
  mms::message_store& ms = m_wallet->get_message_store();
  LOCK_IDLE_SCOPE();
  ms.stop_auto_config();
}

void simple_wallet::mms_auto_config(const std::vector<std::string> &args)
{
  if (args.size() != 1)
  {
    fail_msg_writer() << tr("Usage: mms auto_config <auto_config_token>");
    return;
  }
  mms::message_store& ms = m_wallet->get_message_store();
  std::string adjusted_token;
  if (!ms.check_auto_config_token(args[0], adjusted_token))
  {
    fail_msg_writer() << tr("Invalid auto-config token");
    return;
  }
  mms::authorized_signer me = ms.get_signer(0);
  if (me.auto_config_running)
  {
    if (!user_confirms(tr("Auto-config already running. Cancel and restart?")))
    {
      return;
    }
  }
  LOCK_IDLE_SCOPE();
  ms.add_auto_config_data_message(get_multisig_wallet_state(), adjusted_token);
  ask_send_all_ready_messages();
}

bool simple_wallet::mms(const std::vector<std::string> &args)
{
  try
  {
    mms::message_store& ms = m_wallet->get_message_store();
    if (args.size() == 0)
    {
      mms_info(args);
      return true;
    }

    const std::string &sub_command = args[0];
    std::vector<std::string> mms_args = args;
    mms_args.erase(mms_args.begin());

    if (sub_command == "init")
    {
      mms_init(mms_args);
      return true;
    }
    if (!ms.get_active())
    {
      fail_msg_writer() << tr("The MMS is not active. Activate using the \"mms init\" command");
      return true;
    }
    else if (sub_command == "info")
    {
      mms_info(mms_args);
    }
    else if (sub_command == "signer")
    {
      mms_signer(mms_args);
    }
    else if (sub_command == "list")
    {
      mms_list(mms_args);
    }
    else if (sub_command == "next")
    {
      mms_next(mms_args);
    }
    else if (sub_command == "sync")
    {
      mms_sync(mms_args);
    }
    else if (sub_command == "transfer")
    {
      mms_transfer(mms_args);
    }
    else if (sub_command == "delete")
    {
      mms_delete(mms_args);
    }
    else if (sub_command == "send")
    {
      mms_send(mms_args);
    }
    else if (sub_command == "receive")
    {
      mms_receive(mms_args);
    }
    else if (sub_command == "export")
    {
      mms_export(mms_args);
    }
    else if (sub_command == "note")
    {
      mms_note(mms_args);
    }
    else if (sub_command == "show")
    {
      mms_show(mms_args);
    }
    else if (sub_command == "set")
    {
      mms_set(mms_args);
    }
    else if (sub_command == "help")
    {
      mms_help(mms_args);
    }
    else if (sub_command == "send_signer_config")
    {
      mms_send_signer_config(mms_args);
    }
    else if (sub_command == "start_auto_config")
    {
      mms_start_auto_config(mms_args);
    }
    else if (sub_command == "stop_auto_config")
    {
      mms_stop_auto_config(mms_args);
    }
    else if (sub_command == "auto_config")
    {
      mms_auto_config(mms_args);
    }
    else
    {
      fail_msg_writer() << tr("Invalid MMS subcommand");
    }
  }
  catch (const tools::error::no_connection_to_daemon &e)
  {
    fail_msg_writer() << tr("Error in MMS command: ") << e.what() << " " << e.request();
  }
  catch (const std::exception &e)
  {
    fail_msg_writer() << tr("Error in MMS command: ") << e.what();
    PRINT_USAGE(USAGE_MMS);
    return true;
  }
  return true;
}
// End MMS ------------------------------------------------------------------------------------------------<|MERGE_RESOLUTION|>--- conflicted
+++ resolved
@@ -3199,14 +3199,9 @@
           bool ok = true;
           if (!m_restoring)
           {
-<<<<<<< HEAD
-            message_writer() << tr("No wallet found with that name. Confirm creation of new wallet named") << wallet_path;
-            confirm_creation = input_line("", true);
-=======
             std::string prompt = tr("No wallet found with that name. Confirm creation of new wallet named: ");
             prompt += "\"" + wallet_path + "\"";
             confirm_creation = input_line(prompt, true);
->>>>>>> 6dfd37b8
             if(std::cin.eof())
             {
               LOG_ERROR("Unexpected std::cin.eof() - Exited simple_wallet::ask_wallet_create_if_needed()");
