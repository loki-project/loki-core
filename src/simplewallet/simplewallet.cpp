--- conflicted
+++ resolved
@@ -74,20 +74,7 @@
 #include "version.h"
 #include <stdexcept>
 #include "int-util.h"
-<<<<<<< HEAD
-=======
-#include "common/threadpool.h"
-#include "daemonizer/posix_fork.h"
-#ifndef WIN32
-#include <cstdlib>
-#include <fcntl.h>
-#include <unistd.h>
-#include <stdexcept>
-#include <string>
-#include <sys/stat.h>
-#endif
 #include "wallet/message_store.h"
->>>>>>> a72de5e2
 
 #ifdef WIN32
 #include <boost/locale.hpp>
@@ -2554,28 +2541,16 @@
     , m_current_subaddress_account(0)
 {
   m_cmd_binder.set_handler("start_mining",
-<<<<<<< HEAD
-      boost::bind(&simple_wallet::start_mining, this, _1),
-      tr("start_mining [<number_of_threads>] [bg_mining] [ignore_battery]"),
-      tr("Start mining in the daemon (bg_mining and ignore_battery are optional booleans)."));
-=======
                            boost::bind(&simple_wallet::start_mining, this, _1),
                            tr(USAGE_START_MINING),
                            tr("Start mining in the daemon (bg_mining and ignore_battery are optional booleans)."));
->>>>>>> a72de5e2
   m_cmd_binder.set_handler("stop_mining",
       boost::bind(&simple_wallet::stop_mining, this, _1),
       tr("Stop mining in the daemon."));
   m_cmd_binder.set_handler("set_daemon",
-<<<<<<< HEAD
-      boost::bind(&simple_wallet::set_daemon, this, _1),
-      tr("set_daemon <host>[:<port>] [trusted|untrusted]"),
-      tr("Set another daemon to connect to."));
-=======
                            boost::bind(&simple_wallet::set_daemon, this, _1),
                            tr(USAGE_SET_DAEMON),
                            tr("Set another daemon to connect to."));
->>>>>>> a72de5e2
   m_cmd_binder.set_handler("save_bc",
       boost::bind(&simple_wallet::save_bc, this, _1),
       tr("Save the current blockchain data."));
@@ -2583,21 +2558,6 @@
       boost::bind(&simple_wallet::refresh, this, _1),
       tr("Synchronize the transactions and balance."));
   m_cmd_binder.set_handler("balance",
-<<<<<<< HEAD
-      boost::bind(&simple_wallet::show_balance, this, _1),
-      tr("balance [detail]"),
-      tr("Show the wallet's balance of the currently selected account."));
-  m_cmd_binder.set_handler("incoming_transfers",
-      boost::bind(&simple_wallet::show_incoming_transfers, this, _1),
-      tr("incoming_transfers [available|unavailable] [verbose] [index=<N1>[,<N2>[,...]]]"),
-      tr("Show the incoming transfers, all or filtered by availability and address index.\n\n"
-        "Output format:\n"
-        "Amount, Spent(\"T\"|\"F\"), \"locked\"|\"unlocked\", RingCT, Global Index, Transaction Hash, Address Index, [Public Key, Key Image] "));
-  m_cmd_binder.set_handler("payments",
-      boost::bind(&simple_wallet::show_payments, this, _1),
-      tr("payments <PID_1> [<PID_2> ... <PID_N>]"),
-      tr("Show the payments for the given payment IDs."));
-=======
                            boost::bind(&simple_wallet::show_balance, this, _1),
                            tr(USAGE_SHOW_BALANCE),
                            tr("Show the wallet's balance of the currently selected account."));
@@ -2611,39 +2571,10 @@
                            boost::bind(&simple_wallet::show_payments, this, _1),
                            tr(USAGE_PAYMENTS),
                            tr("Show the payments for the given payment IDs."));
->>>>>>> a72de5e2
   m_cmd_binder.set_handler("bc_height",
       boost::bind(&simple_wallet::show_blockchain_height, this, _1),
       tr("Show the blockchain height."));
   m_cmd_binder.set_handler("transfer", boost::bind(&simple_wallet::transfer, this, _1),
-<<<<<<< HEAD
-      tr("transfer [index=<N1>[,<N2>,...]] [<priority>] (<URI> | <address> <amount>) [<payment_id>]"),
-      tr("Transfer <amount> to <address>. If the parameter \"index=<N1>[,<N2>,...]\" is specified, the wallet uses outputs received by addresses of those indices. If omitted, the wallet randomly chooses address indices to be used. In any case, it tries its best not to combine outputs across multiple addresses. <priority> is the priority of the transaction. The higher the priority, the higher the transaction fee. Valid values in priority order (from lowest to highest) are: unimportant, normal, elevated, priority. If omitted, the default value (see the command \"set priority\") is used. Multiple payments can be made at once by adding <address_2> <amount_2> etcetera (before the payment ID, if it's included)"));
-  m_cmd_binder.set_handler("locked_transfer",
-      boost::bind(&simple_wallet::locked_transfer, this, _1),
-      tr("locked_transfer [index=<N1>[,<N2>,...]] [<priority>] (<URI> | <addr> <amount>) <lockblocks> [<payment_id>]"),
-      tr("Transfer <amount> to <address> and lock it for <lockblocks> (max. 1000000). If the parameter \"index=<N1>[,<N2>,...]\" is specified, the wallet uses outputs received by addresses of those indices. If omitted, the wallet randomly chooses address indices to be used. In any case, it tries its best not to combine outputs across multiple addresses. <priority> is the priority of the transaction. The higher the priority, the higher the transaction fee. Valid values in priority order (from lowest to highest) are: unimportant, normal, elevated, priority. If omitted, the default value (see the command \"set priority\") is used. Multiple payments can be made at once by adding URI_2 or <address_2> <amount_2> etcetera (before the payment ID, if it's included)"));
-  m_cmd_binder.set_handler("locked_sweep_all",
-      boost::bind(&simple_wallet::locked_sweep_all, this, _1),
-      tr("locked_sweep_all [index=<N1>[,<N2>,...]] [<priority>] <address> <lockblocks> [<payment_id>]"),
-      tr("Send all unlocked balance to an address and lock it for <lockblocks> (max. 1000000). If the parameter \"index<N1>[,<N2>,...]\" is specified, the wallet sweeps outputs received by those address indices. If omitted, the wallet randomly chooses an address index to be used. In any case, it tries its best not to combine outputs across multiple addresses. <priority> is the priority of the sweep. The higher the priority, the higher the transaction fee. Valid values in priority order (from lowest to highest) are: unimportant, normal, elevated, priority. If omitted, the default value (see the command \"set priority\") is used."));
-  m_cmd_binder.set_handler("register_service_node",
-      boost::bind(&simple_wallet::register_service_node, this, _1),
-      tr("register_service_node [index=<N1>[,<N2>,...]] [priority] [auto] <operator cut> <address1> <fraction1> [<address2> <fraction2> [...]] <expiration timestamp> <pubkey> <signature>"),
-      tr("Send <amount> to this wallet's main account, locked for the required staking time plus a small buffer. If the parameter \"index<N1>[,<N2>,...]\" is specified, the wallet stakes outputs received by those address indices. <priority> is the priority of the stake. The higher the priority, the higher the transaction fee. Valid values in priority order (from lowest to highest) are: unimportant, normal, elevated, priority. If omitted, the default value (see the command \"set priority\") is used."));
-  m_cmd_binder.set_handler("stake",
-      boost::bind(&simple_wallet::stake, this, _1),
-      tr("stake [index=<N1>[,<N2>,...]] [priority] <service node pubkey> <address> <amount>"),
-      tr("Send all unlocked balance to an address. If the parameter \"index<N1>[,<N2>,...]\" is specified, the wallet sweeps outputs received by those address indices. If omitted, the wallet randomly chooses an address index to be used. If the parameter \"outputs=<N>\" is specified and  N > 0, wallet splits the transaction into N even outputs."));
-  m_cmd_binder.set_handler("request_stake_unlock",
-      boost::bind(&simple_wallet::request_stake_unlock, this, _1),
-      tr("request_stake_unlock <service node pubkey>"),
-      tr(""));
-  m_cmd_binder.set_handler("print_locked_stakes",
-                           boost::bind(&simple_wallet::print_locked_stakes, this, _1),
-                           tr("print_locked_stakes"),
-                           tr(""));
-=======
                            tr(USAGE_TRANSFER),
                            tr("Transfer <amount> to <address>. If the parameter \"index=<N1>[,<N2>,...]\" is specified, the wallet uses outputs received by addresses of those indices. If omitted, the wallet randomly chooses address indices to be used. In any case, it tries its best not to combine outputs across multiple addresses. <priority> is the priority of the transaction. The higher the priority, the higher the transaction fee. Valid values in priority order (from lowest to highest) are: unimportant, normal, elevated, priority. If omitted, the default value (see the command \"set priority\") is used. Multiple payments can be made at once by adding <address_2> <amount_2> etcetera (before the payment ID, if it's included)"));
   m_cmd_binder.set_handler("locked_transfer",
@@ -2654,7 +2585,6 @@
                            boost::bind(&simple_wallet::locked_sweep_all, this, _1),
                            tr(USAGE_LOCKED_SWEEP_ALL),
                            tr("Send all unlocked balance to an address and lock it for <lockblocks> (max. 1000000). If the parameter \"index<N1>[,<N2>,...]\" is specified, the wallet sweeps outputs received by those address indices. If omitted, the wallet randomly chooses an address index to be used. <priority> is the priority of the sweep. The higher the priority, the higher the transaction fee. Valid values in priority order (from lowest to highest) are: unimportant, normal, elevated, priority. If omitted, the default value (see the command \"set priority\") is used."));
->>>>>>> a72de5e2
   m_cmd_binder.set_handler("sweep_unmixable",
                            boost::bind(&simple_wallet::sweep_unmixable, this, _1),
                            tr("Deprecated"));
@@ -5891,132 +5821,12 @@
   bool submitted_to_network = false;
   try
   {
-<<<<<<< HEAD
     // NOTE(loki): We know the address should always be a primary address and has no payment id, so we can ignore the subaddress/payment id field here
     cryptonote::address_parse_info dest = {};
     dest.address                        = address;
 
     auto ptx_vector = m_wallet->create_transactions_2(dsts, CRYPTONOTE_DEFAULT_TX_MIXIN, unlock_block /* unlock_time */, priority, extra, m_current_subaddress_account, subaddr_indices, true);
     sweep_main_internal(sweep_type_t::register_stake, ptx_vector, dest);
-=======
-    // figure out what tx will be necessary
-    auto ptx_vector = m_wallet->create_transactions_2(dsts, CRYPTONOTE_DEFAULT_TX_MIXIN, unlock_block /* unlock_time */, priority, extra, m_current_subaddress_account, subaddr_indices, true);
-
-    if (ptx_vector.empty())
-    {
-      fail_msg_writer() << tr("No outputs found, or daemon is not ready");
-      return true;
-    }
-
-    if (ptx_vector.size() > 1)
-    {
-      fail_msg_writer() << tr("Too many outputs. Please sweep_all first");
-      return true;
-    }
-
-    // give user total and fee, and prompt to confirm, and always set to atleast v3 to safeguard users against fork
-    uint64_t total_fee = 0, total_sent = 0;
-    for (size_t n = 0; n < ptx_vector.size(); ++n)
-    {
-      ptx_vector[n].tx.version = std::max((size_t)transaction::version_3_per_output_unlock_times, ptx_vector[n].tx.version);
-      total_fee += ptx_vector[n].fee;
-      for (auto i: ptx_vector[n].selected_transfers)
-        total_sent += m_wallet->get_transfer_details(i).amount();
-      total_sent -= ptx_vector[n].change_dts.amount + ptx_vector[n].fee;
-    }
-
-    std::ostringstream prompt;
-    for (size_t n = 0; n < ptx_vector.size(); ++n)
-    {
-      prompt << tr("\nTransaction ") << (n + 1) << "/" << ptx_vector.size() << ":\n";
-      subaddr_indices.clear();
-      for (uint32_t i : ptx_vector[n].construction_data.subaddr_indices)
-        subaddr_indices.insert(i);
-      for (uint32_t i : subaddr_indices)
-        prompt << boost::format(tr("Spending from address index %d\n")) % i;
-      if (subaddr_indices.size() > 1)
-        prompt << tr("WARNING: Outputs of multiple addresses are being used together, which might potentially compromise your privacy.\n");
-    }
-    if (m_wallet->print_ring_members() && !print_ring_members(ptx_vector, prompt))
-    {
-      fail_msg_writer() << tr("Error printing ring members");
-      return true;
-    }
-    if (ptx_vector.size() > 1) {
-      prompt << boost::format(tr("Staking %s for %u blocks in %llu transactions for a total fee of %s. Is this okay?")) %
-        print_money(total_sent) %
-        locked_blocks %
-        ((unsigned long long)ptx_vector.size()) %
-        print_money(total_fee);
-    }
-    else {
-      prompt << boost::format(tr("Staking %s for %u blocks a total fee of %s. Is this okay?: ")) %
-        print_money(total_sent) %
-        locked_blocks %
-        print_money(total_fee);
-    }
-    if (autostake)
-    {
-      success_msg_writer() << prompt.str();
-    }
-    else
-    {
-      std::string accepted = input_line(prompt.str(), true);
-      if (std::cin.eof())
-        return true;
-      if (!command_line::is_yes(accepted))
-      {
-        fail_msg_writer() << tr("transaction cancelled.");
-
-        return true;
-      }
-    }
-
-    // actually commit the transactions
-    if (m_wallet->multisig())
-    {
-      bool r = m_wallet->save_multisig_tx(ptx_vector, "multisig_loki_tx");
-      if (!r)
-      {
-        fail_msg_writer() << tr("Failed to write transaction(s) to file");
-      }
-      else
-      {
-        success_msg_writer(true) << tr("Unsigned transaction(s) successfully written to file: ") << "multisig_loki_tx";
-      }
-    }
-    else if (m_wallet->watch_only())
-    {
-      bool r = m_wallet->save_tx(ptx_vector, "unsigned_loki_tx");
-      if (!r)
-      {
-        fail_msg_writer() << tr("Failed to write transaction(s) to file");
-      }
-      else
-      {
-        success_msg_writer(true) << tr("Unsigned transaction(s) successfully written to file: ") << "unsigned_loki_tx";
-      }
-    }
-    else
-    {
-      commit_or_save(ptx_vector, m_do_not_relay);
-      submitted_to_network = true;
-    }
-  }
-  catch (const tools::error::not_enough_unlocked_money& e)
-  {
-    fail_msg_writer() << tr("Not enough money in unlocked balance");
-    std::string accepted = input_line((boost::format(tr("Discarding %s of unmixable outputs that cannot be spent, which can be undone by \"rescan_spent\".  Is this okay?")) % print_money(e.available())).str(), true);
-    if (std::cin.eof())
-      return true;
-    if (command_line::is_yes(accepted))
-    {
-      try
-      {
-        m_wallet->discard_unmixable_outputs();
-      } catch (...) {}
-    }
->>>>>>> a72de5e2
   }
   catch (const std::exception& e)
   {
@@ -6032,21 +5842,6 @@
   return true;
 }
 
-<<<<<<< HEAD
-=======
-static const char ASK_PASSWORD_MUST_BE_OFF_MSG[] = "Cannot autostake with ask-password set to true, passwords are scrubbed from memory after use. You must enter \"set ask-password 0\" to allow autostaking to work and disable scrubbing.";
-static bool prompt_autostaking_non_trusted_contributors_warning()
-{
-  success_msg_writer(false/*color*/)
-      << tr("Auto staking to a reserved service node with non-trusted contributors may lock up your loki for the staking duration "
-            "if they do not restake after service node expiration.")
-      << tr("\n\nIf this behaviour is not desirable, please reuse the staking command without the auto command");
-  bool result = input_line_and_parse_yes_no_result("Accept auto staking towards a reserved service node");
-  return result;
-}
-
-const int AUTOSTAKE_INTERVAL = 60 * 40; // once every 40 minutes.
->>>>>>> a72de5e2
 bool simple_wallet::register_service_node(const std::vector<std::string> &args_)
 {
   if (!try_connect_to_daemon())
@@ -6193,15 +5988,7 @@
       amount = 0;
       amount_fraction = 0;
     }
-<<<<<<< HEAD
     else if (local_args[2].back() == '%')
-=======
-    fail_msg_writer() << tr("Wallet not synced. Best guess for the height is ") << bc_height;
-    std::string accepted = input_line("Is this correct?", true);
-    if (std::cin.eof())
-      return true;
-    if (!command_line::is_yes(accepted))
->>>>>>> a72de5e2
     {
       local_args[2].pop_back();
       amount = 0;
@@ -6315,271 +6102,6 @@
       return true;
     }
 
-<<<<<<< HEAD
-=======
-    // give user total and fee, and prompt to confirm, and always set to atleast v3 to safeguard users against fork
-    uint64_t total_fee = 0, total_sent = 0;
-    for (size_t n = 0; n < ptx_vector.size(); ++n)
-    {
-      ptx_vector[n].tx.version = std::max((size_t)transaction::version_3_per_output_unlock_times, ptx_vector[n].tx.version);
-      total_fee += ptx_vector[n].fee;
-      for (auto i: ptx_vector[n].selected_transfers)
-        total_sent += m_wallet->get_transfer_details(i).amount();
-      total_sent -= ptx_vector[n].change_dts.amount + ptx_vector[n].fee;
-    }
-
-    std::ostringstream prompt;
-    for (size_t n = 0; n < ptx_vector.size(); ++n)
-    {
-      prompt << tr("\nTransaction ") << (n + 1) << "/" << ptx_vector.size() << ":\n";
-      subaddr_indices.clear();
-      for (uint32_t i : ptx_vector[n].construction_data.subaddr_indices)
-        subaddr_indices.insert(i);
-      for (uint32_t i : subaddr_indices)
-        prompt << boost::format(tr("Spending from address index %d\n")) % i;
-      if (subaddr_indices.size() > 1)
-        prompt << tr("WARNING: Outputs of multiple addresses are being used together, which might potentially compromise your privacy.\n");
-    }
-    if (m_wallet->print_ring_members() && !print_ring_members(ptx_vector, prompt))
-    {
-      fail_msg_writer() << tr("Error printing ring members");
-      return true;
-    }
-    if (ptx_vector.size() > 1) {
-      prompt << boost::format(tr("Staking %s for %u blocks in %llu transactions for a total fee of %s. Is this okay?")) %
-        print_money(total_sent) %
-        locked_blocks %
-        ((unsigned long long)ptx_vector.size()) %
-        print_money(total_fee);
-    }
-    else {
-      prompt << boost::format(tr("Staking %s for %u blocks a total fee of %s. Is this okay?")) %
-        print_money(total_sent) %
-        locked_blocks %
-        print_money(total_fee);
-    }
-    if (autostake)
-    {
-      success_msg_writer() << prompt.str();
-    }
-    else
-    {
-      std::string accepted = input_line(prompt.str(), true);
-      if (std::cin.eof())
-        return true;
-      if (!command_line::is_yes(accepted))
-      {
-        fail_msg_writer() << tr("transaction cancelled.");
-
-        return true;
-      }
-    }
-
-    time_t end_construct_time = time(nullptr);
-    time_t construct_time     = end_construct_time - begin_construct_time;
-
-    if (!autostake && construct_time > (60 * 10))
-    {
-      fail_msg_writer() << tr("Staking command has timed out due to waiting longer than 10 mins. This prevents the staking transaction from becoming invalid due to blocks mined interim. Please try again");
-      return true;
-    }
-
-    // actually commit the transactions
-    if (m_wallet->multisig())
-    {
-      bool r = m_wallet->save_multisig_tx(ptx_vector, "multisig_loki_tx");
-      if (!r)
-      {
-        fail_msg_writer() << tr("Failed to write transaction(s) to file");
-      }
-      else
-      {
-        success_msg_writer(true) << tr("Unsigned transaction(s) successfully written to file: ") << "multisig_loki_tx";
-      }
-    }
-    else if (m_wallet->watch_only())
-    {
-      bool r = m_wallet->save_tx(ptx_vector, "unsigned_loki_tx");
-      if (!r)
-      {
-        fail_msg_writer() << tr("Failed to write transaction(s) to file");
-      }
-      else
-      {
-        success_msg_writer(true) << tr("Unsigned transaction(s) successfully written to file: ") << "unsigned_loki_tx";
-      }
-    }
-    else
-    {
-      commit_or_save(ptx_vector, m_do_not_relay);
-    }
-  }
-  catch (const std::exception& e)
-  {
-    handle_transfer_exception(std::current_exception(), m_wallet->is_trusted_daemon());
-  }
-  catch (...)
-  {
-    LOG_ERROR("unknown error");
-    fail_msg_writer() << tr("unknown error");
-  }
-
-
-  return true;
-}
-
-bool simple_wallet::stake(const std::vector<std::string> &args_)
-{
-  // stake [index=<N1>[,<N2>,...]] [priority] <service node pubkey> <contributor address> <amount|percent%>
-
-  if (!try_connect_to_daemon())
-    return true;
-
-  std::vector<std::string> local_args = args_;
-
-  std::set<uint32_t> subaddr_indices;
-  if (local_args.size() > 0 && local_args[0].substr(0, 6) == "index=")
-  {
-    if (!parse_subaddress_indices(local_args[0], subaddr_indices))
-      return true;
-    local_args.erase(local_args.begin());
-  }
-
-  uint32_t priority = 0;
-  if (local_args.size() > 0 && parse_priority(local_args[0], priority))
-    local_args.erase(local_args.begin());
-
-  priority = m_wallet->adjust_priority(priority);
-
-  bool autostake = false;
-  if (!local_args.empty() && local_args[0] == "auto")
-  {
-    autostake = true;
-    local_args.erase(local_args.begin());
-  }
-
-  if (local_args.size() < 2)
-  {
-    fail_msg_writer() << tr("Usage: stake [index=<N1>[,<N2>,...]] [priority] [auto] <service node pubkey> <address> [<amount|percent%>]");
-    return true;
-  }
-
-  if (m_wallet->ask_password() && autostake)
-  {
-    fail_msg_writer() << tr(ASK_PASSWORD_MUST_BE_OFF_MSG);
-    return true;
-  }
-
-  SCOPED_WALLET_UNLOCK()
-
-  crypto::public_key service_node_key;
-  if (!epee::string_tools::hex_to_pod(local_args[0], service_node_key))
-  {
-    fail_msg_writer() << tr("failed to parse service node pubkey");
-    return true;
-  }
-
-  uint64_t amount;
-  double amount_fraction;
-  if (local_args.size() < 3)
-  {
-    amount = 0;
-    amount_fraction = 0;
-  }
-  else if (local_args[2].back() == '%')
-  {
-    local_args[2].pop_back();
-    amount = 0;
-    try
-    {
-      amount_fraction = boost::lexical_cast<double>(local_args[2]) / 100.0;
-    }
-    catch (const std::exception &e)
-    {
-      fail_msg_writer() << tr("Invalid percentage");
-      return true;
-    }
-    if (amount_fraction < 0 || amount_fraction > 1)
-    {
-      fail_msg_writer() << tr("Invalid percentage");
-      return true;
-    }
-  }
-  else
-  {
-    amount_fraction = 0;
-    if (!cryptonote::parse_amount(amount, local_args[2]) || amount == 0)
-    {
-      fail_msg_writer() << tr("amount is wrong: ") << local_args[2] <<
-        ", " << tr("expected number from ") << print_money(1) << " to " << print_money(std::numeric_limits<uint64_t>::max());
-      return true;
-    }
-  }
-
-  std::string const &address_str = local_args[1];
-  cryptonote::address_parse_info info;
-  if (!cryptonote::get_account_address_from_str_or_url(info, m_wallet->nettype(), local_args[1], oa_prompter))
-  {
-    fail_msg_writer() << tr("failed to parse address");
-    return true;
-  }
-
-  if (info.is_subaddress)
-  {
-    fail_msg_writer() << tr("Service nodes do not support rewards to subaddresses, cannot stake for address: ")
-                      << local_args[1]
-                      << tr("Please use index=[...] if you want to stake funds from particular subaddresses.");
-    return true;
-  }
-
-  stake_main(service_node_key, info, priority, subaddr_indices, amount, amount_fraction, autostake);
-  return true;
-}
-//----------------------------------------------------------------------------------------------------
-bool simple_wallet::request_stake_unlock(const std::vector<std::string> &args_)
-{
-  if (!try_connect_to_daemon())
-    return true;
-
-  if (args_.size() != 1)
-  {
-    fail_msg_writer() << USAGE_REQUEST_STAKE_UNLOCK;
-    return true;
-  }
-
-  crypto::public_key snode_key;
-  if (!epee::string_tools::hex_to_pod(args_[0], snode_key))
-  {
-    fail_msg_writer() << tr("failed to parse service node pubkey: ") << args_[0];
-    return true;
-  }
-
-  SCOPED_WALLET_UNLOCK();
-
-  // TODO(doyle): INF_STAKING(doyle): We need to check the SNode List and only
-  // allow the request transaction to go through if there's a matching SNode and
-  // the SNode's has key images belonging to this wallet.
-  std::vector<tools::wallet2::pending_tx> ptx_vector;
-  {
-    ptx_vector.push_back({});
-    tools::wallet2::pending_tx &ptx = ptx_vector.back();
-    ptx.tx.version                  = cryptonote::transaction::version_4_tx_types;
-    if (!ptx.tx.set_type(cryptonote::transaction::type_key_image_unlock))
-    {
-      fail_msg_writer() << tr("Failed to construct a key image unlock transaction");
-      return true;
-    }
-
-    using namespace cryptonote;
-    boost::optional<std::string> failed;
-    const std::vector<COMMAND_RPC_GET_SERVICE_NODES::response::entry> response = m_wallet->get_service_nodes({args_[0]}, failed);
-    if (failed)
-    {
-      fail_msg_writer() << *failed;
-      return true;
-    }
-
->>>>>>> a72de5e2
     if (response.empty())
     {
       fail_msg_writer() << tr("No service node is known for: ") << args_[0];
@@ -7267,115 +6789,7 @@
   try
   {
     auto ptx_vector = m_wallet->create_transactions_all(below, info.address, info.is_subaddress, outputs, CRYPTONOTE_DEFAULT_TX_MIXIN, unlock_block /* unlock_time */, priority, extra, m_current_subaddress_account, subaddr_indices);
-<<<<<<< HEAD
     sweep_main_internal(sweep_type_t::all_or_below, ptx_vector, info);
-=======
-
-    if (ptx_vector.empty())
-    {
-      fail_msg_writer() << tr("No outputs found, or daemon is not ready");
-      return true;
-    }
-
-    // give user total and fee, and prompt to confirm
-    uint64_t total_fee = 0, total_sent = 0;
-    for (size_t n = 0; n < ptx_vector.size(); ++n)
-    {
-      total_fee += ptx_vector[n].fee;
-      for (auto i: ptx_vector[n].selected_transfers)
-        total_sent += m_wallet->get_transfer_details(i).amount();
-    }
-
-    std::ostringstream prompt;
-    for (size_t n = 0; n < ptx_vector.size(); ++n)
-    {
-      prompt << tr("\nTransaction ") << (n + 1) << "/" << ptx_vector.size() << ":\n";
-      subaddr_indices.clear();
-      for (uint32_t i : ptx_vector[n].construction_data.subaddr_indices)
-        subaddr_indices.insert(i);
-      for (uint32_t i : subaddr_indices)
-        prompt << boost::format(tr("Spending from address index %d\n")) % i;
-      if (subaddr_indices.size() > 1)
-        prompt << tr("WARNING: Outputs of multiple addresses are being used together, which might potentially compromise your privacy.\n");
-    }
-    if (m_wallet->print_ring_members() && !print_ring_members(ptx_vector, prompt))
-      return true;
-    if (ptx_vector.size() > 1) {
-      prompt << boost::format(tr("Sweeping %s in %llu transactions for a total fee of %s.  Is this okay?")) %
-        print_money(total_sent) %
-        ((unsigned long long)ptx_vector.size()) %
-        print_money(total_fee);
-    }
-    else {
-      prompt << boost::format(tr("Sweeping %s for a total fee of %s.  Is this okay?")) %
-        print_money(total_sent) %
-        print_money(total_fee);
-    }
-    std::string accepted = input_line(prompt.str(), true);
-    if (std::cin.eof())
-      return true;
-    if (!command_line::is_yes(accepted))
-    {
-      fail_msg_writer() << tr("transaction cancelled.");
-
-      return true;
-    }
-
-    // actually commit the transactions
-    if (m_wallet->multisig())
-    {
-      bool r = m_wallet->save_multisig_tx(ptx_vector, "multisig_loki_tx");
-      if (!r)
-      {
-        fail_msg_writer() << tr("Failed to write transaction(s) to file");
-      }
-      else
-      {
-        success_msg_writer(true) << tr("Unsigned transaction(s) successfully written to file: ") << "multisig_loki_tx";
-      }
-    }
-    else if (m_wallet->get_account().get_device().has_tx_cold_sign())
-    {
-      try
-      {
-        tools::wallet2::signed_tx_set signed_tx;
-        std::vector<cryptonote::address_parse_info> dsts_info;
-        dsts_info.push_back(info);
-
-        if (!cold_sign_tx(ptx_vector, signed_tx, dsts_info, [&](const tools::wallet2::signed_tx_set &tx){ return accept_loaded_tx(tx); })){
-          fail_msg_writer() << tr("Failed to cold sign transaction with HW wallet");
-          return true;
-        }
-
-        commit_or_save(signed_tx.ptx, m_do_not_relay);
-      }
-      catch (const std::exception& e)
-      {
-        handle_transfer_exception(std::current_exception(), m_wallet->is_trusted_daemon());
-      }
-      catch (...)
-      {
-        LOG_ERROR("Unknown error");
-        fail_msg_writer() << tr("unknown error");
-      }
-    }
-    else if (m_wallet->watch_only())
-    {
-      bool r = m_wallet->save_tx(ptx_vector, "unsigned_loki_tx");
-      if (!r)
-      {
-        fail_msg_writer() << tr("Failed to write transaction(s) to file");
-      }
-      else
-      {
-        success_msg_writer(true) << tr("Unsigned transaction(s) successfully written to file: ") << "unsigned_loki_tx";
-      }
-    }
-    else
-    {
-      commit_or_save(ptx_vector, m_do_not_relay);
-    }
->>>>>>> a72de5e2
   }
   catch (const std::exception &e)
   {
@@ -7510,76 +6924,7 @@
   {
     // figure out what tx will be necessary
     auto ptx_vector = m_wallet->create_transactions_single(ki, info.address, info.is_subaddress, outputs, CRYPTONOTE_DEFAULT_TX_MIXIN, 0 /* unlock_time */, priority, extra);
-<<<<<<< HEAD
     sweep_main_internal(sweep_type_t::single, ptx_vector, info);
-=======
-
-    if (ptx_vector.empty())
-    {
-      fail_msg_writer() << tr("No outputs found");
-      return true;
-    }
-    if (ptx_vector.size() > 1)
-    {
-      fail_msg_writer() << tr("Multiple transactions are created, which is not supposed to happen");
-      return true;
-    }
-    if (ptx_vector[0].selected_transfers.size() != 1)
-    {
-      fail_msg_writer() << tr("The transaction uses multiple or no inputs, which is not supposed to happen");
-      return true;
-    }
-
-    // give user total and fee, and prompt to confirm
-    uint64_t total_fee = ptx_vector[0].fee;
-    uint64_t total_sent = m_wallet->get_transfer_details(ptx_vector[0].selected_transfers.front()).amount();
-    std::ostringstream prompt;
-    if (!print_ring_members(ptx_vector, prompt))
-      return true;
-    prompt << boost::format(tr("Sweeping %s for a total fee of %s.  Is this okay?")) %
-      print_money(total_sent) %
-      print_money(total_fee);
-    std::string accepted = input_line(prompt.str(), true);
-    if (std::cin.eof())
-      return true;
-    if (!command_line::is_yes(accepted))
-    {
-      fail_msg_writer() << tr("transaction cancelled.");
-      return true;
-    }
-
-    // actually commit the transactions
-    if (m_wallet->multisig())
-    {
-      bool r = m_wallet->save_multisig_tx(ptx_vector, "multisig_loki_tx");
-      if (!r)
-      {
-        fail_msg_writer() << tr("Failed to write transaction(s) to file");
-      }
-      else
-      {
-        success_msg_writer(true) << tr("Unsigned transaction(s) successfully written to file: ") << "multisig_loki_tx";
-      }
-    }
-    else if (m_wallet->watch_only())
-    {
-      bool r = m_wallet->save_tx(ptx_vector, "unsigned_loki_tx");
-      if (!r)
-      {
-        fail_msg_writer() << tr("Failed to write transaction(s) to file");
-      }
-      else
-      {
-        success_msg_writer(true) << tr("Unsigned transaction(s) successfully written to file: ") << "unsigned_loki_tx";
-      }
-    }
-    else
-    {
-      m_wallet->commit_tx(ptx_vector[0]);
-      success_msg_writer(true) << tr("Money successfully sent, transaction: ") << get_transaction_hash(ptx_vector[0].tx);
-    }
-
->>>>>>> a72de5e2
   }
   catch (const std::exception& e)
   {
