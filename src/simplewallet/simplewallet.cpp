--- conflicted
+++ resolved
@@ -2729,7 +2729,6 @@
   m_cmd_binder.set_handler("set",
                            boost::bind(&simple_wallet::on_command, this, &simple_wallet::set_variable, _1),
                            tr(USAGE_SET_VARIABLE),
-<<<<<<< HEAD
                            tr(R"(Available options:
  seed language
    Set the wallet's seed language.
@@ -2779,65 +2778,6 @@
    Device name for hardware wallet.
  export-format <\"binary\"|\"ascii\">
    Save all exported files as binary (cannot be copied and pasted) or ascii (can be).)"));
-=======
-                           tr("Available options:\n "
-                                  "seed language\n "
-                                  "  Set the wallet's seed language.\n "
-                                  "always-confirm-transfers <1|0>\n "
-                                  "  Whether to confirm unsplit txes.\n "
-                                  "print-ring-members <1|0>\n "
-                                  "  Whether to print detailed information about ring members during confirmation.\n "
-                                  "store-tx-info <1|0>\n "
-                                  "  Whether to store outgoing tx info (destination address, payment ID, tx secret key) for future reference.\n "
-                                  "default-ring-size <n>\n "
-                                  "  Set the default ring size (obsolete).\n "
-                                  "auto-refresh <1|0>\n "
-                                  "  Whether to automatically synchronize new blocks from the daemon.\n "
-                                  "refresh-type <full|optimize-coinbase|no-coinbase|default>\n "
-                                  "  Set the wallet's refresh behaviour.\n "
-                                  "priority [0|1|2|3|4]\n "
-                                  "  Set the fee to default/unimportant/normal/elevated/priority.\n "
-                                  "confirm-missing-payment-id <1|0> (obsolete)\n "
-                                  "ask-password <0|1|2   (or never|action|decrypt)>\n "
-                                  "  action: ask the password before many actions such as transfer, etc\n "
-                                  "  decrypt: same as action, but keeps the spend key encrypted in memory when not needed\n "
-                                  "unit <monero|millinero|micronero|nanonero|piconero>\n "
-                                  "  Set the default monero (sub-)unit.\n "
-                                  "min-outputs-count [n]\n "
-                                  "  Try to keep at least that many outputs of value at least min-outputs-value.\n "
-                                  "min-outputs-value [n]\n "
-                                  "  Try to keep at least min-outputs-count outputs of at least that value.\n "
-                                  "merge-destinations <1|0>\n "
-                                  "  Whether to merge multiple payments to the same destination address.\n "
-                                  "confirm-backlog <1|0>\n "
-                                  "  Whether to warn if there is transaction backlog.\n "
-                                  "confirm-backlog-threshold [n]\n "
-                                  "  Set a threshold for confirm-backlog to only warn if the transaction backlog is greater than n blocks.\n "
-                                  "confirm-export-overwrite <1|0>\n "
-                                  "  Whether to warn if the file to be exported already exists.\n "
-                                  "refresh-from-block-height [n]\n "
-                                  "  Set the height before which to ignore blocks.\n "
-                                  "auto-low-priority <1|0>\n "
-                                  "  Whether to automatically use the low priority fee level when it's safe to do so.\n "
-                                  "segregate-pre-fork-outputs <1|0>\n "
-                                  "  Set this if you intend to spend outputs on both Monero AND a key reusing fork.\n "
-                                  "key-reuse-mitigation2 <1|0>\n "
-                                  "  Set this if you are not sure whether you will spend on a key reusing Monero fork later.\n "
-                                  "subaddress-lookahead <major>:<minor>\n "
-                                  "  Set the lookahead sizes for the subaddress hash table.\n "
-                                  "segregation-height <n>\n "
-                                  "  Set to the height of a key reusing fork you want to use, 0 to use default.\n "
-                                  "ignore-fractional-outputs <1|0>\n "
-                                  "  Whether to ignore fractional outputs that result in net loss when spending due to fee.\n "
-                                  "track-uses <1|0>\n "
-                                  "  Whether to keep track of owned outputs uses.\n "
-                                  "setup-background-mining <1|0>\n "
-                                  "  Whether to enable background mining. Set this to support the network and to get a chance to receive new monero.\n "
-                                  "device-name <device_name[:device_spec]>\n "
-                                  "  Device name for hardware wallet.\n "
-                                  "export-format <\"binary\"|\"ascii\">\n "
-                                  "  Save all exported files as binary (cannot be copied and pasted) or ascii (can be).\n "));
->>>>>>> 15b9b4e
   m_cmd_binder.set_handler("encrypted_seed",
                            boost::bind(&simple_wallet::on_command, this, &simple_wallet::encrypted_seed, _1),
                            tr("Display the encrypted Electrum-style mnemonic seed."));
@@ -3294,11 +3234,7 @@
     CHECK_SIMPLE_VARIABLE("store-tx-info", set_store_tx_info, tr("0 or 1"));
     CHECK_SIMPLE_VARIABLE("auto-refresh", set_auto_refresh, tr("0 or 1"));
     CHECK_SIMPLE_VARIABLE("refresh-type", set_refresh_type, tr("full (slowest, no assumptions); optimize-coinbase (fast, assumes the whole coinbase is paid to a single address); no-coinbase (fastest, assumes we receive no coinbase transaction), default (same as optimize-coinbase)"));
-<<<<<<< HEAD
     CHECK_SIMPLE_VARIABLE("priority", set_default_priority, tr("0-5 or one of ") << join_priority_strings(", "));
-=======
-    CHECK_SIMPLE_VARIABLE("priority", set_default_priority, tr("0, 1, 2, 3, or 4, or one of ") << join_priority_strings(", "));
->>>>>>> 965adff6
     CHECK_SIMPLE_VARIABLE("ask-password", set_ask_password, tr("0|1|2 (or never|action|decrypt)"));
     CHECK_SIMPLE_VARIABLE("unit", set_unit, tr("loki, megarok, kilorok, rok"));
     CHECK_SIMPLE_VARIABLE("min-outputs-count", set_min_output_count, tr("unsigned integer"));
@@ -4104,17 +4040,6 @@
   if (welcome)
     message_writer(epee::console_color_yellow, true) << tr("If you are new to Loki, type \"welcome\" for a brief overview.");
 
-<<<<<<< HEAD
-  if (m_long_payment_id_support)
-  {
-    message_writer(epee::console_color_red, false) <<
-        tr("WARNING: obsolete long payment IDs are enabled. Sending transactions with those payment IDs are bad for your privacy.");
-    message_writer(epee::console_color_red, false) <<
-        tr("It is recommended that you do not use them, and ask recipients who ask for one to not endanger your privacy.");
-  }
-
-=======
->>>>>>> 965adff6
   m_last_activity_time = time(NULL);
   return true;
 }
@@ -4862,11 +4787,6 @@
     if (find_tx_extra_field_by_type(tx_extra_fields, extra_nonce))
     {
       crypto::hash payment_id = crypto::null_hash;
-<<<<<<< HEAD
-      if (get_payment_id_from_tx_extra_nonce(extra_nonce.nonce, payment_id))
-        message_writer(epee::console_color_red, false) <<
-          (m_long_payment_id_support ? tr("WARNING: this transaction uses an unencrypted payment ID: consider using subaddresses instead.") : tr("WARNING: this transaction uses an unencrypted payment ID: these are obsolete. Support will be withdrawn in the future. Use subaddresses instead."));
-=======
       crypto::hash8 payment_id8 = crypto::null_hash8;
       if (get_encrypted_payment_id_from_tx_extra_nonce(extra_nonce.nonce, payment_id8))
       {
@@ -4875,9 +4795,8 @@
             tr("NOTE: this transaction uses an encrypted payment ID: consider using subaddresses instead");
       }
       else if (get_payment_id_from_tx_extra_nonce(extra_nonce.nonce, payment_id))
-        message_writer(console_color_red, false) <<
+        message_writer(epee::console_color_red, false) <<
           tr("WARNING: this transaction uses an unencrypted payment ID: these are obsolete and ignored. Use subaddresses instead.");
->>>>>>> 965adff6
    }
   }
   if (unlock_time && !cryptonote::is_coinbase(tx))
@@ -7303,86 +7222,6 @@
     {
       fail_msg_writer() << tr("a single transaction cannot use more than one payment id: ") << local_args[0];
       return true;
-<<<<<<< HEAD
-=======
-    }
-
-    std::string extra_nonce;
-    set_encrypted_payment_id_to_tx_extra_nonce(extra_nonce, info.payment_id);
-    if (!add_extra_nonce_to_tx_extra(extra, extra_nonce))
-    {
-      fail_msg_writer() << tr("failed to set up payment id, though it was decoded correctly");
-      return true;
-    }
-    payment_id_seen = true;
-  }
-
-  SCOPED_WALLET_UNLOCK();
-
-  try
-  {
-    // figure out what tx will be necessary
-    auto ptx_vector = m_wallet->create_transactions_single(ki, info.address, info.is_subaddress, outputs, fake_outs_count, 0 /* unlock_time */, priority, extra);
-
-    if (ptx_vector.empty())
-    {
-      fail_msg_writer() << tr("No outputs found");
-      return true;
-    }
-    if (ptx_vector.size() > 1)
-    {
-      fail_msg_writer() << tr("Multiple transactions are created, which is not supposed to happen");
-      return true;
-    }
-    if (ptx_vector[0].selected_transfers.size() != 1)
-    {
-      fail_msg_writer() << tr("The transaction uses multiple or no inputs, which is not supposed to happen");
-      return true;
-    }
-
-    // give user total and fee, and prompt to confirm
-    uint64_t total_fee = ptx_vector[0].fee;
-    uint64_t total_sent = m_wallet->get_transfer_details(ptx_vector[0].selected_transfers.front()).amount();
-    std::ostringstream prompt;
-    if (!print_ring_members(ptx_vector, prompt))
-      return true;
-    prompt << boost::format(tr("Sweeping %s for a total fee of %s.  Is this okay?")) %
-      print_money(total_sent) %
-      print_money(total_fee);
-    std::string accepted = input_line(prompt.str(), true);
-    if (std::cin.eof())
-      return true;
-    if (!command_line::is_yes(accepted))
-    {
-      fail_msg_writer() << tr("transaction cancelled.");
-      return true;
-    }
-
-    // actually commit the transactions
-    if (m_wallet->multisig())
-    {
-      bool r = m_wallet->save_multisig_tx(ptx_vector, "multisig_monero_tx");
-      if (!r)
-      {
-        fail_msg_writer() << tr("Failed to write transaction(s) to file");
-      }
-      else
-      {
-        success_msg_writer(true) << tr("Unsigned transaction(s) successfully written to file: ") << "multisig_monero_tx";
-      }
-    }
-    else if (m_wallet->watch_only())
-    {
-      bool r = m_wallet->save_tx(ptx_vector, "unsigned_monero_tx");
-      if (!r)
-      {
-        fail_msg_writer() << tr("Failed to write transaction(s) to file");
-      }
-      else
-      {
-        success_msg_writer(true) << tr("Unsigned transaction(s) successfully written to file: ") << "unsigned_monero_tx";
-      }
->>>>>>> 965adff6
     }
 
     std::string extra_nonce;
