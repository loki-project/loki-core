// Copyright (c) 2014-2019, The Monero Project
// Copyright (c)      2018, The Loki Project
// 
// All rights reserved.
// 
// Redistribution and use in source and binary forms, with or without modification, are
// permitted provided that the following conditions are met:
// 
// 1. Redistributions of source code must retain the above copyright notice, this list of
//    conditions and the following disclaimer.
// 
// 2. Redistributions in binary form must reproduce the above copyright notice, this list
//    of conditions and the following disclaimer in the documentation and/or other
//    materials provided with the distribution.
// 
// 3. Neither the name of the copyright holder nor the names of its contributors may be
//    used to endorse or promote products derived from this software without specific
//    prior written permission.
// 
// THIS SOFTWARE IS PROVIDED BY THE COPYRIGHT HOLDERS AND CONTRIBUTORS "AS IS" AND ANY
// EXPRESS OR IMPLIED WARRANTIES, INCLUDING, BUT NOT LIMITED TO, THE IMPLIED WARRANTIES OF
// MERCHANTABILITY AND FITNESS FOR A PARTICULAR PURPOSE ARE DISCLAIMED. IN NO EVENT SHALL
// THE COPYRIGHT HOLDER OR CONTRIBUTORS BE LIABLE FOR ANY DIRECT, INDIRECT, INCIDENTAL,
// SPECIAL, EXEMPLARY, OR CONSEQUENTIAL DAMAGES (INCLUDING, BUT NOT LIMITED TO,
// PROCUREMENT OF SUBSTITUTE GOODS OR SERVICES; LOSS OF USE, DATA, OR PROFITS; OR BUSINESS
// INTERRUPTION) HOWEVER CAUSED AND ON ANY THEORY OF LIABILITY, WHETHER IN CONTRACT,
// STRICT LIABILITY, OR TORT (INCLUDING NEGLIGENCE OR OTHERWISE) ARISING IN ANY WAY OUT OF
// THE USE OF THIS SOFTWARE, EVEN IF ADVISED OF THE POSSIBILITY OF SUCH DAMAGE.
// 
// Parts of this file are originally copyright (c) 2012-2013 The Cryptonote developers

/*!
 * \file simplewallet.cpp
 * 
 * \brief Source file that defines simple_wallet class.
 */

#ifdef _WIN32
 #define __STDC_FORMAT_MACROS // NOTE(loki): Explicitly define the PRIu64 macro on Mingw
#endif

#include <thread>
#include <iostream>
#include <sstream>
#include <fstream>
#include <ctype.h>
#include <boost/lexical_cast.hpp>
#include <boost/program_options.hpp>
#include <boost/algorithm/string.hpp>
#include <boost/format.hpp>
#include <boost/regex.hpp>
#include <boost/range/adaptor/transformed.hpp>
#include "include_base_utils.h"
#include "common/i18n.h"
#include "common/command_line.h"
#include "common/util.h"
#include "common/dns_utils.h"
#include "common/base58.h"
#include "common/scoped_message_writer.h"
#include "common/loki_integration_test_hooks.h"
#include "cryptonote_protocol/cryptonote_protocol_handler.h"
#include "cryptonote_core/service_node_voting.h"
#include "cryptonote_core/service_node_list.h"
#include "simplewallet.h"
#include "cryptonote_basic/cryptonote_format_utils.h"
#include "storages/http_abstract_invoke.h"
#include "rpc/core_rpc_server_commands_defs.h"
#include "crypto/crypto.h"  // for crypto::secret_key definition
#include "mnemonics/electrum-words.h"
#include "rapidjson/document.h"
#include "common/json_util.h"
#include "ringct/rctSigs.h"
#include "multisig/multisig.h"
#include "wallet/wallet_args.h"
#include "version.h"
#include <stdexcept>
#include "int-util.h"
#include "wallet/message_store.h"

#ifdef WIN32
#include <boost/locale.hpp>
#include <boost/filesystem.hpp>
#endif

#ifdef HAVE_READLINE
  #include "readline_buffer.h"
  #define PAUSE_READLINE() \
    rdln::suspend_readline pause_readline; 
#else
  #define PAUSE_READLINE()
#endif

using namespace std;
using namespace epee;
using namespace cryptonote;
using boost::lexical_cast;
namespace po = boost::program_options;
typedef cryptonote::simple_wallet sw;

#undef LOKI_DEFAULT_LOG_CATEGORY
#define LOKI_DEFAULT_LOG_CATEGORY "wallet.simplewallet"

#define EXTENDED_LOGS_FILE "wallet_details.log"

#define OUTPUT_EXPORT_FILE_MAGIC "Loki output export\003"

#define OLD_AGE_WARN_THRESHOLD (30 * 86400 / DIFFICULTY_TARGET_V2) // 30 days

#define LOCK_IDLE_SCOPE() \
  bool auto_refresh_enabled = m_auto_refresh_enabled.load(std::memory_order_relaxed); \
  m_auto_refresh_enabled.store(false, std::memory_order_relaxed); \
  /* stop any background refresh, and take over */ \
  m_wallet->stop(); \
  boost::unique_lock<boost::mutex> lock(m_idle_mutex); \
  m_idle_cond.notify_all(); \
  epee::misc_utils::auto_scope_leave_caller scope_exit_handler = epee::misc_utils::create_scope_leave_handler([&](){ \
    m_auto_refresh_enabled.store(auto_refresh_enabled, std::memory_order_relaxed); \
  })

#define SCOPED_WALLET_UNLOCK_ON_BAD_PASSWORD(code) \
  LOCK_IDLE_SCOPE(); \
  boost::optional<tools::password_container> pwd_container = boost::none; \
  if (m_wallet->ask_password() && !(pwd_container = get_and_verify_password())) { code; } \
  tools::wallet_keys_unlocker unlocker(*m_wallet, pwd_container);

#define SCOPED_WALLET_UNLOCK() SCOPED_WALLET_UNLOCK_ON_BAD_PASSWORD(return true;)

#define PRINT_USAGE(usage_help) fail_msg_writer() << boost::format(tr("usage: %s")) % usage_help;

#define LONG_PAYMENT_ID_SUPPORT_CHECK() \
  do { \
    if (!m_long_payment_id_support) { \
      fail_msg_writer() << tr("Warning: Long payment IDs are obsolete."); \
      fail_msg_writer() << tr("Long payment IDs are not encrypted on the blockchain, and will harm your privacy."); \
      fail_msg_writer() << tr("Use --long-payment-id-support-bad-for-privacy if you really must use one, and warn the recipient they are using an obsolete feature that will disappear in the future."); \
      return true; \
    } \
  } while(0)

enum TransferType {
  Transfer,
  TransferLocked,
};

namespace
{
  const auto arg_wallet_file = wallet_args::arg_wallet_file();
  const command_line::arg_descriptor<std::string> arg_generate_new_wallet = {"generate-new-wallet", sw::tr("Generate new wallet and save it to <arg>"), ""};
  const command_line::arg_descriptor<std::string> arg_generate_from_device = {"generate-from-device", sw::tr("Generate new wallet from device and save it to <arg>"), ""};
  const command_line::arg_descriptor<std::string> arg_generate_from_view_key = {"generate-from-view-key", sw::tr("Generate incoming-only wallet from view key"), ""};
  const command_line::arg_descriptor<std::string> arg_generate_from_spend_key = {"generate-from-spend-key", sw::tr("Generate deterministic wallet from spend key"), ""};
  const command_line::arg_descriptor<std::string> arg_generate_from_keys = {"generate-from-keys", sw::tr("Generate wallet from private keys"), ""};
  const command_line::arg_descriptor<std::string> arg_generate_from_multisig_keys = {"generate-from-multisig-keys", sw::tr("Generate a master wallet from multisig wallet keys"), ""};
  const auto arg_generate_from_json = wallet_args::arg_generate_from_json();
  const command_line::arg_descriptor<std::string> arg_mnemonic_language = {"mnemonic-language", sw::tr("Language for mnemonic"), ""};
  const command_line::arg_descriptor<std::string> arg_electrum_seed = {"electrum-seed", sw::tr("Specify Electrum seed for wallet recovery/creation"), ""};
  const command_line::arg_descriptor<bool> arg_restore_deterministic_wallet = {"restore-deterministic-wallet", sw::tr("Recover wallet using Electrum-style mnemonic seed"), false};
  const command_line::arg_descriptor<bool> arg_restore_multisig_wallet = {"restore-multisig-wallet", sw::tr("Recover multisig wallet using Electrum-style mnemonic seed"), false};
  const command_line::arg_descriptor<bool> arg_non_deterministic = {"non-deterministic", sw::tr("Generate non-deterministic view and spend keys"), false};
  const command_line::arg_descriptor<bool> arg_allow_mismatched_daemon_version = {"allow-mismatched-daemon-version", sw::tr("Allow communicating with a daemon that uses a different RPC version"), false};
  const command_line::arg_descriptor<uint64_t> arg_restore_height = {"restore-height", sw::tr("Restore from specific blockchain height"), 0};
  const command_line::arg_descriptor<std::string> arg_restore_date = {"restore-date", sw::tr("Restore from estimated blockchain height on specified date"), ""};
  const command_line::arg_descriptor<bool> arg_do_not_relay = {"do-not-relay", sw::tr("The newly created transaction will not be relayed to the loki network"), false};
  const command_line::arg_descriptor<bool> arg_create_address_file = {"create-address-file", sw::tr("Create an address file for new wallets"), false};
  const command_line::arg_descriptor<std::string> arg_subaddress_lookahead = {"subaddress-lookahead", tools::wallet2::tr("Set subaddress lookahead sizes to <major>:<minor>"), ""};
  const command_line::arg_descriptor<bool> arg_use_english_language_names = {"use-english-language-names", sw::tr("Display English language names"), false};
  const command_line::arg_descriptor<bool> arg_long_payment_id_support = {"long-payment-id-support-bad-for-privacy", sw::tr("Support obsolete long (unencrypted) payment ids (using them harms your privacy)"), false};

  const command_line::arg_descriptor< std::vector<std::string> > arg_command = {"command", ""};

  const char* USAGE_START_MINING("start_mining [<number_of_threads>] [bg_mining] [ignore_battery]");
  const char* USAGE_SET_DAEMON("set_daemon <host>[:<port>] [trusted|untrusted]");
  const char* USAGE_SHOW_BALANCE("balance [detail]");
  const char* USAGE_INCOMING_TRANSFERS("incoming_transfers [available|unavailable] [verbose] [uses] [index=<N1>[,<N2>[,...]]]");
  const char* USAGE_PAYMENTS("payments <PID_1> [<PID_2> ... <PID_N>]");
  const char* USAGE_PAYMENT_ID("payment_id");
  const char* USAGE_TRANSFER("transfer [index=<N1>[,<N2>,...]] [<priority>] (<URI> | <address> <amount>) [<payment_id>]");
  const char* USAGE_LOCKED_TRANSFER("locked_transfer [index=<N1>[,<N2>,...]] [<priority>] (<URI> | <addr> <amount>) <lockblocks> [<payment_id (obsolete)>]");
  const char* USAGE_LOCKED_SWEEP_ALL("locked_sweep_all [index=<N1>[,<N2>,...]] [<priority>] <address> <lockblocks> [<payment_id (obsolete)>]");
  const char* USAGE_SWEEP_ALL("sweep_all [index=<N1>[,<N2>,...]] [<priority>] [outputs=<N>] <address> [<payment_id (obsolete)>] [use_v1_tx]");
  const char* USAGE_SWEEP_BELOW("sweep_below <amount_threshold> [index=<N1>[,<N2>,...]] [<priority>] <address> [<payment_id (obsolete)>]");
  const char* USAGE_SWEEP_SINGLE("sweep_single [<priority>] [outputs=<N>] <key_image> <address> [<payment_id (obsolete)>]");
  const char* USAGE_SIGN_TRANSFER("sign_transfer [export_raw]");
  const char* USAGE_SET_LOG("set_log <level>|{+,-,}<categories>");
  const char* USAGE_ACCOUNT("account\n"
                            "  account new <label text with white spaces allowed>\n"
                            "  account switch <index> \n"
                            "  account label <index> <label text with white spaces allowed>\n"
                            "  account tag <tag_name> <account_index_1> [<account_index_2> ...]\n"
                            "  account untag <account_index_1> [<account_index_2> ...]\n"
                            "  account tag_description <tag_name> <description>");
  const char* USAGE_ADDRESS("address [ new <label text with white spaces allowed> | all | <index_min> [<index_max>] | label <index> <label text with white spaces allowed> | device [<index>]]");
  const char* USAGE_INTEGRATED_ADDRESS("integrated_address [device] [<payment_id> | <address>]");
  const char* USAGE_ADDRESS_BOOK("address_book [(add ((<address> [pid <id>])|<integrated address>) [<description possibly with whitespaces>])|(delete <index>)]");
  const char* USAGE_SET_VARIABLE("set <option> [<value>]");
  const char* USAGE_GET_TX_KEY("get_tx_key <txid>");
  const char* USAGE_SET_TX_KEY("set_tx_key <txid> <tx_key>");
  const char* USAGE_CHECK_TX_KEY("check_tx_key <txid> <txkey> <address>");
  const char* USAGE_GET_TX_PROOF("get_tx_proof <txid> <address> [<message>]");
  const char* USAGE_CHECK_TX_PROOF("check_tx_proof <txid> <address> <signature_file> [<message>]");
  const char* USAGE_GET_SPEND_PROOF("get_spend_proof <txid> [<message>]");
  const char* USAGE_CHECK_SPEND_PROOF("check_spend_proof <txid> <signature_file> [<message>]");
  const char* USAGE_GET_RESERVE_PROOF("get_reserve_proof (all|<amount>) [<message>]");
  const char* USAGE_CHECK_RESERVE_PROOF("check_reserve_proof <address> <signature_file> [<message>]");
  const char* USAGE_SHOW_TRANSFERS("show_transfers [in|out|all|pending|failed|coinbase] [index=<N1>[,<N2>,...]] [<min_height> [<max_height>]]");
  const char* USAGE_EXPORT_TRANSFERS("export_transfers [in|out|all|pending|failed] [index=<N1>[,<N2>,...]] [<min_height> [<max_height>]] [output=<path>]");
  const char* USAGE_UNSPENT_OUTPUTS("unspent_outputs [index=<N1>[,<N2>,...]] [<min_amount> [<max_amount>]]");
  const char* USAGE_RESCAN_BC("rescan_bc [hard|soft|keep_ki] [start_height=0]");
  const char* USAGE_SET_TX_NOTE("set_tx_note <txid> [free text note]");
  const char* USAGE_GET_TX_NOTE("get_tx_note <txid>");
  const char* USAGE_GET_DESCRIPTION("get_description");
  const char* USAGE_SET_DESCRIPTION("set_description [free text note]");
  const char* USAGE_SIGN("sign <filename>");
  const char* USAGE_VERIFY("verify <filename> <address> <signature>");
  const char* USAGE_EXPORT_KEY_IMAGES("export_key_images [requested-only] <filename>");
  const char* USAGE_IMPORT_KEY_IMAGES("import_key_images <filename>");
  const char* USAGE_HW_KEY_IMAGES_SYNC("hw_key_images_sync");
  const char* USAGE_HW_RECONNECT("hw_reconnect");
  const char* USAGE_EXPORT_OUTPUTS("export_outputs [requested-only] <filename>");
  const char* USAGE_IMPORT_OUTPUTS("import_outputs <filename>");
  const char* USAGE_SHOW_TRANSFER("show_transfer <txid>");
  const char* USAGE_MAKE_MULTISIG("make_multisig <threshold> <string1> [<string>...]");
  const char* USAGE_FINALIZE_MULTISIG("finalize_multisig <string> [<string>...]");
  const char* USAGE_EXCHANGE_MULTISIG_KEYS("exchange_multisig_keys <string> [<string>...]");
  const char* USAGE_EXPORT_MULTISIG_INFO("export_multisig_info <filename>");
  const char* USAGE_IMPORT_MULTISIG_INFO("import_multisig_info <filename> [<filename>...]");
  const char* USAGE_SIGN_MULTISIG("sign_multisig <filename>");
  const char* USAGE_SUBMIT_MULTISIG("submit_multisig <filename>");
  const char* USAGE_EXPORT_RAW_MULTISIG_TX("export_raw_multisig_tx <filename>");
  const char* USAGE_MMS("mms [<subcommand> [<subcommand_parameters>]]");
  const char* USAGE_MMS_INIT("mms init <required_signers>/<authorized_signers> <own_label> <own_transport_address>");
  const char* USAGE_MMS_INFO("mms info");
  const char* USAGE_MMS_SIGNER("mms signer [<number> <label> [<transport_address> [<loki_address>]]]");
  const char* USAGE_MMS_LIST("mms list");
  const char* USAGE_MMS_NEXT("mms next [sync]");
  const char* USAGE_MMS_SYNC("mms sync");
  const char* USAGE_MMS_TRANSFER("mms transfer <transfer_command_arguments>");
  const char* USAGE_MMS_DELETE("mms delete (<message_id> | all)");
  const char* USAGE_MMS_SEND("mms send [<message_id>]");
  const char* USAGE_MMS_RECEIVE("mms receive");
  const char* USAGE_MMS_EXPORT("mms export <message_id>");
  const char* USAGE_MMS_NOTE("mms note [<label> <text>]");
  const char* USAGE_MMS_SHOW("mms show <message_id>");
  const char* USAGE_MMS_SET("mms set <option_name> [<option_value>]");
  const char* USAGE_MMS_SEND_SIGNER_CONFIG("mms send_signer_config");
  const char* USAGE_MMS_START_AUTO_CONFIG("mms start_auto_config [<label> <label> ...]");
  const char* USAGE_MMS_STOP_AUTO_CONFIG("mms stop_auto_config");
  const char* USAGE_MMS_AUTO_CONFIG("mms auto_config <auto_config_token>");
  const char* USAGE_PRINT_RING("print_ring <key_image> | <txid>");
  const char* USAGE_SET_RING("set_ring <filename> | ( <key_image> absolute|relative <index> [<index>...] )");
  const char* USAGE_UNSET_RING("unset_ring <txid> | ( <key_image> [<key_image>...] )");
  const char* USAGE_SAVE_KNOWN_RINGS("save_known_rings");
  const char* USAGE_MARK_OUTPUT_SPENT("mark_output_spent <amount>/<offset> | <filename> [add]");
  const char* USAGE_MARK_OUTPUT_UNSPENT("mark_output_unspent <amount>/<offset>");
  const char* USAGE_IS_OUTPUT_SPENT("is_output_spent <amount>/<offset>");
  const char* USAGE_FREEZE("freeze <key_image>");
  const char* USAGE_THAW("thaw <key_image>");
  const char* USAGE_FROZEN("frozen <key_image>");
  const char* USAGE_NET_STATS("net_stats");
  const char* USAGE_WELCOME("welcome");
  const char* USAGE_VERSION("version");
  const char* USAGE_HELP("help [<command>]");

  //
  // Loki
  //
  const char* USAGE_REGISTER_SERVICE_NODE("register_service_node [index=<N1>[,<N2>,...]] [<priority>] <operator cut> <address1> <fraction1> [<address2> <fraction2> [...]] <expiration timestamp> <pubkey> <signature>");
  const char* USAGE_STAKE("stake [index=<N1>[,<N2>,...]] [<priority>] <service node pubkey> <amount|percent%>");
  const char* USAGE_REQUEST_STAKE_UNLOCK("request_stake_unlock <service_node_pubkey>");
  const char* USAGE_PRINT_LOCKED_STAKES("print_locked_stakes");

#if defined (LOKI_ENABLE_INTEGRATION_TEST_HOOKS)
  std::string input_line(const std::string &prompt, bool yesno = false)
  {
    std::string buf;
    if (yesno) std::cout << prompt << " (Y/Yes/N/No): ";
    else       std::cout << prompt << ": ";
    loki::write_redirected_stdout_to_shared_mem();
    loki::fixed_buffer buffer = loki::read_from_stdin_shared_mem();
    buf.reserve(buffer.len);
    buf = buffer.data;
    return epee::string_tools::trim(buf);
  }
#else // LOKI_ENABLE_INTEGRATION_TEST_HOOKS
  std::string input_line(const std::string& prompt, bool yesno = false)
  {
    std::string buf;

#ifdef HAVE_READLINE
    rdln::suspend_readline pause_readline;
#endif
    std::cout << prompt;
    if (yesno)
      std::cout << " (Y/Yes/N/No)";
    std::cout << ": " << std::flush;

#ifdef _WIN32
    buf = tools::input_line_win();
#else
    std::getline(std::cin, buf);
#endif

    return epee::string_tools::trim(buf);
  }
#endif // LOKI_ENABLE_INTEGRATION_TEST_HOOKS

  epee::wipeable_string input_secure_line(const char *prompt)
  {
#if defined (LOKI_ENABLE_INTEGRATION_TEST_HOOKS)
    std::cout << prompt;
    loki::write_redirected_stdout_to_shared_mem();
    loki::fixed_buffer buffer = loki::read_from_stdin_shared_mem();
    epee::wipeable_string buf = buffer.data;
#else

#ifdef HAVE_READLINE
    rdln::suspend_readline pause_readline;
#endif
    auto pwd_container = tools::password_container::prompt(false, prompt, false);
    if (!pwd_container)
    {
      MERROR("Failed to read secure line");
      return "";
    }

    epee::wipeable_string buf = pwd_container->password();

    buf.trim();
#endif
    return buf;
  }

  boost::optional<tools::password_container> password_prompter(const char *prompt, bool verify)
  {
#if defined(LOKI_ENABLE_INTEGRATION_TEST_HOOKS)
    std::cout << prompt << ": NOTE(loki): Passwords not supported, defaulting to empty password";
    loki::write_redirected_stdout_to_shared_mem();
    tools::password_container pwd_container(std::string(""));
#else
  #ifdef HAVE_READLINE
    rdln::suspend_readline pause_readline;
  #endif
    auto pwd_container = tools::password_container::prompt(verify, prompt);
    if (!pwd_container)
    {
      tools::fail_msg_writer() << sw::tr("failed to read wallet password");
    }
#endif
    return pwd_container;
  }

  boost::optional<tools::password_container> default_password_prompter(bool verify)
  {
    return password_prompter(verify ? sw::tr("Enter a new password for the wallet") : sw::tr("Wallet password"), verify);
  }

  inline std::string interpret_rpc_response(bool ok, const std::string& status)
  {
    std::string err;
    if (ok)
    {
      if (status == CORE_RPC_STATUS_BUSY)
      {
        err = sw::tr("daemon is busy. Please try again later.");
      }
      else if (status != CORE_RPC_STATUS_OK)
      {
        err = status;
      }
    }
    else
    {
      err = sw::tr("possibly lost connection to daemon");
    }
    return err;
  }

  tools::scoped_message_writer success_msg_writer(bool color = false)
  {
    return tools::scoped_message_writer(color ? console_color_green : console_color_default, false, std::string(), el::Level::Info);
  }

  tools::scoped_message_writer message_writer(epee::console_colors color = epee::console_color_default, bool bright = false)
  {
    return tools::scoped_message_writer(color, bright);
  }

  tools::scoped_message_writer fail_msg_writer()
  {
    return tools::scoped_message_writer(console_color_red, true, sw::tr("Error: "), el::Level::Error);
  }

  bool parse_bool(const std::string& s, bool& result)
  {
    if (s == "1" || command_line::is_yes(s))
    {
      result = true;
      return true;
    }
    if (s == "0" || command_line::is_no(s))
    {
      result = false;
      return true;
    }

    boost::algorithm::is_iequal ignore_case{};
    if (boost::algorithm::equals("true", s, ignore_case) || boost::algorithm::equals(simple_wallet::tr("true"), s, ignore_case))
    {
      result = true;
      return true;
    }
    if (boost::algorithm::equals("false", s, ignore_case) || boost::algorithm::equals(simple_wallet::tr("false"), s, ignore_case))
    {
      result = false;
      return true;
    }

    return false;
  }

  template <typename F>
  bool parse_bool_and_use(const std::string& s, F func)
  {
    bool r;
    if (parse_bool(s, r))
    {
      func(r);
      return true;
    }
    else
    {
      fail_msg_writer() << sw::tr("invalid argument: must be either 0/1, true/false, y/n, yes/no");
      return false;
    }
  }

  const struct
  {
    const char *name;
    tools::wallet2::RefreshType refresh_type;
  } refresh_type_names[] =
  {
    { "full", tools::wallet2::RefreshFull },
    { "optimize-coinbase", tools::wallet2::RefreshOptimizeCoinbase },
    { "optimized-coinbase", tools::wallet2::RefreshOptimizeCoinbase },
    { "no-coinbase", tools::wallet2::RefreshNoCoinbase },
    { "default", tools::wallet2::RefreshDefault },
  };

  bool parse_refresh_type(const std::string &s, tools::wallet2::RefreshType &refresh_type)
  {
    for (size_t n = 0; n < sizeof(refresh_type_names) / sizeof(refresh_type_names[0]); ++n)
    {
      if (s == refresh_type_names[n].name)
      {
        refresh_type = refresh_type_names[n].refresh_type;
        return true;
      }
    }
    fail_msg_writer() << cryptonote::simple_wallet::tr("failed to parse refresh type");
    return false;
  }

  std::string get_refresh_type_name(tools::wallet2::RefreshType type)
  {
    for (size_t n = 0; n < sizeof(refresh_type_names) / sizeof(refresh_type_names[0]); ++n)
    {
      if (type == refresh_type_names[n].refresh_type)
        return refresh_type_names[n].name;
    }
    return "invalid";
  }

  std::string get_version_string(uint32_t version)
  {
    return boost::lexical_cast<std::string>(version >> 16) + "." + boost::lexical_cast<std::string>(version & 0xffff);
  }

  std::string oa_prompter(const std::string &url, const std::vector<std::string> &addresses, bool dnssec_valid)
  {
    if (addresses.empty())
      return {};
    // prompt user for confirmation.
    // inform user of DNSSEC validation status as well.
    std::string dnssec_str;
    if (dnssec_valid)
    {
      dnssec_str = sw::tr("DNSSEC validation passed");
    }
    else
    {
      dnssec_str = sw::tr("WARNING: DNSSEC validation was unsuccessful, this address may not be correct!");
    }
    std::stringstream prompt;
    prompt << sw::tr("For URL: ") << url
           << ", " << dnssec_str << std::endl
           << sw::tr(" Loki Address = ") << addresses[0]
           << std::endl
           << sw::tr("Is this OK?")
    ;
    // prompt the user for confirmation given the dns query and dnssec status
    std::string confirm_dns_ok = input_line(prompt.str(), true);
    if (std::cin.eof())
    {
      return {};
    }
    if (!command_line::is_yes(confirm_dns_ok))
    {
      std::cout << sw::tr("you have cancelled the transfer request") << std::endl;
      return {};
    }
    return addresses[0];
  }

  boost::optional<std::pair<uint32_t, uint32_t>> parse_subaddress_lookahead(const std::string& str)
  {
    auto r = tools::parse_subaddress_lookahead(str);
    if (!r)
      fail_msg_writer() << sw::tr("invalid format for subaddress lookahead; must be <major>:<minor>");
    return r;
  }

  void handle_transfer_exception(const std::exception_ptr &e, bool trusted_daemon)
  {
    bool warn_of_possible_attack = !trusted_daemon;
    try
    {
      std::rethrow_exception(e);
    }
    catch (const tools::error::daemon_busy&)
    {
      fail_msg_writer() << sw::tr("daemon is busy. Please try again later.");
    }
    catch (const tools::error::no_connection_to_daemon&)
    {
      fail_msg_writer() << sw::tr("no connection to daemon. Please make sure daemon is running.");
    }
    catch (const tools::error::wallet_rpc_error& e)
    {
      LOG_ERROR("RPC error: " << e.to_string());
      fail_msg_writer() << sw::tr("RPC error: ") << e.what();
    }
    catch (const tools::error::get_outs_error &e)
    {
      fail_msg_writer() << sw::tr("failed to get random outputs to mix: ") << e.what();
    }
    catch (const tools::error::not_enough_unlocked_money& e)
    {
      LOG_PRINT_L0(boost::format("not enough money to transfer, available only %s, sent amount %s") %
        print_money(e.available()) %
        print_money(e.tx_amount()));
      fail_msg_writer() << sw::tr("Not enough money in unlocked balance");
      warn_of_possible_attack = false;
    }
    catch (const tools::error::not_enough_money& e)
    {
      LOG_PRINT_L0(boost::format("not enough money to transfer, available only %s, sent amount %s") %
        print_money(e.available()) %
        print_money(e.tx_amount()));
      fail_msg_writer() << sw::tr("Not enough money in unlocked balance");
      warn_of_possible_attack = false;
    }
    catch (const tools::error::tx_not_possible& e)
    {
      LOG_PRINT_L0(boost::format("not enough money to transfer, available only %s, transaction amount %s = %s + %s (fee)") %
        print_money(e.available()) %
        print_money(e.tx_amount() + e.fee())  %
        print_money(e.tx_amount()) %
        print_money(e.fee()));
      fail_msg_writer() << sw::tr("Failed to find a way to create transactions. This is usually due to dust which is so small it cannot pay for itself in fees, or trying to send more money than the unlocked balance, or not leaving enough for fees");
      warn_of_possible_attack = false;
    }
    catch (const tools::error::not_enough_outs_to_mix& e)
    {
      auto writer = fail_msg_writer();
      writer << sw::tr("not enough outputs for specified ring size") << " = " << (e.mixin_count() + 1) << ":";
      for (std::pair<uint64_t, uint64_t> outs_for_amount : e.scanty_outs())
      {
        writer << "\n" << sw::tr("output amount") << " = " << print_money(outs_for_amount.first) << ", " << sw::tr("found outputs to use") << " = " << outs_for_amount.second;
      }
      writer << "\n" << sw::tr("Please use sweep_unmixable.");
    }
    catch (const tools::error::tx_not_constructed&)
    {
      fail_msg_writer() << sw::tr("transaction was not constructed");
      warn_of_possible_attack = false;
    }
    catch (const tools::error::tx_rejected& e)
    {
      fail_msg_writer() << (boost::format(sw::tr("transaction %s was rejected by daemon")) % get_transaction_hash(e.tx()));
      std::string reason = e.reason();
      if (!reason.empty())
        fail_msg_writer() << sw::tr("Reason: ") << reason;
    }
    catch (const tools::error::tx_sum_overflow& e)
    {
      fail_msg_writer() << e.what();
      warn_of_possible_attack = false;
    }
    catch (const tools::error::zero_destination&)
    {
      fail_msg_writer() << sw::tr("one of destinations is zero");
      warn_of_possible_attack = false;
    }
    catch (const tools::error::tx_too_big& e)
    {
      fail_msg_writer() << sw::tr("failed to find a suitable way to split transactions");
      warn_of_possible_attack = false;
    }
    catch (const tools::error::transfer_error& e)
    {
      LOG_ERROR("unknown transfer error: " << e.to_string());
      fail_msg_writer() << sw::tr("unknown transfer error: ") << e.what();
    }
    catch (const tools::error::multisig_export_needed& e)
    {
      LOG_ERROR("Multisig error: " << e.to_string());
      fail_msg_writer() << sw::tr("Multisig error: ") << e.what();
      warn_of_possible_attack = false;
    }
    catch (const tools::error::wallet_internal_error& e)
    {
      LOG_ERROR("internal error: " << e.to_string());
      fail_msg_writer() << sw::tr("internal error: ") << e.what();
    }
    catch (const std::exception& e)
    {
      LOG_ERROR("unexpected error: " << e.what());
      fail_msg_writer() << sw::tr("unexpected error: ") << e.what();
    }

    if (warn_of_possible_attack)
      fail_msg_writer() << sw::tr("There was an error, which could mean the node may be trying to get you to retry creating a transaction, and zero in on which outputs you own. Or it could be a bona fide error. It may be prudent to disconnect from this node, and not try to send a transaction immediately. Alternatively, connect to another node so the original node cannot correlate information.");
  }

  bool check_file_overwrite(const std::string &filename)
  {
    boost::system::error_code errcode;
    if (boost::filesystem::exists(filename, errcode))
    {
      if (boost::ends_with(filename, ".keys"))
      {
        fail_msg_writer() << boost::format(sw::tr("File %s likely stores wallet private keys! Use a different file name.")) % filename;
        return false;
      }
      return command_line::is_yes(input_line((boost::format(sw::tr("File %s already exists. Are you sure to overwrite it?")) % filename).str(), true));
    }
    return true;
  }

  void print_secret_key(const crypto::secret_key &k)
  {
    static constexpr const char hex[] = u8"0123456789abcdef";
    const uint8_t *ptr = (const uint8_t*)k.data;
    for (size_t i = 0, sz = sizeof(k); i < sz; ++i)
    {
      putchar(hex[*ptr >> 4]);
      putchar(hex[*ptr & 15]);
      ++ptr;
    }
  }
}

std::string join_priority_strings(const char *delimiter)
{
  std::string s;
  for (size_t n = 0; n < tools::allowed_priority_strings.size(); ++n)
  {
    if (!s.empty())
      s += delimiter;
    s += tools::allowed_priority_strings[n];
  }
  return s;
}

std::string simple_wallet::get_commands_str()
{
  std::stringstream ss;
  ss << tr("Commands: ") << ENDL;
  std::string usage = m_cmd_binder.get_usage();
  boost::replace_all(usage, "\n", "\n  ");
  usage.insert(0, "  ");
  ss << usage << ENDL;
  return ss.str();
}

std::string simple_wallet::get_command_usage(const std::vector<std::string> &args)
{
  std::pair<std::string, std::string> documentation = m_cmd_binder.get_documentation(args);
  std::stringstream ss;
  if(documentation.first.empty())
  {
    ss << tr("Unknown command: ") << args.front();
  }
  else
  {
    std::string usage = documentation.second.empty() ? args.front() : documentation.first;
    std::string description = documentation.second.empty() ? documentation.first : documentation.second;
    usage.insert(0, "  ");
    ss << tr("Command usage: ") << ENDL << usage << ENDL << ENDL;
    boost::replace_all(description, "\n", "\n  ");
    description.insert(0, "  ");
    ss << tr("Command description: ") << ENDL << description << ENDL;
  }
  return ss.str();
}

bool simple_wallet::viewkey(const std::vector<std::string> &args/* = std::vector<std::string>()*/)
{
  // don't log
  PAUSE_READLINE();
  if (m_wallet->key_on_device()) {
    std::cout << "secret: On device. Not available" << std::endl;
  } else {
    SCOPED_WALLET_UNLOCK();
    printf("secret: ");
    print_secret_key(m_wallet->get_account().get_keys().m_view_secret_key);
    putchar('\n');
  }
  std::cout << "public: " << string_tools::pod_to_hex(m_wallet->get_account().get_keys().m_account_address.m_view_public_key) << std::endl;

  return true;
}

bool simple_wallet::spendkey(const std::vector<std::string> &args/* = std::vector<std::string>()*/)
{
  if (m_wallet->watch_only())
  {
    fail_msg_writer() << tr("wallet is watch-only and has no spend key");
    return true;
  }
  // don't log
  PAUSE_READLINE();
  if (m_wallet->key_on_device()) {
    std::cout << "secret: On device. Not available" << std::endl;
  } else {
    SCOPED_WALLET_UNLOCK();
    printf("secret: ");
    print_secret_key(m_wallet->get_account().get_keys().m_spend_secret_key);
    putchar('\n');
  }
  std::cout << "public: " << string_tools::pod_to_hex(m_wallet->get_account().get_keys().m_account_address.m_spend_public_key) << std::endl;

  return true;
}

bool simple_wallet::print_seed(bool encrypted)
{
  bool success =  false;
  epee::wipeable_string seed;
  bool ready, multisig;

  if (m_wallet->key_on_device())
  {
    fail_msg_writer() << tr("command not supported by HW wallet");
    return true;
  }
  if (m_wallet->watch_only())
  {
    fail_msg_writer() << tr("wallet is watch-only and has no seed");
    return true;
  }

  multisig = m_wallet->multisig(&ready);
  if (multisig)
  {
    if (!ready)
    {
      fail_msg_writer() << tr("wallet is multisig but not yet finalized");
      return true;
    }
  }

  SCOPED_WALLET_UNLOCK();

  if (!multisig && !m_wallet->is_deterministic())
  {
    fail_msg_writer() << tr("wallet is non-deterministic and has no seed");
    return true;
  }

  epee::wipeable_string seed_pass;
  if (encrypted)
  {
    auto pwd_container = password_prompter(tr("Enter optional seed offset passphrase, empty to see raw seed"), true);
    if (std::cin.eof() || !pwd_container)
      return true;
    seed_pass = pwd_container->password();
  }

  if (multisig)
    success = m_wallet->get_multisig_seed(seed, seed_pass);
  else if (m_wallet->is_deterministic())
    success = m_wallet->get_seed(seed, seed_pass);

  if (success) 
  {
    print_seed(seed);
  }
  else
  {
    fail_msg_writer() << tr("Failed to retrieve seed");
  }
  return true;
}

bool simple_wallet::seed(const std::vector<std::string> &args/* = std::vector<std::string>()*/)
{
  return print_seed(false);
}

bool simple_wallet::encrypted_seed(const std::vector<std::string> &args/* = std::vector<std::string>()*/)
{
  return print_seed(true);
}

bool simple_wallet::restore_height(const std::vector<std::string> &args/* = std::vector<std::string>()*/)
{
  success_msg_writer() << m_wallet->get_refresh_from_block_height();
  return true;
}

bool simple_wallet::seed_set_language(const std::vector<std::string> &args/* = std::vector<std::string>()*/)
{
  if (m_wallet->key_on_device())
  {
    fail_msg_writer() << tr("command not supported by HW wallet");
    return true;
  }
  if (m_wallet->multisig())
  {
    fail_msg_writer() << tr("wallet is multisig and has no seed");
    return true;
  }
  if (m_wallet->watch_only())
  {
    fail_msg_writer() << tr("wallet is watch-only and has no seed");
    return true;
  }

  epee::wipeable_string password;
  {
    SCOPED_WALLET_UNLOCK();

    if (!m_wallet->is_deterministic())
    {
      fail_msg_writer() << tr("wallet is non-deterministic and has no seed");
      return true;
    }

    // we need the password, even if ask-password is unset
    if (!pwd_container)
    {
      pwd_container = get_and_verify_password();
      if (pwd_container == boost::none)
      {
        fail_msg_writer() << tr("Incorrect password");
        return true;
      }
    }
    password = pwd_container->password();
  }

  std::string mnemonic_language = get_mnemonic_language();
  if (mnemonic_language.empty())
    return true;

  m_wallet->set_seed_language(std::move(mnemonic_language));
  m_wallet->rewrite(m_wallet_file, password);
  return true;
}

bool simple_wallet::change_password(const std::vector<std::string> &args)
{ 
  const auto orig_pwd_container = get_and_verify_password();

  if(orig_pwd_container == boost::none)
  {
    fail_msg_writer() << tr("Your original password was incorrect.");
    return true;
  }

  // prompts for a new password, pass true to verify the password
  const auto pwd_container = default_password_prompter(true);
  if(!pwd_container)
    return true;

  try
  {
    m_wallet->change_password(m_wallet_file, orig_pwd_container->password(), pwd_container->password());
  }
  catch (const tools::error::wallet_logic_error& e)
  {
    fail_msg_writer() << tr("Error with wallet rewrite: ") << e.what();
    return true;
  }

  return true;
}

bool simple_wallet::payment_id(const std::vector<std::string> &args/* = std::vector<std::string>()*/)
{
  LONG_PAYMENT_ID_SUPPORT_CHECK();

  crypto::hash payment_id;
  if (args.size() > 0)
  {
    PRINT_USAGE(USAGE_PAYMENT_ID);
    return true;
  }
  payment_id = crypto::rand<crypto::hash>();
  success_msg_writer() << tr("Random payment ID: ") << payment_id;
  return true;
}

bool simple_wallet::print_fee_info(const std::vector<std::string> &args/* = std::vector<std::string>()*/)
{
  if (!try_connect_to_daemon())
    return true;
  const auto base_fee = m_wallet->get_base_fees();
  const uint64_t typical_size = 2500, typical_outs = 2;
  message_writer() << (boost::format(tr("Current fee is %s %s per byte + %s %s per output")) %
          print_money(base_fee.first) % cryptonote::get_unit(cryptonote::get_default_decimal_point()) %
          print_money(base_fee.second) % cryptonote::get_unit(cryptonote::get_default_decimal_point())).str();

  std::vector<uint64_t> fees;
  for (uint32_t priority = 1; priority <= 4; ++priority)
  {
    uint64_t mult = m_wallet->get_fee_multiplier(priority);
    fees.push_back((base_fee.first * typical_size + base_fee.second * typical_outs) * mult);
  }
  std::vector<std::pair<uint64_t, uint64_t>> blocks;
  try
  {
    blocks = m_wallet->estimate_backlog(typical_size, typical_size, fees);
  }
  catch (const std::exception &e)
  {
    fail_msg_writer() << tr("Error: failed to estimate backlog array size: ") << e.what();
    return true;
  }
  if (blocks.size() != 4)
  {
    fail_msg_writer() << tr("Error: bad estimated backlog array size");
    return true;
  }

  for (uint32_t priority = 1; priority <= 4; ++priority)
  {
    uint64_t nblocks_low = blocks[priority - 1].first;
    uint64_t nblocks_high = blocks[priority - 1].second;
    if (nblocks_low > 0)
    {
      std::string msg;
      if (priority == m_wallet->get_default_priority() || (m_wallet->get_default_priority() == 0 && priority == 2))
        msg = tr(" (current)");
      uint64_t minutes_low = nblocks_low * DIFFICULTY_TARGET_V2 / 60, minutes_high = nblocks_high * DIFFICULTY_TARGET_V2 / 60;
      if (nblocks_high == nblocks_low)
        message_writer() << (boost::format(tr("%u block (%u minutes) backlog at priority %u%s")) % nblocks_low % minutes_low % priority % msg).str();
      else
        message_writer() << (boost::format(tr("%u to %u block (%u to %u minutes) backlog at priority %u")) % nblocks_low % nblocks_high % minutes_low % minutes_high % priority).str();
    }
    else
      message_writer() << tr("No backlog at priority ") << priority;
  }
  return true;
}

bool simple_wallet::prepare_multisig(const std::vector<std::string> &args)
{
  prepare_multisig_main(args, false);
  return true;
}

bool simple_wallet::prepare_multisig_main(const std::vector<std::string> &args, bool called_by_mms)
{
  if (m_wallet->key_on_device())
  {
    fail_msg_writer() << tr("command not supported by HW wallet");
    return false;
  }
  if (m_wallet->multisig())
  {
    fail_msg_writer() << tr("This wallet is already multisig");
    return false;
  }
  if (m_wallet->watch_only())
  {
    fail_msg_writer() << tr("wallet is watch-only and cannot be made multisig");
    return false;
  }

  if(m_wallet->get_num_transfer_details())
  {
    fail_msg_writer() << tr("This wallet has been used before, please use a new wallet to create a multisig wallet");
    return false;
  }

  SCOPED_WALLET_UNLOCK_ON_BAD_PASSWORD(return false;);

  std::string multisig_info = m_wallet->get_multisig_info();
  success_msg_writer() << multisig_info;
  success_msg_writer() << tr("Send this multisig info to all other participants, then use make_multisig <threshold> <info1> [<info2>...] with others' multisig info");
  success_msg_writer() << tr("This includes the PRIVATE view key, so needs to be disclosed only to that multisig wallet's participants ");

  if (called_by_mms)
  {
    get_message_store().process_wallet_created_data(get_multisig_wallet_state(), mms::message_type::key_set, multisig_info);
  }

  return true;
}

bool simple_wallet::make_multisig(const std::vector<std::string> &args)
{
  make_multisig_main(args, false);
  return true;
}

bool simple_wallet::make_multisig_main(const std::vector<std::string> &args, bool called_by_mms)
{
  if (m_wallet->key_on_device())
  {
    fail_msg_writer() << tr("command not supported by HW wallet");
    return false;
  }
  if (m_wallet->multisig())
  {
    fail_msg_writer() << tr("This wallet is already multisig");
    return false;
  }
  if (m_wallet->watch_only())
  {
    fail_msg_writer() << tr("wallet is watch-only and cannot be made multisig");
    return false;
  }

  if(m_wallet->get_num_transfer_details())
  {
    fail_msg_writer() << tr("This wallet has been used before, please use a new wallet to create a multisig wallet");
    return false;
  }

  if (args.size() < 2)
  {
    PRINT_USAGE(USAGE_MAKE_MULTISIG);
    return false;
  }

  // parse threshold
  uint32_t threshold;
  if (!string_tools::get_xtype_from_string(threshold, args[0]))
  {
    fail_msg_writer() << tr("Invalid threshold");
    return false;
  }

  const auto orig_pwd_container = get_and_verify_password();
  if(orig_pwd_container == boost::none)
  {
    fail_msg_writer() << tr("Your original password was incorrect.");
    return false;
  }

  LOCK_IDLE_SCOPE();

  try
  {
    auto local_args = args;
    local_args.erase(local_args.begin());
    std::string multisig_extra_info = m_wallet->make_multisig(orig_pwd_container->password(), local_args, threshold);
    if (!multisig_extra_info.empty())
    {
      success_msg_writer() << tr("Another step is needed");
      success_msg_writer() << multisig_extra_info;
      success_msg_writer() << tr("Send this multisig info to all other participants, then use exchange_multisig_keys <info1> [<info2>...] with others' multisig info");
      if (called_by_mms)
      {
        get_message_store().process_wallet_created_data(get_multisig_wallet_state(), mms::message_type::additional_key_set, multisig_extra_info);
      }
      return true;
    }
  }
  catch (const std::exception &e)
  {
    fail_msg_writer() << tr("Error creating multisig: ") << e.what();
    return false;
  }

  uint32_t total;
  if (!m_wallet->multisig(NULL, &threshold, &total))
  {
    fail_msg_writer() << tr("Error creating multisig: new wallet is not multisig");
    return false;
  }
  success_msg_writer() << std::to_string(threshold) << "/" << total << tr(" multisig address: ")
      << m_wallet->get_account().get_public_address_str(m_wallet->nettype());

  return true;
}

bool simple_wallet::finalize_multisig(const std::vector<std::string> &args)
{
  bool ready;
  if (m_wallet->key_on_device())
  {
    fail_msg_writer() << tr("command not supported by HW wallet");
    return true;
  }

  const auto pwd_container = get_and_verify_password();
  if(pwd_container == boost::none)
  {
    fail_msg_writer() << tr("Your original password was incorrect.");
    return true;
  }

  if (!m_wallet->multisig(&ready))
  {
    fail_msg_writer() << tr("This wallet is not multisig");
    return true;
  }
  if (ready)
  {
    fail_msg_writer() << tr("This wallet is already finalized");
    return true;
  }

  LOCK_IDLE_SCOPE();

  if (args.size() < 2)
  {
    PRINT_USAGE(USAGE_FINALIZE_MULTISIG);
    return true;
  }

  try
  {
    if (!m_wallet->finalize_multisig(pwd_container->password(), args))
    {
      fail_msg_writer() << tr("Failed to finalize multisig");
      return true;
    }
  }
  catch (const std::exception &e)
  {
    fail_msg_writer() << tr("Failed to finalize multisig: ") << e.what();
    return true;
  }

  return true;
}

bool simple_wallet::exchange_multisig_keys(const std::vector<std::string> &args)
{
  exchange_multisig_keys_main(args, false);
  return true;
}

bool simple_wallet::exchange_multisig_keys_main(const std::vector<std::string> &args, bool called_by_mms) {
    bool ready;
    if (m_wallet->key_on_device())
    {
      fail_msg_writer() << tr("command not supported by HW wallet");
      return false;
    }
    if (!m_wallet->multisig(&ready))
    {
      fail_msg_writer() << tr("This wallet is not multisig");
      return false;
    }
    if (ready)
    {
      fail_msg_writer() << tr("This wallet is already finalized");
      return false;
    }

    const auto orig_pwd_container = get_and_verify_password();
    if(orig_pwd_container == boost::none)
    {
      fail_msg_writer() << tr("Your original password was incorrect.");
      return false;
    }

    if (args.size() < 2)
    {
      PRINT_USAGE(USAGE_EXCHANGE_MULTISIG_KEYS);
      return false;
    }

    try
    {
      std::string multisig_extra_info = m_wallet->exchange_multisig_keys(orig_pwd_container->password(), args);
      if (!multisig_extra_info.empty())
      {
        message_writer() << tr("Another step is needed");
        message_writer() << multisig_extra_info;
        message_writer() << tr("Send this multisig info to all other participants, then use exchange_multisig_keys <info1> [<info2>...] with others' multisig info");
        if (called_by_mms)
        {
          get_message_store().process_wallet_created_data(get_multisig_wallet_state(), mms::message_type::additional_key_set, multisig_extra_info);
        }
        return true;
      } else {
        uint32_t threshold, total;
        m_wallet->multisig(NULL, &threshold, &total);
        success_msg_writer() << tr("Multisig wallet has been successfully created. Current wallet type: ") << threshold << "/" << total;
        success_msg_writer() << tr("Multisig address: ") << m_wallet->get_account().get_public_address_str(m_wallet->nettype());
      }
    }
    catch (const std::exception &e)
    {
      fail_msg_writer() << tr("Failed to perform multisig keys exchange: ") << e.what();
      return false;
    }

    return true;
}

bool simple_wallet::export_multisig(const std::vector<std::string> &args)
{
  export_multisig_main(args, false);
  return true;
}

bool simple_wallet::export_multisig_main(const std::vector<std::string> &args, bool called_by_mms)
{
  bool ready;
  if (m_wallet->key_on_device())
  {
    fail_msg_writer() << tr("command not supported by HW wallet");
    return false;
  }
  if (!m_wallet->multisig(&ready))
  {
    fail_msg_writer() << tr("This wallet is not multisig");
    return false;
  }
  if (!ready)
  {
    fail_msg_writer() << tr("This multisig wallet is not yet finalized");
    return false;
  }
  if (args.size() != 1)
  {
    PRINT_USAGE(USAGE_EXPORT_MULTISIG_INFO);
    return false;
  }

  const std::string filename = args[0];
  if (!called_by_mms && m_wallet->confirm_export_overwrite() && !check_file_overwrite(filename))
    return true;

  SCOPED_WALLET_UNLOCK_ON_BAD_PASSWORD(return false;);

  try
  {
    cryptonote::blobdata ciphertext = m_wallet->export_multisig();

    if (called_by_mms)
    {
      get_message_store().process_wallet_created_data(get_multisig_wallet_state(), mms::message_type::multisig_sync_data, ciphertext);
    }
    else
    {
      bool r = m_wallet->save_to_file(filename, ciphertext);
      if (!r)
      {
        fail_msg_writer() << tr("failed to save file ") << filename;
        return false;
      }
    }
  }
  catch (const std::exception &e)
  {
    LOG_ERROR("Error exporting multisig info: " << e.what());
    fail_msg_writer() << tr("Error exporting multisig info: ") << e.what();
    return false;
  }

  success_msg_writer() << tr("Multisig info exported to ") << filename;
  return true;
}

bool simple_wallet::import_multisig(const std::vector<std::string> &args)
{
  import_multisig_main(args, false);
  return true;
}

bool simple_wallet::import_multisig_main(const std::vector<std::string> &args, bool called_by_mms)
{
  bool ready;
  uint32_t threshold, total;
  if (m_wallet->key_on_device())
  {
    fail_msg_writer() << tr("command not supported by HW wallet");
    return false;
  }
  if (!m_wallet->multisig(&ready, &threshold, &total))
  {
    fail_msg_writer() << tr("This wallet is not multisig");
    return false;
  }
  if (!ready)
  {
    fail_msg_writer() << tr("This multisig wallet is not yet finalized");
    return false;
  }
  if (args.size() < threshold - 1)
  {
    PRINT_USAGE(USAGE_IMPORT_MULTISIG_INFO);
    return false;
  }

  std::vector<cryptonote::blobdata> info;
  for (size_t n = 0; n < args.size(); ++n)
  {
    if (called_by_mms)
    {
      info.push_back(args[n]);
    }
    else
    {
      const std::string &filename = args[n];
      std::string data;
      bool r = m_wallet->load_from_file(filename, data);
      if (!r)
      {
        fail_msg_writer() << tr("failed to read file ") << filename;
        return false;
      }
      info.push_back(std::move(data));
    }
  }

  SCOPED_WALLET_UNLOCK_ON_BAD_PASSWORD(return false;);

  // all read and parsed, actually import
  try
  {
    m_in_manual_refresh.store(true, std::memory_order_relaxed);
    epee::misc_utils::auto_scope_leave_caller scope_exit_handler = epee::misc_utils::create_scope_leave_handler([&](){m_in_manual_refresh.store(false, std::memory_order_relaxed);});
    size_t n_outputs = m_wallet->import_multisig(info);
    // Clear line "Height xxx of xxx"
    std::cout << "\r                                                                \r";
    success_msg_writer() << tr("Multisig info imported");
  }
  catch (const std::exception &e)
  {
    fail_msg_writer() << tr("Failed to import multisig info: ") << e.what();
    return false;
  }
  if (m_wallet->is_trusted_daemon())
  {
    try
    {
      m_wallet->rescan_spent();
    }
    catch (const std::exception &e)
    {
      message_writer() << tr("Failed to update spent status after importing multisig info: ") << e.what();
      return false;
    }
  }
  else
  {
    message_writer() << tr("Untrusted daemon, spent status may be incorrect. Use a trusted daemon and run \"rescan_spent\"");
    return false;
  }
  return true;
}

bool simple_wallet::accept_loaded_tx(const tools::wallet2::multisig_tx_set &txs)
{
  std::string extra_message;
  return accept_loaded_tx([&txs](){return txs.m_ptx.size();}, [&txs](size_t n)->const tools::wallet2::tx_construction_data&{return txs.m_ptx[n].construction_data;}, extra_message);
}

bool simple_wallet::sign_multisig(const std::vector<std::string> &args)
{
  sign_multisig_main(args, false);
  return true;
}

bool simple_wallet::sign_multisig_main(const std::vector<std::string> &args, bool called_by_mms)
{
  bool ready;
  if (m_wallet->key_on_device())
  {
    fail_msg_writer() << tr("command not supported by HW wallet");
    return false;
  }
  if(!m_wallet->multisig(&ready))
  {
    fail_msg_writer() << tr("This is not a multisig wallet");
    return false;
  }
  if (!ready)
  {
    fail_msg_writer() << tr("This multisig wallet is not yet finalized");
    return false;
  }
  if (args.size() != 1)
  {
    PRINT_USAGE(USAGE_SIGN_MULTISIG);
    return false;
  }

  SCOPED_WALLET_UNLOCK_ON_BAD_PASSWORD(return false;);

  std::string filename = args[0];
  std::vector<crypto::hash> txids;
  uint32_t signers = 0;
  try
  {
    if (called_by_mms)
    {
      tools::wallet2::multisig_tx_set exported_txs;
      std::string ciphertext;
      bool r = m_wallet->load_multisig_tx(args[0], exported_txs, [&](const tools::wallet2::multisig_tx_set &tx){ signers = tx.m_signers.size(); return accept_loaded_tx(tx); });
      if (r)
      {
        r = m_wallet->sign_multisig_tx(exported_txs, txids);
      }
      if (r)
      {
        ciphertext = m_wallet->save_multisig_tx(exported_txs);
        if (ciphertext.empty())
        {
          r = false;
        }
      }
      if (r)
      {
        mms::message_type message_type = mms::message_type::fully_signed_tx;
        if (txids.empty())
        {
          message_type = mms::message_type::partially_signed_tx;
        }
        get_message_store().process_wallet_created_data(get_multisig_wallet_state(), message_type, ciphertext);
        filename = "MMS";   // for the messages below
      }
      else
      {
        fail_msg_writer() << tr("Failed to sign multisig transaction");
        return false;
      }
    }
    else
    {
      bool r = m_wallet->sign_multisig_tx_from_file(filename, txids, [&](const tools::wallet2::multisig_tx_set &tx){ signers = tx.m_signers.size(); return accept_loaded_tx(tx); });
      if (!r)
      {
        fail_msg_writer() << tr("Failed to sign multisig transaction");
        return false;
      }
    }
  }
  catch (const tools::error::multisig_export_needed& e)
  {
    fail_msg_writer() << tr("Multisig error: ") << e.what();
    return false;
  }
  catch (const std::exception &e)
  {
    fail_msg_writer() << tr("Failed to sign multisig transaction: ") << e.what();
    return false;
  }

  if (txids.empty())
  {
    uint32_t threshold;
    m_wallet->multisig(NULL, &threshold);
    uint32_t signers_needed = threshold - signers - 1;
    success_msg_writer(true) << tr("Transaction successfully signed to file ") << filename << ", "
        << signers_needed << " more signer(s) needed";
    return true;
  }
  else
  {
    std::string txids_as_text;
    for (const auto &txid: txids)
    {
      if (!txids_as_text.empty())
        txids_as_text += (", ");
      txids_as_text += epee::string_tools::pod_to_hex(txid);
    }
    success_msg_writer(true) << tr("Transaction successfully signed to file ") << filename << ", txid " << txids_as_text;
    success_msg_writer(true) << tr("It may be relayed to the network with submit_multisig");
  }
  return true;
}

bool simple_wallet::submit_multisig(const std::vector<std::string> &args)
{
  submit_multisig_main(args, false);
  return true;
}

bool simple_wallet::submit_multisig_main(const std::vector<std::string> &args, bool called_by_mms)
{
  bool ready;
  uint32_t threshold;
  if (m_wallet->key_on_device())
  {
    fail_msg_writer() << tr("command not supported by HW wallet");
    return false;
  }
  if (!m_wallet->multisig(&ready, &threshold))
  {
    fail_msg_writer() << tr("This is not a multisig wallet");
    return false;
  }
  if (!ready)
  {
    fail_msg_writer() << tr("This multisig wallet is not yet finalized");
    return false;
  }
  if (args.size() != 1)
  {
    PRINT_USAGE(USAGE_SUBMIT_MULTISIG);
    return false;
  }

  if (!try_connect_to_daemon())
    return false;

  SCOPED_WALLET_UNLOCK_ON_BAD_PASSWORD(return false;);

  std::string filename = args[0];
  try
  {
    tools::wallet2::multisig_tx_set txs;
    if (called_by_mms)
    {
      bool r = m_wallet->load_multisig_tx(args[0], txs, [&](const tools::wallet2::multisig_tx_set &tx){ return accept_loaded_tx(tx); });
      if (!r)
      {
        fail_msg_writer() << tr("Failed to load multisig transaction from MMS");
        return false;
      }
    }
    else
    {
      bool r = m_wallet->load_multisig_tx_from_file(filename, txs, [&](const tools::wallet2::multisig_tx_set &tx){ return accept_loaded_tx(tx); });
      if (!r)
      {
        fail_msg_writer() << tr("Failed to load multisig transaction from file");
        return false;
      }
    }
    if (txs.m_signers.size() < threshold)
    {
      fail_msg_writer() << (boost::format(tr("Multisig transaction signed by only %u signers, needs %u more signatures"))
          % txs.m_signers.size() % (threshold - txs.m_signers.size())).str();
      return false;
    }

    // actually commit the transactions
    for (auto &ptx: txs.m_ptx)
    {
      m_wallet->commit_tx(ptx);
      success_msg_writer(true) << tr("Transaction successfully submitted, transaction ") << get_transaction_hash(ptx.tx) << ENDL
          << tr("You can check its status by using the `show_transfers` command.");
    }
  }
  catch (const std::exception &e)
  {
    handle_transfer_exception(std::current_exception(), m_wallet->is_trusted_daemon());
  }
  catch (...)
  {
    LOG_ERROR("unknown error");
    fail_msg_writer() << tr("unknown error");
    return false;
  }

  return true;
}

bool simple_wallet::export_raw_multisig(const std::vector<std::string> &args)
{
  bool ready;
  uint32_t threshold;
  if (m_wallet->key_on_device())
  {
    fail_msg_writer() << tr("command not supported by HW wallet");
    return true;
  }
  if (!m_wallet->multisig(&ready, &threshold))
  {
    fail_msg_writer() << tr("This is not a multisig wallet");
    return true;
  }
  if (!ready)
  {
    fail_msg_writer() << tr("This multisig wallet is not yet finalized");
    return true;
  }
  if (args.size() != 1)
  {
    PRINT_USAGE(USAGE_EXPORT_RAW_MULTISIG_TX);
    return true;
  }

  std::string filename = args[0];
  if (m_wallet->confirm_export_overwrite() && !check_file_overwrite(filename))
    return true;

  SCOPED_WALLET_UNLOCK();

  try
  {
    tools::wallet2::multisig_tx_set txs;
    bool r = m_wallet->load_multisig_tx_from_file(filename, txs, [&](const tools::wallet2::multisig_tx_set &tx){ return accept_loaded_tx(tx); });
    if (!r)
    {
      fail_msg_writer() << tr("Failed to load multisig transaction from file");
      return true;
    }
    if (txs.m_signers.size() < threshold)
    {
      fail_msg_writer() << (boost::format(tr("Multisig transaction signed by only %u signers, needs %u more signatures"))
          % txs.m_signers.size() % (threshold - txs.m_signers.size())).str();
      return true;
    }

    // save the transactions
    std::string filenames;
    for (auto &ptx: txs.m_ptx)
    {
      const crypto::hash txid = cryptonote::get_transaction_hash(ptx.tx);
      const std::string filename = std::string("raw_multisig_loki_tx_") + epee::string_tools::pod_to_hex(txid);
      if (!filenames.empty())
        filenames += ", ";
      filenames += filename;
      if (!m_wallet->save_to_file(filename, cryptonote::tx_to_blob(ptx.tx)))
      {
        fail_msg_writer() << tr("Failed to export multisig transaction to file ") << filename;
        return true;
      }
    }
    success_msg_writer() << tr("Saved exported multisig transaction file(s): ") << filenames;
  }
  catch (const std::exception& e)
  {
    LOG_ERROR("unexpected error: " << e.what());
    fail_msg_writer() << tr("unexpected error: ") << e.what();
  }
  catch (...)
  {
    LOG_ERROR("Unknown error");
    fail_msg_writer() << tr("unknown error");
  }

  return true;
}

bool simple_wallet::print_ring(const std::vector<std::string> &args)
{
  crypto::key_image key_image;
  crypto::hash txid;
  if (args.size() != 1)
  {
    PRINT_USAGE(USAGE_PRINT_RING);
    return true;
  }

  if (!epee::string_tools::hex_to_pod(args[0], key_image))
  {
    fail_msg_writer() << tr("Invalid key image");
    return true;
  }
  // this one will always work, they're all 32 byte hex
  if (!epee::string_tools::hex_to_pod(args[0], txid))
  {
    fail_msg_writer() << tr("Invalid txid");
    return true;
  }

  std::vector<uint64_t> ring;
  std::vector<std::pair<crypto::key_image, std::vector<uint64_t>>> rings;
  try
  {
    if (m_wallet->get_ring(key_image, ring))
      rings.push_back({key_image, ring});
    else if (!m_wallet->get_rings(txid, rings))
    {
      fail_msg_writer() << tr("Key image either not spent, or spent with mixin 0");
      return true;
    }

    for (const auto &ring: rings)
    {
      std::stringstream str;
      for (const auto &x: ring.second)
        str << x<< " ";
      // do NOT translate this "absolute" below, the lin can be used as input to set_ring
      success_msg_writer() << epee::string_tools::pod_to_hex(ring.first) <<  " absolute " << str.str();
    }
  }
  catch (const std::exception &e)
  {
    fail_msg_writer() << tr("Failed to get key image ring: ") << e.what();
  }

  return true;
}

bool simple_wallet::set_ring(const std::vector<std::string> &args)
{
  crypto::key_image key_image;

  // try filename first
  if (args.size() == 1)
  {
    if (!epee::file_io_utils::is_file_exist(args[0]))
    {
      fail_msg_writer() << tr("File doesn't exist");
      return true;
    }

    char str[4096];
    std::unique_ptr<FILE, tools::close_file> f(fopen(args[0].c_str(), "r"));
    if (f)
    {
      while (!feof(f.get()))
      {
        if (!fgets(str, sizeof(str), f.get()))
          break;
        const size_t len = strlen(str);
        if (len > 0 && str[len - 1] == '\n')
          str[len - 1] = 0;
        if (!str[0])
          continue;
        char key_image_str[65], type_str[9];
        int read_after_key_image = 0, read = 0;
        int fields = sscanf(str, "%64[abcdefABCDEF0123456789] %n%8s %n", key_image_str, &read_after_key_image, type_str, &read);
        if (fields != 2)
        {
          fail_msg_writer() << tr("Invalid ring specification: ") << str;
          continue;
        }
        key_image_str[64] = 0;
        type_str[8] = 0;
        crypto::key_image key_image;
        if (read_after_key_image == 0 || !epee::string_tools::hex_to_pod(key_image_str, key_image))
        {
          fail_msg_writer() << tr("Invalid key image: ") << str;
          continue;
        }
        if (read == read_after_key_image+8 || (strcmp(type_str, "absolute") && strcmp(type_str, "relative")))
        {
          fail_msg_writer() << tr("Invalid ring type, expected relative or abosolute: ") << str;
          continue;
        }
        bool relative = !strcmp(type_str, "relative");
        if (read < 0 || (size_t)read > strlen(str))
        {
          fail_msg_writer() << tr("Error reading line: ") << str;
          continue;
        }
        bool valid = true;
        std::vector<uint64_t> ring;
        const char *ptr = str + read;
        while (*ptr)
        {
          unsigned long offset;
          int elements = sscanf(ptr, "%lu %n", &offset, &read);
          if (elements == 0 || read <= 0 || (size_t)read > strlen(str))
          {
            fail_msg_writer() << tr("Error reading line: ") << str;
            valid = false;
            break;
          }
          ring.push_back(offset);
          ptr += read;
        }
        if (!valid)
          continue;
        if (ring.empty())
        {
          fail_msg_writer() << tr("Invalid ring: ") << str;
          continue;
        }
        if (relative)
        {
          for (size_t n = 1; n < ring.size(); ++n)
          {
            if (ring[n] <= 0)
            {
              fail_msg_writer() << tr("Invalid relative ring: ") << str;
              valid = false;
              break;
            }
          }
        }
        else
        {
          for (size_t n = 1; n < ring.size(); ++n)
          {
            if (ring[n] <= ring[n-1])
            {
              fail_msg_writer() << tr("Invalid absolute ring: ") << str;
              valid = false;
              break;
            }
          }
        }
        if (!valid)
          continue;
        if (!m_wallet->set_ring(key_image, ring, relative))
          fail_msg_writer() << tr("Failed to set ring for key image: ") << key_image << ". " << tr("Continuing.");
      }
      f.reset();
    }
    return true;
  }

  if (args.size() < 3)
  {
    PRINT_USAGE(USAGE_SET_RING);
    return true;
  }

  if (!epee::string_tools::hex_to_pod(args[0], key_image))
  {
    fail_msg_writer() << tr("Invalid key image");
    return true;
  }

  bool relative;
  if (args[1] == "absolute")
  {
    relative = false;
  }
  else if (args[1] == "relative")
  {
    relative = true;
  }
  else
  {
    fail_msg_writer() << tr("Missing absolute or relative keyword");
    return true;
  }

  std::vector<uint64_t> ring;
  for (size_t n = 2; n < args.size(); ++n)
  {
    ring.resize(ring.size() + 1);
    if (!string_tools::get_xtype_from_string(ring.back(), args[n]))
    {
      fail_msg_writer() << tr("invalid index: must be a strictly positive unsigned integer");
      return true;
    }
    if (relative)
    {
      if (ring.size() > 1 && !ring.back())
      {
        fail_msg_writer() << tr("invalid index: must be a strictly positive unsigned integer");
        return true;
      }
      uint64_t sum = 0;
      for (uint64_t out: ring)
      {
        if (out > std::numeric_limits<uint64_t>::max() - sum)
        {
          fail_msg_writer() << tr("invalid index: indices wrap");
          return true;
        }
        sum += out;
      }
    }
    else
    {
      if (ring.size() > 1 && ring[ring.size() - 2] >= ring[ring.size() - 1])
      {
        fail_msg_writer() << tr("invalid index: indices should be in strictly ascending order");
        return true;
      }
    }
  }
  if (!m_wallet->set_ring(key_image, ring, relative))
  {
    fail_msg_writer() << tr("failed to set ring");
    return true;
  }

  return true;
}

bool simple_wallet::unset_ring(const std::vector<std::string> &args)
{
  crypto::hash txid;
  std::vector<crypto::key_image> key_images;

  if (args.size() < 1)
  {
    PRINT_USAGE(USAGE_UNSET_RING);
    return true;
  }

  key_images.resize(args.size());
  for (size_t i = 0; i < args.size(); ++i)
  {
    if (!epee::string_tools::hex_to_pod(args[i], key_images[i]))
    {
      fail_msg_writer() << tr("Invalid key image or txid");
      return true;
    }
  }
  static_assert(sizeof(crypto::hash) == sizeof(crypto::key_image), "hash and key_image must have the same size");
  memcpy(&txid, &key_images[0], sizeof(txid));

  if (!m_wallet->unset_ring(key_images) && !m_wallet->unset_ring(txid))
  {
    fail_msg_writer() << tr("failed to unset ring");
    return true;
  }

  return true;
}

bool simple_wallet::blackball(const std::vector<std::string> &args)
{
  uint64_t amount = std::numeric_limits<uint64_t>::max(), offset, num_offsets;
  if (args.size() == 0)
  {
    PRINT_USAGE(USAGE_MARK_OUTPUT_SPENT);
    return true;
  }

  try
  {
    if (sscanf(args[0].c_str(), "%" PRIu64 "/%" PRIu64, &amount, &offset) == 2)
    {
      m_wallet->blackball_output(std::make_pair(amount, offset));
    }
    else if (epee::file_io_utils::is_file_exist(args[0]))
    {
      std::vector<std::pair<uint64_t, uint64_t>> outputs;
      char str[256];

      std::unique_ptr<FILE, tools::close_file> f(fopen(args[0].c_str(), "r"));
      if (f)
      {
        while (!feof(f.get()))
        {
          if (!fgets(str, sizeof(str), f.get()))
            break;
          const size_t len = strlen(str);
          if (len > 0 && str[len - 1] == '\n')
            str[len - 1] = 0;
          if (!str[0])
            continue;
          if (sscanf(str, "@%" PRIu64, &amount) == 1)
          {
            continue;
          }
          if (amount == std::numeric_limits<uint64_t>::max())
          {
            fail_msg_writer() << tr("First line is not an amount");
            return true;
          }
          if (sscanf(str, "%" PRIu64 "*%" PRIu64, &offset, &num_offsets) == 2 && num_offsets <= std::numeric_limits<uint64_t>::max() - offset)
          {
            while (num_offsets--)
              outputs.push_back(std::make_pair(amount, offset++));
          }
          else if (sscanf(str, "%" PRIu64, &offset) == 1)
          {
            outputs.push_back(std::make_pair(amount, offset));
          }
          else
          {
            fail_msg_writer() << tr("Invalid output: ") << str;
            return true;
          }
        }
        f.reset();
        bool add = false;
        if (args.size() > 1)
        {
          if (args[1] != "add")
          {
            fail_msg_writer() << tr("Bad argument: ") + args[1] + ": " + tr("should be \"add\"");
            return true;
          }
          add = true;
        }
        m_wallet->set_blackballed_outputs(outputs, add);
      }
      else
      {
        fail_msg_writer() << tr("Failed to open file");
        return true;
      }
    }
    else
    {
      fail_msg_writer() << tr("Invalid output key, and file doesn't exist");
      return true;
    }
  }
  catch (const std::exception &e)
  {
    fail_msg_writer() << tr("Failed to mark output spent: ") << e.what();
  }

  return true;
}

bool simple_wallet::unblackball(const std::vector<std::string> &args)
{
  std::pair<uint64_t, uint64_t> output;
  if (args.size() != 1)
  {
    PRINT_USAGE(USAGE_MARK_OUTPUT_UNSPENT);
    return true;
  }

  if (sscanf(args[0].c_str(), "%" PRIu64 "/%" PRIu64, &output.first, &output.second) != 2)
  {
    fail_msg_writer() << tr("Invalid output");
    return true;
  }

  try
  {
    m_wallet->unblackball_output(output);
  }
  catch (const std::exception &e)
  {
    fail_msg_writer() << tr("Failed to mark output unspent: ") << e.what();
  }

  return true;
}

bool simple_wallet::blackballed(const std::vector<std::string> &args)
{
  std::pair<uint64_t, uint64_t> output;
  if (args.size() != 1)
  {
    PRINT_USAGE(USAGE_IS_OUTPUT_SPENT);
    return true;
  }

  if (sscanf(args[0].c_str(), "%" PRIu64 "/%" PRIu64, &output.first, &output.second) != 2)
  {
    fail_msg_writer() << tr("Invalid output");
    return true;
  }

  try
  {
    if (m_wallet->is_output_blackballed(output))
      message_writer() << tr("Spent: ") << output.first << "/" << output.second;
    else
      message_writer() << tr("Not spent: ") << output.first << "/" << output.second;
  }
  catch (const std::exception &e)
  {
    fail_msg_writer() << tr("Failed to check whether output is spent: ") << e.what();
  }

  return true;
}

bool simple_wallet::save_known_rings(const std::vector<std::string> &args)
{
  try
  {
    LOCK_IDLE_SCOPE();
    m_wallet->find_and_save_rings();
  }
  catch (const std::exception &e)
  {
    fail_msg_writer() << tr("Failed to save known rings: ") << e.what();
  }
  return true;
}

bool simple_wallet::freeze_thaw(const std::vector<std::string> &args, bool freeze)
{
  if (args.empty())
  {
    fail_msg_writer() << boost::format(tr("usage: %s <key_image>|<pubkey>")) % (freeze ? "freeze" : "thaw");
    return true;
  }
  crypto::key_image ki;
  if (!epee::string_tools::hex_to_pod(args[0], ki))
  {
    fail_msg_writer() << tr("failed to parse key image");
    return true;
  }
  try
  {
    if (freeze)
      m_wallet->freeze(ki);
    else
      m_wallet->thaw(ki);
  }
  catch (const std::exception &e)
  {
    fail_msg_writer() << e.what();
    return true;
  }

  return true;
}

bool simple_wallet::freeze(const std::vector<std::string> &args)
{
  return freeze_thaw(args, true);
}

bool simple_wallet::thaw(const std::vector<std::string> &args)
{
  return freeze_thaw(args, false);
}

bool simple_wallet::frozen(const std::vector<std::string> &args)
{
  if (args.empty())
  {
    size_t ntd = m_wallet->get_num_transfer_details();
    for (size_t i = 0; i < ntd; ++i)
    {
      if (!m_wallet->frozen(i))
        continue;
      const tools::wallet2::transfer_details &td = m_wallet->get_transfer_details(i);
      message_writer() << tr("Frozen: ") << td.m_key_image << " " << cryptonote::print_money(td.amount());
    }
  }
  else
  {
    crypto::key_image ki;
    if (!epee::string_tools::hex_to_pod(args[0], ki))
    {
      fail_msg_writer() << tr("failed to parse key image");
      return true;
    }
    if (m_wallet->frozen(ki))
      message_writer() << tr("Frozen: ") << ki;
    else
      message_writer() << tr("Not frozen: ") << ki;
  }
  return true;
}

bool simple_wallet::net_stats(const std::vector<std::string> &args)
{
  message_writer() << std::to_string(m_wallet->get_bytes_sent()) + tr(" bytes sent");
  message_writer() << std::to_string(m_wallet->get_bytes_received()) + tr(" bytes received");
  return true;
}

bool simple_wallet::welcome(const std::vector<std::string> &args)
{
  message_writer() << tr("Welcome to Loki, the private cryptocurrency based on Monero");
  message_writer() << "";
  message_writer() << tr("Loki, like Bitcoin, is a cryptocurrency. That is, it is digital money.");
  message_writer() << tr("Unlike Bitcoin, your Loki transactions and balance stay private, and not visible to the world by default.");
  message_writer() << tr("However, you have the option of making those available to select parties, if you choose to.");
  message_writer() << "";
  message_writer() << tr("Loki protects your privacy on the blockchain, and while Loki strives to improve all the time,");
  message_writer() << tr("no privacy technology can be 100% perfect, Monero and consequently Loki included.");
  message_writer() << tr("Loki cannot protect you from malware, and it may not be as effective as we hope against powerful adversaries.");
  message_writer() << tr("Flaws in Loki may be discovered in the future, and attacks may be developed to peek under some");
  message_writer() << tr("of the layers of privacy Loki provides. Be safe and practice defense in depth.");
  message_writer() << "";
  message_writer() << tr("Welcome to Loki and financial privacy. For more information, see https://loki.network");
  return true;
}

bool simple_wallet::version(const std::vector<std::string> &args)
{
  message_writer() << "Loki '" << LOKI_RELEASE_NAME << "' (v" << LOKI_VERSION_FULL << ")";
  return true;
}

bool simple_wallet::cold_sign_tx(const std::vector<tools::wallet2::pending_tx>& ptx_vector, tools::wallet2::signed_tx_set &exported_txs, std::vector<cryptonote::address_parse_info> &dsts_info, std::function<bool(const tools::wallet2::signed_tx_set &)> accept_func)
{
  std::vector<std::string> tx_aux;

  message_writer(console_color_white, false) << tr("Please confirm the transaction on the device");

  m_wallet->cold_sign_tx(ptx_vector, exported_txs, dsts_info, tx_aux);

  if (accept_func && !accept_func(exported_txs))
  {
    MERROR("Transactions rejected by callback");
    return false;
  }

  // aux info
  m_wallet->cold_tx_aux_import(exported_txs.ptx, tx_aux);

  // import key images
  return m_wallet->import_key_images(exported_txs, 0, true);
}

bool simple_wallet::set_always_confirm_transfers(const std::vector<std::string> &args/* = std::vector<std::string>()*/)
{
  const auto pwd_container = get_and_verify_password();
  if (pwd_container)
  {
    parse_bool_and_use(args[1], [&](bool r) {
      m_wallet->always_confirm_transfers(r);
      m_wallet->rewrite(m_wallet_file, pwd_container->password());
    });
  }
  return true;
}

bool simple_wallet::set_print_ring_members(const std::vector<std::string> &args/* = std::vector<std::string>()*/)
{
  const auto pwd_container = get_and_verify_password();
  if (pwd_container)
  {
    parse_bool_and_use(args[1], [&](bool r) {
      m_wallet->print_ring_members(r);
      m_wallet->rewrite(m_wallet_file, pwd_container->password());
    });
  }
  return true;
}

bool simple_wallet::set_store_tx_info(const std::vector<std::string> &args/* = std::vector<std::string>()*/)
{
  if (m_wallet->watch_only())
  {
    fail_msg_writer() << tr("wallet is watch-only and cannot transfer");
    return true;
  }
 
  const auto pwd_container = get_and_verify_password();
  if (pwd_container)
  {
    parse_bool_and_use(args[1], [&](bool r) {
      m_wallet->store_tx_info(r);
      m_wallet->rewrite(m_wallet_file, pwd_container->password());
    });
  }
  return true;
}

bool simple_wallet::set_default_priority(const std::vector<std::string> &args/* = std::vector<std::string>()*/)
{
  uint32_t priority = 0;
  try
  {
    if (strchr(args[1].c_str(), '-'))
    {
      fail_msg_writer() << tr("priority must be either 0, 1, 2, 3, or 4, or one of: ") << join_priority_strings(", ");
      return true;
    }
    if (args[1] == "0")
    {
      priority = 0;
    }
    else
    {
      bool found = false;
      for (size_t n = 0; n < tools::allowed_priority_strings.size(); ++n)
      {
        if (tools::allowed_priority_strings[n] == args[1])
        {
          found = true;
          priority = n;
        }
      }
      if (!found)
      {
        priority = boost::lexical_cast<int>(args[1]);
        if (priority < 1 || priority > 4)
        {
          fail_msg_writer() << tr("priority must be either 0, 1, 2, 3, or 4, or one of: ") << join_priority_strings(", ");
          return true;
        }
      }
    }
 
    const auto pwd_container = get_and_verify_password();
    if (pwd_container)
    {
      m_wallet->set_default_priority(priority);
      m_wallet->rewrite(m_wallet_file, pwd_container->password());
    }
    return true;
  }
  catch(const boost::bad_lexical_cast &)
  {
    fail_msg_writer() << tr("priority must be either 0, 1, 2, 3, or 4, or one of: ") << join_priority_strings(", ");
    return true;
  }
  catch(...)
  {
    fail_msg_writer() << tr("could not change default priority");
    return true;
  }
}

bool simple_wallet::set_auto_refresh(const std::vector<std::string> &args/* = std::vector<std::string>()*/)
{
  const auto pwd_container = get_and_verify_password();
  if (pwd_container)
  {
    parse_bool_and_use(args[1], [&](bool auto_refresh) {
      m_auto_refresh_enabled.store(false, std::memory_order_relaxed);
      m_wallet->auto_refresh(auto_refresh);
      m_idle_mutex.lock();
      m_auto_refresh_enabled.store(auto_refresh, std::memory_order_relaxed);
      m_idle_cond.notify_one();
      m_idle_mutex.unlock();

      m_wallet->rewrite(m_wallet_file, pwd_container->password());
    });
  }
  return true;
}

bool simple_wallet::set_refresh_type(const std::vector<std::string> &args/* = std::vector<std::string>()*/)
{
  tools::wallet2::RefreshType refresh_type;
  if (!parse_refresh_type(args[1], refresh_type))
  {
    return true;
  }
 
  const auto pwd_container = get_and_verify_password();
  if (pwd_container)
  {
    m_wallet->set_refresh_type(refresh_type);
    m_wallet->rewrite(m_wallet_file, pwd_container->password());
  }
  return true;
}

bool simple_wallet::set_confirm_missing_payment_id(const std::vector<std::string> &args/* = std::vector<std::string>()*/)
{
  LONG_PAYMENT_ID_SUPPORT_CHECK();

  const auto pwd_container = get_and_verify_password();
  if (pwd_container)
  {
    parse_bool_and_use(args[1], [&](bool r) {
      m_wallet->confirm_missing_payment_id(r);
      m_wallet->rewrite(m_wallet_file, pwd_container->password());
    });
  }
  return true;
}

bool simple_wallet::set_ask_password(const std::vector<std::string> &args/* = std::vector<std::string>()*/)
{
  const auto pwd_container = get_and_verify_password();
  if (pwd_container)
  {
    tools::wallet2::AskPasswordType ask = tools::wallet2::AskPasswordToDecrypt;
    if (args[1] == "never" || args[1] == "0")
      ask = tools::wallet2::AskPasswordNever;
    else if (args[1] == "action" || args[1] == "1")
      ask = tools::wallet2::AskPasswordOnAction;
    else if (args[1] == "encrypt" || args[1] == "decrypt" || args[1] == "2")
      ask = tools::wallet2::AskPasswordToDecrypt;
    else
    {
      fail_msg_writer() << tr("invalid argument: must be either 0/never, 1/action, or 2/encrypt/decrypt");
      return true;
    }

    const tools::wallet2::AskPasswordType cur_ask = m_wallet->ask_password();
    if (!m_wallet->watch_only())
    {
      if (cur_ask == tools::wallet2::AskPasswordToDecrypt && ask != tools::wallet2::AskPasswordToDecrypt)
        m_wallet->decrypt_keys(pwd_container->password());
      else if (cur_ask != tools::wallet2::AskPasswordToDecrypt && ask == tools::wallet2::AskPasswordToDecrypt)
        m_wallet->encrypt_keys(pwd_container->password());
    }
    m_wallet->ask_password(ask);
    m_wallet->rewrite(m_wallet_file, pwd_container->password());
  }
  return true;
}

bool simple_wallet::set_unit(const std::vector<std::string> &args/* = std::vector<std::string>()*/)
{
  const std::string &unit = args[1];
  unsigned int decimal_point = CRYPTONOTE_DISPLAY_DECIMAL_POINT;

  if (unit == "loki")
    decimal_point = CRYPTONOTE_DISPLAY_DECIMAL_POINT;
  else if (unit == "megarok")
    decimal_point = CRYPTONOTE_DISPLAY_DECIMAL_POINT - 3;
  else if (unit == "kilorok")
    decimal_point = CRYPTONOTE_DISPLAY_DECIMAL_POINT - 6;
  else if (unit == "rok")
    decimal_point = 0;
  else
  {
    fail_msg_writer() << tr("invalid unit");
    return true;
  }

  const auto pwd_container = get_and_verify_password();
  if (pwd_container)
  {
    cryptonote::set_default_decimal_point(decimal_point);
    m_wallet->rewrite(m_wallet_file, pwd_container->password());
  }
  return true;
}

bool simple_wallet::set_min_output_count(const std::vector<std::string> &args/* = std::vector<std::string>()*/)
{
  uint32_t count;
  if (!string_tools::get_xtype_from_string(count, args[1]))
  {
    fail_msg_writer() << tr("invalid count: must be an unsigned integer");
    return true;
  }

  const auto pwd_container = get_and_verify_password();
  if (pwd_container)
  {
    m_wallet->set_min_output_count(count);
    m_wallet->rewrite(m_wallet_file, pwd_container->password());
  }
  return true;
}

bool simple_wallet::set_min_output_value(const std::vector<std::string> &args/* = std::vector<std::string>()*/)
{
  uint64_t value;
  if (!cryptonote::parse_amount(value, args[1]))
  {
    fail_msg_writer() << tr("invalid value");
    return true;
  }

  const auto pwd_container = get_and_verify_password();
  if (pwd_container)
  {
    m_wallet->set_min_output_value(value);
    m_wallet->rewrite(m_wallet_file, pwd_container->password());
  }
  return true;
}

bool simple_wallet::set_merge_destinations(const std::vector<std::string> &args/* = std::vector<std::string>()*/)
{
  const auto pwd_container = get_and_verify_password();
  if (pwd_container)
  {
    parse_bool_and_use(args[1], [&](bool r) {
      m_wallet->merge_destinations(r);
      m_wallet->rewrite(m_wallet_file, pwd_container->password());
    });
  }
  return true;
}

bool simple_wallet::set_confirm_backlog(const std::vector<std::string> &args/* = std::vector<std::string>()*/)
{
  const auto pwd_container = get_and_verify_password();
  if (pwd_container)
  {
    parse_bool_and_use(args[1], [&](bool r) {
      m_wallet->confirm_backlog(r);
      m_wallet->rewrite(m_wallet_file, pwd_container->password());
    });
  }
  return true;
}

bool simple_wallet::set_confirm_backlog_threshold(const std::vector<std::string> &args/* = std::vector<std::string>()*/)
{
  uint32_t threshold;
  if (!string_tools::get_xtype_from_string(threshold, args[1]))
  {
    fail_msg_writer() << tr("invalid count: must be an unsigned integer");
    return true;
  }

  const auto pwd_container = get_and_verify_password();
  if (pwd_container)
  {
    m_wallet->set_confirm_backlog_threshold(threshold);
    m_wallet->rewrite(m_wallet_file, pwd_container->password());
  }
  return true;
}

bool simple_wallet::set_confirm_export_overwrite(const std::vector<std::string> &args/* = std::vector<std::string>()*/)
{
  const auto pwd_container = get_and_verify_password();
  if (pwd_container)
  {
    parse_bool_and_use(args[1], [&](bool r) {
      m_wallet->confirm_export_overwrite(r);
      m_wallet->rewrite(m_wallet_file, pwd_container->password());
    });
  }
  return true;
}

bool simple_wallet::set_refresh_from_block_height(const std::vector<std::string> &args/* = std::vector<std::string>()*/)
{
  const auto pwd_container = get_and_verify_password();
  if (pwd_container)
  {
    uint64_t height;
    if (!epee::string_tools::get_xtype_from_string(height, args[1]))
    {
      fail_msg_writer() << tr("Invalid height");
      return true;
    }
    m_wallet->set_refresh_from_block_height(height);
    m_wallet->rewrite(m_wallet_file, pwd_container->password());
  }
  return true;
}

bool simple_wallet::set_auto_low_priority(const std::vector<std::string> &args/* = std::vector<std::string>()*/)
{
  const auto pwd_container = get_and_verify_password();
  if (pwd_container)
  {
    parse_bool_and_use(args[1], [&](bool r) {
      m_wallet->auto_low_priority(r);
      m_wallet->rewrite(m_wallet_file, pwd_container->password());
    });
  }
  return true;
}

bool simple_wallet::set_segregate_pre_fork_outputs(const std::vector<std::string> &args/* = std::vector<std::string>()*/)
{
  const auto pwd_container = get_and_verify_password();
  if (pwd_container)
  {
    parse_bool_and_use(args[1], [&](bool r) {
      m_wallet->segregate_pre_fork_outputs(r);
      m_wallet->rewrite(m_wallet_file, pwd_container->password());
    });
  }
  return true;
}

bool simple_wallet::set_key_reuse_mitigation2(const std::vector<std::string> &args/* = std::vector<std::string>()*/)
{
  const auto pwd_container = get_and_verify_password();
  if (pwd_container)
  {
    parse_bool_and_use(args[1], [&](bool r) {
      m_wallet->key_reuse_mitigation2(r);
      m_wallet->rewrite(m_wallet_file, pwd_container->password());
    });
  }
  return true;
}

bool simple_wallet::set_subaddress_lookahead(const std::vector<std::string> &args/* = std::vector<std::string>()*/)
{
  const auto pwd_container = get_and_verify_password();
  if (pwd_container)
  {
    auto lookahead = parse_subaddress_lookahead(args[1]);
    if (lookahead)
    {
      m_wallet->set_subaddress_lookahead(lookahead->first, lookahead->second);
      m_wallet->rewrite(m_wallet_file, pwd_container->password());
    }
  }
  return true;
}

bool simple_wallet::set_segregation_height(const std::vector<std::string> &args/* = std::vector<std::string>()*/)
{
  const auto pwd_container = get_and_verify_password();
  if (pwd_container)
  {
    uint64_t height;
    if (!epee::string_tools::get_xtype_from_string(height, args[1]))
    {
      fail_msg_writer() << tr("Invalid height");
      return true;
    }
    m_wallet->segregation_height(height);
    m_wallet->rewrite(m_wallet_file, pwd_container->password());
  }
  return true;
}

bool simple_wallet::set_ignore_fractional_outputs(const std::vector<std::string> &args/* = std::vector<std::string>()*/)
{
  const auto pwd_container = get_and_verify_password();
  if (pwd_container)
  {
    parse_bool_and_use(args[1], [&](bool r) {
      m_wallet->ignore_fractional_outputs(r);
      m_wallet->rewrite(m_wallet_file, pwd_container->password());
    });
  }
  return true;
}

bool simple_wallet::set_track_uses(const std::vector<std::string> &args/* = std::vector<std::string>()*/)
{
  const auto pwd_container = get_and_verify_password();
  if (pwd_container)
  {
    parse_bool_and_use(args[1], [&](bool r) {
      m_wallet->track_uses(r);
      m_wallet->rewrite(m_wallet_file, pwd_container->password());
    });
  }
  return true;
}

bool simple_wallet::set_setup_background_mining(const std::vector<std::string> &args/* = std::vector<std::string>()*/)
{
  const auto pwd_container = get_and_verify_password();
  if (pwd_container)
  {
    tools::wallet2::BackgroundMiningSetupType setup = tools::wallet2::BackgroundMiningMaybe;
    if (args[1] == "yes" || args[1] == "1")
      setup = tools::wallet2::BackgroundMiningYes;
    else if (args[1] == "no" || args[1] == "0")
      setup = tools::wallet2::BackgroundMiningNo;
    else
    {
      fail_msg_writer() << tr("invalid argument: must be either 1/yes or 0/no");
      return true;
    }
    m_wallet->setup_background_mining(setup);
    m_wallet->rewrite(m_wallet_file, pwd_container->password());
    if (setup == tools::wallet2::BackgroundMiningYes)
      start_background_mining();
    else
      stop_background_mining();
  }
  return true;
}

bool simple_wallet::set_device_name(const std::vector<std::string> &args/* = std::vector<std::string>()*/)
{
  const auto pwd_container = get_and_verify_password();
  if (pwd_container)
  {
    if (args.size() == 0){
      fail_msg_writer() << tr("Device name not specified");
      return true;
    }

    m_wallet->device_name(args[1]);
    bool r = false;
    try {
      r = m_wallet->reconnect_device();
      if (!r){
        fail_msg_writer() << tr("Device reconnect failed");
      }

    } catch(const std::exception & e){
      MWARNING("Device reconnect failed: " << e.what());
      fail_msg_writer() << tr("Device reconnect failed: ") << e.what();
    }

  }
  return true;
}

bool simple_wallet::set_export_format(const std::vector<std::string> &args/* = std::vector<std::string()*/)
{
  if (args.size() < 2)
  {
    fail_msg_writer() << tr("Export format not specified");
    return true;
  }

  if (boost::algorithm::iequals(args[1], "ascii"))
  {
    m_wallet->set_export_format(tools::wallet2::ExportFormat::Ascii);
  }
  else if (boost::algorithm::iequals(args[1], "binary"))
  {
    m_wallet->set_export_format(tools::wallet2::ExportFormat::Binary);
  }
  else
  {
    fail_msg_writer() << tr("Export format not recognized.");
    return true;
  }
  const auto pwd_container = get_and_verify_password();
  if (pwd_container)
  {
    m_wallet->rewrite(m_wallet_file, pwd_container->password());
  }
  return true;
}

bool simple_wallet::help(const std::vector<std::string> &args/* = std::vector<std::string>()*/)
{
  if(args.empty())
  {
    success_msg_writer() << get_commands_str();
  }
  else if ((args.size() == 2) && (args.front() == "mms"))
  {
    // Little hack to be able to do "help mms <subcommand>"
    std::vector<std::string> mms_args(1, args.front() + " " + args.back());
    success_msg_writer() << get_command_usage(mms_args);
  }
  else
  {
    success_msg_writer() << get_command_usage(args);
  }
  return true;
}

simple_wallet::simple_wallet()
  : m_allow_mismatched_daemon_version(false)
  , m_refresh_progress_reporter(*this)
  , m_idle_run(true)
  , m_auto_refresh_enabled(false)
  , m_auto_refresh_refreshing(false)
  , m_in_manual_refresh(false)
    , m_current_subaddress_account(0)
{
  m_cmd_binder.set_handler("start_mining",
                           boost::bind(&simple_wallet::start_mining, this, _1),
                           tr(USAGE_START_MINING),
                           tr("Start mining in the daemon (bg_mining and ignore_battery are optional booleans)."));
  m_cmd_binder.set_handler("stop_mining",
      boost::bind(&simple_wallet::stop_mining, this, _1),
      tr("Stop mining in the daemon."));
  m_cmd_binder.set_handler("set_daemon",
                           boost::bind(&simple_wallet::set_daemon, this, _1),
                           tr(USAGE_SET_DAEMON),
                           tr("Set another daemon to connect to."));
  m_cmd_binder.set_handler("save_bc",
      boost::bind(&simple_wallet::save_bc, this, _1),
      tr("Save the current blockchain data."));
  m_cmd_binder.set_handler("refresh",
      boost::bind(&simple_wallet::refresh, this, _1),
      tr("Synchronize the transactions and balance."));
  m_cmd_binder.set_handler("balance",
                           boost::bind(&simple_wallet::show_balance, this, _1),
                           tr(USAGE_SHOW_BALANCE),
                           tr("Show the wallet's balance of the currently selected account."));
  m_cmd_binder.set_handler("incoming_transfers",
                           boost::bind(&simple_wallet::show_incoming_transfers, this, _1),
                           tr(USAGE_INCOMING_TRANSFERS),
                           tr("Show the incoming transfers, all or filtered by availability and address index.\n\n"
                              "Output format:\n"
                              "Amount, Spent(\"T\"|\"F\"), \"frozen\"|\"locked\"|\"unlocked\", RingCT, Global Index, Transaction Hash, Address Index, [Public Key, Key Image] "));
  m_cmd_binder.set_handler("payments",
                           boost::bind(&simple_wallet::show_payments, this, _1),
                           tr(USAGE_PAYMENTS),
                           tr("Show the payments for the given payment IDs."));
  m_cmd_binder.set_handler("bc_height",
      boost::bind(&simple_wallet::show_blockchain_height, this, _1),
      tr("Show the blockchain height."));
  m_cmd_binder.set_handler("transfer", boost::bind(&simple_wallet::transfer, this, _1),
                           tr(USAGE_TRANSFER),
                           tr("Transfer <amount> to <address>. If the parameter \"index=<N1>[,<N2>,...]\" is specified, the wallet uses outputs received by addresses of those indices. If omitted, the wallet randomly chooses address indices to be used. In any case, it tries its best not to combine outputs across multiple addresses. <priority> is the priority of the transaction. The higher the priority, the higher the transaction fee. Valid values in priority order (from lowest to highest) are: unimportant, normal, elevated, priority. If omitted, the default value (see the command \"set priority\") is used. Multiple payments can be made at once by adding <address_2> <amount_2> etcetera (before the payment ID, if it's included)"));
  m_cmd_binder.set_handler("locked_transfer",
                           boost::bind(&simple_wallet::locked_transfer, this, _1),
                           tr(USAGE_LOCKED_TRANSFER),
                           tr("Transfer <amount> to <address> and lock it for <lockblocks> (max. 1000000). If the parameter \"index=<N1>[,<N2>,...]\" is specified, the wallet uses outputs received by addresses of those indices. If omitted, the wallet randomly chooses address indices to be used. In any case, it tries its best not to combine outputs across multiple addresses. <priority> is the priority of the transaction. The higher the priority, the higher the transaction fee. Valid values in priority order (from lowest to highest) are: unimportant, normal, elevated, priority. If omitted, the default value (see the command \"set priority\") is used. Multiple payments can be made at once by adding URI_2 or <address_2> <amount_2> etcetera (before the payment ID, if it's included)"));
  m_cmd_binder.set_handler("locked_sweep_all",
                           boost::bind(&simple_wallet::locked_sweep_all, this, _1),
                           tr(USAGE_LOCKED_SWEEP_ALL),
                           tr("Send all unlocked balance to an address and lock it for <lockblocks> (max. 1000000). If the parameter \"index<N1>[,<N2>,...]\" is specified, the wallet sweeps outputs received by those address indices. If omitted, the wallet randomly chooses an address index to be used. <priority> is the priority of the sweep. The higher the priority, the higher the transaction fee. Valid values in priority order (from lowest to highest) are: unimportant, normal, elevated, priority. If omitted, the default value (see the command \"set priority\") is used."));
  m_cmd_binder.set_handler("sweep_unmixable",
                           boost::bind(&simple_wallet::sweep_unmixable, this, _1),
                           tr("Deprecated"));
  m_cmd_binder.set_handler("sweep_all", boost::bind(&simple_wallet::sweep_all, this, _1),
                           tr(USAGE_SWEEP_ALL),
                           tr("Send all unlocked balance to an address. If the parameter \"index<N1>[,<N2>,...]\" is specified, the wallet sweeps outputs received by those address indices. If omitted, the wallet randomly chooses an address index to be used. If the parameter \"outputs=<N>\" is specified and  N > 0, wallet splits the transaction into N even outputs."
                              " If \"use_v1_tx\" is placed at the end, sweep_all will include version 1 transactions into the sweeping process as well, otherwise exclude them"
                             ));
  m_cmd_binder.set_handler("sweep_below",
                           boost::bind(&simple_wallet::sweep_below, this, _1),
                           tr(USAGE_SWEEP_BELOW),
                           tr("Send all unlocked outputs below the threshold to an address."));
  m_cmd_binder.set_handler("sweep_single",
                           boost::bind(&simple_wallet::sweep_single, this, _1),
                           tr(USAGE_SWEEP_SINGLE),
                           tr("Send a single output of the given key image to an address without change."));
  m_cmd_binder.set_handler("sweep_unmixable",
                           boost::bind(&simple_wallet::sweep_unmixable, this, _1),
                           tr("Deprecated"));
  m_cmd_binder.set_handler("sign_transfer",
                           boost::bind(&simple_wallet::sign_transfer, this, _1),
                           tr(USAGE_SIGN_TRANSFER),
                           tr("Sign a transaction from a file. If the parameter \"export_raw\" is specified, transaction raw hex data suitable for the daemon RPC /sendrawtransaction is exported."));
  m_cmd_binder.set_handler("submit_transfer",
                           boost::bind(&simple_wallet::submit_transfer, this, _1),
                           tr("Submit a signed transaction from a file."));
  m_cmd_binder.set_handler("set_log",
                           boost::bind(&simple_wallet::set_log, this, _1),
                           tr(USAGE_SET_LOG),
                           tr("Change the current log detail (level must be <0-4>)."));
  m_cmd_binder.set_handler("account",
                           boost::bind(&simple_wallet::account, this, _1),
                           tr(USAGE_ACCOUNT),
                           tr("If no arguments are specified, the wallet shows all the existing accounts along with their balances.\n"
                              "If the \"new\" argument is specified, the wallet creates a new account with its label initialized by the provided label text (which can be empty).\n"
                              "If the \"switch\" argument is specified, the wallet switches to the account specified by <index>.\n"
                              "If the \"label\" argument is specified, the wallet sets the label of the account specified by <index> to the provided label text.\n"
                              "If the \"tag\" argument is specified, a tag <tag_name> is assigned to the specified accounts <account_index_1>, <account_index_2>, ....\n"
                              "If the \"untag\" argument is specified, the tags assigned to the specified accounts <account_index_1>, <account_index_2> ..., are removed.\n"
                              "If the \"tag_description\" argument is specified, the tag <tag_name> is assigned an arbitrary text <description>."));
  m_cmd_binder.set_handler("address",
                           boost::bind(&simple_wallet::print_address, this, _1),
                           tr(USAGE_ADDRESS),
                           tr("If no arguments are specified or <index> is specified, the wallet shows the default or specified address. If \"all\" is specified, the wallet shows all the existing addresses in the currently selected account. If \"new \" is specified, the wallet creates a new address with the provided label text (which can be empty). If \"label\" is specified, the wallet sets the label of the address specified by <index> to the provided label text."));
  m_cmd_binder.set_handler("integrated_address",
                           boost::bind(&simple_wallet::print_integrated_address, this, _1),
                           tr(USAGE_INTEGRATED_ADDRESS),
                           tr("Encode a payment ID into an integrated address for the current wallet public address (no argument uses a random payment ID), or decode an integrated address to standard address and payment ID"));
  m_cmd_binder.set_handler("address_book",
                           boost::bind(&simple_wallet::address_book, this, _1),
                           tr(USAGE_ADDRESS_BOOK),
                           tr("Print all entries in the address book, optionally adding/deleting an entry to/from it."));
  m_cmd_binder.set_handler("save",
                           boost::bind(&simple_wallet::save, this, _1),
                           tr("Save the wallet data."));
  m_cmd_binder.set_handler("save_watch_only",
                           boost::bind(&simple_wallet::save_watch_only, this, _1),
                           tr("Save a watch-only keys file."));
  m_cmd_binder.set_handler("viewkey",
                           boost::bind(&simple_wallet::viewkey, this, _1),
                           tr("Display the private view key."));
  m_cmd_binder.set_handler("spendkey",
                           boost::bind(&simple_wallet::spendkey, this, _1),
                           tr("Display the private spend key."));
  m_cmd_binder.set_handler("seed",
                           boost::bind(&simple_wallet::seed, this, _1),
                           tr("Display the Electrum-style mnemonic seed"));
  m_cmd_binder.set_handler("restore_height",
                           boost::bind(&simple_wallet::restore_height, this, _1),
                           tr("Display the restore height"));
  m_cmd_binder.set_handler("set",
                           boost::bind(&simple_wallet::set_variable, this, _1),
                           tr(USAGE_SET_VARIABLE),
                           tr("Available options:\n "
                                  "seed language\n "
                                  "  Set the wallet's seed language.\n "
                                  "always-confirm-transfers <1|0>\n "
                                  "  Whether to confirm unsplit txes.\n "
                                  "print-ring-members <1|0>\n "
                                  "  Whether to print detailed information about ring members during confirmation.\n "
                                  "store-tx-info <1|0>\n "
                                  "  Whether to store outgoing tx info (destination address, payment ID, tx secret key) for future reference.\n "
                                  "auto-refresh <1|0>\n "
                                  "  Whether to automatically synchronize new blocks from the daemon.\n "
                                  "refresh-type <full|optimize-coinbase|no-coinbase|default>\n "
                                  "  Set the wallet's refresh behaviour.\n "
                                  "priority [0|1|2|3|4]\n "
                                  "  Set the fee to default/unimportant/normal/elevated/priority.\n "
                                  "confirm-missing-payment-id <1|0> (obsolete)\n "
                                  "ask-password <0|1|2   (or never|action|decrypt)>\n "
                                  "  action: ask the password before many actions such as transfer, etc\n "
                                  "  decrypt: same as action, but keeps the spend key encrypted in memory when not needed\n "
                                  "unit <loki|megarok|kilorok|rok>\n "
                                  "  Set the default loki (sub-)unit.\n "
                                  "min-outputs-count [n]\n "
                                  "  Try to keep at least that many outputs of value at least min-outputs-value.\n "
                                  "min-outputs-value [n]\n "
                                  "  Try to keep at least min-outputs-count outputs of at least that value.\n "
                                  "merge-destinations <1|0>\n "
                                  "  Whether to merge multiple payments to the same destination address.\n "
                                  "confirm-backlog <1|0>\n "
                                  "  Whether to warn if there is transaction backlog.\n "
                                  "confirm-backlog-threshold [n]\n "
                                  "  Set a threshold for confirm-backlog to only warn if the transaction backlog is greater than n blocks.\n "
                                  "confirm-export-overwrite <1|0>\n "
                                  "  Whether to warn if the file to be exported already exists.\n "
                                  "refresh-from-block-height [n]\n "
                                  "  Set the height before which to ignore blocks.\n "
                                  "auto-low-priority <1|0>\n "
                                  "  Whether to automatically use the low priority fee level when it's safe to do so.\n "
                                  "segregate-pre-fork-outputs <1|0>\n "
                                  "  Set this if you intend to spend outputs on both Loki AND a key reusing fork.\n "
                                  "key-reuse-mitigation2 <1|0>\n "
                                  "  Set this if you are not sure whether you will spend on a key reusing Loki fork later.\n"
                                  "subaddress-lookahead <major>:<minor>\n "
                                  "  Set the lookahead sizes for the subaddress hash table.\n "
                                  "  Set this if you are not sure whether you will spend on a key reusing Loki fork later.\n "
                                  "segregation-height <n>\n "
                                  "  Set to the height of a key reusing fork you want to use, 0 to use default.\n "
                                  "ignore-fractional-outputs <1|0>\n "
                                  "  Whether to ignore fractional outputs that result in net loss when spending due to fee.\n "
                                  "track-uses <1|0>\n "
                                  "  Whether to keep track of owned outputs uses.\n "
                                  "setup-background-mining <1|0>\n "
                                  "  Whether to enable background mining. Set this to support the network and to get a chance to receive new monero.\n "
                                  "device-name <device_name[:device_spec]>\n "
                                  "  Device name for hardware wallet.\n "
                                  "export-format <\"binary\"|\"ascii\">\n "
                                  "  Save all exported files as binary (cannot be copied and pasted) or ascii (can be).\n "));
  m_cmd_binder.set_handler("encrypted_seed",
                           boost::bind(&simple_wallet::encrypted_seed, this, _1),
                           tr("Display the encrypted Electrum-style mnemonic seed."));
  m_cmd_binder.set_handler("rescan_spent",
                           boost::bind(&simple_wallet::rescan_spent, this, _1),
                           tr("Rescan the blockchain for spent outputs."));
  m_cmd_binder.set_handler("get_tx_key",
                           boost::bind(&simple_wallet::get_tx_key, this, _1),
                           tr(USAGE_GET_TX_KEY),
                           tr("Get the transaction key (r) for a given <txid>."));
  m_cmd_binder.set_handler("set_tx_key",
                           boost::bind(&simple_wallet::set_tx_key, this, _1),
                           tr(USAGE_SET_TX_KEY),
                           tr("Set the transaction key (r) for a given <txid> in case the tx was made by some other device or 3rd party wallet."));
  m_cmd_binder.set_handler("check_tx_key",
                           boost::bind(&simple_wallet::check_tx_key, this, _1),
                           tr(USAGE_CHECK_TX_KEY),
                           tr("Check the amount going to <address> in <txid>."));
  m_cmd_binder.set_handler("get_tx_proof",
                           boost::bind(&simple_wallet::get_tx_proof, this, _1),
                           tr(USAGE_GET_TX_PROOF),
                           tr("Generate a signature proving funds sent to <address> in <txid>, optionally with a challenge string <message>, using either the transaction secret key (when <address> is not your wallet's address) or the view secret key (otherwise), which does not disclose the secret key."));
  m_cmd_binder.set_handler("check_tx_proof",
                           boost::bind(&simple_wallet::check_tx_proof, this, _1),
                           tr(USAGE_CHECK_TX_PROOF),
                           tr("Check the proof for funds going to <address> in <txid> with the challenge string <message> if any."));
  m_cmd_binder.set_handler("get_spend_proof",
                           boost::bind(&simple_wallet::get_spend_proof, this, _1),
                           tr(USAGE_GET_SPEND_PROOF),
                           tr("Generate a signature proving that you generated <txid> using the spend secret key, optionally with a challenge string <message>."));
  m_cmd_binder.set_handler("check_spend_proof",
                           boost::bind(&simple_wallet::check_spend_proof, this, _1),
                           tr(USAGE_CHECK_SPEND_PROOF),
                           tr("Check a signature proving that the signer generated <txid>, optionally with a challenge string <message>."));
  m_cmd_binder.set_handler("get_reserve_proof",
                           boost::bind(&simple_wallet::get_reserve_proof, this, _1),
                           tr(USAGE_GET_RESERVE_PROOF),
                           tr("Generate a signature proving that you own at least this much, optionally with a challenge string <message>.\n"
                              "If 'all' is specified, you prove the entire sum of all of your existing accounts' balances.\n"
                              "Otherwise, you prove the reserve of the smallest possible amount above <amount> available in your current account."));
  m_cmd_binder.set_handler("check_reserve_proof",
                           boost::bind(&simple_wallet::check_reserve_proof, this, _1),
                           tr(USAGE_CHECK_RESERVE_PROOF),
                           tr("Check a signature proving that the owner of <address> holds at least this much, optionally with a challenge string <message>."));
  m_cmd_binder.set_handler("show_transfers",
                           boost::bind(&simple_wallet::show_transfers, this, _1),
                           tr(USAGE_SHOW_TRANSFERS),
                           // Seemingly broken formatting to compensate for the backslash before the quotes.
                           tr("Show the incoming/outgoing transfers within an optional height range.\n\n"
                              "Output format:\n"
                              "In or Coinbase:    Block Number, \"block\"|\"in\",                Time, Amount,  Transaction Hash, Payment ID, Subaddress Index,                     \"-\", Note\n"
                              "Out:               Block Number, \"out\",                         Time, Amount*, Transaction Hash, Payment ID, Fee, Destinations, Input addresses**, \"-\", Note\n"
                              "Pool:                            \"pool\", \"in\",                Time, Amount,  Transaction Hash, Payment Id, Subaddress Index,                     \"-\", Note, Double Spend Note\n"
                              "Pending or Failed:               \"failed\"|\"pending\", \"out\", Time, Amount*, Transaction Hash, Payment ID, Fee, Input addresses**,               \"-\", Note\n\n"
                              "* Excluding change and fee.\n"
                              "** Set of address indices used as inputs in this transfer."));
   m_cmd_binder.set_handler("export_transfers",
                           boost::bind(&simple_wallet::export_transfers, this, _1),
                           tr(USAGE_EXPORT_TRANSFERS),
                           tr("Export to CSV the incoming/outgoing transfers within an optional height range."));
  m_cmd_binder.set_handler("unspent_outputs",
                           boost::bind(&simple_wallet::unspent_outputs, this, _1),
                           tr(USAGE_UNSPENT_OUTPUTS),
                           tr("Show the unspent outputs of a specified address within an optional amount range."));
  m_cmd_binder.set_handler("rescan_bc",
                           boost::bind(&simple_wallet::rescan_blockchain, this, _1),
                           tr(USAGE_RESCAN_BC),
                           tr("Rescan the blockchain from scratch. If \"hard\" is specified, you will lose any information which can not be recovered from the blockchain itself."));
  m_cmd_binder.set_handler("set_tx_note",
                           boost::bind(&simple_wallet::set_tx_note, this, _1),
                           tr(USAGE_SET_TX_NOTE),
                           tr("Set an arbitrary string note for a <txid>."));
  m_cmd_binder.set_handler("get_tx_note",
                           boost::bind(&simple_wallet::get_tx_note, this, _1),
                           tr(USAGE_GET_TX_NOTE),
                           tr("Get a string note for a txid."));
  m_cmd_binder.set_handler("set_description",
                           boost::bind(&simple_wallet::set_description, this, _1),
                           tr(USAGE_SET_DESCRIPTION),
                           tr("Set an arbitrary description for the wallet."));
  m_cmd_binder.set_handler("get_description",
                           boost::bind(&simple_wallet::get_description, this, _1),
                           tr(USAGE_GET_DESCRIPTION),
                           tr("Get the description of the wallet."));
  m_cmd_binder.set_handler("status",
                           boost::bind(&simple_wallet::status, this, _1),
                           tr("Show the wallet's status."));
  m_cmd_binder.set_handler("wallet_info",
                           boost::bind(&simple_wallet::wallet_info, this, _1),
                           tr("Show the wallet's information."));
  m_cmd_binder.set_handler("sign",
                           boost::bind(&simple_wallet::sign, this, _1),
                           tr(USAGE_SIGN),
                           tr("Sign the contents of a file."));
  m_cmd_binder.set_handler("verify",
                           boost::bind(&simple_wallet::verify, this, _1),
                           tr(USAGE_VERIFY),
                           tr("Verify a signature on the contents of a file."));
  m_cmd_binder.set_handler("export_key_images",
                           boost::bind(&simple_wallet::export_key_images, this, _1),
                           tr(USAGE_EXPORT_KEY_IMAGES),
                           tr("Export a signed set of key images to a <filename>. By default exports all key images. If 'requested-only' is specified export key images for outputs not previously imported."));
  m_cmd_binder.set_handler("import_key_images",
                           boost::bind(&simple_wallet::import_key_images, this, _1),
                           tr(USAGE_IMPORT_KEY_IMAGES),
                           tr("Import a signed key images list and verify their spent status."));
  m_cmd_binder.set_handler("hw_key_images_sync",
                           boost::bind(&simple_wallet::hw_key_images_sync, this, _1),
                           tr(USAGE_HW_KEY_IMAGES_SYNC),
                           tr("Synchronizes key images with the hw wallet."));
  m_cmd_binder.set_handler("hw_reconnect",
                           boost::bind(&simple_wallet::hw_reconnect, this, _1),
                           tr(USAGE_HW_RECONNECT),
                           tr("Attempts to reconnect HW wallet."));
  m_cmd_binder.set_handler("export_outputs",
                           boost::bind(&simple_wallet::export_outputs, this, _1),
                           tr(USAGE_EXPORT_OUTPUTS),
                           tr("Export a set of outputs owned by this wallet."));
  m_cmd_binder.set_handler("import_outputs",
                           boost::bind(&simple_wallet::import_outputs, this, _1),
                           tr(USAGE_IMPORT_OUTPUTS),
                           tr("Import a set of outputs owned by this wallet."));
  m_cmd_binder.set_handler("show_transfer",
                           boost::bind(&simple_wallet::show_transfer, this, _1),
                           tr(USAGE_SHOW_TRANSFER),
                           tr("Show information about a transfer to/from this address."));
  m_cmd_binder.set_handler("password",
                           boost::bind(&simple_wallet::change_password, this, _1),
                           tr("Change the wallet's password."));
  m_cmd_binder.set_handler("payment_id",
                           boost::bind(&simple_wallet::payment_id, this, _1),
                           tr(USAGE_PAYMENT_ID),
                           tr("Generate a new random full size payment id (obsolete). These will be unencrypted on the blockchain, see integrated_address for encrypted short payment ids."));
  m_cmd_binder.set_handler("fee",
                           boost::bind(&simple_wallet::print_fee_info, this, _1),
                           tr("Print the information about the current fee and transaction backlog."));
  m_cmd_binder.set_handler("prepare_multisig", boost::bind(&simple_wallet::prepare_multisig, this, _1),
                           tr("Export data needed to create a multisig wallet"));
  m_cmd_binder.set_handler("make_multisig", boost::bind(&simple_wallet::make_multisig, this, _1),
                           tr(USAGE_MAKE_MULTISIG),
                           tr("Turn this wallet into a multisig wallet"));
  m_cmd_binder.set_handler("finalize_multisig",
                           boost::bind(&simple_wallet::finalize_multisig, this, _1),
                           tr(USAGE_FINALIZE_MULTISIG),
                           tr("Turn this wallet into a multisig wallet, extra step for N-1/N wallets"));
  m_cmd_binder.set_handler("exchange_multisig_keys",
                           boost::bind(&simple_wallet::exchange_multisig_keys, this, _1),
                           tr(USAGE_EXCHANGE_MULTISIG_KEYS),
                           tr("Performs extra multisig keys exchange rounds. Needed for arbitrary M/N multisig wallets"));
  m_cmd_binder.set_handler("export_multisig_info",
                           boost::bind(&simple_wallet::export_multisig, this, _1),
                           tr(USAGE_EXPORT_MULTISIG_INFO),
                           tr("Export multisig info for other participants"));
  m_cmd_binder.set_handler("import_multisig_info",
                           boost::bind(&simple_wallet::import_multisig, this, _1),
                           tr(USAGE_IMPORT_MULTISIG_INFO),
                           tr("Import multisig info from other participants"));
  m_cmd_binder.set_handler("sign_multisig",
                           boost::bind(&simple_wallet::sign_multisig, this, _1),
                           tr(USAGE_SIGN_MULTISIG),
                           tr("Sign a multisig transaction from a file"));
  m_cmd_binder.set_handler("submit_multisig",
                           boost::bind(&simple_wallet::submit_multisig, this, _1),
                           tr(USAGE_SUBMIT_MULTISIG),
                           tr("Submit a signed multisig transaction from a file"));
  m_cmd_binder.set_handler("export_raw_multisig_tx",
                           boost::bind(&simple_wallet::export_raw_multisig, this, _1),
                           tr(USAGE_EXPORT_RAW_MULTISIG_TX),
                           tr("Export a signed multisig transaction to a file"));
  m_cmd_binder.set_handler("mms",
                           boost::bind(&simple_wallet::mms, this, _1),
                           tr(USAGE_MMS),
                           tr("Interface with the MMS (Multisig Messaging System)\n"
                              "<subcommand> is one of:\n"
                              "  init, info, signer, list, next, sync, transfer, delete, send, receive, export, note, show, set, help\n"
                              "  send_signer_config, start_auto_config, stop_auto_config, auto_config\n"
                              "Get help about a subcommand with: help mms <subcommand>, or mms help <subcommand>"));
  m_cmd_binder.set_handler("mms init",
                           boost::bind(&simple_wallet::mms, this, _1),
                           tr(USAGE_MMS_INIT),
                           tr("Initialize and configure the MMS for M/N = number of required signers/number of authorized signers multisig"));
  m_cmd_binder.set_handler("mms info",
                           boost::bind(&simple_wallet::mms, this, _1),
                           tr(USAGE_MMS_INFO),
                           tr("Display current MMS configuration"));
  m_cmd_binder.set_handler("mms signer",
                           boost::bind(&simple_wallet::mms, this, _1),
                           tr(USAGE_MMS_SIGNER),
                           tr("Set or modify authorized signer info (single-word label, transport address, Loki address), or list all signers"));
  m_cmd_binder.set_handler("mms list",
                           boost::bind(&simple_wallet::mms, this, _1),
                           tr(USAGE_MMS_LIST),
                           tr("List all messages"));
  m_cmd_binder.set_handler("mms next",
                           boost::bind(&simple_wallet::mms, this, _1),
                           tr(USAGE_MMS_NEXT),
                           tr("Evaluate the next possible multisig-related action(s) according to wallet state, and execute or offer for choice\n"
                              "By using 'sync' processing of waiting messages with multisig sync info can be forced regardless of wallet state"));
  m_cmd_binder.set_handler("mms sync",
                           boost::bind(&simple_wallet::mms, this, _1),
                           tr(USAGE_MMS_SYNC),
                           tr("Force generation of multisig sync info regardless of wallet state, to recover from special situations like \"stale data\" errors"));
  m_cmd_binder.set_handler("mms transfer",
                           boost::bind(&simple_wallet::mms, this, _1),
                           tr(USAGE_MMS_TRANSFER),
                           tr("Initiate transfer with MMS support; arguments identical to normal 'transfer' command arguments, for info see there"));
  m_cmd_binder.set_handler("mms delete",
                           boost::bind(&simple_wallet::mms, this, _1),
                           tr(USAGE_MMS_DELETE),
                           tr("Delete a single message by giving its id, or delete all messages by using 'all'"));
  m_cmd_binder.set_handler("mms send",
                           boost::bind(&simple_wallet::mms, this, _1),
                           tr(USAGE_MMS_SEND),
                           tr("Send a single message by giving its id, or send all waiting messages"));
  m_cmd_binder.set_handler("mms receive",
                           boost::bind(&simple_wallet::mms, this, _1),
                           tr(USAGE_MMS_RECEIVE),
                           tr("Check right away for new messages to receive"));
  m_cmd_binder.set_handler("mms export",
                           boost::bind(&simple_wallet::mms, this, _1),
                           tr(USAGE_MMS_EXPORT),
                           tr("Write the content of a message to a file \"mms_message_content\""));
  m_cmd_binder.set_handler("mms note",
                           boost::bind(&simple_wallet::mms, this, _1),
                           tr(USAGE_MMS_NOTE),
                           tr("Send a one-line message to an authorized signer, identified by its label, or show any waiting unread notes"));
  m_cmd_binder.set_handler("mms show",
                           boost::bind(&simple_wallet::mms, this, _1),
                           tr(USAGE_MMS_SHOW),
                           tr("Show detailed info about a single message"));
  m_cmd_binder.set_handler("mms set",
                           boost::bind(&simple_wallet::mms, this, _1),
                           tr(USAGE_MMS_SET),
                           tr("Available options:\n "
                                  "auto-send <1|0>\n "
                                  "  Whether to automatically send newly generated messages right away.\n "));
  m_cmd_binder.set_handler("mms send_signer_config",
                           boost::bind(&simple_wallet::mms, this, _1),
                           tr(USAGE_MMS_SEND_SIGNER_CONFIG),
                           tr("Send completed signer config to all other authorized signers"));
  m_cmd_binder.set_handler("mms start_auto_config",
                           boost::bind(&simple_wallet::mms, this, _1),
                           tr(USAGE_MMS_START_AUTO_CONFIG),
                           tr("Start auto-config at the auto-config manager's wallet by issuing auto-config tokens and optionally set others' labels"));
  m_cmd_binder.set_handler("mms stop_auto_config",
                           boost::bind(&simple_wallet::mms, this, _1),
                           tr(USAGE_MMS_STOP_AUTO_CONFIG),
                           tr("Delete any auto-config tokens and abort a auto-config process"));
  m_cmd_binder.set_handler("mms auto_config",
                           boost::bind(&simple_wallet::mms, this, _1),
                           tr(USAGE_MMS_AUTO_CONFIG),
                           tr("Start auto-config by using the token received from the auto-config manager"));
  m_cmd_binder.set_handler("print_ring",
                           boost::bind(&simple_wallet::print_ring, this, _1),
                           tr(USAGE_PRINT_RING),
                           tr("Print the ring(s) used to spend a given key image or transaction (if the ring size is > 1)\n\n"
                              "Output format:\n"
                              "Key Image, \"absolute\", list of rings"));
  m_cmd_binder.set_handler("set_ring",
                           boost::bind(&simple_wallet::set_ring, this, _1),
                           tr(USAGE_SET_RING),
                           tr("Set the ring used for a given key image, so it can be reused in a fork"));
  m_cmd_binder.set_handler("unset_ring",
                           boost::bind(&simple_wallet::unset_ring, this, _1),
                           tr(USAGE_UNSET_RING),
                           tr("Unsets the ring used for a given key image or transaction"));
  m_cmd_binder.set_handler("save_known_rings",
                           boost::bind(&simple_wallet::save_known_rings, this, _1),
                           tr(USAGE_SAVE_KNOWN_RINGS),
                           tr("Save known rings to the shared rings database"));
  m_cmd_binder.set_handler("mark_output_spent",
                           boost::bind(&simple_wallet::blackball, this, _1),
                           tr(USAGE_MARK_OUTPUT_SPENT),
                           tr("Mark output(s) as spent so they never get selected as fake outputs in a ring"));
  m_cmd_binder.set_handler("mark_output_unspent",
                           boost::bind(&simple_wallet::unblackball, this, _1),
                           tr(USAGE_MARK_OUTPUT_UNSPENT),
                           tr("Marks an output as unspent so it may get selected as a fake output in a ring"));
  m_cmd_binder.set_handler("is_output_spent",
                           boost::bind(&simple_wallet::blackballed, this, _1),
                           tr(USAGE_IS_OUTPUT_SPENT),
                           tr("Checks whether an output is marked as spent"));
  m_cmd_binder.set_handler("freeze",
                           boost::bind(&simple_wallet::freeze, this, _1),
                           tr(USAGE_FREEZE),
                           tr("Freeze a single output by key image so it will not be used"));
  m_cmd_binder.set_handler("thaw",
                           boost::bind(&simple_wallet::thaw, this, _1),
                           tr(USAGE_THAW),
                           tr("Thaw a single output by key image so it may be used again"));
  m_cmd_binder.set_handler("frozen",
                           boost::bind(&simple_wallet::frozen, this, _1),
                           tr(USAGE_FROZEN),
                           tr("Checks whether a given output is currently frozen by key image"));
  m_cmd_binder.set_handler("net_stats",
                           boost::bind(&simple_wallet::net_stats, this, _1),
                           tr(USAGE_NET_STATS),
                           tr("Prints simple network stats"));
  m_cmd_binder.set_handler("welcome",
                           boost::bind(&simple_wallet::welcome, this, _1),
                           tr(USAGE_WELCOME),
                           tr("Display the welcome message for the wallet"));
  m_cmd_binder.set_handler("version",
                           boost::bind(&simple_wallet::version, this, _1),
                           tr(USAGE_VERSION),
                           tr("Returns version information"));
  m_cmd_binder.set_handler("help",
                           boost::bind(&simple_wallet::help, this, _1),
                           tr(USAGE_HELP),
                           tr("Show the help section or the documentation about a <command>."));

  //
  // Loki
  //
  m_cmd_binder.set_handler("register_service_node",
                           boost::bind(&simple_wallet::register_service_node, this, _1),
                           tr(USAGE_REGISTER_SERVICE_NODE),
                           tr("Send <amount> to this wallet's main account and lock it as an operator stake for a new Service Node. This command is typically generated on the Service Node via the `prepare_registration' lokid command. The optional index= and <priority> parameters work as in the `transfer' command."));
  m_cmd_binder.set_handler("stake",
                           boost::bind(&simple_wallet::stake, this, _1),
                           tr(USAGE_STAKE),
                           tr("Send a transfer to this wallet's main account and lock it as a contribution stake to the given Service Node (which must be registered and awaiting contributions). The stake amount may be specified either as a fixed amount or as a percentage of the Service Node's total stake. The optional index= and <priority> parameters work as in the `transfer' command."));
  m_cmd_binder.set_handler("request_stake_unlock",
                           boost::bind(&simple_wallet::request_stake_unlock, this, _1),
                           tr(USAGE_REQUEST_STAKE_UNLOCK),
                           tr("Request a stake currently locked in the given Service Node to be unlocked on the network"));
  m_cmd_binder.set_handler("print_locked_stakes",
                           boost::bind(&simple_wallet::print_locked_stakes, this, _1),
                           tr(USAGE_PRINT_LOCKED_STAKES),
                           tr("Print stakes currently locked on the Service Node network"));
}
//----------------------------------------------------------------------------------------------------
bool simple_wallet::set_variable(const std::vector<std::string> &args)
{
  if (args.empty())
  {
    std::string seed_language = m_wallet->get_seed_language();
    if (m_use_english_language_names)
      seed_language = crypto::ElectrumWords::get_english_name_for(seed_language);
    std::string priority_string = "invalid";
    uint32_t priority = m_wallet->get_default_priority();
    if (priority < tools::allowed_priority_strings.size())
      priority_string = tools::allowed_priority_strings[priority];
    std::string ask_password_string = "invalid";
    switch (m_wallet->ask_password())
    {
      case tools::wallet2::AskPasswordNever: ask_password_string = "never"; break;
      case tools::wallet2::AskPasswordOnAction: ask_password_string = "action"; break;
      case tools::wallet2::AskPasswordToDecrypt: ask_password_string = "decrypt"; break;
    }
    std::string setup_background_mining_string = "invalid";
    switch (m_wallet->setup_background_mining())
    {
      case tools::wallet2::BackgroundMiningMaybe: setup_background_mining_string = "maybe"; break;
      case tools::wallet2::BackgroundMiningYes: setup_background_mining_string = "yes"; break;
      case tools::wallet2::BackgroundMiningNo: setup_background_mining_string = "no"; break;
    }
    success_msg_writer() << "seed = " << seed_language;
    success_msg_writer() << "always-confirm-transfers = " << m_wallet->always_confirm_transfers();
    success_msg_writer() << "print-ring-members = " << m_wallet->print_ring_members();
    success_msg_writer() << "store-tx-info = " << m_wallet->store_tx_info();
    success_msg_writer() << "auto-refresh = " << m_wallet->auto_refresh();
    success_msg_writer() << "refresh-type = " << get_refresh_type_name(m_wallet->get_refresh_type());
    success_msg_writer() << "priority = " << priority<< " (" << priority_string << ")";
    success_msg_writer() << "confirm-missing-payment-id = " << m_wallet->confirm_missing_payment_id();
    success_msg_writer() << "ask-password = " << m_wallet->ask_password() << " (" << ask_password_string << ")";
    success_msg_writer() << "unit = " << cryptonote::get_unit(cryptonote::get_default_decimal_point());
    success_msg_writer() << "min-outputs-count = " << m_wallet->get_min_output_count();
    success_msg_writer() << "min-outputs-value = " << cryptonote::print_money(m_wallet->get_min_output_value());
    success_msg_writer() << "merge-destinations = " << m_wallet->merge_destinations();
    success_msg_writer() << "confirm-backlog = " << m_wallet->confirm_backlog();
    success_msg_writer() << "confirm-backlog-threshold = " << m_wallet->get_confirm_backlog_threshold();
    success_msg_writer() << "confirm-export-overwrite = " << m_wallet->confirm_export_overwrite();
    success_msg_writer() << "refresh-from-block-height = " << m_wallet->get_refresh_from_block_height();
    success_msg_writer() << "auto-low-priority = " << m_wallet->auto_low_priority();
    success_msg_writer() << "segregate-pre-fork-outputs = " << m_wallet->segregate_pre_fork_outputs();
    success_msg_writer() << "key-reuse-mitigation2 = " << m_wallet->key_reuse_mitigation2();
    const std::pair<size_t, size_t> lookahead = m_wallet->get_subaddress_lookahead();
    success_msg_writer() << "subaddress-lookahead = " << lookahead.first << ":" << lookahead.second;
    success_msg_writer() << "segregation-height = " << m_wallet->segregation_height();
    success_msg_writer() << "ignore-fractional-outputs = " << m_wallet->ignore_fractional_outputs();
    success_msg_writer() << "track-uses = " << m_wallet->track_uses();
    success_msg_writer() << "setup-background-mining = " << setup_background_mining_string;
    success_msg_writer() << "device-name = " << m_wallet->device_name();
    success_msg_writer() << "export-format = " << (m_wallet->export_format() == tools::wallet2::ExportFormat::Ascii ? "ascii" : "binary");
    return true;
  }
  else
  {

#define CHECK_SIMPLE_VARIABLE(name, f, help) do \
  if (args[0] == name) { \
    if (args.size() <= 1) \
    { \
      fail_msg_writer() << "set " << #name << ": " << tr("needs an argument") << " (" << help << ")"; \
      return true; \
    } \
    else \
    { \
      f(args); \
      return true; \
    } \
  } while(0)

    if (args[0] == "seed")
    {
      if (args.size() == 1)
      {
        fail_msg_writer() << tr("set seed: needs an argument. available options: language");
        return true;
      }
      else if (args[1] == "language")
      {
        seed_set_language(args);
        return true;
      }
    }
    CHECK_SIMPLE_VARIABLE("always-confirm-transfers", set_always_confirm_transfers, tr("0 or 1"));
    CHECK_SIMPLE_VARIABLE("print-ring-members", set_print_ring_members, tr("0 or 1"));
    CHECK_SIMPLE_VARIABLE("store-tx-info", set_store_tx_info, tr("0 or 1"));
    CHECK_SIMPLE_VARIABLE("auto-refresh", set_auto_refresh, tr("0 or 1"));
    CHECK_SIMPLE_VARIABLE("refresh-type", set_refresh_type, tr("full (slowest, no assumptions); optimize-coinbase (fast, assumes the whole coinbase is paid to a single address); no-coinbase (fastest, assumes we receive no coinbase transaction), default (same as optimize-coinbase)"));
    CHECK_SIMPLE_VARIABLE("priority", set_default_priority, tr("0, 1, 2, 3, or 4, or one of ") << join_priority_strings(", "));
    CHECK_SIMPLE_VARIABLE("confirm-missing-payment-id", set_confirm_missing_payment_id, tr("0 or 1"));
    CHECK_SIMPLE_VARIABLE("ask-password", set_ask_password, tr("0|1|2 (or never|action|decrypt)"));
    CHECK_SIMPLE_VARIABLE("unit", set_unit, tr("loki, megarok, kilorok, rok"));
    CHECK_SIMPLE_VARIABLE("min-outputs-count", set_min_output_count, tr("unsigned integer"));
    CHECK_SIMPLE_VARIABLE("min-outputs-value", set_min_output_value, tr("amount"));
    CHECK_SIMPLE_VARIABLE("merge-destinations", set_merge_destinations, tr("0 or 1"));
    CHECK_SIMPLE_VARIABLE("confirm-backlog", set_confirm_backlog, tr("0 or 1"));
    CHECK_SIMPLE_VARIABLE("confirm-backlog-threshold", set_confirm_backlog_threshold, tr("unsigned integer"));
    CHECK_SIMPLE_VARIABLE("confirm-export-overwrite", set_confirm_export_overwrite, tr("0 or 1"));
    CHECK_SIMPLE_VARIABLE("refresh-from-block-height", set_refresh_from_block_height, tr("block height"));
    CHECK_SIMPLE_VARIABLE("auto-low-priority", set_auto_low_priority, tr("0 or 1"));
    CHECK_SIMPLE_VARIABLE("segregate-pre-fork-outputs", set_segregate_pre_fork_outputs, tr("0 or 1"));
    CHECK_SIMPLE_VARIABLE("key-reuse-mitigation2", set_key_reuse_mitigation2, tr("0 or 1"));
    CHECK_SIMPLE_VARIABLE("subaddress-lookahead", set_subaddress_lookahead, tr("<major>:<minor>"));
    CHECK_SIMPLE_VARIABLE("segregation-height", set_segregation_height, tr("unsigned integer"));
    CHECK_SIMPLE_VARIABLE("ignore-fractional-outputs", set_ignore_fractional_outputs, tr("0 or 1"));
    CHECK_SIMPLE_VARIABLE("track-uses", set_track_uses, tr("0 or 1"));
    CHECK_SIMPLE_VARIABLE("setup-background-mining", set_setup_background_mining, tr("1/yes or 0/no"));
    CHECK_SIMPLE_VARIABLE("device-name", set_device_name, tr("<device_name[:device_spec]>"));
    CHECK_SIMPLE_VARIABLE("export-format", set_export_format, tr("\"binary\" or \"ascii\""));
  }
  fail_msg_writer() << tr("set: unrecognized argument(s)");
  return true;
}

//----------------------------------------------------------------------------------------------------
bool simple_wallet::set_log(const std::vector<std::string> &args)
{
  if(args.size() > 1)
  {
    PRINT_USAGE(USAGE_SET_LOG);
    return true;
  }
  if(!args.empty())
  {
    uint16_t level = 0;
    if(epee::string_tools::get_xtype_from_string(level, args[0]))
    {
      if(4 < level)
      {
        fail_msg_writer() << boost::format(tr("wrong number range, use: %s")) % USAGE_SET_LOG;
        return true;
      }
      mlog_set_log_level(level);
    }
    else
    {
      mlog_set_log(args[0].c_str());
    }
  }
  
  success_msg_writer() << "New log categories: " << mlog_get_categories();
  return true;
}
//----------------------------------------------------------------------------------------------------
bool simple_wallet::ask_wallet_create_if_needed()
{
  LOG_PRINT_L3("simple_wallet::ask_wallet_create_if_needed() started");
  std::string wallet_path;
  std::string confirm_creation;
  bool wallet_name_valid = false;
  bool keys_file_exists;
  bool wallet_file_exists;

  do{
      LOG_PRINT_L3("User asked to specify wallet file name.");
      wallet_path = input_line(
        tr(m_restoring ? "Specify a new wallet file name for your restored wallet (e.g., MyWallet).\n"
        "Wallet file name (or Ctrl-C to quit)" :
        "Specify wallet file name (e.g., MyWallet). If the wallet doesn't exist, it will be created.\n"
        "Wallet file name (or Ctrl-C to quit)")
      );
      if(std::cin.eof())
      {
        LOG_ERROR("Unexpected std::cin.eof() - Exited simple_wallet::ask_wallet_create_if_needed()");
        return false;
      }
      if(!tools::wallet2::wallet_valid_path_format(wallet_path))
      {
        fail_msg_writer() << tr("Wallet name not valid. Please try again or use Ctrl-C to quit.");
        wallet_name_valid = false;
      }
      else
      {
        tools::wallet2::wallet_exists(wallet_path, keys_file_exists, wallet_file_exists);
        LOG_PRINT_L3("wallet_path: " << wallet_path << "");
        LOG_PRINT_L3("keys_file_exists: " << std::boolalpha << keys_file_exists << std::noboolalpha
        << "  wallet_file_exists: " << std::boolalpha << wallet_file_exists << std::noboolalpha);

        if((keys_file_exists || wallet_file_exists) && (!m_generate_new.empty() || m_restoring))
        {
          fail_msg_writer() << tr("Attempting to generate or restore wallet, but specified file(s) exist.  Exiting to not risk overwriting.");
          return false;
        }
        if(wallet_file_exists && keys_file_exists) //Yes wallet, yes keys
        {
          success_msg_writer() << tr("Wallet and key files found, loading...");
          m_wallet_file = wallet_path;
          return true;
        }
        else if(!wallet_file_exists && keys_file_exists) //No wallet, yes keys
        {
          success_msg_writer() << tr("Key file found but not wallet file. Regenerating...");
          m_wallet_file = wallet_path;
          return true;
        }
        else if(wallet_file_exists && !keys_file_exists) //Yes wallet, no keys
        {
          fail_msg_writer() << tr("Key file not found. Failed to open wallet: ") << "\"" << wallet_path << "\". Exiting.";
          return false;
        }
        else if(!wallet_file_exists && !keys_file_exists) //No wallet, no keys
        {
          bool ok = true;
          if (!m_restoring)
          {
            std::string prompt = tr("No wallet found with that name. Confirm creation of new wallet named: ");
            prompt += "\"" + wallet_path + "\"";
            confirm_creation = input_line(prompt, true);
            if(std::cin.eof())
            {
              LOG_ERROR("Unexpected std::cin.eof() - Exited simple_wallet::ask_wallet_create_if_needed()");
              return false;
            }
            ok = command_line::is_yes(confirm_creation);
          }
          if (ok)
          {
            success_msg_writer() << tr("Generating new wallet...");
            m_generate_new = wallet_path;
            return true;
          }
        }
      }
    } while(!wallet_name_valid);

  LOG_ERROR("Failed out of do-while loop in ask_wallet_create_if_needed()");
  return false;
}

/*!
 * \brief Prints the seed with a nice message
 * \param seed seed to print
 */
void simple_wallet::print_seed(const epee::wipeable_string &seed)
{
  success_msg_writer(true) << "\n" << boost::format(tr("NOTE: the following %s can be used to recover access to your wallet. "
    "Write them down and store them somewhere safe and secure. Please do not store them in "
    "your email or on file storage services outside of your immediate control.\n")) % (m_wallet->multisig() ? tr("string") : tr("25 words"));
  // don't log
  int space_index = 0;
  size_t len  = seed.size();
  for (const char *ptr = seed.data(); len--; ++ptr)
  {
    if (*ptr == ' ')
    {
      if (space_index == 15 || space_index == 7)
        putchar('\n');
      else
        putchar(*ptr);
      ++space_index;
    }
    else
      putchar(*ptr);
  }
  putchar('\n');
  fflush(stdout);
}
//----------------------------------------------------------------------------------------------------
static bool might_be_partial_seed(const epee::wipeable_string &words)
{
  std::vector<epee::wipeable_string> seed;

  words.split(seed);
  return seed.size() < 24;
}
//----------------------------------------------------------------------------------------------------
static bool datestr_to_int(const std::string &heightstr, uint16_t &year, uint8_t &month, uint8_t &day)
{
  if (heightstr.size() != 10 || heightstr[4] != '-' || heightstr[7] != '-')
  {
    fail_msg_writer() << tr("date format must be YYYY-MM-DD");
    return false;
  }
  try
  {
    year  = boost::lexical_cast<uint16_t>(heightstr.substr(0,4));
    // lexical_cast<uint8_t> won't work because uint8_t is treated as character type
    month = boost::lexical_cast<uint16_t>(heightstr.substr(5,2));
    day   = boost::lexical_cast<uint16_t>(heightstr.substr(8,2));
  }
  catch (const boost::bad_lexical_cast &)
  {
    fail_msg_writer() << tr("bad height parameter: ") << heightstr;
    return false;
  }
  return true;
}
//----------------------------------------------------------------------------------------------------
bool simple_wallet::init(const boost::program_options::variables_map& vm)
{
  epee::misc_utils::auto_scope_leave_caller scope_exit_handler = epee::misc_utils::create_scope_leave_handler([&](){
    m_electrum_seed.wipe();
  });

  const bool testnet = tools::wallet2::has_testnet_option(vm);
  const bool stagenet = tools::wallet2::has_stagenet_option(vm);
  if (testnet && stagenet)
  {
    fail_msg_writer() << tr("Can't specify more than one of --testnet and --stagenet");
    return false;
  }
  network_type const nettype = testnet ? TESTNET : stagenet ? STAGENET : MAINNET;

  epee::wipeable_string multisig_keys;
  epee::wipeable_string password;

  if (!handle_command_line(vm))
    return false;

  bool welcome = false;

  if((!m_generate_new.empty()) + (!m_wallet_file.empty()) + (!m_generate_from_device.empty()) + (!m_generate_from_view_key.empty()) + (!m_generate_from_spend_key.empty()) + (!m_generate_from_keys.empty()) + (!m_generate_from_multisig_keys.empty()) + (!m_generate_from_json.empty()) > 1)
  {
    fail_msg_writer() << tr("can't specify more than one of --generate-new-wallet=\"wallet_name\", --wallet-file=\"wallet_name\", --generate-from-view-key=\"wallet_name\", --generate-from-spend-key=\"wallet_name\", --generate-from-keys=\"wallet_name\", --generate-from-multisig-keys=\"wallet_name\", --generate-from-json=\"jsonfilename\" and --generate-from-device=\"wallet_name\"");
    return false;
  }
  else if (m_generate_new.empty() && m_wallet_file.empty() && m_generate_from_device.empty() && m_generate_from_view_key.empty() && m_generate_from_spend_key.empty() && m_generate_from_keys.empty() && m_generate_from_multisig_keys.empty() && m_generate_from_json.empty())
  {
    if(!ask_wallet_create_if_needed()) return false;
  }

  if (!m_generate_new.empty() || m_restoring)
  {
    if (!m_subaddress_lookahead.empty() && !parse_subaddress_lookahead(m_subaddress_lookahead))
      return false;

    std::string old_language;
    // check for recover flag.  if present, require electrum word list (only recovery option for now).
    if (m_restore_deterministic_wallet || m_restore_multisig_wallet)
    {
      if (m_non_deterministic)
      {
        fail_msg_writer() << tr("can't specify both --restore-deterministic-wallet or --restore-multisig-wallet and --non-deterministic");
        return false;
      }
      if (!m_wallet_file.empty())
      {
        if (m_restore_multisig_wallet)
          fail_msg_writer() << tr("--restore-multisig-wallet uses --generate-new-wallet, not --wallet-file");
        else
          fail_msg_writer() << tr("--restore-deterministic-wallet uses --generate-new-wallet, not --wallet-file");
        return false;
      }

      if (m_electrum_seed.empty())
      {
        if (m_restore_multisig_wallet)
        {
            const char *prompt = "Specify multisig seed";
            m_electrum_seed = input_secure_line(prompt);
            if (std::cin.eof())
              return false;
            if (m_electrum_seed.empty())
            {
              fail_msg_writer() << tr("specify a recovery parameter with the --electrum-seed=\"multisig seed here\"");
              return false;
            }
        }
        else
        {
          m_electrum_seed = "";
          do
          {
            const char *prompt = m_electrum_seed.empty() ? "Specify Electrum seed" : "Electrum seed continued";
            epee::wipeable_string electrum_seed = input_secure_line(prompt);
            if (std::cin.eof())
              return false;
            if (electrum_seed.empty())
            {
              fail_msg_writer() << tr("specify a recovery parameter with the --electrum-seed=\"words list here\"");
              return false;
            }
            m_electrum_seed += electrum_seed;
            m_electrum_seed += ' ';
          } while (might_be_partial_seed(m_electrum_seed));
        }
      }

      if (m_restore_multisig_wallet)
      {
        const boost::optional<epee::wipeable_string> parsed = m_electrum_seed.parse_hexstr();
        if (!parsed)
        {
          fail_msg_writer() << tr("Multisig seed failed verification");
          return false;
        }
        multisig_keys = *parsed;
      }
      else
      {
        if (!crypto::ElectrumWords::words_to_bytes(m_electrum_seed, m_recovery_key, old_language))
        {
          fail_msg_writer() << tr("Electrum-style word list failed verification");
          return false;
        }
      }

      auto pwd_container = password_prompter(tr("Enter seed offset passphrase, empty if none"), false);
      if (std::cin.eof() || !pwd_container)
        return false;
      epee::wipeable_string seed_pass = pwd_container->password();
      if (!seed_pass.empty())
      {
        if (m_restore_multisig_wallet)
        {
          crypto::secret_key key;
          crypto::cn_slow_hash(seed_pass.data(), seed_pass.size(), (crypto::hash&)key, crypto::cn_slow_hash_type::heavy_v1);
          sc_reduce32((unsigned char*)key.data);
          multisig_keys = m_wallet->decrypt<epee::wipeable_string>(std::string(multisig_keys.data(), multisig_keys.size()), key, true);
        }
        else
          m_recovery_key = cryptonote::decrypt_key(m_recovery_key, seed_pass);
      }
    }
    if (!m_generate_from_view_key.empty())
    {
      m_wallet_file = m_generate_from_view_key;
      // parse address
      std::string address_string = input_line("Standard address");
      if (std::cin.eof())
        return false;
      if (address_string.empty()) {
        fail_msg_writer() << tr("No data supplied, cancelled");
        return false;
      }
      cryptonote::address_parse_info info;
      if(!get_account_address_from_str(info, nettype, address_string))
      {
          fail_msg_writer() << tr("failed to parse address");
          return false;
      }
      if (info.is_subaddress)
      {
        fail_msg_writer() << tr("This address is a subaddress which cannot be used here.");
        return false;
      }

      // parse view secret key
      epee::wipeable_string viewkey_string = input_secure_line("Secret view key");
      if (std::cin.eof())
        return false;
      if (viewkey_string.empty()) {
        fail_msg_writer() << tr("No data supplied, cancelled");
        return false;
      }
      crypto::secret_key viewkey;
      if (!viewkey_string.hex_to_pod(unwrap(unwrap(viewkey))))
      {
        fail_msg_writer() << tr("failed to parse view key secret key");
        return false;
      }

      m_wallet_file=m_generate_from_view_key;

      // check the view key matches the given address
      crypto::public_key pkey;
      if (!crypto::secret_key_to_public_key(viewkey, pkey)) {
        fail_msg_writer() << tr("failed to verify view key secret key");
        return false;
      }
      if (info.address.m_view_public_key != pkey) {
        fail_msg_writer() << tr("view key does not match standard address");
        return false;
      }

      auto r = new_wallet(vm, info.address, boost::none, viewkey);
      CHECK_AND_ASSERT_MES(r, false, tr("account creation failed"));
      password = *r;
      welcome = true;
    }
    else if (!m_generate_from_spend_key.empty())
    {
      m_wallet_file = m_generate_from_spend_key;
      // parse spend secret key
      epee::wipeable_string spendkey_string = input_secure_line("Secret spend key");
      if (std::cin.eof())
        return false;
      if (spendkey_string.empty()) {
        fail_msg_writer() << tr("No data supplied, cancelled");
        return false;
      }
      if (!spendkey_string.hex_to_pod(unwrap(unwrap(m_recovery_key))))
      {
        fail_msg_writer() << tr("failed to parse spend key secret key");
        return false;
      }
      auto r = new_wallet(vm, m_recovery_key, true, false, "");
      CHECK_AND_ASSERT_MES(r, false, tr("account creation failed"));
      password = *r;
      welcome = true;
    }
    else if (!m_generate_from_keys.empty())
    {
      m_wallet_file = m_generate_from_keys;
      // parse address
      std::string address_string = input_line("Standard address");
      if (std::cin.eof())
        return false;
      if (address_string.empty()) {
        fail_msg_writer() << tr("No data supplied, cancelled");
        return false;
      }
      cryptonote::address_parse_info info;
      if(!get_account_address_from_str(info, nettype, address_string))
      {
          fail_msg_writer() << tr("failed to parse address");
          return false;
      }
      if (info.is_subaddress)
      {
        fail_msg_writer() << tr("This address is a subaddress which cannot be used here.");
        return false;
      }

      // parse spend secret key
      epee::wipeable_string spendkey_string = input_secure_line("Secret spend key");
      if (std::cin.eof())
        return false;
      if (spendkey_string.empty()) {
        fail_msg_writer() << tr("No data supplied, cancelled");
        return false;
      }
      crypto::secret_key spendkey;
      if (!spendkey_string.hex_to_pod(unwrap(unwrap(spendkey))))
      {
        fail_msg_writer() << tr("failed to parse spend key secret key");
        return false;
      }

      // parse view secret key
      epee::wipeable_string viewkey_string = input_secure_line("Secret view key");
      if (std::cin.eof())
        return false;
      if (viewkey_string.empty()) {
        fail_msg_writer() << tr("No data supplied, cancelled");
        return false;
      }
      crypto::secret_key viewkey;
      if(!viewkey_string.hex_to_pod(unwrap(unwrap(viewkey))))
      {
        fail_msg_writer() << tr("failed to parse view key secret key");
        return false;
      }

      m_wallet_file=m_generate_from_keys;

      // check the spend and view keys match the given address
      crypto::public_key pkey;
      if (!crypto::secret_key_to_public_key(spendkey, pkey)) {
        fail_msg_writer() << tr("failed to verify spend key secret key");
        return false;
      }
      if (info.address.m_spend_public_key != pkey) {
        fail_msg_writer() << tr("spend key does not match standard address");
        return false;
      }
      if (!crypto::secret_key_to_public_key(viewkey, pkey)) {
        fail_msg_writer() << tr("failed to verify view key secret key");
        return false;
      }
      if (info.address.m_view_public_key != pkey) {
        fail_msg_writer() << tr("view key does not match standard address");
        return false;
      }
      auto r = new_wallet(vm, info.address, spendkey, viewkey);
      CHECK_AND_ASSERT_MES(r, false, tr("account creation failed"));
      password = *r;
      welcome = true;
    }
    
    // Asks user for all the data required to merge secret keys from multisig wallets into one master wallet, which then gets full control of the multisig wallet. The resulting wallet will be the same as any other regular wallet.
    else if (!m_generate_from_multisig_keys.empty())
    {
      m_wallet_file = m_generate_from_multisig_keys;
      unsigned int multisig_m;
      unsigned int multisig_n;
      
      // parse multisig type
      std::string multisig_type_string = input_line("Multisig type (input as M/N with M <= N and M > 1)");
      if (std::cin.eof())
        return false;
      if (multisig_type_string.empty())
      {
        fail_msg_writer() << tr("No data supplied, cancelled");
        return false;
      }
      if (sscanf(multisig_type_string.c_str(), "%u/%u", &multisig_m, &multisig_n) != 2)
      {
        fail_msg_writer() << tr("Error: expected M/N, but got: ") << multisig_type_string;
        return false;
      }
      if (multisig_m <= 1 || multisig_m > multisig_n)
      {
        fail_msg_writer() << tr("Error: expected N > 1 and N <= M, but got: ") << multisig_type_string;
        return false;
      }
      if (multisig_m != multisig_n)
      {
        fail_msg_writer() << tr("Error: M/N is currently unsupported. ");
        return false;
      }      
      message_writer() << boost::format(tr("Generating master wallet from %u of %u multisig wallet keys")) % multisig_m % multisig_n;
      
      // parse multisig address
      std::string address_string = input_line("Multisig wallet address");
      if (std::cin.eof())
        return false;
      if (address_string.empty()) {
        fail_msg_writer() << tr("No data supplied, cancelled");
        return false;
      }
      cryptonote::address_parse_info info;
      if(!get_account_address_from_str(info, nettype, address_string))
      {
          fail_msg_writer() << tr("failed to parse address");
          return false;
      }
      
      // parse secret view key
      epee::wipeable_string viewkey_string = input_secure_line("Secret view key");
      if (std::cin.eof())
        return false;
      if (viewkey_string.empty())
      {
        fail_msg_writer() << tr("No data supplied, cancelled");
        return false;
      }
      crypto::secret_key viewkey;
      if(!viewkey_string.hex_to_pod(unwrap(unwrap(viewkey))))
      {
        fail_msg_writer() << tr("failed to parse secret view key");
        return false;
      }
      
      // check that the view key matches the given address
      crypto::public_key pkey;
      if (!crypto::secret_key_to_public_key(viewkey, pkey))
      {
        fail_msg_writer() << tr("failed to verify secret view key");
        return false;
      }
      if (info.address.m_view_public_key != pkey)
      {
        fail_msg_writer() << tr("view key does not match standard address");
        return false;
      }
      
      // parse multisig spend keys
      crypto::secret_key spendkey;
      // parsing N/N
      if(multisig_m == multisig_n)
      {
        std::vector<crypto::secret_key> multisig_secret_spendkeys(multisig_n);
        epee::wipeable_string spendkey_string;
        cryptonote::blobdata spendkey_data;
        // get N secret spend keys from user
        for(unsigned int i=0; i<multisig_n; ++i)
        {
          spendkey_string = input_secure_line(tr((boost::format(tr("Secret spend key (%u of %u)")) % (i+1) % multisig_m).str().c_str()));
          if (std::cin.eof())
            return false;
          if (spendkey_string.empty())
          {
            fail_msg_writer() << tr("No data supplied, cancelled");
            return false;
          }
          if(!spendkey_string.hex_to_pod(unwrap(unwrap(multisig_secret_spendkeys[i]))))
          {
            fail_msg_writer() << tr("failed to parse spend key secret key");
            return false;
          }
        }
        
        // sum the spend keys together to get the master spend key
        spendkey = multisig_secret_spendkeys[0];
        for(unsigned int i=1; i<multisig_n; ++i)
          sc_add(reinterpret_cast<unsigned char*>(&spendkey), reinterpret_cast<unsigned char*>(&spendkey), reinterpret_cast<unsigned char*>(&multisig_secret_spendkeys[i]));
      }
      // parsing M/N
      else
      {
        fail_msg_writer() << tr("Error: M/N is currently unsupported");
        return false;
      }
      
      // check that the spend key matches the given address
      if (!crypto::secret_key_to_public_key(spendkey, pkey))
      {
        fail_msg_writer() << tr("failed to verify spend key secret key");
        return false;
      }
      if (info.address.m_spend_public_key != pkey)
      {
        fail_msg_writer() << tr("spend key does not match standard address");
        return false;
      }
      
      // create wallet
      auto r = new_wallet(vm, info.address, spendkey, viewkey);
      CHECK_AND_ASSERT_MES(r, false, tr("account creation failed"));
      password = *r;
      welcome = true;
    }
    
    else if (!m_generate_from_json.empty())
    {
      try
      {
        auto rc = tools::wallet2::make_from_json(vm, false, m_generate_from_json, password_prompter);
        m_wallet = std::move(rc.first);
        password = rc.second.password();
        m_wallet_file = m_wallet->path();
      }
      catch (const std::exception &e)
      {
        fail_msg_writer() << e.what();
        return false;
      }
      if (!m_wallet)
        return false;
    }
    else if (!m_generate_from_device.empty())
    {
      m_wallet_file = m_generate_from_device;
      // create wallet
      auto r = new_wallet(vm);
      CHECK_AND_ASSERT_MES(r, false, tr("account creation failed"));
      password = *r;
      welcome = true;
      // if no block_height is specified, assume its a new account and start it "now"
      if(m_wallet->get_refresh_from_block_height() == 0) {
        {
          tools::scoped_message_writer wrt = tools::msg_writer();
          wrt << tr("No restore height is specified.") << " ";
          wrt << tr("Assumed you are creating a new account, restore will be done from current estimated blockchain height.") << " ";
          wrt << tr("Use --restore-height or --restore-date if you want to restore an already setup account from a specific height.");
        }
        std::string confirm = input_line(tr("Is this okay?"), true);
        if (std::cin.eof() || !command_line::is_yes(confirm))
          CHECK_AND_ASSERT_MES(false, false, tr("account creation aborted"));

        m_wallet->set_refresh_from_block_height(m_wallet->estimate_blockchain_height());
        m_wallet->explicit_refresh_from_block_height(true);
        m_restore_height = m_wallet->get_refresh_from_block_height();
      }
    }
    else
    {
      if (m_generate_new.empty()) {
        fail_msg_writer() << tr("specify a wallet path with --generate-new-wallet (not --wallet-file)");
        return false;
      }
      m_wallet_file = m_generate_new;
      boost::optional<epee::wipeable_string> r;
      if (m_restore_multisig_wallet)
        r = new_wallet(vm, multisig_keys, old_language);
      else
        r = new_wallet(vm, m_recovery_key, m_restore_deterministic_wallet, m_non_deterministic, old_language);
      CHECK_AND_ASSERT_MES(r, false, tr("account creation failed"));
      password = *r;
      welcome = true;
    }

    if (m_restoring && m_generate_from_json.empty() && m_generate_from_device.empty())
    {
      m_wallet->explicit_refresh_from_block_height(!(command_line::is_arg_defaulted(vm, arg_restore_height) &&
        command_line::is_arg_defaulted(vm, arg_restore_date)));
      if (command_line::is_arg_defaulted(vm, arg_restore_height) && !command_line::is_arg_defaulted(vm, arg_restore_date))
      {
        uint16_t year;
        uint8_t month;
        uint8_t day;
        if (!datestr_to_int(m_restore_date, year, month, day))
          return false;
        try
        {
          m_restore_height = m_wallet->get_blockchain_height_by_date(year, month, day);
          success_msg_writer() << tr("Restore height is: ") << m_restore_height;
        }
        catch (const std::runtime_error& e)
        {
          fail_msg_writer() << e.what();
          return false;
        }
      }
    }
    if (!m_wallet->explicit_refresh_from_block_height() && m_restoring)
    {
      uint32_t version;
      bool connected = try_connect_to_daemon(false, &version);
      while (true)
      {
        std::string heightstr;
        if (!connected || version < MAKE_CORE_RPC_VERSION(1, 6))
          heightstr = input_line("Restore from specific blockchain height (optional, default 0)");
        else
          heightstr = input_line("Restore from specific blockchain height (optional, default 0),\nor alternatively from specific date (YYYY-MM-DD)");
        if (std::cin.eof())
          return false;
        if (heightstr.empty())
        {
          m_restore_height = 0;
          break;
        }
        try
        {
          m_restore_height = boost::lexical_cast<uint64_t>(heightstr);
          break;
        }
        catch (const boost::bad_lexical_cast &)
        {
          if (!connected || version < MAKE_CORE_RPC_VERSION(1, 6))
          {
            fail_msg_writer() << tr("bad m_restore_height parameter: ") << heightstr;
            continue;
          }
          uint16_t year;
          uint8_t month;  // 1, 2, ..., 12
          uint8_t day;    // 1, 2, ..., 31
          try
          {
            if (!datestr_to_int(heightstr, year, month, day))
              return false;
            m_restore_height = m_wallet->get_blockchain_height_by_date(year, month, day);
            success_msg_writer() << tr("Restore height is: ") << m_restore_height;
            std::string confirm = input_line(tr("Is this okay?"), true);
            if (std::cin.eof())
              return false;
            if(command_line::is_yes(confirm))
              break;
          }
          catch (const boost::bad_lexical_cast &)
          {
            fail_msg_writer() << tr("bad m_restore_height parameter: ") << heightstr;
          }
          catch (const std::runtime_error& e)
          {
            fail_msg_writer() << e.what();
          }
        }
      }
    }
    if (m_restoring)
    {
      uint64_t estimate_height = m_wallet->estimate_blockchain_height();
      if (m_restore_height >= estimate_height)
      {
        success_msg_writer() << tr("Restore height ") << m_restore_height << (" is not yet reached. The current estimated height is ") << estimate_height;
        std::string confirm = input_line(tr("Still apply restore height?"), true);
        if (std::cin.eof() || command_line::is_no(confirm))
          m_restore_height = 0;
      }
      m_wallet->set_refresh_from_block_height(m_restore_height);
    }
    m_wallet->rewrite(m_wallet_file, password);
  }
  else
  {
    assert(!m_wallet_file.empty());
    if (!m_subaddress_lookahead.empty())
    {
      fail_msg_writer() << tr("can't specify --subaddress-lookahead and --wallet-file at the same time");
      return false;
    }
    auto r = open_wallet(vm);
    CHECK_AND_ASSERT_MES(r, false, tr("failed to open account"));
    password = *r;
  }
  if (!m_wallet)
  {
    fail_msg_writer() << tr("wallet is null");
    return false;
  }

  if (!m_wallet->is_trusted_daemon())
    message_writer() << (boost::format(tr("Warning: using an untrusted daemon at %s, privacy will be lessened")) % m_wallet->get_daemon_address()).str();

  if (m_wallet->get_ring_database().empty())
    fail_msg_writer() << tr("Failed to initialize ring database: privacy enhancing features will be inactive");

  m_wallet->callback(this);

  if (welcome)
    message_writer(console_color_yellow, true) << tr("If you are new to Loki, type \"welcome\" for a brief overview.");

  if (m_long_payment_id_support)
  {
    message_writer(console_color_red, false) <<
        tr("WARNING: obsolete long payment IDs are enabled. Sending transactions with those payment IDs are bad for your privacy.");
    message_writer(console_color_red, false) <<
        tr("It is recommended that you do not use them, and ask recipients who ask for one to not endanger your privacy.");
  }

  return true;
}
//----------------------------------------------------------------------------------------------------
bool simple_wallet::deinit()
{
  if (!m_wallet.get())
    return true;

  return close_wallet();
}
//----------------------------------------------------------------------------------------------------
bool simple_wallet::handle_command_line(const boost::program_options::variables_map& vm)
{
  m_wallet_file                   = command_line::get_arg(vm, arg_wallet_file);
  m_generate_new                  = command_line::get_arg(vm, arg_generate_new_wallet);
  m_generate_from_device          = command_line::get_arg(vm, arg_generate_from_device);
  m_generate_from_view_key        = command_line::get_arg(vm, arg_generate_from_view_key);
  m_generate_from_spend_key       = command_line::get_arg(vm, arg_generate_from_spend_key);
  m_generate_from_keys            = command_line::get_arg(vm, arg_generate_from_keys);
  m_generate_from_multisig_keys   = command_line::get_arg(vm, arg_generate_from_multisig_keys);
  m_generate_from_json            = command_line::get_arg(vm, arg_generate_from_json);
  m_mnemonic_language             = command_line::get_arg(vm, arg_mnemonic_language);
  m_electrum_seed                 = command_line::get_arg(vm, arg_electrum_seed);
  m_restore_deterministic_wallet  = command_line::get_arg(vm, arg_restore_deterministic_wallet);
  m_restore_multisig_wallet       = command_line::get_arg(vm, arg_restore_multisig_wallet);
  m_non_deterministic             = command_line::get_arg(vm, arg_non_deterministic);
  m_allow_mismatched_daemon_version = command_line::get_arg(vm, arg_allow_mismatched_daemon_version);
  m_restore_height                = command_line::get_arg(vm, arg_restore_height);
  m_restore_date                  = command_line::get_arg(vm, arg_restore_date);
  m_do_not_relay                  = command_line::get_arg(vm, arg_do_not_relay);
  m_subaddress_lookahead          = command_line::get_arg(vm, arg_subaddress_lookahead);
  m_use_english_language_names    = command_line::get_arg(vm, arg_use_english_language_names);
  m_long_payment_id_support       = command_line::get_arg(vm, arg_long_payment_id_support);
  m_restoring                     = !m_generate_from_view_key.empty() ||
                                    !m_generate_from_spend_key.empty() ||
                                    !m_generate_from_keys.empty() ||
                                    !m_generate_from_multisig_keys.empty() ||
                                    !m_generate_from_json.empty() ||
                                    !m_generate_from_device.empty() ||
                                    m_restore_deterministic_wallet ||
                                    m_restore_multisig_wallet;

  if (!command_line::is_arg_defaulted(vm, arg_restore_date))
  {
    uint16_t year;
    uint8_t month, day;
    if (!datestr_to_int(m_restore_date, year, month, day))
      return false;
  }

  return true;
}
//----------------------------------------------------------------------------------------------------
bool simple_wallet::try_connect_to_daemon(bool silent, uint32_t* version)
{
  uint32_t version_ = 0;
  if (!version)
    version = &version_;
  if (!m_wallet->check_connection(version))
  {
    if (!silent)
      fail_msg_writer() << tr("wallet failed to connect to daemon: ") << m_wallet->get_daemon_address() << ". " <<
        tr("Daemon either is not started or wrong port was passed. "
        "Please make sure daemon is running or change the daemon address using the 'set_daemon' command.");
    return false;
  }
  if (!m_allow_mismatched_daemon_version && ((*version >> 16) != CORE_RPC_VERSION_MAJOR))
  {
    if (!silent)
      fail_msg_writer() << boost::format(tr("Daemon uses a different RPC major version (%u) than the wallet (%u): %s. Either update one of them, or use --allow-mismatched-daemon-version.")) % (*version>>16) % CORE_RPC_VERSION_MAJOR % m_wallet->get_daemon_address();
    return false;
  }
  return true;
}

/*!
 * \brief Gets the word seed language from the user.
 * 
 * User is asked to choose from a list of supported languages.
 * 
 * \return The chosen language.
 */
std::string simple_wallet::get_mnemonic_language()
{
  std::vector<std::string> language_list_self, language_list_english;
  const std::vector<std::string> &language_list = m_use_english_language_names ? language_list_english : language_list_self;
  std::string language_choice;
  int language_number = -1;
  crypto::ElectrumWords::get_language_list(language_list_self, false);
  crypto::ElectrumWords::get_language_list(language_list_english, true);
  std::cout << tr("List of available languages for your wallet's seed:") << std::endl;
  std::cout << tr("If your display freezes, exit blind with ^C, then run again with --use-english-language-names") << std::endl;
  int ii;
  std::vector<std::string>::const_iterator it;
  for (it = language_list.begin(), ii = 0; it != language_list.end(); it++, ii++)
  {
    std::cout << ii << " : " << *it << std::endl;
  }
  while (language_number < 0)
  {
    language_choice = input_line(tr("Enter the number corresponding to the language of your choice"));
    if (std::cin.eof())
      return std::string();
    try
    {
      language_number = std::stoi(language_choice);
      if (!((language_number >= 0) && (static_cast<unsigned int>(language_number) < language_list.size())))
      {
        language_number = -1;
        fail_msg_writer() << tr("invalid language choice entered. Please try again.\n");
      }
    }
    catch (const std::exception &e)
    {
      fail_msg_writer() << tr("invalid language choice entered. Please try again.\n");
    }
  }
  return language_list_self[language_number];
}
//----------------------------------------------------------------------------------------------------
boost::optional<tools::password_container> simple_wallet::get_and_verify_password() const
{
  auto pwd_container = default_password_prompter(m_wallet_file.empty());
  if (!pwd_container)
    return boost::none;

  if (!m_wallet->verify_password(pwd_container->password()))
  {
    fail_msg_writer() << tr("invalid password");
    return boost::none;
  }
  return pwd_container;
}
//----------------------------------------------------------------------------------------------------
boost::optional<epee::wipeable_string> simple_wallet::new_wallet(const boost::program_options::variables_map& vm,
  const crypto::secret_key& recovery_key, bool recover, bool two_random, const std::string &old_language)
{
  std::pair<std::unique_ptr<tools::wallet2>, tools::password_container> rc;
  try { rc = tools::wallet2::make_new(vm, false, password_prompter); }
  catch(const std::exception &e) { fail_msg_writer() << tr("Error creating wallet: ") << e.what(); return {}; }
  m_wallet = std::move(rc.first);
  if (!m_wallet)
  {
    return {};
  }
  epee::wipeable_string password = rc.second.password();

  if (!m_subaddress_lookahead.empty())
  {
    auto lookahead = parse_subaddress_lookahead(m_subaddress_lookahead);
    assert(lookahead);
    m_wallet->set_subaddress_lookahead(lookahead->first, lookahead->second);
  }

  bool was_deprecated_wallet = m_restore_deterministic_wallet && ((old_language == crypto::ElectrumWords::old_language_name) ||
    crypto::ElectrumWords::get_is_old_style_seed(m_electrum_seed));

  std::string mnemonic_language = old_language;

  std::vector<std::string> language_list;
  crypto::ElectrumWords::get_language_list(language_list);
  if (mnemonic_language.empty() && std::find(language_list.begin(), language_list.end(), m_mnemonic_language) != language_list.end())
  {
    mnemonic_language = m_mnemonic_language;
  }

  // Ask for seed language if:
  // it's a deterministic wallet AND
  // a seed language is not already specified AND
  // (it is not a wallet restore OR if it was a deprecated wallet
  // that was earlier used before this restore)
  if ((!two_random) && (mnemonic_language.empty() || mnemonic_language == crypto::ElectrumWords::old_language_name) && (!m_restore_deterministic_wallet || was_deprecated_wallet))
  {
    if (was_deprecated_wallet)
    {
      // The user had used an older version of the wallet with old style mnemonics.
      message_writer(console_color_green, false) << "\n" << tr("You had been using "
        "a deprecated version of the wallet. Please use the new seed that we provide.\n");
    }
    mnemonic_language = get_mnemonic_language();
    if (mnemonic_language.empty())
      return {};
  }

  m_wallet->set_seed_language(mnemonic_language);

  bool create_address_file = command_line::get_arg(vm, arg_create_address_file);

  crypto::secret_key recovery_val;
  try
  {
    recovery_val = m_wallet->generate(m_wallet_file, std::move(rc.second).password(), recovery_key, recover, two_random, create_address_file);
    message_writer(console_color_white, true) << tr("Generated new wallet: ")
      << m_wallet->get_account().get_public_address_str(m_wallet->nettype());
    PAUSE_READLINE();
    std::cout << tr("View key: ");
    print_secret_key(m_wallet->get_account().get_keys().m_view_secret_key);
    putchar('\n');
  }
  catch (const std::exception& e)
  {
    fail_msg_writer() << tr("failed to generate new wallet: ") << e.what();
    return {};
  }

  // convert rng value to electrum-style word list
  epee::wipeable_string electrum_words;

  crypto::ElectrumWords::bytes_to_words(recovery_val, electrum_words, mnemonic_language);

  success_msg_writer() <<
    "**********************************************************************\n" <<
    tr("Your wallet has been generated!\n"
    "To start synchronizing with the daemon, use the \"refresh\" command.\n"
    "Use the \"help\" command to see the list of available commands.\n"
    "Use \"help <command>\" to see a command's documentation.\n"
    "Always use the \"exit\" command when closing loki-wallet-cli to save \n"
    "your current session's state. Otherwise, you might need to synchronize \n"
    "your wallet again (your wallet keys are NOT at risk in any case).\n")
  ;

  if (!two_random)
  {
    print_seed(electrum_words);
  }
  success_msg_writer() << "**********************************************************************";

  return password;
}
//----------------------------------------------------------------------------------------------------
boost::optional<epee::wipeable_string> simple_wallet::new_wallet(const boost::program_options::variables_map& vm,
  const cryptonote::account_public_address& address, const boost::optional<crypto::secret_key>& spendkey,
  const crypto::secret_key& viewkey)
{
  std::pair<std::unique_ptr<tools::wallet2>, tools::password_container> rc;
  try { rc = tools::wallet2::make_new(vm, false, password_prompter); }
  catch(const std::exception &e) { fail_msg_writer() << tr("Error creating wallet: ") << e.what(); return {}; }
  m_wallet = std::move(rc.first);
  if (!m_wallet)
  {
    return {};
  }
  epee::wipeable_string password = rc.second.password();

  if (!m_subaddress_lookahead.empty())
  {
    auto lookahead = parse_subaddress_lookahead(m_subaddress_lookahead);
    assert(lookahead);
    m_wallet->set_subaddress_lookahead(lookahead->first, lookahead->second);
  }

  if (m_restore_height)
    m_wallet->set_refresh_from_block_height(m_restore_height);

  bool create_address_file = command_line::get_arg(vm, arg_create_address_file);

  try
  {
    if (spendkey)
    {
      m_wallet->generate(m_wallet_file, std::move(rc.second).password(), address, *spendkey, viewkey, create_address_file);
    }
    else
    {
      m_wallet->generate(m_wallet_file, std::move(rc.second).password(), address, viewkey, create_address_file);
    }
    message_writer(console_color_white, true) << tr("Generated new wallet: ")
      << m_wallet->get_account().get_public_address_str(m_wallet->nettype());
  }
  catch (const std::exception& e)
  {
    fail_msg_writer() << tr("failed to generate new wallet: ") << e.what();
    return {};
  }


  return password;
}

//----------------------------------------------------------------------------------------------------
boost::optional<epee::wipeable_string> simple_wallet::new_wallet(const boost::program_options::variables_map& vm)
{
  std::pair<std::unique_ptr<tools::wallet2>, tools::password_container> rc;
  try { rc = tools::wallet2::make_new(vm, false, password_prompter); }
  catch(const std::exception &e) { fail_msg_writer() << tr("Error creating wallet: ") << e.what(); return {}; }
  m_wallet = std::move(rc.first);
  m_wallet->callback(this);
  if (!m_wallet)
  {
    return {};
  }
  epee::wipeable_string password = rc.second.password();

  if (!m_subaddress_lookahead.empty())
  {
    auto lookahead = parse_subaddress_lookahead(m_subaddress_lookahead);
    assert(lookahead);
    m_wallet->set_subaddress_lookahead(lookahead->first, lookahead->second);
  }

  if (m_restore_height)
    m_wallet->set_refresh_from_block_height(m_restore_height);

  auto device_desc = tools::wallet2::device_name_option(vm);
  auto device_derivation_path = tools::wallet2::device_derivation_path_option(vm);
  try
  {
    bool create_address_file = command_line::get_arg(vm, arg_create_address_file);
    m_wallet->device_derivation_path(device_derivation_path);
    m_wallet->restore(m_wallet_file, std::move(rc.second).password(), device_desc.empty() ? "Ledger" : device_desc, create_address_file);
    message_writer(console_color_white, true) << tr("Generated new wallet on hw device: ")
      << m_wallet->get_account().get_public_address_str(m_wallet->nettype());
  }
  catch (const std::exception& e)
  {
    fail_msg_writer() << tr("failed to generate new wallet: ") << e.what();
    return {};
  }

  return password;
}
//----------------------------------------------------------------------------------------------------
boost::optional<epee::wipeable_string> simple_wallet::new_wallet(const boost::program_options::variables_map& vm,
    const epee::wipeable_string &multisig_keys, const std::string &old_language)
{
  std::pair<std::unique_ptr<tools::wallet2>, tools::password_container> rc;
  try { rc = tools::wallet2::make_new(vm, false, password_prompter); }
  catch(const std::exception &e) { fail_msg_writer() << tr("Error creating wallet: ") << e.what(); return {}; }
  m_wallet = std::move(rc.first);
  if (!m_wallet)
  {
    return {};
  }
  epee::wipeable_string password = rc.second.password();

  if (!m_subaddress_lookahead.empty())
  {
    auto lookahead = parse_subaddress_lookahead(m_subaddress_lookahead);
    assert(lookahead);
    m_wallet->set_subaddress_lookahead(lookahead->first, lookahead->second);
  }

  std::string mnemonic_language = old_language;

  std::vector<std::string> language_list;
  crypto::ElectrumWords::get_language_list(language_list);
  if (mnemonic_language.empty() && std::find(language_list.begin(), language_list.end(), m_mnemonic_language) != language_list.end())
  {
    mnemonic_language = m_mnemonic_language;
  }

  m_wallet->set_seed_language(mnemonic_language);

  bool create_address_file = command_line::get_arg(vm, arg_create_address_file);

  try
  {
    m_wallet->generate(m_wallet_file, std::move(rc.second).password(), multisig_keys, create_address_file);
    bool ready;
    uint32_t threshold, total;
    if (!m_wallet->multisig(&ready, &threshold, &total) || !ready)
    {
      fail_msg_writer() << tr("failed to generate new mutlisig wallet");
      return {};
    }
    message_writer(console_color_white, true) << boost::format(tr("Generated new %u/%u multisig wallet: ")) % threshold % total
      << m_wallet->get_account().get_public_address_str(m_wallet->nettype());
  }
  catch (const std::exception& e)
  {
    fail_msg_writer() << tr("failed to generate new wallet: ") << e.what();
    return {};
  }

  return password;
}
//----------------------------------------------------------------------------------------------------
boost::optional<epee::wipeable_string> simple_wallet::open_wallet(const boost::program_options::variables_map& vm)
{
  if (!tools::wallet2::wallet_valid_path_format(m_wallet_file))
  {
    fail_msg_writer() << tr("wallet file path not valid: ") << m_wallet_file;
    return {};
  }

  bool keys_file_exists;
  bool wallet_file_exists;

  tools::wallet2::wallet_exists(m_wallet_file, keys_file_exists, wallet_file_exists);
  if(!keys_file_exists)
  {
    fail_msg_writer() << tr("Key file not found. Failed to open wallet");
    return {};
  }
  
  epee::wipeable_string password;
  try
  {
    auto rc = tools::wallet2::make_from_file(vm, false, "", password_prompter);
    m_wallet = std::move(rc.first);
    password = std::move(std::move(rc.second).password());
    if (!m_wallet)
    {
      return {};
    }

    m_wallet->callback(this);
    m_wallet->load(m_wallet_file, password);
    std::string prefix;
    bool ready;
    uint32_t threshold, total;
    if (m_wallet->watch_only())
      prefix = tr("Opened watch-only wallet");
    else if (m_wallet->multisig(&ready, &threshold, &total))
      prefix = (boost::format(tr("Opened %u/%u multisig wallet%s")) % threshold % total % (ready ? "" : " (not yet finalized)")).str();
    else
      prefix = tr("Opened wallet");
    message_writer(console_color_white, true) <<
      prefix << ": " << m_wallet->get_account().get_public_address_str(m_wallet->nettype());
    if (m_wallet->get_account().get_device()) {
       message_writer(console_color_white, true) << "Wallet is on device: " << m_wallet->get_account().get_device().get_name();
    }
    // If the wallet file is deprecated, we should ask for mnemonic language again and store
    // everything in the new format.
    // NOTE: this is_deprecated() refers to the wallet file format before becoming JSON. It does not refer to the "old english" seed words form of "deprecated" used elsewhere.
    if (m_wallet->is_deprecated())
    {
      bool is_deterministic;
      {
        SCOPED_WALLET_UNLOCK_ON_BAD_PASSWORD(return {};);
        is_deterministic = m_wallet->is_deterministic();
      }
      if (is_deterministic)
      {
        message_writer(console_color_green, false) << "\n" << tr("You had been using "
          "a deprecated version of the wallet. Please proceed to upgrade your wallet.\n");
        std::string mnemonic_language = get_mnemonic_language();
        if (mnemonic_language.empty())
          return {};
        m_wallet->set_seed_language(mnemonic_language);
        m_wallet->rewrite(m_wallet_file, password);

        // Display the seed
        epee::wipeable_string seed;
        m_wallet->get_seed(seed);
        print_seed(seed);
      }
      else
      {
        message_writer(console_color_green, false) << "\n" << tr("You had been using "
          "a deprecated version of the wallet. Your wallet file format is being upgraded now.\n");
        m_wallet->rewrite(m_wallet_file, password);
      }
    }
  }
  catch (const std::exception& e)
  {
    fail_msg_writer() << tr("failed to load wallet: ") << e.what();
    if (m_wallet)
    {
      // only suggest removing cache if the password was actually correct
      bool password_is_correct = false;
      try
      {
        password_is_correct = m_wallet->verify_password(password);
      }
      catch (...) { } // guard against I/O errors
      if (password_is_correct)
        fail_msg_writer() << boost::format(tr("You may want to remove the file \"%s\" and try again")) % m_wallet_file;
    }
    return {};
  }
  success_msg_writer() <<
    "**********************************************************************\n" <<
    tr("Use the \"help\" command to see the list of available commands.\n") <<
    tr("Use \"help <command>\" to see a command's documentation.\n") <<
    "**********************************************************************";
  return password;
}
//----------------------------------------------------------------------------------------------------
bool simple_wallet::close_wallet()
{
  if (m_idle_run.load(std::memory_order_relaxed))
  {
    m_idle_run.store(false, std::memory_order_relaxed);
    m_wallet->stop();
    {
      boost::unique_lock<boost::mutex> lock(m_idle_mutex);
      m_idle_cond.notify_one();
    }
    m_idle_thread.join();
  }

  bool r = m_wallet->deinit();
  if (!r)
  {
    fail_msg_writer() << tr("failed to deinitialize wallet");
    return false;
  }

  try
  {
    m_wallet->store();
  }
  catch (const std::exception& e)
  {
    fail_msg_writer() << e.what();
    return false;
  }

  return true;
}
//----------------------------------------------------------------------------------------------------
bool simple_wallet::save(const std::vector<std::string> &args)
{
  try
  {
    LOCK_IDLE_SCOPE();
    m_wallet->store();
    success_msg_writer() << tr("Wallet data saved");
  }
  catch (const std::exception& e)
  {
    fail_msg_writer() << e.what();
  }

  return true;
}
//----------------------------------------------------------------------------------------------------
bool simple_wallet::save_watch_only(const std::vector<std::string> &args/* = std::vector<std::string>()*/)
{
  if (m_wallet->multisig())
  {
    fail_msg_writer() << tr("wallet is multisig and cannot save a watch-only version");
    return true;
  }

  const auto pwd_container = password_prompter(tr("Password for new watch-only wallet"), true);

  if (!pwd_container)
  {
    fail_msg_writer() << tr("failed to read wallet password");
    return true;
  }

  try
  {
    std::string new_keys_filename;
    m_wallet->write_watch_only_wallet(m_wallet_file, pwd_container->password(), new_keys_filename);
    success_msg_writer() << tr("Watch only wallet saved as: ") << new_keys_filename;
  }
  catch (const std::exception &e)
  {
    fail_msg_writer() << tr("Failed to save watch only wallet: ") << e.what();
    return true;
  }
  return true;
}
//----------------------------------------------------------------------------------------------------
void simple_wallet::start_background_mining()
{
  COMMAND_RPC_MINING_STATUS::request reqq;
  COMMAND_RPC_MINING_STATUS::response resq;
  bool r = m_wallet->invoke_http_json("/mining_status", reqq, resq);
  std::string err = interpret_rpc_response(r, resq.status);
  if (!r)
    return;
  if (!err.empty())
  {
    fail_msg_writer() << tr("Failed to query mining status: ") << err;
    return;
  }
  if (!resq.is_background_mining_enabled)
  {
    COMMAND_RPC_START_MINING::request req;
    COMMAND_RPC_START_MINING::response res;
    req.miner_address = m_wallet->get_account().get_public_address_str(m_wallet->nettype());
    req.threads_count = 1;
    req.do_background_mining = true;
    req.ignore_battery = false;
    bool r = m_wallet->invoke_http_json("/start_mining", req, res);
    std::string err = interpret_rpc_response(r, res.status);
    if (!err.empty())
    {
      fail_msg_writer() << tr("Failed to setup background mining: ") << err;
      return;
    }
  }
  success_msg_writer() << tr("Background mining enabled. Thank you for supporting the Loki network.");
}
//----------------------------------------------------------------------------------------------------
void simple_wallet::stop_background_mining()
{
  COMMAND_RPC_MINING_STATUS::request reqq;
  COMMAND_RPC_MINING_STATUS::response resq;
  bool r = m_wallet->invoke_http_json("/mining_status", reqq, resq);
  if (!r)
    return;
  std::string err = interpret_rpc_response(r, resq.status);
  if (!err.empty())
  {
    fail_msg_writer() << tr("Failed to query mining status: ") << err;
    return;
  }
  if (resq.is_background_mining_enabled)
  {
    COMMAND_RPC_STOP_MINING::request req;
    COMMAND_RPC_STOP_MINING::response res;
    bool r = m_wallet->invoke_http_json("/stop_mining", req, res);
    std::string err = interpret_rpc_response(r, res.status);
    if (!err.empty())
    {
      fail_msg_writer() << tr("Failed to setup background mining: ") << err;
      return;
    }
  }
  message_writer(console_color_red, false) << tr("Background mining not enabled. Run \"set setup-background-mining 1\" to change.");
}
//----------------------------------------------------------------------------------------------------
void simple_wallet::check_background_mining(const epee::wipeable_string &password)
{
  tools::wallet2::BackgroundMiningSetupType setup = m_wallet->setup_background_mining();
  if (setup == tools::wallet2::BackgroundMiningNo)
  {
    message_writer(console_color_red, false) << tr("Background mining not enabled. Run \"set setup-background-mining 1\" to change.");
    return;
  }

  if (!m_wallet->is_trusted_daemon())
  {
    message_writer() << tr("Using an untrusted daemon, skipping background mining check");
    return;
  }

  COMMAND_RPC_MINING_STATUS::request req;
  COMMAND_RPC_MINING_STATUS::response res;
  bool r = m_wallet->invoke_http_json("/mining_status", req, res);
  std::string err = interpret_rpc_response(r, res.status);
  bool is_background_mining_enabled = false;
  if (err.empty())
    is_background_mining_enabled = res.is_background_mining_enabled;

  if (is_background_mining_enabled)
  {
    // already active, nice
    m_wallet->setup_background_mining(tools::wallet2::BackgroundMiningYes);
    m_wallet->rewrite(m_wallet_file, password);
    start_background_mining();
    return;
  }
  if (res.active)
    return;

  if (setup == tools::wallet2::BackgroundMiningMaybe)
  {
    message_writer() << tr("The daemon is not set up to background mine.");
    message_writer() << tr("With background mining enabled, the daemon will mine when idle and not on batttery.");
    message_writer() << tr("Enabling this supports the network you are using, and makes you eligible for receiving new Loki");
    std::string accepted = input_line(tr("Do you want to do it now? (Y/Yes/N/No)"));
    if (std::cin.eof() || !command_line::is_yes(accepted)) {
      m_wallet->setup_background_mining(tools::wallet2::BackgroundMiningNo);
      m_wallet->rewrite(m_wallet_file, password);
      message_writer(console_color_red, false) << tr("Background mining not enabled. Set setup-background-mining to 1 to change.");
      return;
    }
    m_wallet->setup_background_mining(tools::wallet2::BackgroundMiningYes);
    m_wallet->rewrite(m_wallet_file, password);
    start_background_mining();
  }
}
//----------------------------------------------------------------------------------------------------
bool simple_wallet::start_mining(const std::vector<std::string>& args)
{
  if (!m_wallet->is_trusted_daemon())
  {
    fail_msg_writer() << tr("this command requires a trusted daemon. Enable with --trusted-daemon");
    return true;
  }

  if (!try_connect_to_daemon())
    return true;

  if (!m_wallet)
  {
    fail_msg_writer() << tr("wallet is null");
    return true;
  }
  COMMAND_RPC_START_MINING::request req = AUTO_VAL_INIT(req); 
  req.miner_address = m_wallet->get_account().get_public_address_str(m_wallet->nettype());

  bool ok = true;
  size_t arg_size = args.size();
  if(arg_size >= 3)
  {
    if (!parse_bool_and_use(args[2], [&](bool r) { req.ignore_battery = r; }))
      return true;
  }
  if(arg_size >= 2)
  {
    if (!parse_bool_and_use(args[1], [&](bool r) { req.do_background_mining = r; }))
      return true;
  }
  if(arg_size >= 1)
  {
    uint16_t num = 1;
    ok = string_tools::get_xtype_from_string(num, args[0]);
    ok = ok && 1 <= num;
    req.threads_count = num;
  }
  else
  {
    req.threads_count = 1;
  }

  if (!ok)
  {
    PRINT_USAGE(USAGE_START_MINING);
    return true;
  }

  COMMAND_RPC_START_MINING::response res;
  bool r = m_wallet->invoke_http_json("/start_mining", req, res);
  std::string err = interpret_rpc_response(r, res.status);
  if (err.empty())
    success_msg_writer() << tr("Mining started in daemon");
  else
    fail_msg_writer() << tr("mining has NOT been started: ") << err;
  return true;
}
//----------------------------------------------------------------------------------------------------
bool simple_wallet::stop_mining(const std::vector<std::string>& args)
{
  if (!try_connect_to_daemon())
    return true;

  if (!m_wallet)
  {
    fail_msg_writer() << tr("wallet is null");
    return true;
  }

  COMMAND_RPC_STOP_MINING::request req;
  COMMAND_RPC_STOP_MINING::response res;
  bool r = m_wallet->invoke_http_json("/stop_mining", req, res);
  std::string err = interpret_rpc_response(r, res.status);
  if (err.empty())
    success_msg_writer() << tr("Mining stopped in daemon");
  else
    fail_msg_writer() << tr("mining has NOT been stopped: ") << err;
  return true;
}
//----------------------------------------------------------------------------------------------------
bool simple_wallet::set_daemon(const std::vector<std::string>& args)
{
  std::string daemon_url;

  if (args.size() < 1)
  {
    PRINT_USAGE(USAGE_SET_DAEMON);
    return true;
  }

  boost::regex rgx("^(.*://)?([A-Za-z0-9\\-\\.]+)(:[0-9]+)?");
  boost::cmatch match;
  // If user input matches URL regex
  if (boost::regex_match(args[0].c_str(), match, rgx))
  {
    if (match.length() < 4)
    {
      fail_msg_writer() << tr("Unexpected array length - Exited simple_wallet::set_daemon()");
      return true;
    }
    // If no port has been provided, use the default from config
    if (!match[3].length())
    {
      int daemon_port = get_config(m_wallet->nettype()).RPC_DEFAULT_PORT;
      daemon_url = match[1] + match[2] + std::string(":") + std::to_string(daemon_port);
    } else {
      daemon_url = args[0];
    }
    LOCK_IDLE_SCOPE();
    m_wallet->init(daemon_url);

    if (args.size() == 2)
    {
      if (args[1] == "trusted")
        m_wallet->set_trusted_daemon(true);
      else if (args[1] == "untrusted")
        m_wallet->set_trusted_daemon(false);
      else
      {
        fail_msg_writer() << tr("Expected trusted or untrusted, got ") << args[1] << ": assuming untrusted";
        m_wallet->set_trusted_daemon(false);
      }
    }
    else
    {
      m_wallet->set_trusted_daemon(false);
      try
      {
        if (tools::is_local_address(m_wallet->get_daemon_address()))
        {
          MINFO(tr("Daemon is local, assuming trusted"));
          m_wallet->set_trusted_daemon(true);
        }
      }
      catch (const std::exception &e) { }
    }
    success_msg_writer() << boost::format("Daemon set to %s, %s") % daemon_url % (m_wallet->is_trusted_daemon() ? tr("trusted") : tr("untrusted"));
  } else {
    fail_msg_writer() << tr("This does not seem to be a valid daemon URL.");
  }
  return true;
}
//----------------------------------------------------------------------------------------------------
bool simple_wallet::save_bc(const std::vector<std::string>& args)
{
  if (!try_connect_to_daemon())
    return true;

  if (!m_wallet)
  {
    fail_msg_writer() << tr("wallet is null");
    return true;
  }
  COMMAND_RPC_SAVE_BC::request req;
  COMMAND_RPC_SAVE_BC::response res;
  bool r = m_wallet->invoke_http_json("/save_bc", req, res);
  std::string err = interpret_rpc_response(r, res.status);
  if (err.empty())
    success_msg_writer() << tr("Blockchain saved");
  else
    fail_msg_writer() << tr("blockchain can't be saved: ") << err;
  return true;
}
//----------------------------------------------------------------------------------------------------
void simple_wallet::on_new_block(uint64_t height, const cryptonote::block& block)
{
  if (!m_auto_refresh_refreshing)
    m_refresh_progress_reporter.update(height, false);
}
//----------------------------------------------------------------------------------------------------
void simple_wallet::on_money_received(uint64_t height, const crypto::hash &txid, const cryptonote::transaction& tx, uint64_t amount, const cryptonote::subaddress_index& subaddr_index, uint64_t unlock_time)
{
  message_writer(console_color_green, false) << "\r" <<
    tr("Height ") << height << ", " <<
    tr("txid ") << txid << ", " <<
    print_money(amount) << ", " <<
    tr("idx ") << subaddr_index;

  const uint64_t warn_height = m_wallet->nettype() == TESTNET ? 1000000 : m_wallet->nettype() == STAGENET ? 50000 : 1650000;
  if (height >= warn_height)
  {
    std::vector<tx_extra_field> tx_extra_fields;
    parse_tx_extra(tx.extra, tx_extra_fields); // failure ok
    tx_extra_nonce extra_nonce;
    if (find_tx_extra_field_by_type(tx_extra_fields, extra_nonce))
    {
      crypto::hash payment_id = crypto::null_hash;
      if (get_payment_id_from_tx_extra_nonce(extra_nonce.nonce, payment_id))
        message_writer(console_color_red, false) <<
          (m_long_payment_id_support ? tr("WARNING: this transaction uses an unencrypted payment ID: consider using subaddresses instead.") : tr("WARNING: this transaction uses an unencrypted payment ID: these are obsolete. Support will be withdrawn in the future. Use subaddresses instead."));
   }
  }
  if (unlock_time && !cryptonote::is_coinbase(tx))
    message_writer() << tr("NOTE: This transaction is locked, see details with: show_transfer ") + epee::string_tools::pod_to_hex(txid);
  if (m_auto_refresh_refreshing)
    m_cmd_binder.print_prompt();
  else
    m_refresh_progress_reporter.update(height, true);
}
//----------------------------------------------------------------------------------------------------
void simple_wallet::on_unconfirmed_money_received(uint64_t height, const crypto::hash &txid, const cryptonote::transaction& tx, uint64_t amount, const cryptonote::subaddress_index& subaddr_index)
{
  // Not implemented in CLI wallet
}
//----------------------------------------------------------------------------------------------------
void simple_wallet::on_money_spent(uint64_t height, const crypto::hash &txid, const cryptonote::transaction& in_tx, uint64_t amount, const cryptonote::transaction& spend_tx, const cryptonote::subaddress_index& subaddr_index)
{
  message_writer(console_color_magenta, false) << "\r" <<
    tr("Height ") << height << ", " <<
    tr("txid ") << txid << ", " <<
    tr("spent ") << print_money(amount) << ", " <<
    tr("idx ") << subaddr_index;
  if (m_auto_refresh_refreshing)
    m_cmd_binder.print_prompt();
  else
    m_refresh_progress_reporter.update(height, true);
}
//----------------------------------------------------------------------------------------------------
void simple_wallet::on_skip_transaction(uint64_t height, const crypto::hash &txid, const cryptonote::transaction& tx)
{
}
//----------------------------------------------------------------------------------------------------
boost::optional<epee::wipeable_string> simple_wallet::on_get_password(const char *reason)
{
  // can't ask for password from a background thread
  if (!m_in_manual_refresh.load(std::memory_order_relaxed))
  {
    message_writer(console_color_red, false) << boost::format(tr("Password needed (%s) - use the refresh command")) % reason;
    m_cmd_binder.print_prompt();
    return boost::none;
  }

#ifdef HAVE_READLINE
  rdln::suspend_readline pause_readline;
#endif
  std::string msg = tr("Enter password");
  if (reason && *reason)
    msg += std::string(" (") + reason + ")";
  auto pwd_container = tools::password_container::prompt(false, msg.c_str());
  if (!pwd_container)
  {
    MERROR("Failed to read password");
    return boost::none;
  }

  return pwd_container->password();
}
//----------------------------------------------------------------------------------------------------
void simple_wallet::on_device_button_request(uint64_t code)
{
  message_writer(console_color_white, false) << tr("Device requires attention");
}
//----------------------------------------------------------------------------------------------------
boost::optional<epee::wipeable_string> simple_wallet::on_device_pin_request()
{
#ifdef HAVE_READLINE
  rdln::suspend_readline pause_readline;
#endif
  std::string msg = tr("Enter device PIN");
  auto pwd_container = tools::password_container::prompt(false, msg.c_str());
  THROW_WALLET_EXCEPTION_IF(!pwd_container, tools::error::password_entry_failed, tr("Failed to read device PIN"));
  return pwd_container->password();
}
//----------------------------------------------------------------------------------------------------
boost::optional<epee::wipeable_string> simple_wallet::on_device_passphrase_request(bool on_device)
{
  if (on_device){
    message_writer(console_color_white, true) << tr("Please enter the device passphrase on the device");
    return boost::none;
  }

#ifdef HAVE_READLINE
  rdln::suspend_readline pause_readline;
#endif
  std::string msg = tr("Enter device passphrase");
  auto pwd_container = tools::password_container::prompt(false, msg.c_str());
  THROW_WALLET_EXCEPTION_IF(!pwd_container, tools::error::password_entry_failed, tr("Failed to read device passphrase"));
  return pwd_container->password();
}
//----------------------------------------------------------------------------------------------------
void simple_wallet::on_refresh_finished(uint64_t start_height, uint64_t fetched_blocks, bool is_init, bool received_money)
{
  // Key image sync after the first refresh
  if (!m_wallet->get_account().get_device().has_tx_cold_sign() || m_wallet->get_account().get_device().has_ki_live_refresh()) {
    return;
  }

  if (!received_money || m_wallet->get_device_last_key_image_sync() != 0) {
    return;
  }

  // Finished first refresh for HW device and money received -> KI sync
  message_writer() << "\n" << tr("The first refresh has finished for the HW-based wallet with received money. hw_key_images_sync is needed. ");

  std::string accepted = input_line(tr("Do you want to do it now? (Y/Yes/N/No): "));
  if (std::cin.eof() || !command_line::is_yes(accepted)) {
    message_writer(console_color_red, false) << tr("hw_key_images_sync skipped. Run command manually before a transfer.");
    return;
  }

  key_images_sync_intern();
}
//----------------------------------------------------------------------------------------------------
bool simple_wallet::refresh_main(uint64_t start_height, enum ResetType reset, bool is_init)
{
  if (!try_connect_to_daemon(is_init))
    return true;

  LOCK_IDLE_SCOPE();

  crypto::hash transfer_hash_pre{};
  uint64_t height_pre = 0, height_post = 0;
  if (reset != ResetNone)
  {
    if (reset == ResetSoftKeepKI)
      height_pre = m_wallet->hash_m_transfers(-1, transfer_hash_pre);

    m_wallet->rescan_blockchain(reset == ResetHard, false, reset == ResetSoftKeepKI);
  }

#ifdef HAVE_READLINE
  rdln::suspend_readline pause_readline;
#endif

  message_writer() << tr("Starting refresh...");

  uint64_t fetched_blocks = 0;
  bool received_money = false;
  bool ok = false;
  std::ostringstream ss;
  try
  {
    m_in_manual_refresh.store(true, std::memory_order_relaxed);
    epee::misc_utils::auto_scope_leave_caller scope_exit_handler = epee::misc_utils::create_scope_leave_handler([&](){m_in_manual_refresh.store(false, std::memory_order_relaxed);});
    m_wallet->refresh(m_wallet->is_trusted_daemon(), start_height, fetched_blocks, received_money);

    if (reset == ResetSoftKeepKI)
    {
      m_wallet->finish_rescan_bc_keep_key_images(height_pre, transfer_hash_pre);

      height_post = m_wallet->get_num_transfer_details();
      if (height_pre != height_post)
      {
        message_writer() << tr("New transfer received since rescan was started. Key images are incomplete.");
      }
    }

    m_has_locked_key_images = query_locked_stakes(false /*print_result*/);
    ok = true;
    // Clear line "Height xxx of xxx"
    std::cout << "\r                                                                \r";
    success_msg_writer(true) << tr("Refresh done, blocks received: ") << fetched_blocks;
    if (is_init)
      print_accounts();
    show_balance_unlocked();
    on_refresh_finished(start_height, fetched_blocks, is_init, received_money);
  }
  catch (const tools::error::daemon_busy&)
  {
    ss << tr("daemon is busy. Please try again later.");
  }
  catch (const tools::error::no_connection_to_daemon&)
  {
    ss << tr("no connection to daemon. Please make sure daemon is running.");
  }
  catch (const tools::error::wallet_rpc_error& e)
  {
    LOG_ERROR("RPC error: " << e.to_string());
    ss << tr("RPC error: ") << e.what();
  }
  catch (const tools::error::refresh_error& e)
  {
    LOG_ERROR("refresh error: " << e.to_string());
    ss << tr("refresh error: ") << e.what();
  }
  catch (const tools::error::wallet_internal_error& e)
  {
    LOG_ERROR("internal error: " << e.to_string());
    ss << tr("internal error: ") << e.what();
  }
  catch (const std::exception& e)
  {
    LOG_ERROR("unexpected error: " << e.what());
    ss << tr("unexpected error: ") << e.what();
  }
  catch (...)
  {
    LOG_ERROR("unknown error");
    ss << tr("unknown error");
  }

  if (!ok)
  {
    fail_msg_writer() << tr("refresh failed: ") << ss.str() << ". " << tr("Blocks received: ") << fetched_blocks;
  }

  return true;
}
//----------------------------------------------------------------------------------------------------
bool simple_wallet::refresh(const std::vector<std::string>& args)
{
  uint64_t start_height = 0;
  if(!args.empty()){
    try
    {
        start_height = boost::lexical_cast<uint64_t>( args[0] );
    }
    catch(const boost::bad_lexical_cast &)
    {
        start_height = 0;
    }
  }
  return refresh_main(start_height, ResetNone);
}
//----------------------------------------------------------------------------------------------------
bool simple_wallet::show_balance_unlocked(bool detailed)
{
  std::string extra;
  if (m_wallet->has_multisig_partial_key_images())
    extra = tr(" (Some owned outputs have partial key images - import_multisig_info needed)");
  else if (m_wallet->has_unknown_key_images())
    extra += tr(" (Some owned outputs have missing key images - import_key_images needed)");
  success_msg_writer() << tr("Currently selected account: [") << m_current_subaddress_account << tr("] ") << m_wallet->get_subaddress_label({m_current_subaddress_account, 0});
  const std::string tag = m_wallet->get_account_tags().second[m_current_subaddress_account];
  success_msg_writer() << tr("Tag: ") << (tag.empty() ? std::string{tr("(No tag assigned)")} : tag);
  uint64_t blocks_to_unlock;
  uint64_t unlocked_balance = m_wallet->unlocked_balance(m_current_subaddress_account, &blocks_to_unlock);
  std::string unlock_time_message;
  if (blocks_to_unlock > 0)
    unlock_time_message = (boost::format(" (%lu block(s) to unlock)") % blocks_to_unlock).str();
  success_msg_writer() << tr("Balance: ") << print_money(m_wallet->balance(m_current_subaddress_account)) << ", "
    << tr("unlocked balance: ") << print_money(unlocked_balance) << unlock_time_message << extra;
  std::map<uint32_t, uint64_t> balance_per_subaddress = m_wallet->balance_per_subaddress(m_current_subaddress_account);
  std::map<uint32_t, std::pair<uint64_t, uint64_t>> unlocked_balance_per_subaddress = m_wallet->unlocked_balance_per_subaddress(m_current_subaddress_account);
  if (!detailed || balance_per_subaddress.empty())
    return true;
  success_msg_writer() << tr("Balance per address:");
  success_msg_writer() << boost::format("%15s %21s %21s %7s %21s") % tr("Address") % tr("Balance") % tr("Unlocked balance") % tr("Outputs") % tr("Label");
  std::vector<tools::wallet2::transfer_details> transfers;
  m_wallet->get_transfers(transfers);
  for (const auto& i : balance_per_subaddress)
  {
    cryptonote::subaddress_index subaddr_index = {m_current_subaddress_account, i.first};
    std::string address_str = m_wallet->get_subaddress_as_str(subaddr_index).substr(0, 6);
    uint64_t num_unspent_outputs = std::count_if(transfers.begin(), transfers.end(), [&subaddr_index](const tools::wallet2::transfer_details& td) { return !td.m_spent && td.m_subaddr_index == subaddr_index; });
    success_msg_writer() << boost::format(tr("%8u %6s %21s %21s %7u %21s")) % i.first % address_str % print_money(i.second) % print_money(unlocked_balance_per_subaddress[i.first].first) % num_unspent_outputs % m_wallet->get_subaddress_label(subaddr_index);
  }
  return true;
}
//----------------------------------------------------------------------------------------------------
bool simple_wallet::show_balance(const std::vector<std::string>& args/* = std::vector<std::string>()*/)
{
  if (args.size() > 1 || (args.size() == 1 && args[0] != "detail"))
  {
    PRINT_USAGE(USAGE_SHOW_BALANCE);
    return true;
  }
  LOCK_IDLE_SCOPE();
  show_balance_unlocked(args.size() == 1);
  return true;
}
//----------------------------------------------------------------------------------------------------
bool simple_wallet::show_incoming_transfers(const std::vector<std::string>& args)
{
  if (args.size() > 3)
  {
    PRINT_USAGE(USAGE_INCOMING_TRANSFERS);
    return true;
  }
  auto local_args = args;
  LOCK_IDLE_SCOPE();

  bool filter = false;
  bool available = false;
  bool verbose = false;
  bool uses = false;
  if (local_args.size() > 0)
  {
    if (local_args[0] == "available")
    {
      filter = true;
      available = true;
      local_args.erase(local_args.begin());
    }
    else if (local_args[0] == "unavailable")
    {
      filter = true;
      available = false;
      local_args.erase(local_args.begin());
    }
  }
  while (local_args.size() > 0)
  {
    if (local_args[0] == "verbose")
      verbose = true;
    else if (local_args[0] == "uses")
      uses = true;
    else
    {
      fail_msg_writer() << tr("Invalid keyword: ") << local_args.front();
      break;
    }
    local_args.erase(local_args.begin());
  }

  const uint64_t blockchain_height = m_wallet->get_blockchain_current_height();

  PAUSE_READLINE();

  std::set<uint32_t> subaddr_indices;
  if (local_args.size() > 0 && local_args[0].substr(0, 6) == "index=")
  {
    std::string parse_subaddr_err;
    if (!tools::parse_subaddress_indices(local_args[0], subaddr_indices, &parse_subaddr_err))
    {
      fail_msg_writer() << parse_subaddr_err;
      return true;
    }
    local_args.erase(local_args.begin());
  }

  if (local_args.size() > 0)
  {
    PRINT_USAGE(USAGE_INCOMING_TRANSFERS);
    return true;
  }

  tools::wallet2::transfer_container transfers;
  m_wallet->get_transfers(transfers);

  size_t transfers_found = 0;
  for (const auto& td : transfers)
  {
    if (!filter || available != td.m_spent)
    {
      if (m_current_subaddress_account != td.m_subaddr_index.major || (!subaddr_indices.empty() && subaddr_indices.count(td.m_subaddr_index.minor) == 0))
        continue;
      if (!transfers_found)
      {
        std::string verbose_string;
        if (verbose)
          verbose_string = (boost::format("%68s%68s") % tr("pubkey") % tr("key image")).str();
        message_writer() << boost::format("%21s%8s%12s%8s%16s%68s%16s%s") % tr("amount") % tr("spent") % tr("unlocked") % tr("ringct") % tr("global index") % tr("tx id") % tr("addr index") % verbose_string;
      }
      std::string extra_string;
      if (verbose)
        extra_string += (boost::format("%68s%68s") % td.get_public_key() % (td.m_key_image_known ? epee::string_tools::pod_to_hex(td.m_key_image) : td.m_key_image_partial ? (epee::string_tools::pod_to_hex(td.m_key_image) + "/p") : std::string(64, '?'))).str();
      if (uses)
      {
        std::vector<uint64_t> heights;
        for (const auto &e: td.m_uses) heights.push_back(e.first);
        const std::pair<std::string, std::string> line = show_outputs_line(heights, blockchain_height, td.m_spent_height);
        extra_string += std::string("\n    ") + tr("Used at heights: ") + line.first + "\n    " + line.second;
      }
      message_writer(td.m_spent ? console_color_magenta : console_color_green, false) <<
        boost::format("%21s%8s%12s%8s%16u%68s%16u%s") %
        print_money(td.amount()) %
        (td.m_spent ? tr("T") : tr("F")) %
        (m_wallet->frozen(td) ? tr("[frozen]") : m_wallet->is_transfer_unlocked(td) ? tr("unlocked") : tr("locked")) %
        (td.is_rct() ? tr("RingCT") : tr("-")) %
        td.m_global_output_index %
        td.m_txid %
        td.m_subaddr_index.minor %
        extra_string;
      ++transfers_found;
    }
  }

  if (!transfers_found)
  {
    if (!filter)
    {
      success_msg_writer() << tr("No incoming transfers");
    }
    else if (available)
    {
      success_msg_writer() << tr("No incoming available transfers");
    }
    else
    {
      success_msg_writer() << tr("No incoming unavailable transfers");
    }
  }
  else
  {
    success_msg_writer() << boost::format("Found %u/%u transfers") % transfers_found % transfers.size();
  }

  return true;
}
//----------------------------------------------------------------------------------------------------
bool simple_wallet::show_payments(const std::vector<std::string> &args)
{
  if(args.empty())
  {
    PRINT_USAGE(USAGE_PAYMENTS);
    return true;
  }

  LOCK_IDLE_SCOPE();

  PAUSE_READLINE();

  message_writer() << boost::format("%68s%68s%12s%21s%16s%16s") %
    tr("payment") % tr("transaction") % tr("height") % tr("amount") % tr("unlock time") % tr("addr index");

  bool payments_found = false;
  for(std::string arg : args)
  {
    crypto::hash payment_id;
    if(tools::wallet2::parse_payment_id(arg, payment_id))
    {
      std::list<tools::wallet2::payment_details> payments;
      m_wallet->get_payments(payment_id, payments);
      if(payments.empty())
      {
        success_msg_writer() << tr("No payments with id ") << payment_id;
        continue;
      }

      for (const tools::wallet2::payment_details& pd : payments)
      {
        if(!payments_found)
        {
          payments_found = true;
        }
        success_msg_writer(true) <<
          boost::format("%68s%68s%12s%21s%16s%16s") %
          payment_id %
          pd.m_tx_hash %
          pd.m_block_height %
          print_money(pd.m_amount) %
          pd.m_unlock_time %
          pd.m_subaddr_index.minor;
      }
    }
    else
    {
      fail_msg_writer() << tr("payment ID has invalid format, expected 16 or 64 character hex string: ") << arg;
    }
  }

  return true;
}
//----------------------------------------------------------------------------------------------------
uint64_t simple_wallet::get_daemon_blockchain_height(std::string& err)
{
  if (!m_wallet)
  {
    throw std::runtime_error("simple_wallet null wallet");
  }
  return m_wallet->get_daemon_blockchain_height(err);
}
//----------------------------------------------------------------------------------------------------
bool simple_wallet::show_blockchain_height(const std::vector<std::string>& args)
{
  if (!try_connect_to_daemon())
    return true;

  std::string err;
  uint64_t bc_height = get_daemon_blockchain_height(err);
  if (err.empty())
    success_msg_writer() << bc_height;
  else
    fail_msg_writer() << tr("failed to get blockchain height: ") << err;
  return true;
}
//----------------------------------------------------------------------------------------------------
bool simple_wallet::rescan_spent(const std::vector<std::string> &args)
{
  if (!m_wallet->is_trusted_daemon())
  {
    fail_msg_writer() << tr("this command requires a trusted daemon. Enable with --trusted-daemon");
    return true;
  }

  if (!try_connect_to_daemon())
    return true;

  try
  {
    LOCK_IDLE_SCOPE();
    m_wallet->rescan_spent();
  }
  catch (const tools::error::daemon_busy&)
  {
    fail_msg_writer() << tr("daemon is busy. Please try again later.");
  }
  catch (const tools::error::no_connection_to_daemon&)
  {
    fail_msg_writer() << tr("no connection to daemon. Please make sure daemon is running.");
  }
  catch (const tools::error::is_key_image_spent_error&)
  {
    fail_msg_writer() << tr("failed to get spent status");
  }
  catch (const tools::error::wallet_rpc_error& e)
  {
    LOG_ERROR("RPC error: " << e.to_string());
    fail_msg_writer() << tr("RPC error: ") << e.what();
  }
  catch (const std::exception& e)
  {
    LOG_ERROR("unexpected error: " << e.what());
    fail_msg_writer() << tr("unexpected error: ") << e.what();
  }
  catch (...)
  {
    LOG_ERROR("unknown error");
    fail_msg_writer() << tr("unknown error");
  }

  return true;
}
//----------------------------------------------------------------------------------------------------
std::pair<std::string, std::string> simple_wallet::show_outputs_line(const std::vector<uint64_t> &heights, uint64_t blockchain_height, uint64_t highlight_height) const
{
  std::stringstream ostr;

  for (uint64_t h: heights)
    blockchain_height = std::max(blockchain_height, h);

  for (size_t j = 0; j < heights.size(); ++j)
    ostr << (heights[j] == highlight_height ? " *" : " ") << heights[j];

  // visualize the distribution, using the code by moneroexamples onion-monero-viewer
  const uint64_t resolution = 79;
  std::string ring_str(resolution, '_');
  for (size_t j = 0; j < heights.size(); ++j)
  {
    uint64_t pos = (heights[j] * resolution) / blockchain_height;
    ring_str[pos] = 'o';
  }
  if (highlight_height < blockchain_height)
  {
    uint64_t pos = (highlight_height * resolution) / blockchain_height;
    ring_str[pos] = '*';
  }

  return std::make_pair(ostr.str(), ring_str);
}
//----------------------------------------------------------------------------------------------------
bool simple_wallet::print_ring_members(const std::vector<tools::wallet2::pending_tx>& ptx_vector, std::ostream& ostr)
{
  uint32_t version;
  if (!try_connect_to_daemon(false, &version))
    return false;
  // available for RPC version 1.4 or higher
  if (version < MAKE_CORE_RPC_VERSION(1, 4))
    return true;
  std::string err;
  uint64_t blockchain_height = get_daemon_blockchain_height(err);
  if (!err.empty())
  {
    fail_msg_writer() << tr("failed to get blockchain height: ") << err;
    return false;
  }
  // for each transaction
  for (size_t n = 0; n < ptx_vector.size(); ++n)
  {
    const cryptonote::transaction& tx = ptx_vector[n].tx;
    const tools::wallet2::tx_construction_data& construction_data = ptx_vector[n].construction_data;
    ostr << boost::format(tr("\nTransaction %llu/%llu: txid=%s")) % (n + 1) % ptx_vector.size() % cryptonote::get_transaction_hash(tx);
    // for each input
    std::vector<uint64_t>     spent_key_height(tx.vin.size());
    std::vector<crypto::hash> spent_key_txid  (tx.vin.size());
    for (size_t i = 0; i < tx.vin.size(); ++i)
    {
      if (tx.vin[i].type() != typeid(cryptonote::txin_to_key))
        continue;
      const cryptonote::txin_to_key& in_key = boost::get<cryptonote::txin_to_key>(tx.vin[i]);
      const tools::wallet2::transfer_details &td = m_wallet->get_transfer_details(construction_data.selected_transfers[i]);
      const cryptonote::tx_source_entry *sptr = NULL;
      for (const auto &src: construction_data.sources)
        if (src.outputs[src.real_output].second.dest == td.get_public_key())
          sptr = &src;
      if (!sptr)
      {
        fail_msg_writer() << tr("failed to find construction data for tx input");
        return false;
      }
      const cryptonote::tx_source_entry& source = *sptr;

      ostr << boost::format(tr("\nInput %llu/%llu (%s): amount=%s")) % (i + 1) % tx.vin.size() % epee::string_tools::pod_to_hex(in_key.k_image) % print_money(source.amount);
      // convert relative offsets of ring member keys into absolute offsets (indices) associated with the amount
      std::vector<uint64_t> absolute_offsets = cryptonote::relative_output_offsets_to_absolute(in_key.key_offsets);
      // get block heights from which those ring member keys originated
      COMMAND_RPC_GET_OUTPUTS_BIN::request req = AUTO_VAL_INIT(req);
      req.outputs.resize(absolute_offsets.size());
      for (size_t j = 0; j < absolute_offsets.size(); ++j)
      {
        req.outputs[j].amount = in_key.amount;
        req.outputs[j].index = absolute_offsets[j];
      }
      COMMAND_RPC_GET_OUTPUTS_BIN::response res = AUTO_VAL_INIT(res);
      bool r = m_wallet->invoke_http_bin("/get_outs.bin", req, res);
      err = interpret_rpc_response(r, res.status);
      if (!err.empty())
      {
        fail_msg_writer() << tr("failed to get output: ") << err;
        return false;
      }
      // make sure that returned block heights are less than blockchain height
      for (auto& res_out : res.outs)
      {
        if (res_out.height >= blockchain_height)
        {
          fail_msg_writer() << tr("output key's originating block height shouldn't be higher than the blockchain height");
          return false;
        }
      }
      ostr << tr("\nOriginating block heights: ");
      spent_key_height[i] = res.outs[source.real_output].height;
      spent_key_txid  [i] = res.outs[source.real_output].txid;
      std::vector<uint64_t> heights(absolute_offsets.size(), 0);
      uint64_t highlight_height = std::numeric_limits<uint64_t>::max();
      for (size_t j = 0; j < absolute_offsets.size(); ++j)
      {
        heights[j] = res.outs[j].height;
        if (j == source.real_output)
          highlight_height = heights[j];
      }
      std::pair<std::string, std::string> ring_str = show_outputs_line(heights, blockchain_height, highlight_height);
      ostr << ring_str.first << tr("\n|") << ring_str.second << tr("|\n");
    }
    // warn if rings contain keys originating from the same tx or temporally very close block heights
    bool are_keys_from_same_tx      = false;
    bool are_keys_from_close_height = false;
    for (size_t i = 0; i < tx.vin.size(); ++i) {
      for (size_t j = i + 1; j < tx.vin.size(); ++j)
      {
        if (spent_key_txid[i] == spent_key_txid[j])
          are_keys_from_same_tx = true;
        if (std::abs((int64_t)(spent_key_height[i] - spent_key_height[j])) < (int64_t)5)
          are_keys_from_close_height = true;
      }
    }
    if (are_keys_from_same_tx || are_keys_from_close_height)
    {
      ostr
        << tr("\nWarning: Some input keys being spent are from ")
        << (are_keys_from_same_tx ? tr("the same transaction") : tr("blocks that are temporally very close"))
        << tr(", which can break the anonymity of ring signature. Make sure this is intentional!");
    }
    ostr << ENDL;
  }
  return true;
}

//----------------------------------------------------------------------------------------------------
static bool locked_blocks_arg_valid(const std::string& arg, uint64_t& duration)
{
  try
  {
    duration = boost::lexical_cast<uint64_t>(arg);
  }
  catch (const std::exception &e)
  {
    return false;
  }

  if (duration > 1000000)
  {
    fail_msg_writer() << tr("Locked blocks too high, max 1000000 (˜4 yrs)");
    return false;
  }

  return true;
}

//----------------------------------------------------------------------------------------------------
bool simple_wallet::prompt_if_old(const std::vector<tools::wallet2::pending_tx> &ptx_vector)
{
  // count the number of old outputs
  std::string err;
  uint64_t bc_height = get_daemon_blockchain_height(err);
  if (!err.empty())
    return true;

  int max_n_old = 0;
  for (const auto &ptx: ptx_vector)
  {
    int n_old = 0;
    for (const auto i: ptx.selected_transfers)
    {
      const tools::wallet2::transfer_details &td = m_wallet->get_transfer_details(i);
      uint64_t age = bc_height - td.m_block_height;
      if (age > OLD_AGE_WARN_THRESHOLD)
        ++n_old;
    }
    max_n_old = std::max(max_n_old, n_old);
  }
  if (max_n_old > 1)
  {
    std::stringstream prompt;
    prompt << tr("Transaction spends more than one very old output. Privacy would be better if they were sent separately.");
    prompt << ENDL << tr("Spend them now anyway?");
    std::string accepted = input_line(prompt.str(), true);
    if (std::cin.eof())
      return false;
    if (!command_line::is_yes(accepted))
    {
      return false;
    }
  }
  return true;
}
//----------------------------------------------------------------------------------------------------
bool simple_wallet::transfer_main(int transfer_type, const std::vector<std::string> &args_, bool called_by_mms)
{
//  "transfer [index=<N1>[,<N2>,...]] [<priority>] <address> <amount> [<payment_id>]"
  if (!try_connect_to_daemon())
    return false;

  std::vector<std::string> local_args = args_;

  std::set<uint32_t> subaddr_indices;
  if (local_args.size() > 0 && local_args[0].substr(0, 6) == "index=")
  {
    std::string parse_subaddr_err;
    if (!tools::parse_subaddress_indices(local_args[0], subaddr_indices, &parse_subaddr_err))
    {
      fail_msg_writer() << parse_subaddr_err;
      return true;
    }
    local_args.erase(local_args.begin());
  }

  uint32_t priority = 0;
  if (local_args.size() > 0 && tools::parse_priority(local_args[0], priority))
    local_args.erase(local_args.begin());

  priority = m_wallet->adjust_priority(priority);

  const size_t min_args = (transfer_type == TransferLocked) ? 2 : 1;
  if(local_args.size() < min_args)
  {
     fail_msg_writer() << tr("wrong number of arguments");
     return false;
  }

  std::vector<uint8_t> extra;
  bool payment_id_seen = false;
  if (!local_args.empty())
  {
    std::string payment_id_str = local_args.back();
    crypto::hash payment_id;
    bool r = true;
    if (tools::wallet2::parse_long_payment_id(payment_id_str, payment_id))
    {
      LONG_PAYMENT_ID_SUPPORT_CHECK();

      std::string extra_nonce;
      set_payment_id_to_tx_extra_nonce(extra_nonce, payment_id);
      r = add_extra_nonce_to_tx_extra(extra, extra_nonce);
      local_args.pop_back();
      payment_id_seen = true;
      message_writer() << tr("Warning: Unencrypted payment IDs will harm your privacy: ask the recipient to use subaddresses instead");
    }
    if(!r)
    {
      fail_msg_writer() << tr("payment id failed to encode");
      return false;
    }
  }

  uint64_t locked_blocks = 0;
  if (transfer_type == TransferLocked)
  {
    if (!locked_blocks_arg_valid(local_args.back(), locked_blocks))
    {
      return true;
    }
    local_args.pop_back();
  }

  vector<cryptonote::address_parse_info> dsts_info;
  vector<cryptonote::tx_destination_entry> dsts;
  size_t num_subaddresses = 0;
  for (size_t i = 0; i < local_args.size(); )
  {
    dsts_info.emplace_back();
    cryptonote::address_parse_info & info = dsts_info.back();
    cryptonote::tx_destination_entry de;
    bool r = true;

    // check for a URI
    std::string address_uri, payment_id_uri, tx_description, recipient_name, error;
    std::vector<std::string> unknown_parameters;
    uint64_t amount = 0;
    bool has_uri = m_wallet->parse_uri(local_args[i], address_uri, payment_id_uri, amount, tx_description, recipient_name, unknown_parameters, error);
    if (has_uri)
    {
      r = cryptonote::get_account_address_from_str_or_url(info, m_wallet->nettype(), address_uri, oa_prompter);
      if (payment_id_uri.size() == 16)
      {
        if (!tools::wallet2::parse_short_payment_id(payment_id_uri, info.payment_id))
        {
          fail_msg_writer() << tr("failed to parse short payment ID from URI");
          return false;
        }
        info.has_payment_id = true;
      }
      de.amount = amount;
      de.original = local_args[i];
      ++i;
    }
    else if (i + 1 < local_args.size())
    {
      r = cryptonote::get_account_address_from_str_or_url(info, m_wallet->nettype(), local_args[i], oa_prompter);
      bool ok = cryptonote::parse_amount(de.amount, local_args[i + 1]);
      if(!ok || 0 == de.amount)
      {
        fail_msg_writer() << tr("amount is wrong: ") << local_args[i] << ' ' << local_args[i + 1] <<
          ", " << tr("expected number from 0 to ") << print_money(std::numeric_limits<uint64_t>::max());
        return false;
      }
      de.original = local_args[i];
      i += 2;
    }
    else
    {
      if (boost::starts_with(local_args[i], "loki:"))
        fail_msg_writer() << tr("Invalid last argument: ") << local_args.back() << ": " << error;
      else
        fail_msg_writer() << tr("Invalid last argument: ") << local_args.back();
      return false;
    }

    if (!r)
    {
      fail_msg_writer() << tr("failed to parse address");
      return false;
    }
    de.addr = info.address;
    de.is_subaddress = info.is_subaddress;
    de.is_integrated = info.has_payment_id;
    num_subaddresses += info.is_subaddress;

    if (info.has_payment_id || !payment_id_uri.empty())
    {
      if (payment_id_seen)
      {
        fail_msg_writer() << tr("a single transaction cannot use more than one payment id");
        return false;
      }

      crypto::hash payment_id;
      std::string extra_nonce;
      if (info.has_payment_id)
      {
        set_encrypted_payment_id_to_tx_extra_nonce(extra_nonce, info.payment_id);
      }
      else if (tools::wallet2::parse_payment_id(payment_id_uri, payment_id))
      {
        LONG_PAYMENT_ID_SUPPORT_CHECK();
        set_payment_id_to_tx_extra_nonce(extra_nonce, payment_id);
        message_writer() << tr("Warning: Unencrypted payment IDs will harm your privacy: ask the recipient to use subaddresses instead");
      }
      else
      {
        fail_msg_writer() << tr("failed to parse payment id, though it was detected");
        return false;
      }
      bool r = add_extra_nonce_to_tx_extra(extra, extra_nonce);
      if(!r)
      {
        fail_msg_writer() << tr("failed to set up payment id, though it was decoded correctly");
        return false;
      }
      payment_id_seen = true;
    }

    dsts.push_back(de);
  }

  // prompt is there is no payment id and confirmation is required
  if (m_long_payment_id_support && !payment_id_seen && m_wallet->confirm_missing_payment_id() && dsts.size() > num_subaddresses)
  {
     std::string accepted = input_line(tr("No payment id is included with this transaction. Is this okay?"), true);
     if (std::cin.eof())
       return false;
     if (!command_line::is_yes(accepted))
     {
       fail_msg_writer() << tr("transaction cancelled.");

       return false;
     }
  }

  SCOPED_WALLET_UNLOCK_ON_BAD_PASSWORD(return false;);

  try
  {
    // figure out what tx will be necessary
    std::vector<tools::wallet2::pending_tx> ptx_vector;
    uint64_t bc_height, unlock_block = 0;
    std::string err;
    switch (transfer_type)
    {
      case TransferLocked:
        bc_height = get_daemon_blockchain_height(err);
        if (!err.empty())
        {
          fail_msg_writer() << tr("failed to get blockchain height: ") << err;
          return false;
        }
        unlock_block = bc_height + locked_blocks;
        ptx_vector = m_wallet->create_transactions_2(dsts, CRYPTONOTE_DEFAULT_TX_MIXIN, unlock_block /* unlock_time */, priority, extra, m_current_subaddress_account, subaddr_indices);
      break;
      default:
        LOG_ERROR("Unknown transfer method, using default");
        /* FALLTHRU */
      case Transfer:
        ptx_vector = m_wallet->create_transactions_2(dsts, CRYPTONOTE_DEFAULT_TX_MIXIN, 0 /* unlock_time */, priority, extra, m_current_subaddress_account, subaddr_indices);
      break;
    }

    if (ptx_vector.empty())
    {
      fail_msg_writer() << tr("No outputs found, or daemon is not ready");
      return false;
    }

    // if we need to check for backlog, check the worst case tx
    if (m_wallet->confirm_backlog())
    {
      std::stringstream prompt;
      double worst_fee_per_byte = std::numeric_limits<double>::max();
      for (size_t n = 0; n < ptx_vector.size(); ++n)
      {
        const uint64_t blob_size = cryptonote::tx_to_blob(ptx_vector[n].tx).size();
        const double fee_per_byte = ptx_vector[n].fee / (double)blob_size;
        if (fee_per_byte < worst_fee_per_byte)
        {
          worst_fee_per_byte = fee_per_byte;
        }
      }
      try
      {
        std::vector<std::pair<uint64_t, uint64_t>> nblocks = m_wallet->estimate_backlog({std::make_pair(worst_fee_per_byte, worst_fee_per_byte)});
        if (nblocks.size() != 1)
        {
          prompt << "Internal error checking for backlog. " << tr("Is this okay anyway?");
        }
        else
        {
          if (nblocks[0].first > m_wallet->get_confirm_backlog_threshold())
            prompt << (boost::format(tr("There is currently a %u block backlog at that fee level. Is this okay?")) % nblocks[0].first).str();
        }
      }
      catch (const std::exception &e)
      {
        prompt << tr("Failed to check for backlog: ") << e.what() << ENDL << tr("Is this okay anyway?");
      }

      std::string prompt_str = prompt.str();
      if (!prompt_str.empty())
      {
        std::string accepted = input_line(prompt_str, true);
        if (std::cin.eof())
          return false;
        if (!command_line::is_yes(accepted))
        {
          fail_msg_writer() << tr("transaction cancelled.");

          return false; 
        }
      }
    }

    if (!prompt_if_old(ptx_vector))
    {
      fail_msg_writer() << tr("transaction cancelled.");
      return false;
    }

    // if more than one tx necessary, prompt user to confirm
    if (m_wallet->always_confirm_transfers() || ptx_vector.size() > 1)
    {
        uint64_t total_sent = 0;
        uint64_t total_fee = 0;
        uint64_t dust_not_in_fee = 0;
        uint64_t dust_in_fee = 0;
        uint64_t change = 0;
        for (size_t n = 0; n < ptx_vector.size(); ++n)
        {
          total_fee += ptx_vector[n].fee;
          for (auto i: ptx_vector[n].selected_transfers)
            total_sent += m_wallet->get_transfer_details(i).amount();
          total_sent -= ptx_vector[n].change_dts.amount + ptx_vector[n].fee;
          change += ptx_vector[n].change_dts.amount;

          if (ptx_vector[n].dust_added_to_fee)
            dust_in_fee += ptx_vector[n].dust;
          else
            dust_not_in_fee += ptx_vector[n].dust;
        }

        std::stringstream prompt;
        for (size_t n = 0; n < ptx_vector.size(); ++n)
        {
          prompt << tr("\nTransaction ") << (n + 1) << "/" << ptx_vector.size() << ":\n";
          subaddr_indices.clear();
          for (uint32_t i : ptx_vector[n].construction_data.subaddr_indices)
            subaddr_indices.insert(i);
          for (uint32_t i : subaddr_indices)
            prompt << boost::format(tr("Spending from address index %d\n")) % i;
          if (subaddr_indices.size() > 1)
            prompt << tr("WARNING: Outputs of multiple addresses are being used together, which might potentially compromise your privacy.\n");
        }
        prompt << boost::format(tr("Sending %s.  ")) % print_money(total_sent);
        if (ptx_vector.size() > 1)
        {
          prompt << boost::format(tr("Your transaction needs to be split into %llu transactions.  "
            "This will result in a transaction fee being applied to each transaction, for a total fee of %s")) %
            ((unsigned long long)ptx_vector.size()) % print_money(total_fee);
        }
        else
        {
          prompt << boost::format(tr("The transaction fee is %s")) %
            print_money(total_fee);
        }
        if (dust_in_fee != 0) prompt << boost::format(tr(", of which %s is dust from change")) % print_money(dust_in_fee);
        if (dust_not_in_fee != 0)  prompt << tr(".") << ENDL << boost::format(tr("A total of %s from dust change will be sent to dust address")) 
                                                   % print_money(dust_not_in_fee);
        if (transfer_type == TransferLocked)
        {
          float days = locked_blocks / 720.0f;
          prompt << boost::format(tr(".\nThis transaction (including %s change) will unlock on block %llu, in approximately %s days (assuming 2 minutes per block)")) % cryptonote::print_money(change) % ((unsigned long long)unlock_block) % days;
        }
        if (m_wallet->print_ring_members())
        {
          if (!print_ring_members(ptx_vector, prompt))
            return false;
        }
        bool default_ring_size = true;
        for (const auto &ptx: ptx_vector)
        {
          for (const auto &vin: ptx.tx.vin)
          {
            if (vin.type() == typeid(txin_to_key))
            {
              const txin_to_key& in_to_key = boost::get<txin_to_key>(vin);
              if (in_to_key.key_offsets.size() != CRYPTONOTE_DEFAULT_TX_MIXIN + 1)
                default_ring_size = false;
            }
          }
        }
        if (m_wallet->confirm_non_default_ring_size() && !default_ring_size)
        {
          prompt << tr("WARNING: this is a non default ring size, which may harm your privacy. Default is recommended.");
        }
        prompt << ENDL << tr("Is this okay?");
        
        std::string accepted = input_line(prompt.str(), true);
        if (std::cin.eof())
          return false;
        if (!command_line::is_yes(accepted))
        {
          fail_msg_writer() << tr("transaction cancelled.");

          return false;
        }
    }

    // actually commit the transactions
    if (m_wallet->multisig() && called_by_mms)
    {
      std::string ciphertext = m_wallet->save_multisig_tx(ptx_vector);
      if (!ciphertext.empty())
      {
        get_message_store().process_wallet_created_data(get_multisig_wallet_state(), mms::message_type::partially_signed_tx, ciphertext);
        success_msg_writer(true) << tr("Unsigned transaction(s) successfully written to MMS");
      }
    }
    else if (m_wallet->multisig())
    {
      bool r = m_wallet->save_multisig_tx(ptx_vector, "multisig_loki_tx");
      if (!r)
      {
        fail_msg_writer() << tr("Failed to write transaction(s) to file");
        return false;
      }
      else
      {
        success_msg_writer(true) << tr("Unsigned transaction(s) successfully written to file: ") << "multisig_loki_tx";
      }
    }
    else if (m_wallet->get_account().get_device().has_tx_cold_sign())
    {
      try
      {
        tools::wallet2::signed_tx_set signed_tx;
        if (!cold_sign_tx(ptx_vector, signed_tx, dsts_info, [&](const tools::wallet2::signed_tx_set &tx){ return accept_loaded_tx(tx); })){
          fail_msg_writer() << tr("Failed to cold sign transaction with HW wallet");
          return false;
        }

        commit_or_save(signed_tx.ptx, m_do_not_relay);
      }
      catch (const std::exception& e)
      {
        handle_transfer_exception(std::current_exception(), m_wallet->is_trusted_daemon());
        return false;
      }
      catch (...)
      {
        LOG_ERROR("Unknown error");
        fail_msg_writer() << tr("unknown error");
        return false;
      }
    }
    else if (m_wallet->watch_only())
    {
      bool r = m_wallet->save_tx(ptx_vector, "unsigned_loki_tx");
      if (!r)
      {
        fail_msg_writer() << tr("Failed to write transaction(s) to file");
        return false;
      }
      else
      {
        success_msg_writer(true) << tr("Unsigned transaction(s) successfully written to file: ") << "unsigned_loki_tx";
      }
    }
    else
    {
      commit_or_save(ptx_vector, m_do_not_relay);
    }
  }
  catch (const std::exception &e)
  {
    handle_transfer_exception(std::current_exception(), m_wallet->is_trusted_daemon());
    return false;
  }
  catch (...)
  {
    LOG_ERROR("unknown error");
    fail_msg_writer() << tr("unknown error");
    return false;
  }

  return true;
}
//----------------------------------------------------------------------------------------------------
bool simple_wallet::transfer(const std::vector<std::string> &args_)
{
  transfer_main(Transfer, args_, false);
  return true;
}
//----------------------------------------------------------------------------------------------------
bool simple_wallet::locked_transfer(const std::vector<std::string> &args_)
{
  transfer_main(TransferLocked, args_, false);
  return true;
}
//----------------------------------------------------------------------------------------------------
bool simple_wallet::locked_sweep_all(const std::vector<std::string> &args_)
{
  sweep_main(0, true, args_);
  return true;
}
//----------------------------------------------------------------------------------------------------
bool simple_wallet::register_service_node(const std::vector<std::string> &args_)
{
  if (!try_connect_to_daemon())
    return true;

  SCOPED_WALLET_UNLOCK()
  tools::wallet2::register_service_node_result result = m_wallet->create_register_service_node_tx(args_, m_current_subaddress_account);
  if (result.status != tools::wallet2::register_service_node_result_status::success)
  {
    fail_msg_writer() << result.msg;
    if (result.status == tools::wallet2::register_service_node_result_status::insufficient_num_args ||
        result.status == tools::wallet2::register_service_node_result_status::service_node_key_parse_fail ||
        result.status == tools::wallet2::register_service_node_result_status::service_node_signature_parse_fail ||
        result.status == tools::wallet2::register_service_node_result_status::subaddr_indices_parse_fail ||
        result.status == tools::wallet2::register_service_node_result_status::convert_registration_args_failed)
    {
      fail_msg_writer() << USAGE_REGISTER_SERVICE_NODE;
    }
    return true;
  }

  address_parse_info info = {};
  info.address            = m_wallet->get_address();
  try
  {
    std::vector<tools::wallet2::pending_tx> ptx_vector = {result.ptx};
    if (!sweep_main_internal(sweep_type_t::register_stake, ptx_vector, info))
    {
      fail_msg_writer() << tr("Sending register transaction failed");
      return true;
    }
  }
  catch (const std::exception& e)
  {
    handle_transfer_exception(std::current_exception(), m_wallet->is_trusted_daemon());
  }
  catch (...)
  {
    LOG_ERROR("unknown error");
    fail_msg_writer() << tr("unknown error");
  }

  return true;
}
//----------------------------------------------------------------------------------------------------
bool simple_wallet::stake(const std::vector<std::string> &args_)
{
  if (!try_connect_to_daemon())
    return true;

  //
  // Parse Arguments from Args
  //
  crypto::public_key service_node_key = {};
  uint32_t priority = 0;
  std::set<uint32_t> subaddr_indices = {};
  uint64_t amount = 0;
  double amount_fraction = 0;
  {
    std::vector<std::string> local_args = args_;
    if (local_args.size() > 0 && local_args[0].substr(0, 6) == "index=")
    {
      std::string parse_subaddr_err;
      if (!tools::parse_subaddress_indices(local_args[0], subaddr_indices, &parse_subaddr_err))
      {
        fail_msg_writer() << parse_subaddr_err;
        return true;
      }
      local_args.erase(local_args.begin());
    }

    if (local_args.size() > 0 && tools::parse_priority(local_args[0], priority))
      local_args.erase(local_args.begin());
    priority = m_wallet->adjust_priority(priority);

    if (local_args.size() < 2)
    {
      fail_msg_writer() << tr(USAGE_STAKE);
      return true;
    }

    if (!epee::string_tools::hex_to_pod(local_args[0], service_node_key))
    {
      fail_msg_writer() << tr("failed to parse service node pubkey");
      return true;
    }

    if (local_args[1].back() == '%')
    {
      local_args[1].pop_back();
      amount = 0;
      try
      {
        amount_fraction = boost::lexical_cast<double>(local_args[1]) / 100.0;
      }
      catch (const std::exception &e)
      {
        fail_msg_writer() << tr("Invalid percentage");
        return true;
      }
      if (amount_fraction < 0 || amount_fraction > 1)
      {
        fail_msg_writer() << tr("Invalid percentage");
        return true;
      }
    }
    else
    {
      if (!cryptonote::parse_amount(amount, local_args[1]) || amount == 0)
      {
        fail_msg_writer() << tr("amount is wrong: ") << local_args[1] <<
          ", " << tr("expected number from ") << print_money(1) << " to " << print_money(std::numeric_limits<uint64_t>::max());
        return true;
      }
    }
  }

  //
  // Try Staking
  //
  SCOPED_WALLET_UNLOCK()
  {
    m_wallet->refresh(false);
    try
    {
      address_parse_info info = {};
      info.address            = m_wallet->get_address();

      time_t begin_construct_time = time(nullptr);

      tools::wallet2::stake_result stake_result = m_wallet->create_stake_tx(service_node_key, info, amount, amount_fraction, priority, m_current_subaddress_account, subaddr_indices);
      if (stake_result.status != tools::wallet2::stake_result_status::success)
      {
        fail_msg_writer() << stake_result.msg;
        return true;
      }

      if (!stake_result.msg.empty()) // i.e. warnings
        tools::msg_writer() << stake_result.msg;

      std::vector<tools::wallet2::pending_tx> ptx_vector = {stake_result.ptx};
      if (!sweep_main_internal(sweep_type_t::stake, ptx_vector, info))
      {
        fail_msg_writer() << tr("Sending stake transaction failed");
        return true;
      }

      time_t end_construct_time = time(nullptr);
      time_t construct_time     = end_construct_time - begin_construct_time;
      if (construct_time > (60 * 10))
      {
        fail_msg_writer() << tr("Staking command has timed out due to waiting longer than 10 mins. This prevents the staking transaction from becoming invalid due to blocks mined interim. Please try again");
        return true;
      }
    }
    catch (const std::exception& e)
    {
      handle_transfer_exception(std::current_exception(), m_wallet->is_trusted_daemon());
    }
    catch (...)
    {
      LOG_ERROR("unknown error");
      fail_msg_writer() << tr("unknown error");
    }
  }

  return true;
}
//----------------------------------------------------------------------------------------------------
bool simple_wallet::request_stake_unlock(const std::vector<std::string> &args_)
{
  if (!try_connect_to_daemon())
    return true;

  if (args_.size() != 1)
  {
    fail_msg_writer() << tr(USAGE_REQUEST_STAKE_UNLOCK);
    return true;
  }

  crypto::public_key snode_key;
  if (!epee::string_tools::hex_to_pod(args_[0], snode_key))
  {
    fail_msg_writer() << tr("failed to parse service node pubkey: ") << args_[0];
    return true;
  }

  SCOPED_WALLET_UNLOCK();
  tools::wallet2::request_stake_unlock_result unlock_result = m_wallet->can_request_stake_unlock(snode_key);
  if (unlock_result.success)
  {
    tools::msg_writer() << unlock_result.msg;
  }
  else
  {
    fail_msg_writer() << unlock_result.msg;
    return true;
  }

  if (!command_line::is_yes(input_line("Is this okay?", true)))
    return true;

  // TODO(doyle): INF_STAKING(doyle): Do we support staking in these modes?
  if (m_wallet->multisig())
  {
    fail_msg_writer() << tr("Multi sig request stake unlock is unsupported");
    return true;
  }

  std::vector<tools::wallet2::pending_tx> ptx_vector = {unlock_result.ptx};
  if (m_wallet->watch_only())
  {
    if (m_wallet->save_tx(ptx_vector, "unsigned_loki_tx"))
      success_msg_writer(true) << tr("Unsigned transaction(s) successfully written to file: ") << "unsigned_loki_tx";
    else
      fail_msg_writer() << tr("Failed to write transaction(s) to file");

    return true;
  }

  try
  {
    commit_or_save(ptx_vector, m_do_not_relay);
  }
  catch (const std::exception &e)
  {
    handle_transfer_exception(std::current_exception(), m_wallet->is_trusted_daemon());
  }
  catch (...)
  {
    LOG_ERROR("unknown error");
    fail_msg_writer() << tr("unknown error");
  }

  return true;
}
//----------------------------------------------------------------------------------------------------
bool simple_wallet::query_locked_stakes(bool print_result)
{
  if (!try_connect_to_daemon())
    return false;

  bool has_locked_stakes = false;
  std::string msg_buf;
  {
    using namespace cryptonote;
    boost::optional<std::string> failed;
    const std::vector<COMMAND_RPC_GET_SERVICE_NODES::response::entry> response = m_wallet->get_all_service_nodes(failed);
    if (failed)
    {
      fail_msg_writer() << *failed;
      return has_locked_stakes;
    }

    cryptonote::account_public_address const primary_address = m_wallet->get_address();
    for (COMMAND_RPC_GET_SERVICE_NODES::response::entry const &node_info : response)
    {
      bool only_once = true;
      for (service_node_contributor const &contributor : node_info.contributors)
      {
        address_parse_info address_info = {};
        if (!cryptonote::get_account_address_from_str(address_info, m_wallet->nettype(), contributor.address))
        {
          fail_msg_writer() << tr("Failed to parse string representation of address: ") << contributor.address;
          continue;
        }

        if (primary_address != address_info.address)
          continue;

        for (size_t i = 0; i < contributor.locked_contributions.size(); ++i)
        {
          service_node_contribution const &contribution = contributor.locked_contributions[i];
          has_locked_stakes = true;

          if (!print_result)
            continue;

          msg_buf.reserve(512);
          if (only_once)
          {
            only_once = false;
            msg_buf.append("Service Node: ");
            msg_buf.append(node_info.service_node_pubkey);
            msg_buf.append("\n");

            msg_buf.append("Unlock Height: ");
            if (node_info.requested_unlock_height == service_nodes::KEY_IMAGE_AWAITING_UNLOCK_HEIGHT)
                msg_buf.append("Unlock not requested yet");
            else
                msg_buf.append(std::to_string(node_info.requested_unlock_height));
            msg_buf.append("\n");

            msg_buf.append("Total Locked: ");
            msg_buf.append(cryptonote::print_money(contributor.amount));
            msg_buf.append("\n");

            msg_buf.append("Amount/Key Image: ");
          }

          msg_buf.append(cryptonote::print_money(contribution.amount));
          msg_buf.append("/");
          msg_buf.append(contribution.key_image);
          msg_buf.append("\n");

          if (i < (contributor.locked_contributions.size() - 1))
          {
            msg_buf.append("                  ");
          }
          else
          {
            msg_buf.append("\n");
          }
        }
      }
    }
  }

  {
    using namespace cryptonote;
    boost::optional<std::string> failed;
    const std::vector<cryptonote::COMMAND_RPC_GET_SERVICE_NODE_BLACKLISTED_KEY_IMAGES::entry> response = m_wallet->get_service_node_blacklisted_key_images(failed);
    if (failed)
    {
      fail_msg_writer() << *failed;
      return has_locked_stakes;
    }

    bool once_only = true;
    cryptonote::blobdata binary_buf;
    binary_buf.reserve(sizeof(crypto::key_image));
    for (size_t i = 0; i < response.size(); ++i)
    {
      COMMAND_RPC_GET_SERVICE_NODE_BLACKLISTED_KEY_IMAGES::entry const &entry = response[i];
      binary_buf.clear();
      if(!epee::string_tools::parse_hexstr_to_binbuff(entry.key_image, binary_buf) || binary_buf.size() != sizeof(crypto::key_image))
      {
        fail_msg_writer() << tr("Failed to parse hex representation of key image: ") << entry.key_image;
        continue;
      }

      if (!m_wallet->contains_key_image(*reinterpret_cast<const crypto::key_image*>(binary_buf.data())))
        continue;

      has_locked_stakes = true;
      if (!print_result)
        continue;

      msg_buf.reserve(512);
      if (once_only)
      {
        msg_buf.append("Blacklisted Stakes\n");
        once_only = false;
      }

      msg_buf.append("  Unlock Height/Key Image: ");
      msg_buf.append(std::to_string(entry.unlock_height));
      msg_buf.append("/");
      msg_buf.append(entry.key_image);
      msg_buf.append("\n");

      if (i < (response.size() - 1))
        msg_buf.append("\n");
    }
  }

  if (print_result)
  {
    if (has_locked_stakes)
    {
      tools::msg_writer() << msg_buf;
    }
    else
    {
      tools::msg_writer() << "No locked stakes known for this wallet on the network";
    }
  }

  return has_locked_stakes;
}
//----------------------------------------------------------------------------------------------------
bool simple_wallet::print_locked_stakes(const std::vector<std::string>& /*args*/)
{
  SCOPED_WALLET_UNLOCK();
  query_locked_stakes(true/*print_result*/);
  return true;
}
//----------------------------------------------------------------------------------------------------
bool simple_wallet::sweep_unmixable(const std::vector<std::string> &args_)
{
  if (!try_connect_to_daemon())
    return true;

  SCOPED_WALLET_UNLOCK();

  try
  {
    // figure out what tx will be necessary
    auto ptx_vector = m_wallet->create_unmixable_sweep_transactions();

    if (ptx_vector.empty())
    {
      fail_msg_writer() << tr("No unmixable outputs found");
      return true;
    }

    // give user total and fee, and prompt to confirm
    uint64_t total_fee = 0, total_unmixable = 0;
    for (size_t n = 0; n < ptx_vector.size(); ++n)
    {
      total_fee += ptx_vector[n].fee;
      for (auto i: ptx_vector[n].selected_transfers)
        total_unmixable += m_wallet->get_transfer_details(i).amount();
    }

    std::string prompt_str = tr("Sweeping ") + print_money(total_unmixable);
    if (ptx_vector.size() > 1) {
      prompt_str = (boost::format(tr("Sweeping %s in %llu transactions for a total fee of %s.  Is this okay?")) %
        print_money(total_unmixable) %
        ((unsigned long long)ptx_vector.size()) %
        print_money(total_fee)).str();
    }
    else {
      prompt_str = (boost::format(tr("Sweeping %s for a total fee of %s. Is this okay?")) %
        print_money(total_unmixable) %
        print_money(total_fee)).str();
    }
    std::string accepted = input_line(prompt_str, true);
    if (std::cin.eof())
      return true;
    if (!command_line::is_yes(accepted))
    {
      fail_msg_writer() << tr("transaction cancelled.");

      return true;
    }

    // actually commit the transactions
    if (m_wallet->multisig())
    {
      bool r = m_wallet->save_multisig_tx(ptx_vector, "multisig_loki_tx");
      if (!r)
      {
        fail_msg_writer() << tr("Failed to write transaction(s) to file");
      }
      else
      {
        success_msg_writer(true) << tr("Unsigned transaction(s) successfully written to file: ") << "multisig_loki_tx";
      }
    }
    else if (m_wallet->watch_only())
    {
      bool r = m_wallet->save_tx(ptx_vector, "unsigned_loki_tx");
      if (!r)
      {
        fail_msg_writer() << tr("Failed to write transaction(s) to file");
      }
      else
      {
        success_msg_writer(true) << tr("Unsigned transaction(s) successfully written to file: ") << "unsigned_loki_tx";
      }
    }
    else
    {
      commit_or_save(ptx_vector, m_do_not_relay);
    }
  }
  catch (const std::exception &e)
  {
    handle_transfer_exception(std::current_exception(), m_wallet->is_trusted_daemon());
  }
  catch (...)
  {
    LOG_ERROR("unknown error");
    fail_msg_writer() << tr("unknown error");
  }

  return true;
}
//----------------------------------------------------------------------------------------------------
bool simple_wallet::sweep_main_internal(sweep_type_t sweep_type, std::vector<tools::wallet2::pending_tx> &ptx_vector, cryptonote::address_parse_info const &dest)
{
  if ((sweep_type == sweep_type_t::stake || sweep_type == sweep_type_t::register_stake) && ptx_vector.size() > 1)
  {
    fail_msg_writer() << tr("Too many outputs. Please sweep_all first");
    return true;
  }

  if (sweep_type == sweep_type_t::single)
  {
    if (ptx_vector.size() > 1)
    {
      fail_msg_writer() << tr("Multiple transactions are created, which is not supposed to happen");
      return true;
    }

    if (ptx_vector[0].selected_transfers.size() != 1)
    {
      fail_msg_writer() << tr("The transaction uses multiple or no inputs, which is not supposed to happen");
      return true;
    }
  }

  if (ptx_vector.empty())
  {
    fail_msg_writer() << tr("No outputs found, or daemon is not ready");
    return false;
  }

  if (!prompt_if_old(ptx_vector))
  {
    fail_msg_writer() << tr("transaction cancelled.");
    return false;
  }

  // give user total and fee, and prompt to confirm
  uint64_t total_fee = 0, total_sent = 0;
  for (size_t n = 0; n < ptx_vector.size(); ++n)
  {
    total_fee += ptx_vector[n].fee;
    for (auto i: ptx_vector[n].selected_transfers)
      total_sent += m_wallet->get_transfer_details(i).amount();

    if (sweep_type == sweep_type_t::stake || sweep_type == sweep_type_t::register_stake)
      total_sent -= ptx_vector[n].change_dts.amount + ptx_vector[n].fee;
  }

  std::ostringstream prompt;
  std::set<uint32_t> subaddr_indices;
  for (size_t n = 0; n < ptx_vector.size(); ++n)
  {
    prompt << tr("\nTransaction ") << (n + 1) << "/" << ptx_vector.size() << ":\n";
    subaddr_indices.clear();
    for (uint32_t i : ptx_vector[n].construction_data.subaddr_indices)
      subaddr_indices.insert(i);
    for (uint32_t i : subaddr_indices)
      prompt << boost::format(tr("Spending from address index %d\n")) % i;
    if (subaddr_indices.size() > 1)
      prompt << tr("WARNING: Outputs of multiple addresses are being used together, which might potentially compromise your privacy.\n");
  }
  if (m_wallet->print_ring_members() && !print_ring_members(ptx_vector, prompt))
  {
    fail_msg_writer() << tr("Error printing ring members");
    return false;
  }

  const char *label = (sweep_type == sweep_type_t::stake || sweep_type == sweep_type_t::register_stake) ? "Staking" : "Sweeping";
  if (ptx_vector.size() > 1) {
    prompt << boost::format(tr("%s %s in %llu transactions for a total fee of %s. Is this okay?")) %
      label %
      print_money(total_sent) %
      ((unsigned long long)ptx_vector.size()) %
      print_money(total_fee);
  }
  else {
    prompt << boost::format(tr("%s %s for a total fee of %s. Is this okay?")) %
      label %
      print_money(total_sent) %
      print_money(total_fee);
  }
  std::string accepted = input_line(prompt.str(), true);
  if (std::cin.eof())
    return false;
  if (!command_line::is_yes(accepted))
  {
    fail_msg_writer() << tr("transaction cancelled.");
    return false;
  }

  // actually commit the transactions
  bool submitted_to_network = false;
  if (m_wallet->multisig())
  {
    bool r = m_wallet->save_multisig_tx(ptx_vector, "multisig_loki_tx");
    if (!r)
    {
      fail_msg_writer() << tr("Failed to write transaction(s) to file");
    }
    else
    {
      success_msg_writer(true) << tr("Unsigned transaction(s) successfully written to file: ") << "multisig_loki_tx";
    }
  }
  else if (m_wallet->get_account().get_device().has_tx_cold_sign())
  {
    try
    {
      tools::wallet2::signed_tx_set signed_tx;
      std::vector<cryptonote::address_parse_info> dsts_info;
      dsts_info.push_back(dest);

      if (!cold_sign_tx(ptx_vector, signed_tx, dsts_info, [&](const tools::wallet2::signed_tx_set &tx){ return accept_loaded_tx(tx); })){
        fail_msg_writer() << tr("Failed to cold sign transaction with HW wallet");
        return true;
      }

      commit_or_save(signed_tx.ptx, m_do_not_relay);
    }
    catch (const std::exception& e)
    {
      handle_transfer_exception(std::current_exception(), m_wallet->is_trusted_daemon());
    }
    catch (...)
    {
      LOG_ERROR("Unknown error");
      fail_msg_writer() << tr("unknown error");
    }
  }
  else if (m_wallet->watch_only())
  {
    bool r = m_wallet->save_tx(ptx_vector, "unsigned_loki_tx");
    if (!r)
    {
      fail_msg_writer() << tr("Failed to write transaction(s) to file");
    }
    else
    {
      success_msg_writer(true) << tr("Unsigned transaction(s) successfully written to file: ") << "unsigned_loki_tx";
    }
  }
  else
  {
    commit_or_save(ptx_vector, m_do_not_relay);
    submitted_to_network = true;
  }

  if (sweep_type == sweep_type_t::register_stake && submitted_to_network)
  {
    success_msg_writer() << tr("Wait for transaction to be included in a block before registration is complete.\n")
                         << tr("Use the print_sn command in the daemon to check the status.");
  }

  return true;
}

bool simple_wallet::sweep_main(uint64_t below, bool locked, const std::vector<std::string> &args_, tools::wallet2::sweep_style_t sweep_style)
{
  auto print_usage = [below]()
  {
    if (below)
    {
      PRINT_USAGE(USAGE_SWEEP_BELOW);
    }
    else
    {
      PRINT_USAGE(USAGE_SWEEP_ALL);
    }
  };

  if (args_.size() == 0)
  {
    fail_msg_writer() << tr("No address given");
    print_usage();
    return true;
  }

  if (!try_connect_to_daemon())
    return true;

  std::vector<std::string> local_args = args_;

  std::set<uint32_t> subaddr_indices;
  if (local_args.size() > 0 && local_args[0].substr(0, 6) == "index=")
  {
    std::string parse_subaddr_err;
    if (!tools::parse_subaddress_indices(local_args[0], subaddr_indices, &parse_subaddr_err))
    {
      fail_msg_writer() << parse_subaddr_err;
      print_usage();
      return true;
    }
    local_args.erase(local_args.begin());
  }

  uint32_t priority = 0;
  if (local_args.size() > 0 && tools::parse_priority(local_args[0], priority))
    local_args.erase(local_args.begin());

  priority = m_wallet->adjust_priority(priority);
  uint64_t unlock_block = 0;
  if (locked) {
    uint64_t locked_blocks = 0;

    if (local_args.size() < 2) {
      fail_msg_writer() << tr("missing lockedblocks parameter");
      return true;
    }

    try
    {
      locked_blocks = boost::lexical_cast<uint64_t>(local_args[1]);
    }
    catch (const std::exception &e)
    {
      fail_msg_writer() << tr("bad locked_blocks parameter");
      return true;
    }
    if (locked_blocks > 1000000)
    {
      fail_msg_writer() << tr("Locked blocks too high, max 1000000 (˜4 yrs)");
      return true;
    }
    std::string err;
    uint64_t bc_height = get_daemon_blockchain_height(err);
    if (!err.empty())
    {
      fail_msg_writer() << tr("failed to get blockchain height: ") << err;
      return true;
    }
    unlock_block = bc_height + locked_blocks;

    local_args.erase(local_args.begin() + 1);
  }

  size_t outputs = 1;
  if (local_args.size() > 0 && local_args[0].substr(0, 8) == "outputs=")
  {
    if (!epee::string_tools::get_xtype_from_string(outputs, local_args[0].substr(8)))
    {
      fail_msg_writer() << tr("Failed to parse number of outputs");
      return true;
    }
    else if (outputs < 1)
    {
      fail_msg_writer() << tr("Amount of outputs should be greater than 0");
      return true;
    }
    else
    {
      local_args.erase(local_args.begin());
    }
  }

  std::vector<uint8_t> extra;
  bool payment_id_seen = false;
  if (local_args.size() >= 2)
  {
    std::string payment_id_str = local_args.back();

    crypto::hash payment_id;
    bool r = tools::wallet2::parse_long_payment_id(payment_id_str, payment_id);
    if(r)
    {
      LONG_PAYMENT_ID_SUPPORT_CHECK();

      std::string extra_nonce;
      set_payment_id_to_tx_extra_nonce(extra_nonce, payment_id);
      r = add_extra_nonce_to_tx_extra(extra, extra_nonce);
      payment_id_seen = true;
    }

    if(!r && local_args.size() == 3)
    {
      fail_msg_writer() << tr("payment id has invalid format, expected 16 or 64 character hex string: ") << payment_id_str;
      print_usage();
      return true;
    }
    if (payment_id_seen)
      local_args.pop_back();
  }

  cryptonote::address_parse_info info;
  if (!cryptonote::get_account_address_from_str_or_url(info, m_wallet->nettype(), local_args[0], oa_prompter))
  {
    fail_msg_writer() << tr("failed to parse address");
    print_usage();
    return true;
  }

  if (info.has_payment_id)
  {
    if (payment_id_seen)
    {
      fail_msg_writer() << tr("a single transaction cannot use more than one payment id: ") << local_args[0];
      return true;
    }

    std::string extra_nonce;
    set_encrypted_payment_id_to_tx_extra_nonce(extra_nonce, info.payment_id);
    bool r = add_extra_nonce_to_tx_extra(extra, extra_nonce);
    if(!r)
    {
      fail_msg_writer() << tr("failed to set up payment id, though it was decoded correctly");
      return true;
    }
    payment_id_seen = true;
  }

  // prompt is there is no payment id and confirmation is required
  if (m_long_payment_id_support && !payment_id_seen && m_wallet->confirm_missing_payment_id() && !info.is_subaddress)
  {
     std::string accepted = input_line(tr("No payment id is included with this transaction. Is this okay?"), true);
     if (std::cin.eof())
       return true;
     if (!command_line::is_yes(accepted))
     {
       fail_msg_writer() << tr("transaction cancelled.");

       return true; 
     }
  }

  SCOPED_WALLET_UNLOCK();
  try
  {
    auto ptx_vector = m_wallet->create_transactions_all(below, info.address, info.is_subaddress, outputs, CRYPTONOTE_DEFAULT_TX_MIXIN, unlock_block /* unlock_time */, priority, extra, m_current_subaddress_account, subaddr_indices, false, sweep_style);
    sweep_main_internal(sweep_type_t::all_or_below, ptx_vector, info);
  }
  catch (const std::exception &e)
  {
    handle_transfer_exception(std::current_exception(), m_wallet->is_trusted_daemon());
  }
  catch (...)
  {
    LOG_ERROR("unknown error");
    fail_msg_writer() << tr("unknown error");
  }

  return true;
}
//----------------------------------------------------------------------------------------------------
bool simple_wallet::sweep_single(const std::vector<std::string> &args_)
{
  if (!try_connect_to_daemon())
    return true;

  std::vector<std::string> local_args = args_;

  uint32_t priority = 0;
  if (local_args.size() > 0 && tools::parse_priority(local_args[0], priority))
    local_args.erase(local_args.begin());

  priority = m_wallet->adjust_priority(priority);

  size_t outputs = 1;
  if (local_args.size() > 0 && local_args[0].substr(0, 8) == "outputs=")
  {
    if (!epee::string_tools::get_xtype_from_string(outputs, local_args[0].substr(8)))
    {
      fail_msg_writer() << tr("Failed to parse number of outputs");
      return true;
    }
    else if (outputs < 1)
    {
      fail_msg_writer() << tr("Amount of outputs should be greater than 0");
      return true;
    }
    else
    {
      local_args.erase(local_args.begin());
    }
  }

  std::vector<uint8_t> extra;
  bool payment_id_seen = false;
  if (local_args.size() == 3)
  {
    crypto::hash payment_id;
    crypto::hash8 payment_id8;
    std::string extra_nonce;
    if (tools::wallet2::parse_long_payment_id(local_args.back(), payment_id))
    {
      LONG_PAYMENT_ID_SUPPORT_CHECK();
      set_payment_id_to_tx_extra_nonce(extra_nonce, payment_id);
    }
    else
    {
      fail_msg_writer() << tr("failed to parse Payment ID");
      return true;
    }

    if (!add_extra_nonce_to_tx_extra(extra, extra_nonce))
    {
      fail_msg_writer() << tr("failed to set up payment id, though it was decoded correctly");
      return true;
    }

    local_args.pop_back();
    payment_id_seen = true;
  }

  if (local_args.size() != 2)
  {
    PRINT_USAGE(USAGE_SWEEP_SINGLE);
    return true;
  }

  crypto::key_image ki;
  if (!epee::string_tools::hex_to_pod(local_args[0], ki))
  {
    fail_msg_writer() << tr("failed to parse key image");
    return true;
  }

  cryptonote::address_parse_info info;
  if (!cryptonote::get_account_address_from_str_or_url(info, m_wallet->nettype(), local_args[1], oa_prompter))
  {
    fail_msg_writer() << tr("failed to parse address");
    return true;
  }

  if (info.has_payment_id)
  {
    if (payment_id_seen)
    {
      fail_msg_writer() << tr("a single transaction cannot use more than one payment id: ") << local_args[0];
      return true;
    }

    std::string extra_nonce;
    set_encrypted_payment_id_to_tx_extra_nonce(extra_nonce, info.payment_id);
    if (!add_extra_nonce_to_tx_extra(extra, extra_nonce))
    {
      fail_msg_writer() << tr("failed to set up payment id, though it was decoded correctly");
      return true;
    }
    payment_id_seen = true;
  }

  // prompt if there is no payment id and confirmation is required
  if (m_long_payment_id_support && !payment_id_seen && m_wallet->confirm_missing_payment_id() && !info.is_subaddress)
  {
     std::string accepted = input_line(tr("No payment id is included with this transaction. Is this okay?"), true);
     if (std::cin.eof())
       return true;
     if (!command_line::is_yes(accepted))
     {
       fail_msg_writer() << tr("transaction cancelled.");

       // would like to return false, because no tx made, but everything else returns true
       // and I don't know what returning false might adversely affect.  *sigh*
       return true; 
     }
  }

  SCOPED_WALLET_UNLOCK();

  try
  {
    // figure out what tx will be necessary
    auto ptx_vector = m_wallet->create_transactions_single(ki, info.address, info.is_subaddress, outputs, CRYPTONOTE_DEFAULT_TX_MIXIN, 0 /* unlock_time */, priority, extra);
    sweep_main_internal(sweep_type_t::single, ptx_vector, info);
  }
  catch (const std::exception& e)
  {
    handle_transfer_exception(std::current_exception(), m_wallet->is_trusted_daemon());
  }
  catch (...)
  {
    LOG_ERROR("unknown error");
    fail_msg_writer() << tr("unknown error");
  }

  return true;
}
//----------------------------------------------------------------------------------------------------
bool simple_wallet::sweep_all(const std::vector<std::string> &args_)
{
  std::vector<std::string> copied_args = args_;
  tools::wallet2::sweep_style_t sweep_style = tools::wallet2::sweep_style_t::normal;
  if (args_.size() > 0)
  {
    std::string const &last_arg = copied_args.back();
    if (last_arg == "use_v1_tx")
    {
      sweep_style = tools::wallet2::sweep_style_t::use_v1_tx;
      copied_args.erase(copied_args.end() - 1);
    }
  }

  sweep_main(0, false, copied_args, sweep_style);
  return true;
}
//----------------------------------------------------------------------------------------------------
bool simple_wallet::sweep_below(const std::vector<std::string> &args_)
{
  uint64_t below = 0;
  if (args_.size() < 1)
  {
    fail_msg_writer() << tr("missing threshold amount");
    return true;
  }
  if (!cryptonote::parse_amount(below, args_[0]))
  {
    fail_msg_writer() << tr("invalid amount threshold");
    return true;
  }
  sweep_main(below, false, std::vector<std::string>(++args_.begin(), args_.end()));
  return true;
}
//----------------------------------------------------------------------------------------------------
bool simple_wallet::accept_loaded_tx(const std::function<size_t()> get_num_txes, const std::function<const tools::wallet2::tx_construction_data&(size_t)> &get_tx, const std::string &extra_message)
{
  // gather info to ask the user
  uint64_t amount = 0, amount_to_dests = 0, change = 0;
  size_t min_ring_size = ~0;
  std::unordered_map<cryptonote::account_public_address, std::pair<std::string, uint64_t>> dests;
  int first_known_non_zero_change_index = -1;
  std::string payment_id_string = "";
  for (size_t n = 0; n < get_num_txes(); ++n)
  {
    const tools::wallet2::tx_construction_data &cd = get_tx(n);

    std::vector<tx_extra_field> tx_extra_fields;
    bool has_encrypted_payment_id = false;
    crypto::hash8 payment_id8 = crypto::null_hash8;
    if (cryptonote::parse_tx_extra(cd.extra, tx_extra_fields))
    {
      tx_extra_nonce extra_nonce;
      if (find_tx_extra_field_by_type(tx_extra_fields, extra_nonce))
      {
        crypto::hash payment_id;
        if(get_encrypted_payment_id_from_tx_extra_nonce(extra_nonce.nonce, payment_id8))
        {
          if (!payment_id_string.empty())
            payment_id_string += ", ";

          // if none of the addresses are integrated addresses, it's a dummy one
          bool is_dummy = true;
          for (const auto &e: cd.dests)
            if (e.is_integrated)
              is_dummy = false;

          if (is_dummy)
          {
            payment_id_string += std::string("dummy encrypted payment ID");
          }
          else
          {
            payment_id_string += std::string("encrypted payment ID ") + epee::string_tools::pod_to_hex(payment_id8);
            has_encrypted_payment_id = true;
          }
        }
        else if (get_payment_id_from_tx_extra_nonce(extra_nonce.nonce, payment_id))
        {
          if (!payment_id_string.empty())
            payment_id_string += ", ";
          payment_id_string += std::string("unencrypted payment ID ") + epee::string_tools::pod_to_hex(payment_id);
          payment_id_string += " (OBSOLETE)";
        }
      }
    }

    for (size_t s = 0; s < cd.sources.size(); ++s)
    {
      amount += cd.sources[s].amount;
      size_t ring_size = cd.sources[s].outputs.size();
      if (ring_size < min_ring_size)
        min_ring_size = ring_size;
    }
    for (size_t d = 0; d < cd.splitted_dsts.size(); ++d)
    {
      const tx_destination_entry &entry = cd.splitted_dsts[d];
      std::string address, standard_address = get_account_address_as_str(m_wallet->nettype(), entry.is_subaddress, entry.addr);
      if (has_encrypted_payment_id && !entry.is_subaddress && standard_address != entry.original)
      {
        address = get_account_integrated_address_as_str(m_wallet->nettype(), entry.addr, payment_id8);
        address += std::string(" (" + standard_address + " with encrypted payment id " + epee::string_tools::pod_to_hex(payment_id8) + ")");
      }
      else
        address = standard_address;
      auto i = dests.find(entry.addr);
      if (i == dests.end())
        dests.insert(std::make_pair(entry.addr, std::make_pair(address, entry.amount)));
      else
        i->second.second += entry.amount;
      amount_to_dests += entry.amount;
    }
    if (cd.change_dts.amount > 0)
    {
      auto it = dests.find(cd.change_dts.addr);
      if (it == dests.end())
      {
        fail_msg_writer() << tr("Claimed change does not go to a paid address");
        return false;
      }
      if (it->second.second < cd.change_dts.amount)
      {
        fail_msg_writer() << tr("Claimed change is larger than payment to the change address");
        return false;
      }
      if (cd.change_dts.amount > 0)
      {
        if (first_known_non_zero_change_index == -1)
          first_known_non_zero_change_index = n;
        if (memcmp(&cd.change_dts.addr, &get_tx(first_known_non_zero_change_index).change_dts.addr, sizeof(cd.change_dts.addr)))
        {
          fail_msg_writer() << tr("Change goes to more than one address");
          return false;
        }
      }
      change += cd.change_dts.amount;
      it->second.second -= cd.change_dts.amount;
      if (it->second.second == 0)
        dests.erase(cd.change_dts.addr);
    }
  }

  if (payment_id_string.empty())
    payment_id_string = "no payment ID";

  std::string dest_string;
  size_t n_dummy_outputs = 0;
  for (auto i = dests.begin(); i != dests.end(); )
  {
    if (i->second.second > 0)
    {
      if (!dest_string.empty())
        dest_string += ", ";
      dest_string += (boost::format(tr("sending %s to %s")) % print_money(i->second.second) % i->second.first).str();
    }
    else
      ++n_dummy_outputs;
    ++i;
  }
  if (n_dummy_outputs > 0)
  {
    if (!dest_string.empty())
      dest_string += ", ";
    dest_string += std::to_string(n_dummy_outputs) + tr(" dummy output(s)");
  }
  if (dest_string.empty())
    dest_string = tr("with no destinations");

  std::string change_string;
  if (change > 0)
  {
    std::string address = get_account_address_as_str(m_wallet->nettype(), get_tx(0).subaddr_account > 0, get_tx(0).change_dts.addr);
    change_string += (boost::format(tr("%s change to %s")) % print_money(change) % address).str();
  }
  else
    change_string += tr("no change");

  uint64_t fee = amount - amount_to_dests;
  std::string prompt_str = (boost::format(tr("Loaded %lu transactions, for %s, fee %s, %s, %s, with min ring size %lu, %s. %sIs this okay?")) % (unsigned long)get_num_txes() % print_money(amount) % print_money(fee) % dest_string % change_string % (unsigned long)min_ring_size % payment_id_string % extra_message).str();
  return command_line::is_yes(input_line(prompt_str, true));
}
//----------------------------------------------------------------------------------------------------
bool simple_wallet::accept_loaded_tx(const tools::wallet2::unsigned_tx_set &txs)
{
  std::string extra_message;
  if (!txs.transfers.second.empty())
    extra_message = (boost::format("%u outputs to import. ") % (unsigned)txs.transfers.second.size()).str();
  return accept_loaded_tx([&txs](){return txs.txes.size();}, [&txs](size_t n)->const tools::wallet2::tx_construction_data&{return txs.txes[n];}, extra_message);
}
//----------------------------------------------------------------------------------------------------
bool simple_wallet::accept_loaded_tx(const tools::wallet2::signed_tx_set &txs)
{
  std::string extra_message;
  if (!txs.key_images.empty())
    extra_message = (boost::format("%u key images to import. ") % (unsigned)txs.key_images.size()).str();
  return accept_loaded_tx([&txs](){return txs.ptx.size();}, [&txs](size_t n)->const tools::wallet2::tx_construction_data&{return txs.ptx[n].construction_data;}, extra_message);
}
//----------------------------------------------------------------------------------------------------
bool simple_wallet::sign_transfer(const std::vector<std::string> &args_)
{
  if (m_wallet->key_on_device())
  {
    fail_msg_writer() << tr("command not supported by HW wallet");
    return true;
  }
  if(m_wallet->multisig())
  {
     fail_msg_writer() << tr("This is a multisig wallet, it can only sign with sign_multisig");
     return true;
  }
  if(m_wallet->watch_only())
  {
     fail_msg_writer() << tr("This is a watch only wallet");
     return true;
  }
  if (args_.size() > 1 || (args_.size() == 1 && args_[0] != "export_raw"))
  {
    PRINT_USAGE(USAGE_SIGN_TRANSFER);
    return true;
  }

  SCOPED_WALLET_UNLOCK();
  const bool export_raw = args_.size() == 1;

  std::vector<tools::wallet2::pending_tx> ptx;
  try
  {
    bool r = m_wallet->sign_tx("unsigned_loki_tx", "signed_loki_tx", ptx, [&](const tools::wallet2::unsigned_tx_set &tx){ return accept_loaded_tx(tx); }, export_raw);
    if (!r)
    {
      fail_msg_writer() << tr("Failed to sign transaction");
      return true;
    }
  }
  catch (const std::exception &e)
  {
    fail_msg_writer() << tr("Failed to sign transaction: ") << e.what();
    return true;
  }

  std::string txids_as_text;
  for (const auto &t: ptx)
  {
    if (!txids_as_text.empty())
      txids_as_text += (", ");
    txids_as_text += epee::string_tools::pod_to_hex(get_transaction_hash(t.tx));
  }
  success_msg_writer(true) << tr("Transaction successfully signed to file ") << "signed_loki_tx" << ", txid " << txids_as_text;
  if (export_raw)
  {
    std::string rawfiles_as_text;
    for (size_t i = 0; i < ptx.size(); ++i)
    {
      if (i > 0)
        rawfiles_as_text += ", ";
      rawfiles_as_text += "signed_loki_tx_raw" + (ptx.size() == 1 ? "" : ("_" + std::to_string(i)));
    }
    success_msg_writer(true) << tr("Transaction raw hex data exported to ") << rawfiles_as_text;
  }
  return true;
}
//----------------------------------------------------------------------------------------------------
bool simple_wallet::submit_transfer(const std::vector<std::string> &args_)
{
  if (m_wallet->key_on_device())
  {
    fail_msg_writer() << tr("command not supported by HW wallet");
    return true;
  }
  if (!try_connect_to_daemon())
    return true;

  try
  {
    std::vector<tools::wallet2::pending_tx> ptx_vector;
    bool r = m_wallet->load_tx("signed_loki_tx", ptx_vector, [&](const tools::wallet2::signed_tx_set &tx){ return accept_loaded_tx(tx); });
    if (!r)
    {
      fail_msg_writer() << tr("Failed to load transaction from file");
      return true;
    }

    commit_or_save(ptx_vector, false);
  }
  catch (const std::exception& e)
  {
    handle_transfer_exception(std::current_exception(), m_wallet->is_trusted_daemon());
  }
  catch (...)
  {
    LOG_ERROR("Unknown error");
    fail_msg_writer() << tr("unknown error");
  }

  return true;
}
//----------------------------------------------------------------------------------------------------
bool simple_wallet::get_tx_key(const std::vector<std::string> &args_)
{
  std::vector<std::string> local_args = args_;

  if (m_wallet->key_on_device() && m_wallet->get_account().get_device().get_type() != hw::device::TREZOR)
  {
    fail_msg_writer() << tr("command not supported by HW wallet");
    return true;
  }
  if(local_args.size() != 1) {
    PRINT_USAGE(USAGE_GET_TX_KEY);
    return true;
  }

  crypto::hash txid;
  if (!epee::string_tools::hex_to_pod(local_args[0], txid))
  {
    fail_msg_writer() << tr("failed to parse txid");
    return true;
  }

  SCOPED_WALLET_UNLOCK();

  crypto::secret_key tx_key;
  std::vector<crypto::secret_key> additional_tx_keys;

  bool found_tx_key = m_wallet->get_tx_key(txid, tx_key, additional_tx_keys);
  if (found_tx_key)
  {
    ostringstream oss;
    oss << epee::string_tools::pod_to_hex(tx_key);
    for (size_t i = 0; i < additional_tx_keys.size(); ++i)
      oss << epee::string_tools::pod_to_hex(additional_tx_keys[i]);
    success_msg_writer() << tr("Tx key: ") << oss.str();
    return true;
  }
  else
  {
    fail_msg_writer() << tr("no tx keys found for this txid");
    return true;
  }
}
//----------------------------------------------------------------------------------------------------
bool simple_wallet::set_tx_key(const std::vector<std::string> &args_)
{
  std::vector<std::string> local_args = args_;

  if(local_args.size() != 2) {
    PRINT_USAGE(USAGE_SET_TX_KEY);
    return true;
  }

  crypto::hash txid;
  if (!epee::string_tools::hex_to_pod(local_args[0], txid))
  {
    fail_msg_writer() << tr("failed to parse txid");
    return true;
  }

  crypto::secret_key tx_key;
  std::vector<crypto::secret_key> additional_tx_keys;
  try
  {
    if (!epee::string_tools::hex_to_pod(local_args[1].substr(0, 64), tx_key))
    {
      fail_msg_writer() << tr("failed to parse tx_key");
      return true;
    }
    while(true)
    {
      local_args[1] = local_args[1].substr(64);
      if (local_args[1].empty())
        break;
      additional_tx_keys.resize(additional_tx_keys.size() + 1);
      if (!epee::string_tools::hex_to_pod(local_args[1].substr(0, 64), additional_tx_keys.back()))
      {
        fail_msg_writer() << tr("failed to parse tx_key");
        return true;
      }
    }
  }
  catch (const std::out_of_range &e)
  {
    fail_msg_writer() << tr("failed to parse tx_key");
    return true;
  }

  LOCK_IDLE_SCOPE();

  try
  {
    m_wallet->set_tx_key(txid, tx_key, additional_tx_keys);
    success_msg_writer() << tr("Tx key successfully stored.");
  }
  catch (const std::exception &e)
  {
    fail_msg_writer() << tr("Failed to store tx key: ") << e.what();
  }
  return true;
}
//----------------------------------------------------------------------------------------------------
bool simple_wallet::get_tx_proof(const std::vector<std::string> &args)
{
  if (args.size() != 2 && args.size() != 3)
  {
    PRINT_USAGE(USAGE_GET_TX_PROOF);
    return true;
  }

  crypto::hash txid;
  if(!epee::string_tools::hex_to_pod(args[0], txid))
  {
    fail_msg_writer() << tr("failed to parse txid");
    return true;
  }

  cryptonote::address_parse_info info;
  if(!cryptonote::get_account_address_from_str_or_url(info, m_wallet->nettype(), args[1], oa_prompter))
  {
    fail_msg_writer() << tr("failed to parse address");
    return true;
  }

  SCOPED_WALLET_UNLOCK();

  try
  {
    std::string sig_str = m_wallet->get_tx_proof(txid, info.address, info.is_subaddress, args.size() == 3 ? args[2] : "");
<<<<<<< HEAD
    const std::string filename = "loki_tx_proof";
    if (epee::file_io_utils::save_string_to_file(filename, sig_str))
=======
    const std::string filename = "monero_tx_proof";
    if (m_wallet->save_to_file(filename, sig_str, true))
>>>>>>> 85014813
      success_msg_writer() << tr("signature file saved to: ") << filename;
    else
      fail_msg_writer() << tr("failed to save signature file");
  }
  catch (const std::exception &e)
  {
    fail_msg_writer() << tr("error: ") << e.what();
  }
  return true;
}
//----------------------------------------------------------------------------------------------------
bool simple_wallet::check_tx_key(const std::vector<std::string> &args_)
{
  std::vector<std::string> local_args = args_;

  if(local_args.size() != 3) {
    PRINT_USAGE(USAGE_CHECK_TX_KEY);
    return true;
  }

  if (!try_connect_to_daemon())
    return true;

  if (!m_wallet)
  {
    fail_msg_writer() << tr("wallet is null");
    return true;
  }
  crypto::hash txid;
  if(!epee::string_tools::hex_to_pod(local_args[0], txid))
  {
    fail_msg_writer() << tr("failed to parse txid");
    return true;
  }

  crypto::secret_key tx_key;
  std::vector<crypto::secret_key> additional_tx_keys;
  if(!epee::string_tools::hex_to_pod(local_args[1].substr(0, 64), tx_key))
  {
    fail_msg_writer() << tr("failed to parse tx key");
    return true;
  }
  local_args[1] = local_args[1].substr(64);
  while (!local_args[1].empty())
  {
    additional_tx_keys.resize(additional_tx_keys.size() + 1);
    if(!epee::string_tools::hex_to_pod(local_args[1].substr(0, 64), additional_tx_keys.back()))
    {
      fail_msg_writer() << tr("failed to parse tx key");
      return true;
    }
    local_args[1] = local_args[1].substr(64);
  }

  cryptonote::address_parse_info info;
  if(!cryptonote::get_account_address_from_str_or_url(info, m_wallet->nettype(), local_args[2], oa_prompter))
  {
    fail_msg_writer() << tr("failed to parse address");
    return true;
  }

  try
  {
    uint64_t received;
    bool in_pool;
    uint64_t confirmations;
    m_wallet->check_tx_key(txid, tx_key, additional_tx_keys, info.address, received, in_pool, confirmations);

    if (received > 0)
    {
      success_msg_writer() << get_account_address_as_str(m_wallet->nettype(), info.is_subaddress, info.address) << " " << tr("received") << " " << print_money(received) << " " << tr("in txid") << " " << txid;
      if (in_pool)
      {
        success_msg_writer() << tr("WARNING: this transaction is not yet included in the blockchain!");
      }
      else
      {
        if (confirmations != (uint64_t)-1)
        {
          success_msg_writer() << boost::format(tr("This transaction has %u confirmations")) % confirmations;
        }
        else
        {
          success_msg_writer() << tr("WARNING: failed to determine number of confirmations!");
        }
      }
    }
    else
    {
      fail_msg_writer() << get_account_address_as_str(m_wallet->nettype(), info.is_subaddress, info.address) << " " << tr("received nothing in txid") << " " << txid;
    }
  }
  catch (const std::exception &e)
  {
    fail_msg_writer() << tr("error: ") << e.what();
  }
  return true;
}
//----------------------------------------------------------------------------------------------------
bool simple_wallet::check_tx_proof(const std::vector<std::string> &args)
{
  if(args.size() != 3 && args.size() != 4) {
    PRINT_USAGE(USAGE_CHECK_TX_PROOF);
    return true;
  }

  if (!try_connect_to_daemon())
    return true;

  // parse txid
  crypto::hash txid;
  if(!epee::string_tools::hex_to_pod(args[0], txid))
  {
    fail_msg_writer() << tr("failed to parse txid");
    return true;
  }

  // parse address
  cryptonote::address_parse_info info;
  if(!cryptonote::get_account_address_from_str_or_url(info, m_wallet->nettype(), args[1], oa_prompter))
  {
    fail_msg_writer() << tr("failed to parse address");
    return true;
  }

  // read signature file
  std::string sig_str;
  if (!m_wallet->load_from_file(args[2], sig_str))
  {
    fail_msg_writer() << tr("failed to load signature file");
    return true;
  }

  try
  {
    uint64_t received;
    bool in_pool;
    uint64_t confirmations;
    if (m_wallet->check_tx_proof(txid, info.address, info.is_subaddress, args.size() == 4 ? args[3] : "", sig_str, received, in_pool, confirmations))
    {
      success_msg_writer() << tr("Good signature");
      if (received > 0)
      {
        success_msg_writer() << get_account_address_as_str(m_wallet->nettype(), info.is_subaddress, info.address) << " " << tr("received") << " " << print_money(received) << " " << tr("in txid") << " " << txid;
        if (in_pool)
        {
          success_msg_writer() << tr("WARNING: this transaction is not yet included in the blockchain!");
        }
        else
        {
          if (confirmations != (uint64_t)-1)
          {
            success_msg_writer() << boost::format(tr("This transaction has %u confirmations")) % confirmations;
          }
          else
          {
            success_msg_writer() << tr("WARNING: failed to determine number of confirmations!");
          }
        }
      }
      else
      {
        fail_msg_writer() << get_account_address_as_str(m_wallet->nettype(), info.is_subaddress, info.address) << " " << tr("received nothing in txid") << " " << txid;
      }
    }
    else
    {
      fail_msg_writer() << tr("Bad signature");
    }
  }
  catch (const std::exception &e)
  {
    fail_msg_writer() << tr("error: ") << e.what();
  }
  return true;
}
//----------------------------------------------------------------------------------------------------
bool simple_wallet::get_spend_proof(const std::vector<std::string> &args)
{
  if (m_wallet->key_on_device())
  {
    fail_msg_writer() << tr("command not supported by HW wallet");
    return true;
  }
  if(args.size() != 1 && args.size() != 2) {
    PRINT_USAGE(USAGE_GET_SPEND_PROOF);
    return true;
  }

  if (m_wallet->watch_only())
  {
    fail_msg_writer() << tr("wallet is watch-only and cannot generate the proof");
    return true;
  }

  crypto::hash txid;
  if (!epee::string_tools::hex_to_pod(args[0], txid))
  {
    fail_msg_writer() << tr("failed to parse txid");
    return true;
  }

  if (!try_connect_to_daemon())
    return true;

  SCOPED_WALLET_UNLOCK();

  try
  {
    const std::string sig_str = m_wallet->get_spend_proof(txid, args.size() == 2 ? args[1] : "");
<<<<<<< HEAD
    const std::string filename = "loki_spend_proof";
    if (epee::file_io_utils::save_string_to_file(filename, sig_str))
=======
    const std::string filename = "monero_spend_proof";
    if (m_wallet->save_to_file(filename, sig_str, true))
>>>>>>> 85014813
      success_msg_writer() << tr("signature file saved to: ") << filename;
    else
      fail_msg_writer() << tr("failed to save signature file");
  }
  catch (const std::exception &e)
  {
    fail_msg_writer() << e.what();
  }
  return true;
}
//----------------------------------------------------------------------------------------------------
bool simple_wallet::check_spend_proof(const std::vector<std::string> &args)
{
  if(args.size() != 2 && args.size() != 3) {
    PRINT_USAGE(USAGE_CHECK_SPEND_PROOF);
    return true;
  }

  crypto::hash txid;
  if (!epee::string_tools::hex_to_pod(args[0], txid))
  {
    fail_msg_writer() << tr("failed to parse txid");
    return true;
  }

  if (!try_connect_to_daemon())
    return true;

  std::string sig_str;
  if (!m_wallet->load_from_file(args[1], sig_str))
  {
    fail_msg_writer() << tr("failed to load signature file");
    return true;
  }

  try
  {
    if (m_wallet->check_spend_proof(txid, args.size() == 3 ? args[2] : "", sig_str))
      success_msg_writer() << tr("Good signature");
    else
      fail_msg_writer() << tr("Bad signature");
  }
  catch (const std::exception& e)
  {
    fail_msg_writer() << e.what();
  }
  return true;
}
//----------------------------------------------------------------------------------------------------
bool simple_wallet::get_reserve_proof(const std::vector<std::string> &args)
{
  if (m_wallet->key_on_device())
  {
    fail_msg_writer() << tr("command not supported by HW wallet");
    return true;
  }
  if(args.size() != 1 && args.size() != 2) {
    PRINT_USAGE(USAGE_GET_RESERVE_PROOF);
    return true;
  }

  if (m_wallet->watch_only() || m_wallet->multisig())
  {
    fail_msg_writer() << tr("The reserve proof can be generated only by a full wallet");
    return true;
  }

  boost::optional<std::pair<uint32_t, uint64_t>> account_minreserve;
  if (args[0] != "all")
  {
    account_minreserve = std::pair<uint32_t, uint64_t>();
    account_minreserve->first = m_current_subaddress_account;
    if (!cryptonote::parse_amount(account_minreserve->second, args[0]))
    {
      fail_msg_writer() << tr("amount is wrong: ") << args[0];
      return true;
    }
  }

  if (!try_connect_to_daemon())
    return true;

  SCOPED_WALLET_UNLOCK();

  try
  {
    const std::string sig_str = m_wallet->get_reserve_proof(account_minreserve, args.size() == 2 ? args[1] : "");
<<<<<<< HEAD
    const std::string filename = "loki_reserve_proof";
    if (epee::file_io_utils::save_string_to_file(filename, sig_str))
=======
    const std::string filename = "monero_reserve_proof";
    if (m_wallet->save_to_file(filename, sig_str, true))
>>>>>>> 85014813
      success_msg_writer() << tr("signature file saved to: ") << filename;
    else
      fail_msg_writer() << tr("failed to save signature file");
  }
  catch (const std::exception &e)
  {
    fail_msg_writer() << e.what();
  }
  return true;
}
//----------------------------------------------------------------------------------------------------
bool simple_wallet::check_reserve_proof(const std::vector<std::string> &args)
{
  if(args.size() != 2 && args.size() != 3) {
    PRINT_USAGE(USAGE_CHECK_RESERVE_PROOF);
    return true;
  }

  if (!try_connect_to_daemon())
    return true;

  cryptonote::address_parse_info info;
  if(!cryptonote::get_account_address_from_str_or_url(info, m_wallet->nettype(), args[0], oa_prompter))
  {
    fail_msg_writer() << tr("failed to parse address");
    return true;
  }
  if (info.is_subaddress)
  {
    fail_msg_writer() << tr("Address must not be a subaddress");
    return true;
  }

  std::string sig_str;
  if (!m_wallet->load_from_file(args[1], sig_str))
  {
    fail_msg_writer() << tr("failed to load signature file");
    return true;
  }

  LOCK_IDLE_SCOPE();

  try
  {
    uint64_t total, spent;
    if (m_wallet->check_reserve_proof(info.address, args.size() == 3 ? args[2] : "", sig_str, total, spent))
    {
      success_msg_writer() << boost::format(tr("Good signature -- total: %s, spent: %s, unspent: %s")) % print_money(total) % print_money(spent) % print_money(total - spent);
    }
    else
    {
      fail_msg_writer() << tr("Bad signature");
    }
  }
  catch (const std::exception& e)
  {
    fail_msg_writer() << e.what();
  }
  return true;
}
//----------------------------------------------------------------------------------------------------
// mutates local_args as it parses and consumes arguments
bool simple_wallet::get_transfers(std::vector<std::string>& local_args, std::vector<transfer_view>& transfers)
{
  bool in = true;
  bool out = true;
  bool pending = true;
  bool failed = true;
  bool pool = true;
  bool coinbase = true;
  uint64_t min_height = 0;
  uint64_t max_height = (uint64_t)-1;

  // optional in/out selector
  if (local_args.size() > 0) {
    if (local_args[0] == "in" || local_args[0] == "incoming") {
      out = pending = failed = false;
      local_args.erase(local_args.begin());
    }
    else if (local_args[0] == "out" || local_args[0] == "outgoing") {
      in = pool = coinbase = false;
      local_args.erase(local_args.begin());
    }
    else if (local_args[0] == "pending") {
      in = out = failed = coinbase = false;
      local_args.erase(local_args.begin());
    }
    else if (local_args[0] == "failed") {
      in = out = pending = pool = coinbase = false;
      local_args.erase(local_args.begin());
    }
    else if (local_args[0] == "pool") {
      in = out = pending = failed = coinbase = false;
      local_args.erase(local_args.begin());
    }
    else if (local_args[0] == "coinbase") {
      in = out = pending = failed = pool = false;
      coinbase = true;
      local_args.erase(local_args.begin());
    }
    else if (local_args[0] == "all" || local_args[0] == "both") {
      local_args.erase(local_args.begin());
    }
  }

  // subaddr_index
  std::set<uint32_t> subaddr_indices;
  if (local_args.size() > 0 && local_args[0].substr(0, 6) == "index=")
  {
    std::string parse_subaddr_err;
    if (!tools::parse_subaddress_indices(local_args[0], subaddr_indices, &parse_subaddr_err))
    {
      fail_msg_writer() << parse_subaddr_err;
      return true;
    }
    local_args.erase(local_args.begin());
  }

  // min height
  if (local_args.size() > 0 && local_args[0].find('=') == std::string::npos) {
    try {
      min_height = boost::lexical_cast<uint64_t>(local_args[0]);
    }
    catch (const boost::bad_lexical_cast &) {
      fail_msg_writer() << tr("bad min_height parameter:") << " " << local_args[0];
      return false;
    }
    local_args.erase(local_args.begin());
  }

  // max height
  if (local_args.size() > 0 && local_args[0].find('=') == std::string::npos) {
    try {
      max_height = boost::lexical_cast<uint64_t>(local_args[0]);
    }
    catch (const boost::bad_lexical_cast &) {
      fail_msg_writer() << tr("bad max_height parameter:") << " " << local_args[0];
      return false;
    }
    local_args.erase(local_args.begin());
  }

  const uint64_t last_block_height = m_wallet->get_blockchain_current_height();

  if (in || coinbase) {
    std::list<std::pair<crypto::hash, tools::wallet2::payment_details>> payments;
    m_wallet->get_payments(payments, min_height, max_height, m_current_subaddress_account, subaddr_indices);

    for (std::list<std::pair<crypto::hash, tools::wallet2::payment_details>>::const_iterator i = payments.begin(); i != payments.end(); ++i) {
      const tools::wallet2::payment_details &pd = i->second;
      if (!pd.is_coinbase() && !in)
        continue;
      std::string payment_id = string_tools::pod_to_hex(i->first);
      if (payment_id.substr(16).find_first_not_of('0') == std::string::npos)
        payment_id = payment_id.substr(0,16);
      std::string note = m_wallet->get_tx_note(pd.m_tx_hash);

      std::string destination = m_wallet->get_subaddress_as_str({m_current_subaddress_account, pd.m_subaddr_index.minor});
      const std::string type = pd.is_coinbase() ? tr("block") : tr("in");

      const bool unlocked = m_wallet->is_transfer_unlocked(pd.m_unlock_time, pd.m_block_height);
      std::string locked_msg = "unlocked";
      if (!unlocked)
      {
        locked_msg = "locked";
        const uint64_t unlock_time = pd.m_unlock_time;
        if (pd.m_unlock_time < CRYPTONOTE_MAX_BLOCK_NUMBER)
        {
          uint64_t bh = std::max(pd.m_unlock_time, pd.m_block_height + CRYPTONOTE_DEFAULT_TX_SPENDABLE_AGE);
          if (bh >= last_block_height)
            locked_msg = std::to_string(bh - last_block_height) + " blks";
        }
        else
        {
          uint64_t current_time = static_cast<uint64_t>(time(NULL));
          uint64_t threshold = current_time + CRYPTONOTE_LOCKED_TX_ALLOWED_DELTA_SECONDS_V2;
          if (threshold < pd.m_unlock_time)
            locked_msg = tools::get_human_readable_timespan(std::chrono::seconds(pd.m_unlock_time - threshold));
        }
      }

      transfers.push_back({
        pd.m_block_height,
        pd.m_timestamp,
        pd.m_type,
        true, // confirmed
        pd.m_amount,
        pd.m_tx_hash,
        payment_id,
        0,
        {{destination, pd.m_amount, pd.m_unlock_time}},
        {pd.m_subaddr_index.minor},
        note,
        locked_msg
      });
    }
  }

  if (out) {
    std::list<std::pair<crypto::hash, tools::wallet2::confirmed_transfer_details>> payments;
    m_wallet->get_payments_out(payments, min_height, max_height, m_current_subaddress_account, subaddr_indices);
    for (std::list<std::pair<crypto::hash, tools::wallet2::confirmed_transfer_details>>::const_iterator i = payments.begin(); i != payments.end(); ++i) {
      const tools::wallet2::confirmed_transfer_details &pd = i->second;
      uint64_t change = pd.m_change == (uint64_t)-1 ? 0 : pd.m_change; // change may not be known
      uint64_t fee = pd.m_amount_in - pd.m_amount_out;

      std::vector<transfer_view::dest_output> destinations(pd.m_dests.size());
      for (size_t dest_index  = 0; dest_index < pd.m_dests.size(); ++dest_index)
      {
        const tx_destination_entry &dest   = pd.m_dests[dest_index];
        transfer_view::dest_output &output = destinations[dest_index];
        output.wallet_addr                 = dest.address(m_wallet->nettype(), pd.m_payment_id);
        output.amount                      = dest.amount;
        output.unlock_time                 = (dest_index < pd.m_unlock_times.size()) ? pd.m_unlock_times[dest_index] : 0;
      }

      // TODO(doyle): Broken lock time isnt used anymore.
      // NOTE(loki): Technically we don't allow custom unlock times per output
      // yet. So if we detect _any_ output that has the staking lock time, then
      // we can assume it's a staking transfer
      const uint64_t staking_duration = service_nodes::staking_num_lock_blocks(m_wallet->nettype());
      bool locked = false;

      tools::pay_type type = tools::pay_type::out;
      for (size_t unlock_index = 0; unlock_index < pd.m_unlock_times.size() && type != tools::pay_type::stake; ++unlock_index)
      {
        uint64_t unlock_time = pd.m_unlock_times[unlock_index];
        if (unlock_time < pd.m_block_height)
          continue;

        // NOTE: If any output is locked at all, consider the transfer locked.
        uint64_t lock_duration = unlock_time - pd.m_block_height;
        locked |= (!m_wallet->is_transfer_unlocked(unlock_time, pd.m_block_height));
        if (lock_duration >= staking_duration) type = tools::pay_type::stake;
      }

      std::string payment_id = string_tools::pod_to_hex(i->second.m_payment_id);
      if (payment_id.substr(16).find_first_not_of('0') == std::string::npos)
        payment_id = payment_id.substr(0,16);
      std::string note = m_wallet->get_tx_note(i->first);

      transfers.push_back({
        pd.m_block_height,
        pd.m_timestamp,
        type,
        true, // confirmed
        pd.m_amount_in - change - fee,
        i->first,
        payment_id,
        fee,
        destinations,
        pd.m_subaddr_indices,
        note,
        locked ? "locked" : "unlocked"
      });
    }
  }

  if (pool) {
    try
    {
      m_in_manual_refresh.store(true, std::memory_order_relaxed);
      epee::misc_utils::auto_scope_leave_caller scope_exit_handler = epee::misc_utils::create_scope_leave_handler([&](){m_in_manual_refresh.store(false, std::memory_order_relaxed);});

      m_wallet->update_pool_state();
      std::list<std::pair<crypto::hash, tools::wallet2::pool_payment_details>> payments;
      m_wallet->get_unconfirmed_payments(payments, m_current_subaddress_account, subaddr_indices);
      for (std::list<std::pair<crypto::hash, tools::wallet2::pool_payment_details>>::const_iterator i = payments.begin(); i != payments.end(); ++i) {
        const tools::wallet2::payment_details &pd = i->second.m_pd;
        std::string payment_id = string_tools::pod_to_hex(i->first);
        if (payment_id.substr(16).find_first_not_of('0') == std::string::npos)
          payment_id = payment_id.substr(0,16);
        std::string note = m_wallet->get_tx_note(pd.m_tx_hash);
        std::string destination = m_wallet->get_subaddress_as_str({m_current_subaddress_account, pd.m_subaddr_index.minor});
        std::string double_spend_note;
        if (i->second.m_double_spend_seen)
          double_spend_note = tr("[Double spend seen on the network: this transaction may or may not end up being mined] ");

        transfers.push_back({
          "pool",
          pd.m_timestamp,
          tools::pay_type::in,
          false, // confirmed
          pd.m_amount,
          pd.m_tx_hash,
          payment_id,
          0,
          {{destination, pd.m_amount}},
          {pd.m_subaddr_index.minor},
          note + double_spend_note,
          "locked"
        });
      }
    }
    catch (const std::exception& e)
    {
      fail_msg_writer() << "Failed to get pool state:" << e.what();
    }
  }

  // print unconfirmed last
  if (pending || failed) {
    std::list<std::pair<crypto::hash, tools::wallet2::unconfirmed_transfer_details>> upayments;
    m_wallet->get_unconfirmed_payments_out(upayments, m_current_subaddress_account, subaddr_indices);
    for (std::list<std::pair<crypto::hash, tools::wallet2::unconfirmed_transfer_details>>::const_iterator i = upayments.begin(); i != upayments.end(); ++i) {
      const tools::wallet2::unconfirmed_transfer_details &pd = i->second;
      uint64_t amount = pd.m_amount_in;
      uint64_t fee = amount - pd.m_amount_out;

      std::vector<transfer_view::dest_output> destinations(pd.m_dests.size());
      for (size_t dest_index  = 0; dest_index < pd.m_dests.size(); ++dest_index)
      {
        const tx_destination_entry &dest   = pd.m_dests[dest_index];
        transfer_view::dest_output &output = destinations[dest_index];
        output.wallet_addr                 = dest.address(m_wallet->nettype(), pd.m_payment_id);
        output.amount                      = dest.amount;
      }

      std::string payment_id = string_tools::pod_to_hex(i->second.m_payment_id);
      if (payment_id.substr(16).find_first_not_of('0') == std::string::npos)
        payment_id = payment_id.substr(0,16);
      std::string note = m_wallet->get_tx_note(i->first);
      bool is_failed = pd.m_state == tools::wallet2::unconfirmed_transfer_details::failed;
      if ((failed && is_failed) || (!is_failed && pending)) {
        transfers.push_back({
          (is_failed ? "failed" : "pending"),
          pd.m_timestamp,
          tools::pay_type::out,
          false, // confirmed
          amount - pd.m_change - fee,
          i->first,
          payment_id,
          fee,
          destinations,
          pd.m_subaddr_indices,
          note,
          "locked"
        });
      }
    }
  }
  // sort by block, then by timestamp (unconfirmed last)
  std::sort(transfers.begin(), transfers.end(), [](const transfer_view& a, const transfer_view& b) -> bool {
    if (a.confirmed && !b.confirmed)
      return true;
    if (a.block == b.block)
      return a.timestamp < b.timestamp;
    return a.block < b.block;
  });

  return true;
}
//----------------------------------------------------------------------------------------------------
bool simple_wallet::show_transfers(const std::vector<std::string> &args_)
{
  std::vector<std::string> local_args = args_;

  if(local_args.size() > 4)
  {
    PRINT_USAGE(USAGE_SHOW_TRANSFERS);
    return true;
  }

  LOCK_IDLE_SCOPE();

  std::vector<transfer_view> all_transfers;

  if (!get_transfers(local_args, all_transfers))
    return true;

  PAUSE_READLINE();
  for (const auto& transfer : all_transfers)
  {
    enum console_colors color = console_color_white;
    if (transfer.confirmed)
    {
      switch (transfer.type)
      {
        case tools::pay_type::in:           color = console_color_green; break;
        case tools::pay_type::out:          color = console_color_yellow; break;
        case tools::pay_type::miner:        color = console_color_cyan; break;
        case tools::pay_type::governance:   color = console_color_cyan; break;
        case tools::pay_type::stake:        color = console_color_blue; break;
        case tools::pay_type::service_node: color = console_color_cyan; break;
        default:                            color = console_color_magenta; break;
      }
    }

    if (transfer.block.type() == typeid(std::string))
    {
      const std::string& block_str = boost::get<std::string>(transfer.block);
      if (block_str == "failed") color = console_color_red;
    }

    std::string destinations = "-";
    if (!transfer.outputs.empty())
    {
      destinations = "";
      for (const auto& output : transfer.outputs)
      {
        if (!destinations.empty())
          destinations += ", ";

        if (transfer.type == tools::pay_type::in ||
            transfer.type == tools::pay_type::governance ||
            transfer.type == tools::pay_type::service_node ||
            transfer.type == tools::pay_type::miner)
          destinations += output.wallet_addr.substr(0, 6);
        else
          destinations += output.wallet_addr;

        destinations += ":" + print_money(output.amount);
      }
    }
    
    auto formatter = boost::format("%8.8llu %6.6s %8.8s %16.16s %20.20s %s %s %14.14s %s %s - %s");

    message_writer(color, false) << formatter
      % transfer.block
      % tools::pay_type_string(transfer.type)
      % transfer.lock_msg
      % tools::get_human_readable_timestamp(transfer.timestamp)
      % print_money(transfer.amount)
      % string_tools::pod_to_hex(transfer.hash)
      % transfer.payment_id
      % print_money(transfer.fee)
      % destinations
      % boost::algorithm::join(transfer.index | boost::adaptors::transformed([](uint32_t i) { return std::to_string(i); }), ", ")
      % transfer.note;
  }

  return true;
}
//----------------------------------------------------------------------------------------------------
bool simple_wallet::export_transfers(const std::vector<std::string>& args_)
{
  std::vector<std::string> local_args = args_;

  if(local_args.size() > 5)
  {
    PRINT_USAGE(USAGE_EXPORT_TRANSFERS);
    return true;
  }

  LOCK_IDLE_SCOPE();
  
  std::vector<transfer_view> all_transfers;

  // might consumes arguments in local_args
  if (!get_transfers(local_args, all_transfers))
    return true;

  // output filename
  std::string filename = (boost::format("output%u.csv") % m_current_subaddress_account).str();
  if (local_args.size() > 0 && local_args[0].substr(0, 7) == "output=")
  {
    filename = local_args[0].substr(7, -1);
    local_args.erase(local_args.begin());
  }

  std::ofstream file(filename);

  // header
  file <<
      boost::format("%8.8s,%9.9s,%8.8s,%16.16s,%20.20s,%20.20s,%64.64s,%16.16s,%14.14s,%100.100s,%20.20s,%s,%s") %
      tr("block") % tr("type") % tr("lock") % tr("timestamp") % tr("amount") % tr("running balance") % tr("hash") % tr("payment ID") % tr("fee") % tr("destination") % tr("amount") % tr("index") % tr("note")
      << std::endl;

  uint64_t running_balance = 0;
  auto formatter = boost::format("%8.8llu,%9.9s,%8.8s,%16.16s,%20.20s,%20.20s,%64.64s,%16.16s,%14.14s,%100.100s,%20.20s,\"%s\",%s");

  for (const auto& transfer : all_transfers)
  {
    // ignore unconfirmed transfers in running balance
    if (transfer.confirmed)
    {
      switch (transfer.type)
      {
        case tools::pay_type::in:
        case tools::pay_type::miner:
        case tools::pay_type::service_node:
        case tools::pay_type::governance:
          running_balance += transfer.amount;
          break;
        case tools::pay_type::stake:
          running_balance -= transfer.fee;
          break;
        case tools::pay_type::out:
          running_balance -= transfer.amount + transfer.fee;
          break;
        default:
          fail_msg_writer() << tr("Warning: Unhandled pay type, this is most likely a developer error, please report it to the Loki developers.");
          break;
      }
    }

    file << formatter
      % transfer.block
      % tools::pay_type_string(transfer.type)
      % transfer.lock_msg
      % tools::get_human_readable_timestamp(transfer.timestamp)
      % print_money(transfer.amount)
      % print_money(running_balance)
      % string_tools::pod_to_hex(transfer.hash)
      % transfer.payment_id
      % print_money(transfer.fee)
      % (transfer.outputs.size() ? transfer.outputs[0].wallet_addr : "-")
      % (transfer.outputs.size() ? print_money(transfer.outputs[0].amount) : "")
      % boost::algorithm::join(transfer.index | boost::adaptors::transformed([](uint32_t i) { return std::to_string(i); }), ", ")
      % transfer.note
      << std::endl;

    for (size_t i = 1; i < transfer.outputs.size(); ++i)
    {
      file << formatter
        % ""
        % ""
        % ""
        % ""
        % ""
        % ""
        % ""
        % ""
        % transfer.outputs[i].wallet_addr
        % print_money(transfer.outputs[i].amount)
        % ""
        % ""
        << std::endl;
    }
  }
  file.close();

  success_msg_writer() << tr("CSV exported to ") << filename;

  return true;
}
//----------------------------------------------------------------------------------------------------
bool simple_wallet::unspent_outputs(const std::vector<std::string> &args_)
{
  if(args_.size() > 3)
  {
    PRINT_USAGE(USAGE_UNSPENT_OUTPUTS);
    return true;
  }
  auto local_args = args_;

  std::set<uint32_t> subaddr_indices;
  if (local_args.size() > 0 && local_args[0].substr(0, 6) == "index=")
  {
    std::string parse_subaddr_err;
    if (!tools::parse_subaddress_indices(local_args[0], subaddr_indices, &parse_subaddr_err))
    {
      fail_msg_writer() << parse_subaddr_err;
      return true;
    }
    local_args.erase(local_args.begin());
  }

  uint64_t min_amount = 0;
  uint64_t max_amount = std::numeric_limits<uint64_t>::max();
  if (local_args.size() > 0)
  {
    if (!cryptonote::parse_amount(min_amount, local_args[0]))
    {
      fail_msg_writer() << tr("amount is wrong: ") << local_args[0];
      return true;
    }
    local_args.erase(local_args.begin());
    if (local_args.size() > 0)
    {
      if (!cryptonote::parse_amount(max_amount, local_args[0]))
      {
        fail_msg_writer() << tr("amount is wrong: ") << local_args[0];
        return true;
      }
      local_args.erase(local_args.begin());
    }
    if (min_amount > max_amount)
    {
      fail_msg_writer() << tr("<min_amount> should be smaller than <max_amount>");
      return true;
    }
  }
  tools::wallet2::transfer_container transfers;
  m_wallet->get_transfers(transfers);
  std::map<uint64_t, tools::wallet2::transfer_container> amount_to_tds;
  uint64_t min_height = std::numeric_limits<uint64_t>::max();
  uint64_t max_height = 0;
  uint64_t found_min_amount = std::numeric_limits<uint64_t>::max();
  uint64_t found_max_amount = 0;
  uint64_t count = 0;
  for (const auto& td : transfers)
  {
    uint64_t amount = td.amount();
    if (td.m_spent || amount < min_amount || amount > max_amount || td.m_subaddr_index.major != m_current_subaddress_account || (subaddr_indices.count(td.m_subaddr_index.minor) == 0 && !subaddr_indices.empty()))
      continue;
    amount_to_tds[amount].push_back(td);
    if (min_height > td.m_block_height) min_height = td.m_block_height;
    if (max_height < td.m_block_height) max_height = td.m_block_height;
    if (found_min_amount > amount) found_min_amount = amount;
    if (found_max_amount < amount) found_max_amount = amount;
    ++count;
  }
  if (amount_to_tds.empty())
  {
    success_msg_writer() << tr("There is no unspent output in the specified address");
    return true;
  }
  for (const auto& amount_tds : amount_to_tds)
  {
    auto& tds = amount_tds.second;
    success_msg_writer() << tr("\nAmount: ") << print_money(amount_tds.first) << tr(", number of keys: ") << tds.size();
    for (size_t i = 0; i < tds.size(); )
    {
      std::ostringstream oss;
      for (size_t j = 0; j < 8 && i < tds.size(); ++i, ++j)
        oss << tds[i].m_block_height << tr(" ");
      success_msg_writer() << oss.str();
    }
  }
  success_msg_writer()
    << tr("\nMin block height: ") << min_height
    << tr("\nMax block height: ") << max_height
    << tr("\nMin amount found: ") << print_money(found_min_amount)
    << tr("\nMax amount found: ") << print_money(found_max_amount)
    << tr("\nTotal count: ") << count;
  const size_t histogram_height = 10;
  const size_t histogram_width  = 50;
  double bin_size = (max_height - min_height + 1.0) / histogram_width;
  size_t max_bin_count = 0;
  std::vector<size_t> histogram(histogram_width, 0);
  for (const auto& amount_tds : amount_to_tds)
  {
    for (auto& td : amount_tds.second)
    {
      uint64_t bin_index = (td.m_block_height - min_height + 1) / bin_size;
      if (bin_index >= histogram_width)
        bin_index = histogram_width - 1;
      histogram[bin_index]++;
      if (max_bin_count < histogram[bin_index])
        max_bin_count = histogram[bin_index];
    }
  }
  for (size_t x = 0; x < histogram_width; ++x)
  {
    double bin_count = histogram[x];
    if (max_bin_count > histogram_height)
      bin_count *= histogram_height / (double)max_bin_count;
    if (histogram[x] > 0 && bin_count < 1.0)
      bin_count = 1.0;
    histogram[x] = bin_count;
  }
  std::vector<std::string> histogram_line(histogram_height, std::string(histogram_width, ' '));
  for (size_t y = 0; y < histogram_height; ++y)
  {
    for (size_t x = 0; x < histogram_width; ++x)
    {
      if (y < histogram[x])
        histogram_line[y][x] = '*';
    }
  }
  double count_per_star = max_bin_count / (double)histogram_height;
  if (count_per_star < 1)
    count_per_star = 1;
  success_msg_writer()
    << tr("\nBin size: ") << bin_size
    << tr("\nOutputs per *: ") << count_per_star;
  ostringstream histogram_str;
  histogram_str << tr("count\n  ^\n");
  for (size_t y = histogram_height; y > 0; --y)
    histogram_str << tr("  |") << histogram_line[y - 1] << tr("|\n");
  histogram_str
    << tr("  +") << std::string(histogram_width, '-') << tr("+--> block height\n")
    << tr("   ^") << std::string(histogram_width - 2, ' ') << tr("^\n")
    << tr("  ") << min_height << std::string(histogram_width - 8, ' ') << max_height;
  success_msg_writer() << histogram_str.str();
  return true;
}
//----------------------------------------------------------------------------------------------------
bool simple_wallet::rescan_blockchain(const std::vector<std::string> &args_)
{
  uint64_t start_height = 0;
  ResetType reset_type = ResetSoft;

  if (!args_.empty())
  {
    if (args_[0] == "hard")
    {
      reset_type = ResetHard;
    }
    else if (args_[0] == "soft")
    {
      reset_type = ResetSoft;
    }
    else if (args_[0] == "keep_ki")
    {
      reset_type = ResetSoftKeepKI;
    }
    else
    {
      PRINT_USAGE(USAGE_RESCAN_BC);
      return true;
    }

    if (args_.size() > 1)
    {
      try
      {
        start_height = boost::lexical_cast<uint64_t>( args_[1] );
      }
      catch(const boost::bad_lexical_cast &)
      {
        start_height = 0;
      }
    }
  }

  if (reset_type == ResetHard)
  {
    message_writer() << tr("Warning: this will lose any information which can not be recovered from the blockchain.");
    message_writer() << tr("This includes destination addresses, tx secret keys, tx notes, etc");
    std::string confirm = input_line(tr("Rescan anyway?"), true);
    if(!std::cin.eof())
    {
      if (!command_line::is_yes(confirm))
        return true;
    }
  }

  const uint64_t wallet_from_height = m_wallet->get_refresh_from_block_height();
  if (start_height > wallet_from_height)
  {
    message_writer() << tr("Warning: your restore height is higher than wallet restore height: ") << wallet_from_height;
    std::string confirm = input_line(tr("Rescan anyway ? (Y/Yes/N/No): "));
    if(!std::cin.eof())
    {
      if (!command_line::is_yes(confirm))
        return true;
    }
  }

  return refresh_main(start_height, reset_type, true);
}
//----------------------------------------------------------------------------------------------------
void simple_wallet::check_for_messages()
{
  try
  {
    std::vector<mms::message> new_messages;
    bool new_message = get_message_store().check_for_messages(get_multisig_wallet_state(), new_messages);
    if (new_message)
    {
      message_writer(console_color_magenta, true) << tr("MMS received new message");
      list_mms_messages(new_messages);
      m_cmd_binder.print_prompt();
    }
  }
  catch(...) {}
}
//----------------------------------------------------------------------------------------------------
void simple_wallet::wallet_idle_thread()
{
  while (true)
  {
    boost::unique_lock<boost::mutex> lock(m_idle_mutex);
    if (!m_idle_run.load(std::memory_order_relaxed))
      break;

    // auto refresh
    if (m_auto_refresh_enabled)
    {
      m_auto_refresh_refreshing = true;
      try
      {
        uint64_t fetched_blocks;
        bool received_money;
        if (try_connect_to_daemon(true))
          m_wallet->refresh(m_wallet->is_trusted_daemon(), 0, fetched_blocks, received_money, false); // don't check the pool in background mode
      }
      catch(...) {}
      m_auto_refresh_refreshing = false;
    }

    // Check for new MMS messages;
    // For simplicity auto message check is ALSO controlled by "m_auto_refresh_enabled" and has no
    // separate thread either; thread syncing is tricky enough with only this one idle thread here
    if (m_auto_refresh_enabled && get_message_store().get_active())
    {
      check_for_messages();
    }

    if (!m_idle_run.load(std::memory_order_relaxed))
      break;
    m_idle_cond.wait_for(lock, boost::chrono::seconds(90));
  }
}
//----------------------------------------------------------------------------------------------------
std::string simple_wallet::get_prompt() const
{
  std::string addr_start = m_wallet->get_subaddress_as_str({m_current_subaddress_account, 0}).substr(0, 6);
  std::string prompt = std::string("[") + tr("wallet") + " " + addr_start;
  if (!m_wallet->check_connection(NULL))
    prompt += tr(" (no daemon)");
  else
  {
    if (m_wallet->is_synced())
    {
      if (m_has_locked_key_images)
      {
        prompt += tr(" (has locked stakes)");
      }
    }
    else
    {
      prompt += tr(" (out of sync)");
    }
  }
  prompt += "]: ";

  return prompt;
}
//----------------------------------------------------------------------------------------------------

#if defined(LOKI_ENABLE_INTEGRATION_TEST_HOOKS)
#include <thread>
#endif

bool simple_wallet::run()
{
  // check and display warning, but go on anyway
  try_connect_to_daemon();

  refresh_main(0, ResetNone, true);

  m_auto_refresh_enabled = m_wallet->auto_refresh();
  m_idle_thread = boost::thread([&]{wallet_idle_thread();});

  message_writer(console_color_green, false) << "Background refresh thread started";

#if defined(LOKI_ENABLE_INTEGRATION_TEST_HOOKS)
  for (;;)
  {
    loki::fixed_buffer const input = loki::read_from_stdin_shared_mem();
    std::vector<std::string> args  = loki::separate_stdin_to_space_delim_args(&input);
    {
      boost::unique_lock<boost::mutex> scoped_lock(loki::integration_test_mutex);
      loki::use_standard_cout();
      std::cout << input.data << std::endl;
      loki::use_redirected_cout();
    }

    this->process_command(args);
    if (args.size() == 1 && args[0] == "exit")
    {
      loki::deinit_integration_test_context();
      return true;
    }

    loki::write_redirected_stdout_to_shared_mem();
  }
#endif

  return m_cmd_binder.run_handling([this]() {return get_prompt(); }, "");
}
//----------------------------------------------------------------------------------------------------
void simple_wallet::stop()
{
  m_cmd_binder.stop_handling();
}
//----------------------------------------------------------------------------------------------------
bool simple_wallet::account(const std::vector<std::string> &args/* = std::vector<std::string>()*/)
{
  // Usage:
  //   account
  //   account new <label text with white spaces allowed>
  //   account switch <index>
  //   account label <index> <label text with white spaces allowed>
  //   account tag <tag_name> <account_index_1> [<account_index_2> ...]
  //   account untag <account_index_1> [<account_index_2> ...]
  //   account tag_description <tag_name> <description>

  if (args.empty())
  {
    // print all the existing accounts
    LOCK_IDLE_SCOPE();
    print_accounts();
    return true;
  }

  std::vector<std::string> local_args = args;
  std::string command = local_args[0];
  local_args.erase(local_args.begin());
  if (command == "new")
  {
    // create a new account and switch to it
    std::string label = boost::join(local_args, " ");
    if (label.empty())
      label = tr("(Untitled account)");
    m_wallet->add_subaddress_account(label);
    m_current_subaddress_account = m_wallet->get_num_subaddress_accounts() - 1;
    // update_prompt();
    LOCK_IDLE_SCOPE();
    print_accounts();
  }
  else if (command == "switch" && local_args.size() == 1)
  {
    // switch to the specified account
    uint32_t index_major;
    if (!epee::string_tools::get_xtype_from_string(index_major, local_args[0]))
    {
      fail_msg_writer() << tr("failed to parse index: ") << local_args[0];
      return true;
    }
    if (index_major >= m_wallet->get_num_subaddress_accounts())
    {
      fail_msg_writer() << tr("specify an index between 0 and ") << (m_wallet->get_num_subaddress_accounts() - 1);
      return true;
    }
    m_current_subaddress_account = index_major;
    // update_prompt();
    show_balance();
  }
  else if (command == "label" && local_args.size() >= 1)
  {
    // set label of the specified account
    uint32_t index_major;
    if (!epee::string_tools::get_xtype_from_string(index_major, local_args[0]))
    {
      fail_msg_writer() << tr("failed to parse index: ") << local_args[0];
      return true;
    }
    local_args.erase(local_args.begin());
    std::string label = boost::join(local_args, " ");
    try
    {
      m_wallet->set_subaddress_label({index_major, 0}, label);
      LOCK_IDLE_SCOPE();
      print_accounts();
    }
    catch (const std::exception& e)
    {
      fail_msg_writer() << e.what();
    }
  }
  else if (command == "tag" && local_args.size() >= 2)
  {
    const std::string tag = local_args[0];
    std::set<uint32_t> account_indices;
    for (size_t i = 1; i < local_args.size(); ++i)
    {
      uint32_t account_index;
      if (!epee::string_tools::get_xtype_from_string(account_index, local_args[i]))
      {
        fail_msg_writer() << tr("failed to parse index: ") << local_args[i];
        return true;
      }
      account_indices.insert(account_index);
    }
    try
    {
      m_wallet->set_account_tag(account_indices, tag);
      print_accounts(tag);
    }
    catch (const std::exception& e)
    {
      fail_msg_writer() << e.what();
    }
  }
  else if (command == "untag" && local_args.size() >= 1)
  {
    std::set<uint32_t> account_indices;
    for (size_t i = 0; i < local_args.size(); ++i)
    {
      uint32_t account_index;
      if (!epee::string_tools::get_xtype_from_string(account_index, local_args[i]))
      {
        fail_msg_writer() << tr("failed to parse index: ") << local_args[i];
        return true;
      }
      account_indices.insert(account_index);
    }
    try
    {
      m_wallet->set_account_tag(account_indices, "");
      print_accounts();
    }
    catch (const std::exception& e)
    {
      fail_msg_writer() << e.what();
    }
  }
  else if (command == "tag_description" && local_args.size() >= 1)
  {
    const std::string tag = local_args[0];
    std::string description;
    if (local_args.size() > 1)
    {
      local_args.erase(local_args.begin());
      description = boost::join(local_args, " ");
    }
    try
    {
      m_wallet->set_account_tag_description(tag, description);
      print_accounts(tag);
    }
    catch (const std::exception& e)
    {
      fail_msg_writer() << e.what();
    }
  }
  else
  {
    PRINT_USAGE(USAGE_ACCOUNT);
  }
  return true;
}
//----------------------------------------------------------------------------------------------------
void simple_wallet::print_accounts()
{
  const std::pair<std::map<std::string, std::string>, std::vector<std::string>>& account_tags = m_wallet->get_account_tags();
  size_t num_untagged_accounts = m_wallet->get_num_subaddress_accounts();
  for (const std::pair<std::string, std::string>& p : account_tags.first)
  {
    const std::string& tag = p.first;
    print_accounts(tag);
    num_untagged_accounts -= std::count(account_tags.second.begin(), account_tags.second.end(), tag);
    success_msg_writer() << "";
  }

  if (num_untagged_accounts > 0)
    print_accounts("");

  if (num_untagged_accounts < m_wallet->get_num_subaddress_accounts())
    success_msg_writer() << tr("\nGrand total:\n  Balance: ") << print_money(m_wallet->balance_all()) << tr(", unlocked balance: ") << print_money(m_wallet->unlocked_balance_all());
}
//----------------------------------------------------------------------------------------------------
void simple_wallet::print_accounts(const std::string& tag)
{
  const std::pair<std::map<std::string, std::string>, std::vector<std::string>>& account_tags = m_wallet->get_account_tags();
  if (tag.empty())
  {
    success_msg_writer() << tr("Untagged accounts:");
  }
  else
  {
    if (account_tags.first.count(tag) == 0)
    {
      fail_msg_writer() << boost::format(tr("Tag %s is unregistered.")) % tag;
      return;
    }
    success_msg_writer() << tr("Accounts with tag: ") << tag;
    success_msg_writer() << tr("Tag's description: ") << account_tags.first.find(tag)->second;
  }
  success_msg_writer() << boost::format("  %15s %21s %21s %21s") % tr("Account") % tr("Balance") % tr("Unlocked balance") % tr("Label");
  uint64_t total_balance = 0, total_unlocked_balance = 0;
  for (uint32_t account_index = 0; account_index < m_wallet->get_num_subaddress_accounts(); ++account_index)
  {
    if (account_tags.second[account_index] != tag)
      continue;
    success_msg_writer() << boost::format(tr(" %c%8u %6s %21s %21s %21s"))
      % (m_current_subaddress_account == account_index ? '*' : ' ')
      % account_index
      % m_wallet->get_subaddress_as_str({account_index, 0}).substr(0, 6)
      % print_money(m_wallet->balance(account_index))
      % print_money(m_wallet->unlocked_balance(account_index))
      % m_wallet->get_subaddress_label({account_index, 0});
    total_balance += m_wallet->balance(account_index);
    total_unlocked_balance += m_wallet->unlocked_balance(account_index);
  }
  success_msg_writer() << tr("----------------------------------------------------------------------------------");
  success_msg_writer() << boost::format(tr("%15s %21s %21s")) % "Total" % print_money(total_balance) % print_money(total_unlocked_balance);
}
//----------------------------------------------------------------------------------------------------
bool simple_wallet::print_address(const std::vector<std::string> &args/* = std::vector<std::string>()*/)
{
  // Usage:
  //  address
  //  address new <label text with white spaces allowed>
  //  address all
  //  address <index_min> [<index_max>]
  //  address label <index> <label text with white spaces allowed>
  //  address device [<index>]

  std::vector<std::string> local_args = args;
  tools::wallet2::transfer_container transfers;
  m_wallet->get_transfers(transfers);

  auto print_address_sub = [this, &transfers](uint32_t index)
  {
    bool used = std::find_if(
      transfers.begin(), transfers.end(),
      [this, &index](const tools::wallet2::transfer_details& td) {
        return td.m_subaddr_index == cryptonote::subaddress_index{ m_current_subaddress_account, index };
      }) != transfers.end();
    success_msg_writer() << index << "  " << m_wallet->get_subaddress_as_str({m_current_subaddress_account, index}) << "  " << (index == 0 ? tr("Primary address") : m_wallet->get_subaddress_label({m_current_subaddress_account, index})) << " " << (used ? tr("(used)") : "");
  };

  uint32_t index = 0;
  if (local_args.empty())
  {
    print_address_sub(index);
  }
  else if (local_args.size() == 1 && local_args[0] == "all")
  {
    local_args.erase(local_args.begin());
    for (; index < m_wallet->get_num_subaddresses(m_current_subaddress_account); ++index)
      print_address_sub(index);
  }
  else if (local_args[0] == "new")
  {
    local_args.erase(local_args.begin());
    std::string label;
    if (local_args.size() > 0)
      label = boost::join(local_args, " ");
    if (label.empty())
      label = tr("(Untitled address)");
    m_wallet->add_subaddress(m_current_subaddress_account, label);
    print_address_sub(m_wallet->get_num_subaddresses(m_current_subaddress_account) - 1);
    m_wallet->device_show_address(m_current_subaddress_account, m_wallet->get_num_subaddresses(m_current_subaddress_account) - 1, boost::none);
  }
  else if (local_args.size() >= 2 && local_args[0] == "label")
  {
    if (!epee::string_tools::get_xtype_from_string(index, local_args[1]))
    {
      fail_msg_writer() << tr("failed to parse index: ") << local_args[1];
      return true;
    }
    if (index >= m_wallet->get_num_subaddresses(m_current_subaddress_account))
    {
      fail_msg_writer() << tr("specify an index between 0 and ") << (m_wallet->get_num_subaddresses(m_current_subaddress_account) - 1);
      return true;
    }
    local_args.erase(local_args.begin());
    local_args.erase(local_args.begin());
    std::string label = boost::join(local_args, " ");
    m_wallet->set_subaddress_label({m_current_subaddress_account, index}, label);
    print_address_sub(index);
  }
  else if (local_args.size() <= 2 && epee::string_tools::get_xtype_from_string(index, local_args[0]))
  {
    local_args.erase(local_args.begin());
    uint32_t index_min = index;
    uint32_t index_max = index_min;
    if (local_args.size() > 0)
    {
      if (!epee::string_tools::get_xtype_from_string(index_max, local_args[0]))
      {
        fail_msg_writer() << tr("failed to parse index: ") << local_args[0];
        return true;
      }
      local_args.erase(local_args.begin());
    }
    if (index_max < index_min)
      std::swap(index_min, index_max);
    if (index_min >= m_wallet->get_num_subaddresses(m_current_subaddress_account))
    {
      fail_msg_writer() << tr("<index_min> is already out of bound");
      return true;
    }
    if (index_max >= m_wallet->get_num_subaddresses(m_current_subaddress_account))
    {
      message_writer() << tr("<index_max> exceeds the bound");
      index_max = m_wallet->get_num_subaddresses(m_current_subaddress_account) - 1;
    }
    for (index = index_min; index <= index_max; ++index)
      print_address_sub(index);
  }
  else if (local_args[0] == "device")
  {
    index = 0;
    local_args.erase(local_args.begin());
    if (local_args.size() > 0)
    {
      if (!epee::string_tools::get_xtype_from_string(index, local_args[0]))
      {
        fail_msg_writer() << tr("failed to parse index: ") << local_args[0];
        return true;
      }
      if (index >= m_wallet->get_num_subaddresses(m_current_subaddress_account))
      {
        fail_msg_writer() << tr("<index> is out of bounds");
        return true;
      }
    }

    print_address_sub(index);
    m_wallet->device_show_address(m_current_subaddress_account, index, boost::none);
  }
  else
  {
    PRINT_USAGE(USAGE_ADDRESS);
  }

  return true;
}
//----------------------------------------------------------------------------------------------------
bool simple_wallet::print_integrated_address(const std::vector<std::string> &args/* = std::vector<std::string>()*/)
{
  crypto::hash8 payment_id;
  bool display_on_device = false;
  std::vector<std::string> local_args = args;

  if (local_args.size() > 0 && local_args[0] == "device")
  {
    local_args.erase(local_args.begin());
    display_on_device = true;
  }

  auto device_show_integrated = [this, display_on_device](crypto::hash8 payment_id)
  {
    if (display_on_device)
    {
      m_wallet->device_show_address(m_current_subaddress_account, 0, payment_id);
    }
  };

  if (local_args.size() > 1)
  {
    PRINT_USAGE(USAGE_INTEGRATED_ADDRESS);
    return true;
  }
  if (local_args.size() == 0)
  {
    if (m_current_subaddress_account != 0)
    {
      fail_msg_writer() << tr("Integrated addresses can only be created for account 0");
      return true;
    }
    payment_id = crypto::rand<crypto::hash8>();
    success_msg_writer() << tr("Random payment ID: ") << payment_id;
    success_msg_writer() << tr("Matching integrated address: ") << m_wallet->get_account().get_public_integrated_address_str(payment_id, m_wallet->nettype());
    device_show_integrated(payment_id);
    return true;
  }
  if(tools::wallet2::parse_short_payment_id(local_args.back(), payment_id))
  {
    if (m_current_subaddress_account != 0)
    {
      fail_msg_writer() << tr("Integrated addresses can only be created for account 0");
      return true;
    }
    success_msg_writer() << m_wallet->get_account().get_public_integrated_address_str(payment_id, m_wallet->nettype());
    device_show_integrated(payment_id);
    return true;
  }
  else {
    address_parse_info info;
    if(get_account_address_from_str(info, m_wallet->nettype(), local_args.back()))
    {
      if (info.has_payment_id)
      {
        success_msg_writer() << boost::format(tr("Integrated address: %s, payment ID: %s")) %
          get_account_address_as_str(m_wallet->nettype(), false, info.address) % epee::string_tools::pod_to_hex(info.payment_id);
        device_show_integrated(info.payment_id);
      }
      else
      {
        success_msg_writer() << (info.is_subaddress ? tr("Subaddress: ") : tr("Standard address: ")) << get_account_address_as_str(m_wallet->nettype(), info.is_subaddress, info.address);
      }
      return true;
    }
  }
  fail_msg_writer() << tr("failed to parse payment ID or address");
  return true;
}
//----------------------------------------------------------------------------------------------------
bool simple_wallet::address_book(const std::vector<std::string> &args/* = std::vector<std::string>()*/)
{
  if (args.size() == 0)
  {
  }
  else if (args.size() == 1 || (args[0] != "add" && args[0] != "delete"))
  {
    PRINT_USAGE(USAGE_ADDRESS_BOOK);
    return true;
  }
  else if (args[0] == "add")
  {
    cryptonote::address_parse_info info;
    if(!cryptonote::get_account_address_from_str_or_url(info, m_wallet->nettype(), args[1], oa_prompter))
    {
      fail_msg_writer() << tr("failed to parse address");
      return true;
    }
    crypto::hash payment_id = crypto::null_hash;
    size_t description_start = 2;
    if (info.has_payment_id)
    {
      memcpy(payment_id.data, info.payment_id.data, 8);
    }
    else if (!info.has_payment_id && args.size() >= 4 && args[2] == "pid")
    {
      if (tools::wallet2::parse_long_payment_id(args[3], payment_id))
      {
        LONG_PAYMENT_ID_SUPPORT_CHECK();
        description_start += 2;
      }
      else if (tools::wallet2::parse_short_payment_id(args[3], info.payment_id))
      {
        fail_msg_writer() << tr("Short payment IDs are to be used within an integrated address only");
        return true;
      }
      else
      {
        fail_msg_writer() << tr("failed to parse payment ID");
        return true;
      }
    }
    std::string description;
    for (size_t i = description_start; i < args.size(); ++i)
    {
      if (i > description_start)
        description += " ";
      description += args[i];
    }
    m_wallet->add_address_book_row(info.address, payment_id, description, info.is_subaddress);
  }
  else
  {
    size_t row_id;
    if(!epee::string_tools::get_xtype_from_string(row_id, args[1]))
    {
      fail_msg_writer() << tr("failed to parse index");
      return true;
    }
    m_wallet->delete_address_book_row(row_id);
  }
  auto address_book = m_wallet->get_address_book();
  if (address_book.empty())
  {
    success_msg_writer() << tr("Address book is empty.");
  }
  else
  {
    for (size_t i = 0; i < address_book.size(); ++i) {
      auto& row = address_book[i];
      success_msg_writer() << tr("Index: ") << i;
      success_msg_writer() << tr("Address: ") << get_account_address_as_str(m_wallet->nettype(), row.m_is_subaddress, row.m_address);
      success_msg_writer() << tr("Payment ID: ") << row.m_payment_id << " (OBSOLETE)";
      success_msg_writer() << tr("Description: ") << row.m_description << "\n";
    }
  }
  return true;
}
//----------------------------------------------------------------------------------------------------
bool simple_wallet::set_tx_note(const std::vector<std::string> &args)
{
  if (args.size() == 0)
  {
    PRINT_USAGE(USAGE_SET_TX_NOTE);
    return true;
  }

  cryptonote::blobdata txid_data;
  if(!epee::string_tools::parse_hexstr_to_binbuff(args.front(), txid_data) || txid_data.size() != sizeof(crypto::hash))
  {
    fail_msg_writer() << tr("failed to parse txid");
    return true;
  }
  crypto::hash txid = *reinterpret_cast<const crypto::hash*>(txid_data.data());

  std::string note = "";
  for (size_t n = 1; n < args.size(); ++n)
  {
    if (n > 1)
      note += " ";
    note += args[n];
  }
  m_wallet->set_tx_note(txid, note);

  return true;
}
//----------------------------------------------------------------------------------------------------
bool simple_wallet::get_tx_note(const std::vector<std::string> &args)
{
  if (args.size() != 1)
  {
    PRINT_USAGE(USAGE_GET_TX_NOTE);
    return true;
  }

  cryptonote::blobdata txid_data;
  if(!epee::string_tools::parse_hexstr_to_binbuff(args.front(), txid_data) || txid_data.size() != sizeof(crypto::hash))
  {
    fail_msg_writer() << tr("failed to parse txid");
    return true;
  }
  crypto::hash txid = *reinterpret_cast<const crypto::hash*>(txid_data.data());

  std::string note = m_wallet->get_tx_note(txid);
  if (note.empty())
    success_msg_writer() << "no note found";
  else
    success_msg_writer() << "note found: " << note;

  return true;
}
//----------------------------------------------------------------------------------------------------
bool simple_wallet::set_description(const std::vector<std::string> &args)
{
  // 0 arguments allowed, for setting the description to empty string

  std::string description = "";
  for (size_t n = 0; n < args.size(); ++n)
  {
    if (n > 0)
      description += " ";
    description += args[n];
  }
  m_wallet->set_description(description);

  return true;
}
//----------------------------------------------------------------------------------------------------
bool simple_wallet::get_description(const std::vector<std::string> &args)
{
  if (args.size() != 0)
  {
    PRINT_USAGE(USAGE_GET_DESCRIPTION);
    return true;
  }

  std::string description = m_wallet->get_description();
  if (description.empty())
    success_msg_writer() << tr("no description found");
  else
    success_msg_writer() << tr("description found: ") << description;

  return true;
}
//----------------------------------------------------------------------------------------------------
bool simple_wallet::status(const std::vector<std::string> &args)
{
  uint64_t local_height = m_wallet->get_blockchain_current_height();
  uint32_t version = 0;
  bool ssl = false;
  if (!m_wallet->check_connection(&version, &ssl))
  {
    success_msg_writer() << "Refreshed " << local_height << "/?, no daemon connected";
    return true;
  }

  std::string err;
  uint64_t bc_height = get_daemon_blockchain_height(err);
  if (err.empty())
  {
    bool synced = local_height == bc_height;
    success_msg_writer() << "Refreshed " << local_height << "/" << bc_height << ", " << (synced ? "synced" : "syncing")
        << ", daemon RPC v" << get_version_string(version) << ", " << (ssl ? "SSL" : "no SSL");
  }
  else
  {
    fail_msg_writer() << "Refreshed " << local_height << "/?, daemon connection error";
  }
  return true;
}
//----------------------------------------------------------------------------------------------------
bool simple_wallet::wallet_info(const std::vector<std::string> &args)
{
  bool ready;
  uint32_t threshold, total;
  std::string description = m_wallet->get_description();
  if (description.empty())
  {
    description = "<Not set>"; 
  }
  message_writer() << tr("Filename: ") << m_wallet->get_wallet_file();
  message_writer() << tr("Description: ") << description;
  message_writer() << tr("Address: ") << m_wallet->get_account().get_public_address_str(m_wallet->nettype());
  std::string type;
  if (m_wallet->watch_only())
    type = tr("Watch only");
  else if (m_wallet->multisig(&ready, &threshold, &total))
    type = (boost::format(tr("%u/%u multisig%s")) % threshold % total % (ready ? "" : " (not yet finalized)")).str();
  else
    type = tr("Normal");
  message_writer() << tr("Type: ") << type;
  message_writer() << tr("Network type: ") << (
    m_wallet->nettype() == cryptonote::TESTNET ? tr("Testnet") :
    m_wallet->nettype() == cryptonote::STAGENET ? tr("Stagenet") : tr("Mainnet"));
  return true;
}
//----------------------------------------------------------------------------------------------------
bool simple_wallet::sign(const std::vector<std::string> &args)
{
  if (m_wallet->key_on_device())
  {
    fail_msg_writer() << tr("command not supported by HW wallet");
    return true;
  }
  if (args.size() != 1)
  {
    PRINT_USAGE(USAGE_SIGN);
    return true;
  }
  if (m_wallet->watch_only())
  {
    fail_msg_writer() << tr("wallet is watch-only and cannot sign");
    return true;
  }
  if (m_wallet->multisig())
  {
    fail_msg_writer() << tr("This wallet is multisig and cannot sign");
    return true;
  }

  std::string filename = args[0];
  std::string data;
  bool r = m_wallet->load_from_file(filename, data);
  if (!r)
  {
    fail_msg_writer() << tr("failed to read file ") << filename;
    return true;
  }

  SCOPED_WALLET_UNLOCK();

  std::string signature = m_wallet->sign(data);
  success_msg_writer() << signature;
  return true;
}
//----------------------------------------------------------------------------------------------------
bool simple_wallet::verify(const std::vector<std::string> &args)
{
  if (args.size() != 3)
  {
    PRINT_USAGE(USAGE_VERIFY);
    return true;
  }
  std::string filename = args[0];
  std::string address_string = args[1];
  std::string signature= args[2];

  std::string data;
  bool r = m_wallet->load_from_file(filename, data);
  if (!r)
  {
    fail_msg_writer() << tr("failed to read file ") << filename;
    return true;
  }

  cryptonote::address_parse_info info;
  if(!cryptonote::get_account_address_from_str_or_url(info, m_wallet->nettype(), address_string, oa_prompter))
  {
    fail_msg_writer() << tr("failed to parse address");
    return true;
  }

  r = m_wallet->verify(data, info.address, signature);
  if (!r)
  {
    fail_msg_writer() << tr("Bad signature from ") << address_string;
  }
  else
  {
    success_msg_writer() << tr("Good signature from ") << address_string;
  }
  return true;
}
//---------------------------------------------------------------------------------------------------
bool simple_wallet::export_key_images(const std::vector<std::string> &args)
{
  if (m_wallet->key_on_device())
  {
    fail_msg_writer() << tr("command not supported by HW wallet");
    return true;
  }

  if (m_wallet->watch_only())
  {
    fail_msg_writer() << tr("wallet is watch-only and cannot export key images");
    return true;
  }

  if (args.size() != 1 && args.size() != 2)
  {
    PRINT_USAGE(USAGE_EXPORT_KEY_IMAGES);
    return true;
  }

  std::string filename = args[1];
  if (m_wallet->confirm_export_overwrite() && !check_file_overwrite(filename))
    return true;

  SCOPED_WALLET_UNLOCK();

  try
  {
    /// whether to export requested key images only
    bool requested_only = (args.size() == 2 && args[0] == "requested-only");
    if (!m_wallet->export_key_images(filename, requested_only))
    {
      fail_msg_writer() << tr("failed to save file ") << filename;
      return true;
    }
  }
  catch (const std::exception &e)
  {
    LOG_ERROR("Error exporting key images: " << e.what());
    fail_msg_writer() << "Error exporting key images: " << e.what();
    return true;
  }

  success_msg_writer() << tr("Signed key images exported to ") << filename;
  return true;
}
//----------------------------------------------------------------------------------------------------
bool simple_wallet::import_key_images(const std::vector<std::string> &args)
{
  if (m_wallet->key_on_device())
  {
    fail_msg_writer() << tr("command not supported by HW wallet");
    return true;
  }
  if (!m_wallet->is_trusted_daemon())
  {
    fail_msg_writer() << tr("this command requires a trusted daemon. Enable with --trusted-daemon");
    return true;
  }

  if (args.size() != 1)
  {
    PRINT_USAGE(USAGE_IMPORT_KEY_IMAGES);
    return true;
  }
  std::string filename = args[0];

  LOCK_IDLE_SCOPE();
  try
  {
    uint64_t spent = 0, unspent = 0;
    uint64_t height = m_wallet->import_key_images(filename, spent, unspent);
    success_msg_writer() << "Signed key images imported to height " << height << ", "
        << print_money(spent) << " spent, " << print_money(unspent) << " unspent"; 
  }
  catch (const std::exception &e)
  {
    fail_msg_writer() << "Failed to import key images: " << e.what();
    return true;
  }

  return true;
}
//----------------------------------------------------------------------------------------------------
bool simple_wallet::hw_key_images_sync(const std::vector<std::string> &args)
{
  if (!m_wallet->key_on_device())
  {
    fail_msg_writer() << tr("command only supported by HW wallet");
    return true;
  }
  if (!m_wallet->get_account().get_device().has_ki_cold_sync())
  {
    fail_msg_writer() << tr("hw wallet does not support cold KI sync");
    return true;
  }

  LOCK_IDLE_SCOPE();
  key_images_sync_intern();
  return true;
}
//----------------------------------------------------------------------------------------------------
void simple_wallet::key_images_sync_intern(){
  try
  {
    message_writer(console_color_white, false) << tr("Please confirm the key image sync on the device");

    uint64_t spent = 0, unspent = 0;
    uint64_t height = m_wallet->cold_key_image_sync(spent, unspent);
    if (height > 0)
    {
      success_msg_writer() << tr("Key images synchronized to height ") << height;
      if (!m_wallet->is_trusted_daemon())
      {
        message_writer() << tr("Running untrusted daemon, cannot determine which transaction output is spent. Use a trusted daemon with --trusted-daemon and run rescan_spent");
      } else
      {
        success_msg_writer() << print_money(spent) << tr(" spent, ") << print_money(unspent) << tr(" unspent");
      }
    }
    else {
      fail_msg_writer() << tr("Failed to import key images");
    }
  }
  catch (const std::exception &e)
  {
    fail_msg_writer() << tr("Failed to import key images: ") << e.what();
  }
}
//----------------------------------------------------------------------------------------------------
bool simple_wallet::hw_reconnect(const std::vector<std::string> &args)
{
  if (!m_wallet->key_on_device())
  {
    fail_msg_writer() << tr("command only supported by HW wallet");
    return true;
  }

  LOCK_IDLE_SCOPE();
  try
  {
    bool r = m_wallet->reconnect_device();
    if (!r){
      fail_msg_writer() << tr("Failed to reconnect device");
    }
  }
  catch (const std::exception &e)
  {
    fail_msg_writer() << tr("Failed to reconnect device: ") << tr(e.what());
    return true;
  }

  return true;
}
//----------------------------------------------------------------------------------------------------
bool simple_wallet::export_outputs(const std::vector<std::string> &args)
{
  if (m_wallet->key_on_device())
  {
    fail_msg_writer() << tr("command not supported by HW wallet");
    return true;
  }

  if (args.size() != 1 && args.size() != 2)
  {
    PRINT_USAGE(USAGE_EXPORT_OUTPUTS);
    return true;
  }

  std::string filename = args[1];
  if (m_wallet->confirm_export_overwrite() && !check_file_overwrite(filename))
    return true;

  SCOPED_WALLET_UNLOCK();

  try
  {
<<<<<<< HEAD
    bool requested_only = (args.size() == 2 && args[0] == "requested-only");
    std::string data = m_wallet->export_outputs_to_str(requested_only);
    bool r = epee::file_io_utils::save_string_to_file(filename, data);
=======
    std::string data = m_wallet->export_outputs_to_str(all);
    bool r = m_wallet->save_to_file(filename, data);
>>>>>>> 85014813
    if (!r)
    {
      fail_msg_writer() << tr("failed to save file ") << filename;
      return true;
    }
  }
  catch (const std::exception &e)
  {
    LOG_ERROR("Error exporting outputs: " << e.what());
    fail_msg_writer() << "Error exporting outputs: " << e.what();
    return true;
  }

  success_msg_writer() << tr("Outputs exported to ") << filename;
  return true;
}
//----------------------------------------------------------------------------------------------------
bool simple_wallet::import_outputs(const std::vector<std::string> &args)
{
  if (m_wallet->key_on_device())
  {
    fail_msg_writer() << tr("command not supported by HW wallet");
    return true;
  }
  if (args.size() != 1)
  {
    PRINT_USAGE(USAGE_IMPORT_OUTPUTS);
    return true;
  }
  std::string filename = args[0];

  std::string data;
  bool r = m_wallet->load_from_file(filename, data);
  if (!r)
  {
    fail_msg_writer() << tr("failed to read file ") << filename;
    return true;
  }

  try
  {
    SCOPED_WALLET_UNLOCK();
    size_t n_outputs = m_wallet->import_outputs_from_str(data);
    success_msg_writer() << boost::lexical_cast<std::string>(n_outputs) << " outputs imported";
  }
  catch (const std::exception &e)
  {
    fail_msg_writer() << "Failed to import outputs " << filename << ": " << e.what();
    return true;
  }

  return true;
}
//----------------------------------------------------------------------------------------------------
bool simple_wallet::show_transfer(const std::vector<std::string> &args)
{
  if (args.size() != 1)
  {
    PRINT_USAGE(USAGE_SHOW_TRANSFER);
    return true;
  }

  cryptonote::blobdata txid_data;
  if(!epee::string_tools::parse_hexstr_to_binbuff(args.front(), txid_data) || txid_data.size() != sizeof(crypto::hash))
  {
    fail_msg_writer() << tr("failed to parse txid");
    return true;
  }
  crypto::hash txid = *reinterpret_cast<const crypto::hash*>(txid_data.data());

  const uint64_t last_block_height = m_wallet->get_blockchain_current_height();

  std::list<std::pair<crypto::hash, tools::wallet2::payment_details>> payments;
  m_wallet->get_payments(payments, 0, (uint64_t)-1, m_current_subaddress_account);
  for (std::list<std::pair<crypto::hash, tools::wallet2::payment_details>>::const_iterator i = payments.begin(); i != payments.end(); ++i) {
    const tools::wallet2::payment_details &pd = i->second;
    if (pd.m_tx_hash == txid) {
      std::string payment_id = string_tools::pod_to_hex(i->first);
      if (payment_id.substr(16).find_first_not_of('0') == std::string::npos)
        payment_id = payment_id.substr(0,16);
      success_msg_writer() << "Incoming transaction found";
      success_msg_writer() << "txid: " << txid;
      success_msg_writer() << "Height: " << pd.m_block_height;
      success_msg_writer() << "Timestamp: " << tools::get_human_readable_timestamp(pd.m_timestamp);
      success_msg_writer() << "Amount: " << print_money(pd.m_amount);
      success_msg_writer() << "Payment ID: " << payment_id;
      if (pd.m_unlock_time < CRYPTONOTE_MAX_BLOCK_NUMBER)
      {
        uint64_t bh = std::max(pd.m_unlock_time, pd.m_block_height + CRYPTONOTE_DEFAULT_TX_SPENDABLE_AGE);
        uint64_t last_block_reward = m_wallet->get_last_block_reward();
        uint64_t suggested_threshold = last_block_reward ? (pd.m_amount + last_block_reward - 1) / last_block_reward : 0;
        if (bh >= last_block_height)
          success_msg_writer() << "Locked: " << (bh - last_block_height) << " blocks to unlock";
        else if (suggested_threshold > 0)
          success_msg_writer() << std::to_string(last_block_height - bh) << " confirmations (" << suggested_threshold << " suggested threshold)";
        else
          success_msg_writer() << std::to_string(last_block_height - bh) << " confirmations";
      }
      else
      {
        uint64_t current_time = static_cast<uint64_t>(time(NULL));
        uint64_t threshold = current_time + CRYPTONOTE_LOCKED_TX_ALLOWED_DELTA_SECONDS_V2;
        if (threshold >= pd.m_unlock_time)
          success_msg_writer() << "unlocked for " << tools::get_human_readable_timespan(std::chrono::seconds(threshold - pd.m_unlock_time));
        else
          success_msg_writer() << "locked for " << tools::get_human_readable_timespan(std::chrono::seconds(pd.m_unlock_time - threshold));
      }
      success_msg_writer() << "Address index: " << pd.m_subaddr_index.minor;
      success_msg_writer() << "Note: " << m_wallet->get_tx_note(txid);
      return true;
    }
  }

  std::list<std::pair<crypto::hash, tools::wallet2::confirmed_transfer_details>> payments_out;
  m_wallet->get_payments_out(payments_out, 0, (uint64_t)-1, m_current_subaddress_account);
  for (std::list<std::pair<crypto::hash, tools::wallet2::confirmed_transfer_details>>::const_iterator i = payments_out.begin(); i != payments_out.end(); ++i) {
    if (i->first == txid)
    {
      const tools::wallet2::confirmed_transfer_details &pd = i->second;
      uint64_t change = pd.m_change == (uint64_t)-1 ? 0 : pd.m_change; // change may not be known
      uint64_t fee = pd.m_amount_in - pd.m_amount_out;
      std::string dests;
      for (const auto &d: pd.m_dests) {
        if (!dests.empty())
          dests += ", ";
        dests +=  d.address(m_wallet->nettype(), pd.m_payment_id) + ": " + print_money(d.amount);
      }
      std::string payment_id = string_tools::pod_to_hex(i->second.m_payment_id);
      if (payment_id.substr(16).find_first_not_of('0') == std::string::npos)
        payment_id = payment_id.substr(0,16);
      success_msg_writer() << "Outgoing transaction found";
      success_msg_writer() << "txid: " << txid;
      success_msg_writer() << "Height: " << pd.m_block_height;
      success_msg_writer() << "Timestamp: " << tools::get_human_readable_timestamp(pd.m_timestamp);
      success_msg_writer() << "Amount: " << print_money(pd.m_amount_in - change - fee);
      success_msg_writer() << "Payment ID: " << payment_id;
      success_msg_writer() << "Change: " << print_money(change);
      success_msg_writer() << "Fee: " << print_money(fee);
      success_msg_writer() << "Destinations: " << dests;
      if (pd.m_unlock_time < CRYPTONOTE_MAX_BLOCK_NUMBER)
      {
        uint64_t bh = std::max(pd.m_unlock_time, pd.m_block_height + CRYPTONOTE_DEFAULT_TX_SPENDABLE_AGE);
        if (bh >= last_block_height)
          success_msg_writer() << "Locked: " << (bh - last_block_height) << " blocks to unlock";
        else
          success_msg_writer() << std::to_string(last_block_height - bh) << " confirmations";
      }
      else
      {
        uint64_t current_time = static_cast<uint64_t>(time(NULL));
        uint64_t threshold = current_time + CRYPTONOTE_LOCKED_TX_ALLOWED_DELTA_SECONDS_V2;
        if (threshold >= pd.m_unlock_time)
          success_msg_writer() << "unlocked for " << tools::get_human_readable_timespan(std::chrono::seconds(threshold - pd.m_unlock_time));
        else
          success_msg_writer() << "locked for " << tools::get_human_readable_timespan(std::chrono::seconds(pd.m_unlock_time - threshold));
      }
      success_msg_writer() << "Note: " << m_wallet->get_tx_note(txid);
      return true;
    }
  }

  try
  {
    m_wallet->update_pool_state();
    std::list<std::pair<crypto::hash, tools::wallet2::pool_payment_details>> pool_payments;
    m_wallet->get_unconfirmed_payments(pool_payments, m_current_subaddress_account);
    for (std::list<std::pair<crypto::hash, tools::wallet2::pool_payment_details>>::const_iterator i = pool_payments.begin(); i != pool_payments.end(); ++i) {
      const tools::wallet2::payment_details &pd = i->second.m_pd;
      if (pd.m_tx_hash == txid)
      {
        std::string payment_id = string_tools::pod_to_hex(i->first);
        if (payment_id.substr(16).find_first_not_of('0') == std::string::npos)
          payment_id = payment_id.substr(0,16);
        success_msg_writer() << "Unconfirmed incoming transaction found in the txpool";
        success_msg_writer() << "txid: " << txid;
        success_msg_writer() << "Timestamp: " << tools::get_human_readable_timestamp(pd.m_timestamp);
        success_msg_writer() << "Amount: " << print_money(pd.m_amount);
        success_msg_writer() << "Payment ID: " << payment_id;
        success_msg_writer() << "Address index: " << pd.m_subaddr_index.minor;
        success_msg_writer() << "Note: " << m_wallet->get_tx_note(txid);
        if (i->second.m_double_spend_seen)
          success_msg_writer() << tr("Double spend seen on the network: this transaction may or may not end up being mined");
        return true;
      }
    }
  }
  catch (...)
  {
    fail_msg_writer() << "Failed to get pool state";
  }

  std::list<std::pair<crypto::hash, tools::wallet2::unconfirmed_transfer_details>> upayments;
  m_wallet->get_unconfirmed_payments_out(upayments, m_current_subaddress_account);
  for (std::list<std::pair<crypto::hash, tools::wallet2::unconfirmed_transfer_details>>::const_iterator i = upayments.begin(); i != upayments.end(); ++i) {
    if (i->first == txid)
    {
      const tools::wallet2::unconfirmed_transfer_details &pd = i->second;
      uint64_t amount = pd.m_amount_in;
      uint64_t fee = amount - pd.m_amount_out;
      std::string payment_id = string_tools::pod_to_hex(i->second.m_payment_id);
      if (payment_id.substr(16).find_first_not_of('0') == std::string::npos)
        payment_id = payment_id.substr(0,16);
      bool is_failed = pd.m_state == tools::wallet2::unconfirmed_transfer_details::failed;

      success_msg_writer() << (is_failed ? "Failed" : "Pending") << " outgoing transaction found";
      success_msg_writer() << "txid: " << txid;
      success_msg_writer() << "Timestamp: " << tools::get_human_readable_timestamp(pd.m_timestamp);
      success_msg_writer() << "Amount: " << print_money(amount - pd.m_change - fee);
      success_msg_writer() << "Payment ID: " << payment_id;
      success_msg_writer() << "Change: " << print_money(pd.m_change);
      success_msg_writer() << "Fee: " << print_money(fee);
      success_msg_writer() << "Note: " << m_wallet->get_tx_note(txid);
      return true;
    }
  }

  fail_msg_writer() << tr("Transaction ID not found");
  return true;
}
//----------------------------------------------------------------------------------------------------
bool simple_wallet::process_command(const std::vector<std::string> &args)
{
  return m_cmd_binder.process_command_vec(args);
}
//----------------------------------------------------------------------------------------------------
void simple_wallet::interrupt()
{
  if (m_in_manual_refresh.load(std::memory_order_relaxed))
  {
    m_wallet->stop();
  }
  else
  {
    stop();
  }
}
//----------------------------------------------------------------------------------------------------
void simple_wallet::commit_or_save(std::vector<tools::wallet2::pending_tx>& ptx_vector, bool do_not_relay)
{
  size_t i = 0;
  std::string msg_buf; // NOTE(loki): Buffer output so integration tests read the entire output
  msg_buf.reserve(128);

  while (!ptx_vector.empty())
  {
    msg_buf.clear();
    auto & ptx = ptx_vector.back();
    const crypto::hash txid = get_transaction_hash(ptx.tx);
    if (do_not_relay)
    {
      cryptonote::blobdata blob;
      tx_to_blob(ptx.tx, blob);
      const std::string blob_hex = epee::string_tools::buff_to_hex_nodelimer(blob);
<<<<<<< HEAD
      const std::string filename = "raw_loki_tx" + (ptx_vector.size() == 1 ? "" : ("_" + std::to_string(i++)));
      bool success = epee::file_io_utils::save_string_to_file(filename, blob_hex);

      if (success) msg_buf += tr("Transaction successfully saved to ");
      else         msg_buf += tr("Failed to save transaction to ");

      msg_buf += filename;
      msg_buf += tr(", txid <");
      msg_buf += epee::string_tools::pod_to_hex(txid);
      msg_buf += ">";

      if (success) success_msg_writer(true) << msg_buf;
      else         fail_msg_writer()        << msg_buf;
=======
      const std::string filename = "raw_monero_tx" + (ptx_vector.size() == 1 ? "" : ("_" + std::to_string(i++)));
      if (m_wallet->save_to_file(filename, blob_hex, true))
        success_msg_writer(true) << tr("Transaction successfully saved to ") << filename << tr(", txid ") << txid;
      else
        fail_msg_writer() << tr("Failed to save transaction to ") << filename << tr(", txid ") << txid;
>>>>>>> 85014813
    }
    else
    {
      m_wallet->commit_tx(ptx);
      msg_buf += tr("Transaction successfully submitted, transaction <");
      msg_buf += epee::string_tools::pod_to_hex(txid);
      msg_buf += ">\n";
      msg_buf += tr("You can check its status by using the `show_transfers` command.");
      success_msg_writer(true) << msg_buf;
    }
    // if no exception, remove element from vector
    ptx_vector.pop_back();
  }
}
//----------------------------------------------------------------------------------------------------
int main(int argc, char* argv[])
{
  TRY_ENTRY();

#ifdef WIN32
  // Activate UTF-8 support for Boost filesystem classes on Windows
  std::locale::global(boost::locale::generator().generate(""));
  boost::filesystem::path::imbue(std::locale());
#endif

  po::options_description desc_params(wallet_args::tr("Wallet options"));
  tools::wallet2::init_options(desc_params);
  command_line::add_arg(desc_params, arg_wallet_file);
  command_line::add_arg(desc_params, arg_generate_new_wallet);
  command_line::add_arg(desc_params, arg_generate_from_device);
  command_line::add_arg(desc_params, arg_generate_from_view_key);
  command_line::add_arg(desc_params, arg_generate_from_spend_key);
  command_line::add_arg(desc_params, arg_generate_from_keys);
  command_line::add_arg(desc_params, arg_generate_from_multisig_keys);
  command_line::add_arg(desc_params, arg_generate_from_json);
  command_line::add_arg(desc_params, arg_mnemonic_language);
  command_line::add_arg(desc_params, arg_command);

  command_line::add_arg(desc_params, arg_restore_deterministic_wallet );
  command_line::add_arg(desc_params, arg_restore_multisig_wallet );
  command_line::add_arg(desc_params, arg_non_deterministic );
  command_line::add_arg(desc_params, arg_electrum_seed );
  command_line::add_arg(desc_params, arg_allow_mismatched_daemon_version);
  command_line::add_arg(desc_params, arg_restore_height);
  command_line::add_arg(desc_params, arg_restore_date);
  command_line::add_arg(desc_params, arg_do_not_relay);
  command_line::add_arg(desc_params, arg_create_address_file);
  command_line::add_arg(desc_params, arg_subaddress_lookahead);
  command_line::add_arg(desc_params, arg_use_english_language_names);
  command_line::add_arg(desc_params, arg_long_payment_id_support);

  po::positional_options_description positional_options;
  positional_options.add(arg_command.name, -1);

  boost::optional<po::variables_map> vm;
  bool should_terminate = false;
  std::tie(vm, should_terminate) = wallet_args::main(
   argc, argv,
   "loki-wallet-cli [--wallet-file=<filename>|--generate-new-wallet=<filename>] [<COMMAND>]",
    sw::tr("This is the command line Loki wallet. It needs to connect to a Loki\ndaemon to work correctly.\n\nWARNING: Do not reuse your Loki keys on a contentious fork, doing so will harm your privacy.\n Only consider reusing your key on a contentious fork if the fork has key reuse mitigations built in."),
    desc_params,
    positional_options,
    [](const std::string &s, bool emphasis){ tools::scoped_message_writer(emphasis ? epee::console_color_white : epee::console_color_default, true) << s; },
    "loki-wallet-cli.log"
  );

  if (!vm)
  {
    return 1;
  }

  if (should_terminate)
  {
    return 0;
  }

  cryptonote::simple_wallet w;
  const bool r = w.init(*vm);
  CHECK_AND_ASSERT_MES(r, 1, sw::tr("Failed to initialize wallet"));

  std::vector<std::string> command = command_line::get_arg(*vm, arg_command);
  if (!command.empty())
  {
    if (!w.process_command(command))
      fail_msg_writer() << sw::tr("Unknown command: ") << command.front();
    w.stop();
    w.deinit();
  }
  else
  {
    tools::signal_handler::install([&w](int type) {
      if (tools::password_container::is_prompting.load())
      {
        // must be prompting for password so return and let the signal stop prompt
        return;
      }
#ifdef WIN32
      if (type == CTRL_C_EVENT)
#else
      if (type == SIGINT)
#endif
      {
        // if we're pressing ^C when refreshing, just stop refreshing
        w.interrupt();
      }
      else
      {
        w.stop();
      }
    });
    w.run();

    w.deinit();
  }
  return 0;
  CATCH_ENTRY_L0("main", 1);
}

// MMS ---------------------------------------------------------------------------------------------------

// Access to the message store, or more exactly to the list of the messages that can be changed
// by the idle thread, is guarded by the same mutex-based mechanism as access to the wallet
// as a whole and thus e.g. uses the "LOCK_IDLE_SCOPE" macro. This is a little over-cautious, but
// simple and safe. Care has to be taken however where MMS methods call other simplewallet methods
// that use "LOCK_IDLE_SCOPE" as this cannot be nested!

// Methods for commands like "export_multisig_info" usually read data from file(s) or write data
// to files. The MMS calls now those methods as well, to produce data for messages and to process data
// from messages. As it would be quite inconvenient for the MMS to write data for such methods to files
// first or get data out of result files after the call, those methods detect a call from the MMS and
// expect data as arguments instead of files and give back data by calling 'process_wallet_created_data'.

bool simple_wallet::user_confirms(const std::string &question)
{
   std::string answer = input_line(question + tr(" (Y/Yes/N/No): "));
   return !std::cin.eof() && command_line::is_yes(answer);
}

bool simple_wallet::get_number_from_arg(const std::string &arg, uint32_t &number, const uint32_t lower_bound, const uint32_t upper_bound)
{
  bool valid = false;
  try
  {
    number = boost::lexical_cast<uint32_t>(arg);
    valid = (number >= lower_bound) && (number <= upper_bound);
  }
  catch(const boost::bad_lexical_cast &)
  {
  }
  return valid;
}

bool simple_wallet::choose_mms_processing(const std::vector<mms::processing_data> &data_list, uint32_t &choice)
{
  size_t choices = data_list.size();
  if (choices == 1)
  {
    choice = 0;
    return true;
  }
  mms::message_store& ms = m_wallet->get_message_store();
  message_writer() << tr("Choose processing:");
  std::string text;
  for (size_t i = 0; i < choices; ++i)
  {
    const mms::processing_data &data = data_list[i];
    text = std::to_string(i+1) + ": ";
    switch (data.processing)
    {
    case mms::message_processing::sign_tx:
      text += tr("Sign tx");
      break;
    case mms::message_processing::send_tx:
    {
      mms::message m;
      ms.get_message_by_id(data.message_ids[0], m);
      if (m.type == mms::message_type::fully_signed_tx)
      {
        text += tr("Send the tx for submission to ");
      }
      else
      {
        text += tr("Send the tx for signing to ");
      }
      mms::authorized_signer signer = ms.get_signer(data.receiving_signer_index);
      text += ms.signer_to_string(signer, 50);
      break;
    }
    case mms::message_processing::submit_tx:
      text += tr("Submit tx");
      break;
    default:
      text += tr("unknown");
      break;
    }
    message_writer() << text;
  }

  std::string line = input_line(tr("Choice: "));
  if (std::cin.eof() || line.empty())
  {
    return false;
  }
  bool choice_ok = get_number_from_arg(line, choice, 1, choices);
  if (choice_ok)
  {
    choice--;
  }
  else
  {
    fail_msg_writer() << tr("Wrong choice");
  }
  return choice_ok;
}

void simple_wallet::list_mms_messages(const std::vector<mms::message> &messages)
{
  message_writer() << boost::format("%4s %-4s %-30s %-21s %7s %3s %-15s %-40s") % tr("Id") % tr("I/O") % tr("Authorized Signer")
          % tr("Message Type") % tr("Height") % tr("R") % tr("Message State") % tr("Since");
  mms::message_store& ms = m_wallet->get_message_store();
  uint64_t now = (uint64_t)time(NULL);
  for (size_t i = 0; i < messages.size(); ++i)
  {
    const mms::message &m = messages[i];
    const mms::authorized_signer &signer = ms.get_signer(m.signer_index);
    bool highlight = (m.state == mms::message_state::ready_to_send) || (m.state == mms::message_state::waiting);
    message_writer(m.direction == mms::message_direction::out ? console_color_green : console_color_magenta, highlight) <<
            boost::format("%4s %-4s %-30s %-21s %7s %3s %-15s %-40s") %
            m.id %
            ms.message_direction_to_string(m.direction) %
            ms.signer_to_string(signer, 30) %
            ms.message_type_to_string(m.type) %
            m.wallet_height %
            m.round %
            ms.message_state_to_string(m.state) %
            (tools::get_human_readable_timestamp(m.modified) + ", " + tools::get_human_readable_timespan(std::chrono::seconds(now - m.modified)) + tr(" ago"));
  }
}

void simple_wallet::list_signers(const std::vector<mms::authorized_signer> &signers)
{
  message_writer() << boost::format("%2s %-20s %-s") % tr("#") % tr("Label") % tr("Transport Address");
  message_writer() << boost::format("%2s %-20s %-s") % "" % tr("Auto-Config Token") % tr("Loki Address");
  for (size_t i = 0; i < signers.size(); ++i)
  {
    const mms::authorized_signer &signer = signers[i];
    std::string label = signer.label.empty() ? tr("<not set>") : signer.label;
    std::string monero_address;
    if (signer.monero_address_known)
    {
      monero_address = get_account_address_as_str(m_wallet->nettype(), false, signer.monero_address);
    }
    else
    {
      monero_address = tr("<not set>");
    }
    std::string transport_address = signer.transport_address.empty() ? tr("<not set>") : signer.transport_address;
    message_writer() << boost::format("%2s %-20s %-s") % (i + 1) % label % transport_address;
    message_writer() << boost::format("%2s %-20s %-s") % "" % signer.auto_config_token % monero_address;
    message_writer() << "";
  }
}

void simple_wallet::add_signer_config_messages()
{
  mms::message_store& ms = m_wallet->get_message_store();
  std::string signer_config;
  ms.get_signer_config(signer_config);

  const std::vector<mms::authorized_signer> signers = ms.get_all_signers();
  mms::multisig_wallet_state state = get_multisig_wallet_state();
  uint32_t num_authorized_signers = ms.get_num_authorized_signers();
  for (uint32_t i = 1 /* without me */; i < num_authorized_signers; ++i)
  {
    ms.add_message(state, i, mms::message_type::signer_config, mms::message_direction::out, signer_config);
  }
}

void simple_wallet::show_message(const mms::message &m)
{
  mms::message_store& ms = m_wallet->get_message_store();
  const mms::authorized_signer &signer = ms.get_signer(m.signer_index);
  bool display_content;
  std::string sanitized_text;
  switch (m.type)
  {
  case mms::message_type::key_set:
  case mms::message_type::additional_key_set:
  case mms::message_type::note:
    display_content = true;
    ms.get_sanitized_message_text(m, sanitized_text);
    break;
  default:
    display_content = false;
  }
  uint64_t now = (uint64_t)time(NULL);
  message_writer() << "";
  message_writer() << tr("Message ") << m.id;
  message_writer() << tr("In/out: ") << ms.message_direction_to_string(m.direction);
  message_writer() << tr("Type: ") << ms.message_type_to_string(m.type);
  message_writer() << tr("State: ") << boost::format(tr("%s since %s, %s ago")) %
          ms.message_state_to_string(m.state) % tools::get_human_readable_timestamp(m.modified) % tools::get_human_readable_timespan(std::chrono::seconds(now - m.modified));
  if (m.sent == 0)
  {
    message_writer() << tr("Sent: Never");
  }
  else
  {
    message_writer() << boost::format(tr("Sent: %s, %s ago")) %
            tools::get_human_readable_timestamp(m.sent) % tools::get_human_readable_timespan(std::chrono::seconds(now - m.sent));
  }
  message_writer() << tr("Authorized signer: ") << ms.signer_to_string(signer, 100);
  message_writer() << tr("Content size: ") << m.content.length() << tr(" bytes");
  message_writer() << tr("Content: ") << (display_content ? sanitized_text : tr("(binary data)"));

  if (m.type == mms::message_type::note)
  {
    // Showing a note and read its text is "processing" it: Set the state accordingly
    // which will also delete it from Bitmessage as a side effect
    // (Without this little "twist" it would never change the state, and never get deleted)
    ms.set_message_processed_or_sent(m.id);
  }
}

void simple_wallet::ask_send_all_ready_messages()
{
  mms::message_store& ms = m_wallet->get_message_store();
  std::vector<mms::message> ready_messages;
  const std::vector<mms::message> &messages = ms.get_all_messages();
  for (size_t i = 0; i < messages.size(); ++i)
  {
    const mms::message &m = messages[i];
    if (m.state == mms::message_state::ready_to_send)
    {
      ready_messages.push_back(m);
    }
  }
  if (ready_messages.size() != 0)
  {
    list_mms_messages(ready_messages);
    bool send = ms.get_auto_send();
    if (!send)
    {
      send = user_confirms(tr("Send these messages now?"));
    }
    if (send)
    {
      mms::multisig_wallet_state state = get_multisig_wallet_state();
      for (size_t i = 0; i < ready_messages.size(); ++i)
      {
        ms.send_message(state, ready_messages[i].id);
        ms.set_message_processed_or_sent(ready_messages[i].id);
      }
      success_msg_writer() << tr("Queued for sending.");
    }
  }
}

bool simple_wallet::get_message_from_arg(const std::string &arg, mms::message &m)
{
  mms::message_store& ms = m_wallet->get_message_store();
  bool valid_id = false;
  uint32_t id;
  try
  {
    id = (uint32_t)boost::lexical_cast<uint32_t>(arg);
    valid_id = ms.get_message_by_id(id, m);
  }
  catch (const boost::bad_lexical_cast &)
  {
  }
  if (!valid_id)
  {
    fail_msg_writer() << tr("Invalid message id");
  }
  return valid_id;
}

void simple_wallet::mms_init(const std::vector<std::string> &args)
{
  if (args.size() != 3)
  {
    fail_msg_writer() << tr("usage: mms init <required_signers>/<authorized_signers> <own_label> <own_transport_address>");
    return;
  }
  mms::message_store& ms = m_wallet->get_message_store();
  if (ms.get_active())
  {
    if (!user_confirms(tr("The MMS is already initialized. Re-initialize by deleting all signer info and messages?")))
    {
      return;
    }
  }
  uint32_t num_required_signers;
  uint32_t num_authorized_signers;
  const std::string &mn = args[0];
  std::vector<std::string> numbers;
  boost::split(numbers, mn, boost::is_any_of("/"));
  bool mn_ok = (numbers.size() == 2)
               && get_number_from_arg(numbers[1], num_authorized_signers, 2, 100)
               && get_number_from_arg(numbers[0], num_required_signers, 2, num_authorized_signers);
  if (!mn_ok)
  {
    fail_msg_writer() << tr("Error in the number of required signers and/or authorized signers");
    return;
  }
  LOCK_IDLE_SCOPE();
  ms.init(get_multisig_wallet_state(), args[1], args[2], num_authorized_signers, num_required_signers);
}

void simple_wallet::mms_info(const std::vector<std::string> &args)
{
  mms::message_store& ms = m_wallet->get_message_store();
  if (ms.get_active())
  {
    message_writer() << boost::format("The MMS is active for %s/%s multisig.")
            % ms.get_num_required_signers() % ms.get_num_authorized_signers();
  }
  else
  {
    message_writer() << tr("The MMS is not active.");
  }
}

void simple_wallet::mms_signer(const std::vector<std::string> &args)
{
  mms::message_store& ms = m_wallet->get_message_store();
  const std::vector<mms::authorized_signer> &signers = ms.get_all_signers();
  if (args.size() == 0)
  {
    // Without further parameters list all defined signers
    list_signers(signers);
    return;
  }

  uint32_t index;
  bool index_valid = get_number_from_arg(args[0], index, 1, ms.get_num_authorized_signers());
  if (index_valid)
  {
    index--;
  }
  else
  {
    fail_msg_writer() << tr("Invalid signer number ") + args[0];
    return;
  }
  if ((args.size() < 2) || (args.size() > 4))
  {
    fail_msg_writer() << tr("mms signer [<number> <label> [<transport_address> [<loki_address>]]]");
    return;
  }

  boost::optional<string> label = args[1];
  boost::optional<string> transport_address;
  if (args.size() >= 3)
  {
    transport_address = args[2];
  }
  boost::optional<cryptonote::account_public_address> monero_address;
  LOCK_IDLE_SCOPE();
  mms::multisig_wallet_state state = get_multisig_wallet_state();
  if (args.size() == 4)
  {
    cryptonote::address_parse_info info;
    bool ok = cryptonote::get_account_address_from_str_or_url(info, m_wallet->nettype(), args[3], oa_prompter);
    if (!ok)
    {
      fail_msg_writer() << tr("Invalid Loki address");
      return;
    }
    monero_address = info.address;
    const std::vector<mms::message> &messages = ms.get_all_messages();
    if ((messages.size() > 0) || state.multisig)
    {
      fail_msg_writer() << tr("Wallet state does not allow changing Loki addresses anymore");
      return;
    }
  }
  ms.set_signer(state, index, label, transport_address, monero_address);
}

void simple_wallet::mms_list(const std::vector<std::string> &args)
{
  mms::message_store& ms = m_wallet->get_message_store();
  if (args.size() != 0)
  {
    fail_msg_writer() << tr("Usage: mms list");
    return;
  }
  LOCK_IDLE_SCOPE();
  const std::vector<mms::message> &messages = ms.get_all_messages();
  list_mms_messages(messages);
}

void simple_wallet::mms_next(const std::vector<std::string> &args)
{
  mms::message_store& ms = m_wallet->get_message_store();
  if ((args.size() > 1) || ((args.size() == 1) && (args[0] != "sync")))
  {
    fail_msg_writer() << tr("Usage: mms next [sync]");
    return;
  }
  bool avail = false;
  std::vector<mms::processing_data> data_list;
  bool force_sync = false;
  uint32_t choice = 0;
  {
    LOCK_IDLE_SCOPE();
    if ((args.size() == 1) && (args[0] == "sync"))
    {
      // Force the MMS to process any waiting sync info although on its own it would just ignore
      // those messages because no need to process them can be seen
      force_sync = true;
    }
    string wait_reason;
    {
      avail = ms.get_processable_messages(get_multisig_wallet_state(), force_sync, data_list, wait_reason);
    }
    if (avail)
    {
      avail = choose_mms_processing(data_list, choice);
    }
    else if (!wait_reason.empty())
    {
      message_writer() << tr("No next step: ") << wait_reason;
    }
  }
  if (avail)
  {
    mms::processing_data data = data_list[choice];
    bool command_successful = false;
    switch(data.processing)
    {
    case mms::message_processing::prepare_multisig:
      message_writer() << tr("prepare_multisig");
      command_successful = prepare_multisig_main(std::vector<std::string>(), true);
      break;

    case mms::message_processing::make_multisig:
    {
      message_writer() << tr("make_multisig");
      size_t number_of_key_sets = data.message_ids.size();
      std::vector<std::string> sig_args(number_of_key_sets + 1);
      sig_args[0] = std::to_string(ms.get_num_required_signers());
      for (size_t i = 0; i < number_of_key_sets; ++i)
      {
        mms::message m = ms.get_message_by_id(data.message_ids[i]);
        sig_args[i+1] = m.content;
      }
      command_successful = make_multisig_main(sig_args, true);
      break;
    }

    case mms::message_processing::exchange_multisig_keys:
    {
      message_writer() << tr("exchange_multisig_keys");
      size_t number_of_key_sets = data.message_ids.size();
      // Other than "make_multisig" only the key sets as parameters, no num_required_signers
      std::vector<std::string> sig_args(number_of_key_sets);
      for (size_t i = 0; i < number_of_key_sets; ++i)
      {
        mms::message m = ms.get_message_by_id(data.message_ids[i]);
        sig_args[i] = m.content;
      }
      command_successful = exchange_multisig_keys_main(sig_args, true);
      break;
    }

    case mms::message_processing::create_sync_data:
    {
      message_writer() << tr("export_multisig_info");
      std::vector<std::string> export_args;
      export_args.push_back("MMS");  // dummy filename
      command_successful = export_multisig_main(export_args, true);
      break;
    }

    case mms::message_processing::process_sync_data:
    {
      message_writer() << tr("import_multisig_info");
      std::vector<std::string> import_args;
      for (size_t i = 0; i < data.message_ids.size(); ++i)
      {
        mms::message m = ms.get_message_by_id(data.message_ids[i]);
        import_args.push_back(m.content);
      }
      command_successful = import_multisig_main(import_args, true);
      break;
    }

    case mms::message_processing::sign_tx:
    {
      message_writer() << tr("sign_multisig");
      std::vector<std::string> sign_args;
      mms::message m = ms.get_message_by_id(data.message_ids[0]);
      sign_args.push_back(m.content);
      command_successful = sign_multisig_main(sign_args, true);
      break;
    }

    case mms::message_processing::submit_tx:
    {
      message_writer() << tr("submit_multisig");
      std::vector<std::string> submit_args;
      mms::message m = ms.get_message_by_id(data.message_ids[0]);
      submit_args.push_back(m.content);
      command_successful = submit_multisig_main(submit_args, true);
      break;
    }

    case mms::message_processing::send_tx:
    {
      message_writer() << tr("Send tx");
      mms::message m = ms.get_message_by_id(data.message_ids[0]);
      LOCK_IDLE_SCOPE();
      ms.add_message(get_multisig_wallet_state(), data.receiving_signer_index, m.type, mms::message_direction::out,
                     m.content);
      command_successful = true;
      break;
    }

    case mms::message_processing::process_signer_config:
    {
      message_writer() << tr("Process signer config");
      LOCK_IDLE_SCOPE();
      mms::message m = ms.get_message_by_id(data.message_ids[0]);
      mms::authorized_signer me = ms.get_signer(0);
      mms::multisig_wallet_state state = get_multisig_wallet_state();
      if (!me.auto_config_running)
      {
        // If no auto-config is running, the config sent may be unsolicited or problematic
        // so show what arrived and ask for confirmation before taking it in
        std::vector<mms::authorized_signer> signers;
        ms.unpack_signer_config(state, m.content, signers);
        list_signers(signers);
        if (!user_confirms(tr("Replace current signer config with the one displayed above?")))
        {
          break;
        }
      }
      ms.process_signer_config(state, m.content);
      ms.stop_auto_config();
      list_signers(ms.get_all_signers());
      command_successful = true;
      break;
    }

    case mms::message_processing::process_auto_config_data:
    {
      message_writer() << tr("Process auto config data");
      LOCK_IDLE_SCOPE();
      for (size_t i = 0; i < data.message_ids.size(); ++i)
      {
        ms.process_auto_config_data_message(data.message_ids[i]);
      }
      ms.stop_auto_config();
      list_signers(ms.get_all_signers());
      add_signer_config_messages();
      command_successful = true;
      break;
    }

    default:
      message_writer() << tr("Nothing ready to process");
      break;
    }

    if (command_successful)
    {
      {
        LOCK_IDLE_SCOPE();
        ms.set_messages_processed(data);
        ask_send_all_ready_messages();
      }
    }
  }
}

void simple_wallet::mms_sync(const std::vector<std::string> &args)
{
  mms::message_store& ms = m_wallet->get_message_store();
  if (args.size() != 0)
  {
    fail_msg_writer() << tr("Usage: mms sync");
    return;
  }
  // Force the start of a new sync round, for exceptional cases where something went wrong
  // Can e.g. solve the problem "This signature was made with stale data" after trying to
  // create 2 transactions in a row somehow
  // Code is identical to the code for 'message_processing::create_sync_data'
  message_writer() << tr("export_multisig_info");
  std::vector<std::string> export_args;
  export_args.push_back("MMS");  // dummy filename
  export_multisig_main(export_args, true);
  ask_send_all_ready_messages();
}

void simple_wallet::mms_transfer(const std::vector<std::string> &args)
{
  // It's too complicated to check any arguments here, just let 'transfer_main' do the whole job
  transfer_main(Transfer, args, true);
}

void simple_wallet::mms_delete(const std::vector<std::string> &args)
{
  if (args.size() != 1)
  {
    fail_msg_writer() << tr("Usage: mms delete (<message_id> | all)");
    return;
  }
  LOCK_IDLE_SCOPE();
  mms::message_store& ms = m_wallet->get_message_store();
  if (args[0] == "all")
  {
    if (user_confirms(tr("Delete all messages?")))
    {
      ms.delete_all_messages();
    }
  }
  else
  {
    mms::message m;
    bool valid_id = get_message_from_arg(args[0], m);
    if (valid_id)
    {
      // If only a single message and not all delete even if unsent / unprocessed
      ms.delete_message(m.id);
    }
  }
}

void simple_wallet::mms_send(const std::vector<std::string> &args)
{
  if (args.size() == 0)
  {
    ask_send_all_ready_messages();
    return;
  }
  else if (args.size() != 1)
  {
    fail_msg_writer() << tr("Usage: mms send [<message_id>]");
    return;
  }
  LOCK_IDLE_SCOPE();
  mms::message_store& ms = m_wallet->get_message_store();
  mms::message m;
  bool valid_id = get_message_from_arg(args[0], m);
  if (valid_id)
  {
    ms.send_message(get_multisig_wallet_state(), m.id);
  }
}

void simple_wallet::mms_receive(const std::vector<std::string> &args)
{
  if (args.size() != 0)
  {
    fail_msg_writer() << tr("Usage: mms receive");
    return;
  }
  std::vector<mms::message> new_messages;
  LOCK_IDLE_SCOPE();
  mms::message_store& ms = m_wallet->get_message_store();
  bool avail = ms.check_for_messages(get_multisig_wallet_state(), new_messages);
  if (avail)
  {
    list_mms_messages(new_messages);
  }
}

void simple_wallet::mms_export(const std::vector<std::string> &args)
{
  if (args.size() != 1)
  {
    fail_msg_writer() << tr("Usage: mms export <message_id>");
    return;
  }
  LOCK_IDLE_SCOPE();
  mms::message_store& ms = m_wallet->get_message_store();
  mms::message m;
  bool valid_id = get_message_from_arg(args[0], m);
  if (valid_id)
  {
    const std::string filename = "mms_message_content";
    if (m_wallet->save_to_file(filename, m.content))
    {
      success_msg_writer() << tr("Message content saved to: ") << filename;
    }
    else
    {
      fail_msg_writer() << tr("Failed to to save message content");
    }
  }
}

void simple_wallet::mms_note(const std::vector<std::string> &args)
{
  mms::message_store& ms = m_wallet->get_message_store();
  if (args.size() == 0)
  {
    LOCK_IDLE_SCOPE();
    const std::vector<mms::message> &messages = ms.get_all_messages();
    for (size_t i = 0; i < messages.size(); ++i)
    {
      const mms::message &m = messages[i];
      if ((m.type == mms::message_type::note) && (m.state == mms::message_state::waiting))
      {
        show_message(m);
      }
    }
    return;
  }
  if (args.size() < 2)
  {
    fail_msg_writer() << tr("Usage: mms note [<label> <text>]");
    return;
  }
  uint32_t signer_index;
  bool found = ms.get_signer_index_by_label(args[0], signer_index);
  if (!found)
  {
    fail_msg_writer() << tr("No signer found with label ") << args[0];
    return;
  }
  std::string note = "";
  for (size_t n = 1; n < args.size(); ++n)
  {
    if (n > 1)
    {
      note += " ";
    }
    note += args[n];
  }
  LOCK_IDLE_SCOPE();
  ms.add_message(get_multisig_wallet_state(), signer_index, mms::message_type::note,
                 mms::message_direction::out, note);
  ask_send_all_ready_messages();
}

void simple_wallet::mms_show(const std::vector<std::string> &args)
{
  if (args.size() != 1)
  {
    fail_msg_writer() << tr("Usage: mms show <message_id>");
    return;
  }
  LOCK_IDLE_SCOPE();
  mms::message_store& ms = m_wallet->get_message_store();
  mms::message m;
  bool valid_id = get_message_from_arg(args[0], m);
  if (valid_id)
  {
    show_message(m);
  }
}

void simple_wallet::mms_set(const std::vector<std::string> &args)
{
  bool set = args.size() == 2;
  bool query = args.size() == 1;
  if (!set && !query)
  {
    fail_msg_writer() << tr("Usage: mms set <option_name> [<option_value>]");
    return;
  }
  mms::message_store& ms = m_wallet->get_message_store();
  LOCK_IDLE_SCOPE();
  if (args[0] == "auto-send")
  {
    if (set)
    {
      bool result;
      bool ok = parse_bool(args[1], result);
      if (ok)
      {
        ms.set_auto_send(result);
      }
      else
      {
        fail_msg_writer() << tr("Wrong option value");
      }
    }
    else
    {
      message_writer() << (ms.get_auto_send() ? tr("Auto-send is on") : tr("Auto-send is off"));
    }
  }
  else
  {
    fail_msg_writer() << tr("Unknown option");
  }
}

void simple_wallet::mms_help(const std::vector<std::string> &args)
{
  if (args.size() > 1)
  {
    fail_msg_writer() << tr("Usage: mms help [<subcommand>]");
    return;
  }
  std::vector<std::string> help_args;
  help_args.push_back("mms");
  if (args.size() == 1)
  {
    help_args.push_back(args[0]);
  }
  help(help_args);
}

void simple_wallet::mms_send_signer_config(const std::vector<std::string> &args)
{
  if (args.size() != 0)
  {
    fail_msg_writer() << tr("Usage: mms send_signer_config");
    return;
  }
  mms::message_store& ms = m_wallet->get_message_store();
  if (!ms.signer_config_complete())
  {
    fail_msg_writer() << tr("Signer config not yet complete");
    return;
  }
  LOCK_IDLE_SCOPE();
  add_signer_config_messages();
  ask_send_all_ready_messages();
}

void simple_wallet::mms_start_auto_config(const std::vector<std::string> &args)
{
  mms::message_store& ms = m_wallet->get_message_store();
  uint32_t other_signers = ms.get_num_authorized_signers() - 1;
  size_t args_size = args.size();
  if ((args_size != 0) && (args_size != other_signers))
  {
    fail_msg_writer() << tr("Usage: mms start_auto_config [<label> <label> ...]");
    return;
  }
  if ((args_size == 0) && !ms.signer_labels_complete())
  {
    fail_msg_writer() << tr("There are signers without a label set. Complete labels before auto-config or specify them as parameters here.");
    return;
  }
  mms::authorized_signer me = ms.get_signer(0);
  if (me.auto_config_running)
  {
    if (!user_confirms(tr("Auto-config is already running. Cancel and restart?")))
    {
      return;
    }
  }
  LOCK_IDLE_SCOPE();
  mms::multisig_wallet_state state = get_multisig_wallet_state();
  if (args_size != 0)
  {
    // Set (or overwrite) all the labels except "me" from the arguments
    for (uint32_t i = 1; i < (other_signers + 1); ++i)
    {
      ms.set_signer(state, i, args[i - 1], boost::none, boost::none);
    }
  }
  ms.start_auto_config(state);
  // List the signers to show the generated auto-config tokens
  list_signers(ms.get_all_signers());
}

void simple_wallet::mms_stop_auto_config(const std::vector<std::string> &args)
{
  if (args.size() != 0)
  {
    fail_msg_writer() << tr("Usage: mms stop_auto_config");
    return;
  }
  if (!user_confirms(tr("Delete any auto-config tokens and stop auto-config?")))
  {
    return;
  }
  mms::message_store& ms = m_wallet->get_message_store();
  LOCK_IDLE_SCOPE();
  ms.stop_auto_config();
}

void simple_wallet::mms_auto_config(const std::vector<std::string> &args)
{
  if (args.size() != 1)
  {
    fail_msg_writer() << tr("Usage: mms auto_config <auto_config_token>");
    return;
  }
  mms::message_store& ms = m_wallet->get_message_store();
  std::string adjusted_token;
  if (!ms.check_auto_config_token(args[0], adjusted_token))
  {
    fail_msg_writer() << tr("Invalid auto-config token");
    return;
  }
  mms::authorized_signer me = ms.get_signer(0);
  if (me.auto_config_running)
  {
    if (!user_confirms(tr("Auto-config already running. Cancel and restart?")))
    {
      return;
    }
  }
  LOCK_IDLE_SCOPE();
  ms.add_auto_config_data_message(get_multisig_wallet_state(), adjusted_token);
  ask_send_all_ready_messages();
}

bool simple_wallet::mms(const std::vector<std::string> &args)
{
  try
  {
    m_wallet->get_multisig_wallet_state();
  }
  catch(const std::exception &e)
  {
    fail_msg_writer() << tr("MMS not available in this wallet");
    return true;
  }

  try
  {
    mms::message_store& ms = m_wallet->get_message_store();
    if (args.size() == 0)
    {
      mms_info(args);
      return true;
    }

    const std::string &sub_command = args[0];
    std::vector<std::string> mms_args = args;
    mms_args.erase(mms_args.begin());

    if (sub_command == "init")
    {
      mms_init(mms_args);
      return true;
    }
    if (!ms.get_active())
    {
      fail_msg_writer() << tr("The MMS is not active. Activate using the \"mms init\" command");
      return true;
    }
    else if (sub_command == "info")
    {
      mms_info(mms_args);
    }
    else if (sub_command == "signer")
    {
      mms_signer(mms_args);
    }
    else if (sub_command == "list")
    {
      mms_list(mms_args);
    }
    else if (sub_command == "next")
    {
      mms_next(mms_args);
    }
    else if (sub_command == "sync")
    {
      mms_sync(mms_args);
    }
    else if (sub_command == "transfer")
    {
      mms_transfer(mms_args);
    }
    else if (sub_command == "delete")
    {
      mms_delete(mms_args);
    }
    else if (sub_command == "send")
    {
      mms_send(mms_args);
    }
    else if (sub_command == "receive")
    {
      mms_receive(mms_args);
    }
    else if (sub_command == "export")
    {
      mms_export(mms_args);
    }
    else if (sub_command == "note")
    {
      mms_note(mms_args);
    }
    else if (sub_command == "show")
    {
      mms_show(mms_args);
    }
    else if (sub_command == "set")
    {
      mms_set(mms_args);
    }
    else if (sub_command == "help")
    {
      mms_help(mms_args);
    }
    else if (sub_command == "send_signer_config")
    {
      mms_send_signer_config(mms_args);
    }
    else if (sub_command == "start_auto_config")
    {
      mms_start_auto_config(mms_args);
    }
    else if (sub_command == "stop_auto_config")
    {
      mms_stop_auto_config(mms_args);
    }
    else if (sub_command == "auto_config")
    {
      mms_auto_config(mms_args);
    }
    else
    {
      fail_msg_writer() << tr("Invalid MMS subcommand");
    }
  }
  catch (const tools::error::no_connection_to_daemon &e)
  {
    fail_msg_writer() << tr("Error in MMS command: ") << e.what() << " " << e.request();
  }
  catch (const std::exception &e)
  {
    fail_msg_writer() << tr("Error in MMS command: ") << e.what();
    PRINT_USAGE(USAGE_MMS);
    return true;
  }
  return true;
}
// End MMS ------------------------------------------------------------------------------------------------<|MERGE_RESOLUTION|>--- conflicted
+++ resolved
@@ -7548,13 +7548,8 @@
   try
   {
     std::string sig_str = m_wallet->get_tx_proof(txid, info.address, info.is_subaddress, args.size() == 3 ? args[2] : "");
-<<<<<<< HEAD
     const std::string filename = "loki_tx_proof";
-    if (epee::file_io_utils::save_string_to_file(filename, sig_str))
-=======
-    const std::string filename = "monero_tx_proof";
     if (m_wallet->save_to_file(filename, sig_str, true))
->>>>>>> 85014813
       success_msg_writer() << tr("signature file saved to: ") << filename;
     else
       fail_msg_writer() << tr("failed to save signature file");
@@ -7765,13 +7760,8 @@
   try
   {
     const std::string sig_str = m_wallet->get_spend_proof(txid, args.size() == 2 ? args[1] : "");
-<<<<<<< HEAD
     const std::string filename = "loki_spend_proof";
-    if (epee::file_io_utils::save_string_to_file(filename, sig_str))
-=======
-    const std::string filename = "monero_spend_proof";
     if (m_wallet->save_to_file(filename, sig_str, true))
->>>>>>> 85014813
       success_msg_writer() << tr("signature file saved to: ") << filename;
     else
       fail_msg_writer() << tr("failed to save signature file");
@@ -7859,13 +7849,8 @@
   try
   {
     const std::string sig_str = m_wallet->get_reserve_proof(account_minreserve, args.size() == 2 ? args[1] : "");
-<<<<<<< HEAD
     const std::string filename = "loki_reserve_proof";
-    if (epee::file_io_utils::save_string_to_file(filename, sig_str))
-=======
-    const std::string filename = "monero_reserve_proof";
     if (m_wallet->save_to_file(filename, sig_str, true))
->>>>>>> 85014813
       success_msg_writer() << tr("signature file saved to: ") << filename;
     else
       fail_msg_writer() << tr("failed to save signature file");
@@ -9603,14 +9588,9 @@
 
   try
   {
-<<<<<<< HEAD
     bool requested_only = (args.size() == 2 && args[0] == "requested-only");
-    std::string data = m_wallet->export_outputs_to_str(requested_only);
-    bool r = epee::file_io_utils::save_string_to_file(filename, data);
-=======
-    std::string data = m_wallet->export_outputs_to_str(all);
-    bool r = m_wallet->save_to_file(filename, data);
->>>>>>> 85014813
+    std::string data    = m_wallet->export_outputs_to_str(requested_only);
+    bool r              = m_wallet->save_to_file(filename, data);
     if (!r)
     {
       fail_msg_writer() << tr("failed to save file ") << filename;
@@ -9864,9 +9844,8 @@
       cryptonote::blobdata blob;
       tx_to_blob(ptx.tx, blob);
       const std::string blob_hex = epee::string_tools::buff_to_hex_nodelimer(blob);
-<<<<<<< HEAD
       const std::string filename = "raw_loki_tx" + (ptx_vector.size() == 1 ? "" : ("_" + std::to_string(i++)));
-      bool success = epee::file_io_utils::save_string_to_file(filename, blob_hex);
+      bool success               = m_wallet->save_to_file(filename, blob_hex, true);
 
       if (success) msg_buf += tr("Transaction successfully saved to ");
       else         msg_buf += tr("Failed to save transaction to ");
@@ -9878,13 +9857,6 @@
 
       if (success) success_msg_writer(true) << msg_buf;
       else         fail_msg_writer()        << msg_buf;
-=======
-      const std::string filename = "raw_monero_tx" + (ptx_vector.size() == 1 ? "" : ("_" + std::to_string(i++)));
-      if (m_wallet->save_to_file(filename, blob_hex, true))
-        success_msg_writer(true) << tr("Transaction successfully saved to ") << filename << tr(", txid ") << txid;
-      else
-        fail_msg_writer() << tr("Failed to save transaction to ") << filename << tr(", txid ") << txid;
->>>>>>> 85014813
     }
     else
     {
