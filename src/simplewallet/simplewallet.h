--- conflicted
+++ resolved
@@ -437,15 +437,10 @@
     std::atomic<bool> m_in_manual_refresh;
     uint32_t m_current_subaddress_account;
 
-<<<<<<< HEAD
-    bool m_long_payment_id_support;
-
     std::atomic<uint64_t> m_password_asked_on_height;
     crypto::hash          m_password_asked_on_checksum;
     boost::thread         m_long_poll_thread;
 
-=======
->>>>>>> 965adff6
     std::atomic<time_t> m_last_activity_time;
     std::atomic<bool> m_locked;
     std::atomic<bool> m_in_command;
