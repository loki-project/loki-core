--- conflicted
+++ resolved
@@ -367,11 +367,7 @@
 
     private:
       cryptonote::simple_wallet& m_simple_wallet;
-<<<<<<< HEAD
-      boost::atomic<bool> m_polling_done;
-=======
       std::atomic<bool> m_polling_done;
->>>>>>> dabc9fae
       boost::thread m_long_poll_thread;
     };
 
