// Copyright (c) 2014-2019, The Monero Project
// Copyright (c)      2018, The Loki Project
// 
// All rights reserved.
// 
// Redistribution and use in source and binary forms, with or without modification, are
// permitted provided that the following conditions are met:
// 
// 1. Redistributions of source code must retain the above copyright notice, this list of
//    conditions and the following disclaimer.
// 
// 2. Redistributions in binary form must reproduce the above copyright notice, this list
//    of conditions and the following disclaimer in the documentation and/or other
//    materials provided with the distribution.
// 
// 3. Neither the name of the copyright holder nor the names of its contributors may be
//    used to endorse or promote products derived from this software without specific
//    prior written permission.
// 
// THIS SOFTWARE IS PROVIDED BY THE COPYRIGHT HOLDERS AND CONTRIBUTORS "AS IS" AND ANY
// EXPRESS OR IMPLIED WARRANTIES, INCLUDING, BUT NOT LIMITED TO, THE IMPLIED WARRANTIES OF
// MERCHANTABILITY AND FITNESS FOR A PARTICULAR PURPOSE ARE DISCLAIMED. IN NO EVENT SHALL
// THE COPYRIGHT HOLDER OR CONTRIBUTORS BE LIABLE FOR ANY DIRECT, INDIRECT, INCIDENTAL,
// SPECIAL, EXEMPLARY, OR CONSEQUENTIAL DAMAGES (INCLUDING, BUT NOT LIMITED TO,
// PROCUREMENT OF SUBSTITUTE GOODS OR SERVICES; LOSS OF USE, DATA, OR PROFITS; OR BUSINESS
// INTERRUPTION) HOWEVER CAUSED AND ON ANY THEORY OF LIABILITY, WHETHER IN CONTRACT,
// STRICT LIABILITY, OR TORT (INCLUDING NEGLIGENCE OR OTHERWISE) ARISING IN ANY WAY OUT OF
// THE USE OF THIS SOFTWARE, EVEN IF ADVISED OF THE POSSIBILITY OF SUCH DAMAGE.
// 
// Parts of this file are originally copyright (c) 2012-2013 The Cryptonote developers

/*!
 * \file simplewallet.h
 * 
 * \brief Header file that declares simple_wallet class.
 */
#pragma once

#include <memory>

#include <boost/optional/optional.hpp>
#include <boost/program_options/variables_map.hpp>

#include "cryptonote_basic/account.h"
#include "cryptonote_basic/cryptonote_basic_impl.h"
#include "wallet/wallet2.h"
#include "console_handler.h"
#include "math_helper.h"
#include "wipeable_string.h"
#include "common/i18n.h"
#include "common/password.h"
#include "crypto/crypto.h"  // for definition of crypto::secret_key

#undef LOKI_DEFAULT_LOG_CATEGORY
#define LOKI_DEFAULT_LOG_CATEGORY "wallet.simplewallet"

/*!
 * \namespace cryptonote
 * \brief Holds cryptonote related classes and helpers.
 */
namespace cryptonote
{
  enum class Transfer {
    Normal,
    Locked
  };

  /*!
   * \brief Manages wallet operations. This is the most abstracted wallet class.
   */
  class simple_wallet : public tools::i_wallet2_callback
  {
  public:
    static const char *tr(const char *str) { return i18n_translate(str, "cryptonote::simple_wallet"); }

  public:
    typedef std::vector<std::string> command_type;

    simple_wallet();
    ~simple_wallet();
    bool init(const boost::program_options::variables_map& vm);
    bool deinit();
    bool run();
    void stop();
    void interrupt();

    //wallet *create_wallet();
    bool process_command_and_log(const std::vector<std::string> &args) { return m_cmd_binder.process_command_and_log(args); }
//----------------------------------------------------------------------------------------------------
    std::string get_commands_str();
    std::string get_command_usage(const std::vector<std::string> &args);
  private:

    enum ResetType { ResetNone, ResetSoft, ResetHard, ResetSoftKeepKI };

    bool handle_command_line(const boost::program_options::variables_map& vm);

    void wallet_idle_thread();

    //! \return Prompts user for password and verifies against local file. Logs on error and returns `none`
    boost::optional<tools::password_container> get_and_verify_password() const;

    boost::optional<epee::wipeable_string> new_wallet(const boost::program_options::variables_map& vm, const crypto::secret_key& recovery_key,
        bool recover, bool two_random, const std::string &old_language);
    boost::optional<epee::wipeable_string> new_wallet(const boost::program_options::variables_map& vm, const cryptonote::account_public_address& address,
        const boost::optional<crypto::secret_key>& spendkey, const crypto::secret_key& viewkey);
    boost::optional<epee::wipeable_string> new_wallet(const boost::program_options::variables_map& vm,
        const epee::wipeable_string &multisig_keys, const std::string &old_language);
    boost::optional<epee::wipeable_string> new_wallet(const boost::program_options::variables_map& vm);
    boost::optional<epee::wipeable_string> open_wallet(const boost::program_options::variables_map& vm);
    bool close_wallet();

    bool viewkey(const std::vector<std::string> &args = std::vector<std::string>());
    bool spendkey(const std::vector<std::string> &args = std::vector<std::string>());
    bool seed(const std::vector<std::string> &args = std::vector<std::string>());
    bool encrypted_seed(const std::vector<std::string> &args = std::vector<std::string>());
    bool restore_height(const std::vector<std::string> &args = std::vector<std::string>());

    /*!
     * \brief Sets seed language.
     *
     * interactive
     *   - prompts for password so wallet can be rewritten
     *   - calls get_mnemonic_language() which prompts for language
     *
     * \return success status
     */
    bool seed_set_language(const std::vector<std::string> &args = std::vector<std::string>());
    bool set_always_confirm_transfers(const std::vector<std::string> &args = std::vector<std::string>());
    bool set_print_ring_members(const std::vector<std::string> &args = std::vector<std::string>());
    bool set_store_tx_info(const std::vector<std::string> &args = std::vector<std::string>());
    bool set_default_ring_size(const std::vector<std::string> &args = std::vector<std::string>());
    bool set_auto_refresh(const std::vector<std::string> &args = std::vector<std::string>());
    bool set_refresh_type(const std::vector<std::string> &args = std::vector<std::string>());
    bool set_confirm_missing_payment_id(const std::vector<std::string> &args = std::vector<std::string>());
    bool set_ask_password(const std::vector<std::string> &args = std::vector<std::string>());
    bool set_unit(const std::vector<std::string> &args = std::vector<std::string>());
    bool set_min_output_count(const std::vector<std::string> &args = std::vector<std::string>());
    bool set_min_output_value(const std::vector<std::string> &args = std::vector<std::string>());
    bool set_merge_destinations(const std::vector<std::string> &args = std::vector<std::string>());
    bool set_confirm_backlog(const std::vector<std::string> &args = std::vector<std::string>());
    bool set_confirm_backlog_threshold(const std::vector<std::string> &args = std::vector<std::string>());
    bool set_confirm_export_overwrite(const std::vector<std::string> &args = std::vector<std::string>());
    bool set_refresh_from_block_height(const std::vector<std::string> &args = std::vector<std::string>());
    bool set_segregate_pre_fork_outputs(const std::vector<std::string> &args = std::vector<std::string>());
    bool set_key_reuse_mitigation2(const std::vector<std::string> &args = std::vector<std::string>());
    bool set_subaddress_lookahead(const std::vector<std::string> &args = std::vector<std::string>());
    bool set_segregation_height(const std::vector<std::string> &args = std::vector<std::string>());
    bool set_ignore_fractional_outputs(const std::vector<std::string> &args = std::vector<std::string>());
    bool set_track_uses(const std::vector<std::string> &args = std::vector<std::string>());
<<<<<<< HEAD
=======
    bool set_inactivity_lock_timeout(const std::vector<std::string> &args = std::vector<std::string>());
    bool set_setup_background_mining(const std::vector<std::string> &args = std::vector<std::string>());
>>>>>>> 23547e6e
    bool set_device_name(const std::vector<std::string> &args = std::vector<std::string>());
    bool set_export_format(const std::vector<std::string> &args = std::vector<std::string>());
    bool help(const std::vector<std::string> &args = std::vector<std::string>());
    bool start_mining(const std::vector<std::string> &args);
    bool stop_mining(const std::vector<std::string> &args);
    bool set_daemon(const std::vector<std::string> &args);
    bool save_bc(const std::vector<std::string> &args);
    bool refresh(const std::vector<std::string> &args);
    bool show_balance_unlocked(bool detailed = false);
    bool show_balance(const std::vector<std::string> &args = std::vector<std::string>());
    bool show_incoming_transfers(const std::vector<std::string> &args);
    bool show_payments(const std::vector<std::string> &args);
    bool show_blockchain_height(const std::vector<std::string> &args);

    // lock_time_in_blocks: Only required if making a locked transfer, only for displaying to the user, it should be the lock time specified by the sender
    // unlock_block:        Only required if lock_time_in_blocks is specified, only for displaying to the user, the height at which the transfer will unlock
    bool confirm_and_send_tx(std::vector<cryptonote::address_parse_info> const &dests, std::vector<tools::wallet2::pending_tx> &ptx_vector, bool blink, uint64_t lock_time_in_blocks = 0, uint64_t unlock_block = 0, bool called_by_mms = false);
    bool transfer_main(Transfer transfer_type, const std::vector<std::string> &args, bool called_by_mms);

    bool transfer(const std::vector<std::string> &args);
    bool locked_transfer(const std::vector<std::string> &args);
    bool locked_sweep_all(const std::vector<std::string> &args);

    bool stake(const std::vector<std::string> &args_);
    bool register_service_node(const std::vector<std::string> &args_);
    bool request_stake_unlock(const std::vector<std::string> &args_);
    bool print_locked_stakes(const std::vector<std::string>& /*args*/);
    bool query_locked_stakes(bool print_result);
    bool lns_buy_mapping(const std::vector<std::string> &args);
    bool lns_update_mapping(const std::vector<std::string> &args);
    bool lns_make_update_mapping_signature(const std::vector<std::string> &args);
    bool lns_print_owners_to_names(const std::vector<std::string> &args);
    bool lns_print_name_to_owners(const std::vector<std::string> &args);

    enum class sweep_type_t { stake, register_stake, all_or_below, single };
    bool sweep_main_internal(sweep_type_t sweep_type, std::vector<tools::wallet2::pending_tx> &ptx_vector, cryptonote::address_parse_info const &dest, bool blink);
    bool sweep_main(uint64_t below, Transfer transfer_type, const std::vector<std::string> &args);
    bool sweep_all(const std::vector<std::string> &args);
    bool sweep_below(const std::vector<std::string> &args);
    bool sweep_single(const std::vector<std::string> &args);
    bool sweep_unmixable(const std::vector<std::string> &args);
    bool sign_transfer(const std::vector<std::string> &args);
    bool submit_transfer(const std::vector<std::string> &args);
    std::vector<std::vector<cryptonote::tx_destination_entry>> split_amounts(
        std::vector<cryptonote::tx_destination_entry> dsts, size_t num_splits
    );
    bool account(const std::vector<std::string> &args = std::vector<std::string>());
    void print_accounts();
    void print_accounts(const std::string& tag);
    bool print_address(const std::vector<std::string> &args = std::vector<std::string>());
    bool print_integrated_address(const std::vector<std::string> &args = std::vector<std::string>());
    bool address_book(const std::vector<std::string> &args = std::vector<std::string>());
    bool save(const std::vector<std::string> &args);
    bool save_watch_only(const std::vector<std::string> &args);
    bool set_variable(const std::vector<std::string> &args);
    bool rescan_spent(const std::vector<std::string> &args);
    bool set_log(const std::vector<std::string> &args);
    bool get_tx_key(const std::vector<std::string> &args);
    bool set_tx_key(const std::vector<std::string> &args);
    bool check_tx_key(const std::vector<std::string> &args);
    bool get_tx_proof(const std::vector<std::string> &args);
    bool check_tx_proof(const std::vector<std::string> &args);
    bool get_spend_proof(const std::vector<std::string> &args);
    bool check_spend_proof(const std::vector<std::string> &args);
    bool get_reserve_proof(const std::vector<std::string> &args);
    bool check_reserve_proof(const std::vector<std::string> &args);
    bool show_transfers(const std::vector<std::string> &args);
    bool export_transfers(const std::vector<std::string> &args);
    bool unspent_outputs(const std::vector<std::string> &args);
    bool rescan_blockchain(const std::vector<std::string> &args);
    bool refresh_main(uint64_t start_height, ResetType reset, bool is_init = false);
    bool set_tx_note(const std::vector<std::string> &args);
    bool get_tx_note(const std::vector<std::string> &args);
    bool set_description(const std::vector<std::string> &args);
    bool get_description(const std::vector<std::string> &args);
    bool status(const std::vector<std::string> &args);
    bool wallet_info(const std::vector<std::string> &args);
    bool set_default_priority(const std::vector<std::string> &args);
    bool sign(const std::vector<std::string> &args);
    bool verify(const std::vector<std::string> &args);
    bool export_key_images(const std::vector<std::string> &args);
    bool import_key_images(const std::vector<std::string> &args);
    bool hw_key_images_sync(const std::vector<std::string> &args);
    bool hw_reconnect(const std::vector<std::string> &args);
    bool export_outputs(const std::vector<std::string> &args);
    bool import_outputs(const std::vector<std::string> &args);
    bool show_transfer(const std::vector<std::string> &args);
    bool change_password(const std::vector<std::string>& args);
    bool payment_id(const std::vector<std::string> &args);
    bool print_fee_info(const std::vector<std::string> &args);
    bool prepare_multisig(const std::vector<std::string>& args);
    bool prepare_multisig_main(const std::vector<std::string>& args, bool called_by_mms);
    bool make_multisig(const std::vector<std::string>& args);
    bool make_multisig_main(const std::vector<std::string>& args, bool called_by_mms);
    bool finalize_multisig(const std::vector<std::string> &args);
    bool exchange_multisig_keys(const std::vector<std::string> &args);
    bool exchange_multisig_keys_main(const std::vector<std::string> &args, bool called_by_mms);
    bool export_multisig(const std::vector<std::string>& args);
    bool export_multisig_main(const std::vector<std::string>& args, bool called_by_mms);
    bool import_multisig(const std::vector<std::string>& args);
    bool import_multisig_main(const std::vector<std::string>& args, bool called_by_mms);
    bool accept_loaded_tx(const tools::wallet2::multisig_tx_set &txs);
    bool sign_multisig(const std::vector<std::string>& args);
    bool sign_multisig_main(const std::vector<std::string>& args, bool called_by_mms);
    bool submit_multisig(const std::vector<std::string>& args);
    bool submit_multisig_main(const std::vector<std::string>& args, bool called_by_mms);
    bool export_raw_multisig(const std::vector<std::string>& args);
    bool mms(const std::vector<std::string>& args);
    bool print_ring(const std::vector<std::string>& args);
    bool set_ring(const std::vector<std::string>& args);
    bool unset_ring(const std::vector<std::string>& args);
    bool save_known_rings(const std::vector<std::string>& args);
    bool blackball(const std::vector<std::string>& args);
    bool unblackball(const std::vector<std::string>& args);
    bool blackballed(const std::vector<std::string>& args);
    bool freeze(const std::vector<std::string>& args);
    bool thaw(const std::vector<std::string>& args);
    bool frozen(const std::vector<std::string>& args);
    bool lock(const std::vector<std::string>& args);
    bool net_stats(const std::vector<std::string>& args);
    bool welcome(const std::vector<std::string>& args);
    bool version(const std::vector<std::string>& args);
    bool on_unknown_command(const std::vector<std::string>& args);

    bool register_service_node_main(
        const std::vector<std::string>& service_node_key_as_str,
        const cryptonote::account_public_address& address,
        uint32_t priority,
        const std::vector<uint64_t>& portions,
        const std::vector<uint8_t>& extra,
        std::set<uint32_t>& subaddr_indices,
        uint64_t bc_height,
        uint64_t staking_requirement);

    bool cold_sign_tx(const std::vector<tools::wallet2::pending_tx>& ptx_vector, tools::wallet2::signed_tx_set &exported_txs, std::vector<cryptonote::address_parse_info> const &dsts_info, std::function<bool(const tools::wallet2::signed_tx_set &)> accept_func);
    uint64_t get_daemon_blockchain_height(std::string& err);
    bool try_connect_to_daemon(bool silent = false, rpc::version_t* version = nullptr);
    bool ask_wallet_create_if_needed();
    bool accept_loaded_tx(const std::function<size_t()> get_num_txes, const std::function<const tools::wallet2::tx_construction_data&(size_t)> &get_tx, const std::string &extra_message = std::string());
    bool accept_loaded_tx(const tools::wallet2::unsigned_tx_set &txs);
    bool accept_loaded_tx(const tools::wallet2::signed_tx_set &txs);
    bool print_ring_members(const std::vector<tools::wallet2::pending_tx>& ptx_vector, std::ostream& ostr);
    std::string get_prompt() const;
    bool print_seed(bool encrypted);
    void key_images_sync_intern();
    void on_refresh_finished(uint64_t start_height, uint64_t fetched_blocks, bool is_init, bool received_money);
    std::pair<std::string, std::string> show_outputs_line(const std::vector<uint64_t> &heights, uint64_t blockchain_height, uint64_t highlight_height = std::numeric_limits<uint64_t>::max()) const;
    bool freeze_thaw(const std::vector<std::string>& args, bool freeze);
<<<<<<< HEAD
=======
    bool prompt_if_old(const std::vector<tools::wallet2::pending_tx> &ptx_vector);
    bool on_command(bool (simple_wallet::*cmd)(const std::vector<std::string>&), const std::vector<std::string> &args);
    bool on_empty_command();
    bool on_cancelled_command();
    void check_for_inactivity_lock(bool user);
>>>>>>> 23547e6e

    bool get_transfers(std::vector<std::string>& args_, std::vector<tools::transfer_view>& transfers);

    /*!
     * \brief Prints the seed with a nice message
     * \param seed seed to print
     */
    void print_seed(const epee::wipeable_string &seed);

    /*!
     * \brief Gets the word seed language from the user.
     * 
     * User is asked to choose from a list of supported languages.
     * 
     * \return The chosen language.
     */
    std::string get_mnemonic_language();

    /*!
     * \brief Submits or saves the transaction
     * \param ptx_vector Pending tx(es) created by transfer/sweep_all
     * \param do_not_relay if true, save the raw tx hex blob to a file instead of calling m_wallet->commit_tx(ptx).
     * \param blink true if this should be submitted as a blink tx
     */
    void commit_or_save(std::vector<tools::wallet2::pending_tx>& ptx_vector, bool do_not_relay, bool blink);

    // idle thread workers
    bool check_inactivity();
    bool check_refresh();
    bool check_mms();

    //----------------- i_wallet2_callback ---------------------
    virtual void on_new_block(uint64_t height, const cryptonote::block& block);
    virtual void on_money_received(uint64_t height, const crypto::hash &txid, const cryptonote::transaction& tx, uint64_t amount, const cryptonote::subaddress_index& subaddr_index, uint64_t unlock_time, bool blink);
    virtual void on_unconfirmed_money_received(uint64_t height, const crypto::hash &txid, const cryptonote::transaction& tx, uint64_t amount, const cryptonote::subaddress_index& subaddr_index);
    virtual void on_money_spent(uint64_t height, const crypto::hash &txid, const cryptonote::transaction& in_tx, uint64_t amount, const cryptonote::transaction& spend_tx, const cryptonote::subaddress_index& subaddr_index);
    virtual void on_skip_transaction(uint64_t height, const crypto::hash &txid, const cryptonote::transaction& tx);
    virtual boost::optional<epee::wipeable_string> on_get_password(const char *reason);
    virtual void on_device_button_request(uint64_t code);
    virtual boost::optional<epee::wipeable_string> on_device_pin_request();
    virtual boost::optional<epee::wipeable_string> on_device_passphrase_request(bool on_device);
    //----------------------------------------------------------

    friend class refresh_progress_reporter_t;

    class refresh_progress_reporter_t
    {
    public:
      refresh_progress_reporter_t(cryptonote::simple_wallet& simple_wallet)
        : m_simple_wallet(simple_wallet)
        , m_blockchain_height(0)
        , m_blockchain_height_update_time()
        , m_print_time()
      {
      }

      void update(uint64_t height, bool force = false)
      {
        auto current_time = std::chrono::system_clock::now();
        const auto node_update_threshold = std::chrono::seconds(DIFFICULTY_TARGET_V2 / 2);
        if (node_update_threshold < current_time - m_blockchain_height_update_time || m_blockchain_height <= height)
        {
          update_blockchain_height();
          m_blockchain_height = (std::max)(m_blockchain_height, height);
        }

        if (std::chrono::milliseconds(20) < current_time - m_print_time || force)
        {
          std::cout << QT_TRANSLATE_NOOP("cryptonote::simple_wallet", "Height ") << height << " / " << m_blockchain_height << '\r' << std::flush;
          m_print_time = current_time;
        }
      }

    private:
      void update_blockchain_height()
      {
        std::string err;
        uint64_t blockchain_height = m_simple_wallet.get_daemon_blockchain_height(err);
        if (err.empty())
        {
          m_blockchain_height = blockchain_height;
          m_blockchain_height_update_time = std::chrono::system_clock::now();
        }
        else
        {
          LOG_ERROR("Failed to get current blockchain height: " << err);
        }
      }

    private:
      cryptonote::simple_wallet& m_simple_wallet;
      uint64_t m_blockchain_height;
      std::chrono::system_clock::time_point m_blockchain_height_update_time;
      std::chrono::system_clock::time_point m_print_time;
    };

  private:
    std::string m_wallet_file;
    std::string m_generate_new;
    std::string m_generate_from_device;
    std::string m_generate_from_view_key;
    std::string m_generate_from_spend_key;
    std::string m_generate_from_keys;
    std::string m_generate_from_multisig_keys;
    std::string m_generate_from_json;
    std::string m_mnemonic_language;
    std::string m_import_path;
    std::string m_subaddress_lookahead;
    std::string m_restore_date;  // optional - converted to m_restore_height

    epee::wipeable_string m_electrum_seed;  // electrum-style seed parameter

    crypto::secret_key m_recovery_key;  // recovery key (used as random for wallet gen)
    bool m_restore_deterministic_wallet;  // recover flag
    bool m_restore_multisig_wallet;  // recover flag
    bool m_non_deterministic;  // old 2-random generation
    bool m_allow_mismatched_daemon_version;
    bool m_restoring;           // are we restoring, by whatever method?
    uint64_t m_restore_height;  // optional
    bool m_do_not_relay;
    bool m_use_english_language_names;
    bool m_has_locked_key_images;

    epee::console_handlers_binder m_cmd_binder;

    std::unique_ptr<tools::wallet2> m_wallet;
    refresh_progress_reporter_t m_refresh_progress_reporter;

    std::atomic<bool> m_idle_run;
    boost::thread m_idle_thread;
    boost::mutex m_idle_mutex;
    boost::condition_variable m_idle_cond;

    std::atomic<bool> m_auto_refresh_enabled;
    bool m_auto_refresh_refreshing;
    std::atomic<bool> m_in_manual_refresh;
    uint32_t m_current_subaddress_account;

    bool m_long_payment_id_support;
<<<<<<< HEAD
    std::atomic<uint64_t> m_password_asked_on_height;
    crypto::hash          m_password_asked_on_checksum;
    boost::thread         m_long_poll_thread;
=======

    std::atomic<time_t> m_last_activity_time;
    std::atomic<bool> m_locked;
    std::atomic<bool> m_in_command;

    epee::math_helper::once_a_time_seconds<1> m_inactivity_checker;
    epee::math_helper::once_a_time_seconds<90> m_refresh_checker;
    epee::math_helper::once_a_time_seconds<90> m_mms_checker;
>>>>>>> 23547e6e
    
    // MMS
    mms::message_store& get_message_store() const { return m_wallet->get_message_store(); };
    mms::multisig_wallet_state get_multisig_wallet_state() const { return m_wallet->get_multisig_wallet_state(); };
    bool mms_active() const { return get_message_store().get_active(); };
    bool choose_mms_processing(const std::vector<mms::processing_data> &data_list, uint32_t &choice);
    void list_mms_messages(const std::vector<mms::message> &messages);
    void list_signers(const std::vector<mms::authorized_signer> &signers);
    void add_signer_config_messages();
    void show_message(const mms::message &m);
    void ask_send_all_ready_messages();
    void check_for_messages();
    bool user_confirms(const std::string &question);
    bool get_message_from_arg(const std::string &arg, mms::message &m);
    bool get_number_from_arg(const std::string &arg, uint32_t &number, const uint32_t lower_bound, const uint32_t upper_bound); 

    void mms_init(const std::vector<std::string> &args);
    void mms_info(const std::vector<std::string> &args);
    void mms_signer(const std::vector<std::string> &args);
    void mms_list(const std::vector<std::string> &args);
    void mms_next(const std::vector<std::string> &args);
    void mms_sync(const std::vector<std::string> &args);
    void mms_transfer(const std::vector<std::string> &args);
    void mms_delete(const std::vector<std::string> &args);
    void mms_send(const std::vector<std::string> &args);
    void mms_receive(const std::vector<std::string> &args);
    void mms_export(const std::vector<std::string> &args);
    void mms_note(const std::vector<std::string> &args);
    void mms_show(const std::vector<std::string> &args);
    void mms_set(const std::vector<std::string> &args);
    void mms_help(const std::vector<std::string> &args);
    void mms_send_signer_config(const std::vector<std::string> &args);
    void mms_start_auto_config(const std::vector<std::string> &args);
    void mms_stop_auto_config(const std::vector<std::string> &args);
    void mms_auto_config(const std::vector<std::string> &args);
  };
}<|MERGE_RESOLUTION|>--- conflicted
+++ resolved
@@ -148,11 +148,7 @@
     bool set_segregation_height(const std::vector<std::string> &args = std::vector<std::string>());
     bool set_ignore_fractional_outputs(const std::vector<std::string> &args = std::vector<std::string>());
     bool set_track_uses(const std::vector<std::string> &args = std::vector<std::string>());
-<<<<<<< HEAD
-=======
     bool set_inactivity_lock_timeout(const std::vector<std::string> &args = std::vector<std::string>());
-    bool set_setup_background_mining(const std::vector<std::string> &args = std::vector<std::string>());
->>>>>>> 23547e6e
     bool set_device_name(const std::vector<std::string> &args = std::vector<std::string>());
     bool set_export_format(const std::vector<std::string> &args = std::vector<std::string>());
     bool help(const std::vector<std::string> &args = std::vector<std::string>());
@@ -275,7 +271,6 @@
     bool net_stats(const std::vector<std::string>& args);
     bool welcome(const std::vector<std::string>& args);
     bool version(const std::vector<std::string>& args);
-    bool on_unknown_command(const std::vector<std::string>& args);
 
     bool register_service_node_main(
         const std::vector<std::string>& service_node_key_as_str,
@@ -301,14 +296,10 @@
     void on_refresh_finished(uint64_t start_height, uint64_t fetched_blocks, bool is_init, bool received_money);
     std::pair<std::string, std::string> show_outputs_line(const std::vector<uint64_t> &heights, uint64_t blockchain_height, uint64_t highlight_height = std::numeric_limits<uint64_t>::max()) const;
     bool freeze_thaw(const std::vector<std::string>& args, bool freeze);
-<<<<<<< HEAD
-=======
-    bool prompt_if_old(const std::vector<tools::wallet2::pending_tx> &ptx_vector);
+
     bool on_command(bool (simple_wallet::*cmd)(const std::vector<std::string>&), const std::vector<std::string> &args);
-    bool on_empty_command();
     bool on_cancelled_command();
     void check_for_inactivity_lock(bool user);
->>>>>>> 23547e6e
 
     bool get_transfers(std::vector<std::string>& args_, std::vector<tools::transfer_view>& transfers);
 
@@ -448,21 +439,19 @@
     uint32_t m_current_subaddress_account;
 
     bool m_long_payment_id_support;
-<<<<<<< HEAD
+
     std::atomic<uint64_t> m_password_asked_on_height;
     crypto::hash          m_password_asked_on_checksum;
     boost::thread         m_long_poll_thread;
-=======
 
     std::atomic<time_t> m_last_activity_time;
     std::atomic<bool> m_locked;
     std::atomic<bool> m_in_command;
 
-    epee::math_helper::once_a_time_seconds<1> m_inactivity_checker;
-    epee::math_helper::once_a_time_seconds<90> m_refresh_checker;
-    epee::math_helper::once_a_time_seconds<90> m_mms_checker;
->>>>>>> 23547e6e
-    
+    epee::math_helper::periodic_task m_inactivity_checker{1s};
+    epee::math_helper::periodic_task m_refresh_checker{90s};
+    epee::math_helper::periodic_task m_mms_checker{90s};
+
     // MMS
     mms::message_store& get_message_store() const { return m_wallet->get_message_store(); };
     mms::multisig_wallet_state get_multisig_wallet_state() const { return m_wallet->get_multisig_wallet_state(); };
