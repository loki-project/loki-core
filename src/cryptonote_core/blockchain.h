// Copyright (c) 2014-2019, The Monero Project
//
// All rights reserved.
//
// Redistribution and use in source and binary forms, with or without modification, are
// permitted provided that the following conditions are met:
//
// 1. Redistributions of source code must retain the above copyright notice, this list of
//    conditions and the following disclaimer.
//
// 2. Redistributions in binary form must reproduce the above copyright notice, this list
//    of conditions and the following disclaimer in the documentation and/or other
//    materials provided with the distribution.
//
// 3. Neither the name of the copyright holder nor the names of its contributors may be
//    used to endorse or promote products derived from this software without specific
//    prior written permission.
//
// THIS SOFTWARE IS PROVIDED BY THE COPYRIGHT HOLDERS AND CONTRIBUTORS "AS IS" AND ANY
// EXPRESS OR IMPLIED WARRANTIES, INCLUDING, BUT NOT LIMITED TO, THE IMPLIED WARRANTIES OF
// MERCHANTABILITY AND FITNESS FOR A PARTICULAR PURPOSE ARE DISCLAIMED. IN NO EVENT SHALL
// THE COPYRIGHT HOLDER OR CONTRIBUTORS BE LIABLE FOR ANY DIRECT, INDIRECT, INCIDENTAL,
// SPECIAL, EXEMPLARY, OR CONSEQUENTIAL DAMAGES (INCLUDING, BUT NOT LIMITED TO,
// PROCUREMENT OF SUBSTITUTE GOODS OR SERVICES; LOSS OF USE, DATA, OR PROFITS; OR BUSINESS
// INTERRUPTION) HOWEVER CAUSED AND ON ANY THEORY OF LIABILITY, WHETHER IN CONTRACT,
// STRICT LIABILITY, OR TORT (INCLUDING NEGLIGENCE OR OTHERWISE) ARISING IN ANY WAY OUT OF
// THE USE OF THIS SOFTWARE, EVEN IF ADVISED OF THE POSSIBILITY OF SUCH DAMAGE.
//
// Parts of this file are originally copyright (c) 2012-2013 The Cryptonote developers

#pragma once
#include <boost/asio/io_service.hpp>
#include <boost/serialization/serialization.hpp>
#include <boost/serialization/version.hpp>
#include <boost/serialization/list.hpp>
#include <boost/multi_index_container.hpp>
#include <boost/multi_index/global_fun.hpp>
#include <boost/multi_index/hashed_index.hpp>
#include <boost/multi_index/member.hpp>
#include <atomic>
#include <functional>
#include <unordered_map>
#include <unordered_set>

#include "span.h"
#include "syncobj.h"
#include "string_tools.h"
#include "rolling_median.h"
#include "cryptonote_basic/cryptonote_basic.h"
#include "common/util.h"
#include "cryptonote_protocol/cryptonote_protocol_defs.h"
#include "rpc/core_rpc_server_commands_defs.h"
#include "cryptonote_basic/difficulty.h"
#include "cryptonote_tx_utils.h"
#include "cryptonote_basic/verification_context.h"
#include "crypto/hash.h"
#include "checkpoints/checkpoints.h"
#include "cryptonote_basic/hardfork.h"
#include "blockchain_db/blockchain_db.h"

namespace service_nodes { class service_node_list; struct voting_pool; };
namespace tools { class Notify; }

namespace cryptonote
{
  struct block_and_checkpoint
  {
    cryptonote::block block;
    checkpoint_t      checkpoint;
    bool              checkpointed;
  };

  class tx_memory_pool;
  struct test_options;

  /** Declares ways in which the BlockchainDB backend should be told to sync
   *
   */
  enum blockchain_db_sync_mode
  {
    db_defaultsync, //!< user didn't specify, use db_async
    db_sync,  //!< handle syncing calls instead of the backing db, synchronously
    db_async, //!< handle syncing calls instead of the backing db, asynchronously
    db_nosync //!< Leave syncing up to the backing db (safest, but slowest because of disk I/O)
  };

  /** 
   * @brief Callback routine that returns checkpoints data for specific network type
   * 
   * @param network network type
   * 
   * @return checkpoints data, empty span if there ain't any checkpoints for specific network type
   */
  typedef std::function<const epee::span<const unsigned char>(cryptonote::network_type network)> GetCheckpointsCallback;

  /************************************************************************/
  /*                                                                      */
  /************************************************************************/
  class Blockchain
  {
  public:
    /**
     * @brief container for passing a block and metadata about it on the blockchain
     */
    struct block_extended_info
    {
      block_extended_info() = default;
      block_extended_info(const alt_block_data_t &src, block const &blk, checkpoint_t const *checkpoint);
      block           bl; //!< the block
      bool            checkpointed;
      checkpoint_t    checkpoint;
      uint64_t        height; //!< the height of the block in the blockchain
      uint64_t        block_cumulative_weight; //!< the weight of the block
      difficulty_type cumulative_difficulty; //!< the accumulated difficulty after that block
      uint64_t        already_generated_coins; //!< the total coins minted after that block
    };

    /**
     * @brief Blockchain constructor
     *
     * @param tx_pool a reference to the transaction pool to be kept by the Blockchain
     */
    Blockchain(tx_memory_pool& tx_pool, service_nodes::service_node_list& service_node_list);

    /**
     * @brief Blockchain destructor
     */
    ~Blockchain();

    /**
     * @brief Initialize the Blockchain state
     *
     * @param db a pointer to the backing store to use for the blockchain
     * @param nettype network type
     * @param offline true if running offline, else false
     * @param test_options test parameters
     * @param fixed_difficulty fixed difficulty for testing purposes; 0 means disabled
     * @param get_checkpoints if set, will be called to get checkpoints data
     *
     * @return true on success, false if any initialization steps fail
     */
    bool init(BlockchainDB* db, const network_type nettype = MAINNET, bool offline = false, const cryptonote::test_options *test_options = NULL, difficulty_type fixed_difficulty = 0, const GetCheckpointsCallback& get_checkpoints = nullptr);

    /**
     * @brief Initialize the Blockchain state
     *
     * @param db a pointer to the backing store to use for the blockchain
     * @param hf a structure containing hardfork information
     * @param nettype network type
     * @param offline true if running offline, else false
     *
     * @return true on success, false if any initialization steps fail
     */
    bool init(BlockchainDB* db, HardFork*& hf, const network_type nettype = MAINNET, bool offline = false);

    /**
     * @brief Uninitializes the blockchain state
     *
     * Saves to disk any state that needs to be maintained
     *
     * @return true on success, false if any uninitialization steps fail
     */
    bool deinit();

    /**
     * @brief get blocks and transactions from blocks based on start height and count
     *
     * @param start_offset the height on the blockchain to start at
     * @param count the number of blocks to get, if there are as many after start_offset
     * @param blocks return-by-reference container to put result blocks in
     * @param txs return-by-reference container to put result transactions in
     *
     * @return false if start_offset > blockchain height, else true
     */
    bool get_blocks(uint64_t start_offset, size_t count, std::vector<std::pair<cryptonote::blobdata,block>>& blocks, std::vector<cryptonote::blobdata>& txs) const;

    /**
     * @brief get blocks from blocks based on start height and count
     *
     * @param start_offset the height on the blockchain to start at
     * @param count the number of blocks to get, if there are as many after start_offset
     * @param blocks return-by-reference container to put result blocks in
     *
     * @return false if start_offset > blockchain height, else true
     */
    bool get_blocks(uint64_t start_offset, size_t count, std::vector<std::pair<cryptonote::blobdata,block>>& blocks) const;

    /**
     * @brief compiles a list of all blocks stored as alternative chains
     *
     * @param blocks return-by-reference container to put result blocks in
     *
     * @return true
     */
    bool get_alternative_blocks(std::vector<block>& blocks) const;

    /**
     * @brief returns the number of alternative blocks stored
     *
     * @return the number of alternative blocks stored
     */
    size_t get_alternative_blocks_count() const;

    /**
     * @brief gets a block's hash given a height
     *
     * @param height the height of the block
     *
     * @return the hash of the block at the requested height, or a zeroed hash if there is no such block
     */
    crypto::hash get_block_id_by_height(uint64_t height) const;

    /**
     * @brief gets a block's hash given a height
     *
     * Used only by prepare_handle_incoming_blocks. Will look in the list of incoming blocks
     * if the height is contained there.
     *
     * @param height the height of the block
     *
     * @return the hash of the block at the requested height, or a zeroed hash if there is no such block
     */
    crypto::hash get_pending_block_id_by_height(uint64_t height) const;

    /**
     * @brief gets the block with a given hash
     *
     * @param h the hash to look for
     * @param blk return-by-reference variable to put result block in
     * @param orphan if non-NULL, will be set to true if not in the main chain, false otherwise
     *
     * @return true if the block was found, else false
     */
    bool get_block_by_hash(const crypto::hash &h, block &blk, bool *orphan = NULL) const;

    /**
     * @brief performs some preprocessing on a group of incoming blocks to speed up verification
     *
     * @param blocks_entry a list of incoming blocks
     * @param blocks the parsed blocks
     * @param checkpoints the parsed checkpoints
     *
     * @return false on erroneous blocks, else true
     */
    bool prepare_handle_incoming_blocks(const std::vector<block_complete_entry>  &blocks_entry, std::vector<block> &blocks);

    /**
     * @brief incoming blocks post-processing, cleanup, and disk sync
     *
     * @param force_sync if true, and Blockchain is handling syncing to disk, always sync
     *
     * @return true
     */
    bool cleanup_handle_incoming_blocks(bool force_sync = false);

    /**
     * @brief search the blockchain for a transaction by hash
     *
     * @param id the hash to search for
     *
     * @return true if the tx exists, else false
     */
    bool have_tx(const crypto::hash &id) const;

    /**
     * @brief check if any key image in a transaction has already been spent
     *
     * @param tx the transaction to check
     *
     * @return true if any key image is already spent in the blockchain, else false
     */
    bool have_tx_keyimges_as_spent(const transaction &tx) const;

    /**
     * @brief check if a key image is already spent on the blockchain
     *
     * Whenever a transaction output is used as an input for another transaction
     * (a true input, not just one of a mixing set), a key image is generated
     * and stored in the transaction in order to prevent double spending.  If
     * this key image is seen again, the transaction using it is rejected.
     *
     * @param key_im the key image to search for
     *
     * @return true if the key image is already spent in the blockchain, else false
     */
    bool have_tx_keyimg_as_spent(const crypto::key_image &key_im) const;

    /**
     * @brief get the current height of the blockchain
     *
     * @return the height
     */
    uint64_t get_current_blockchain_height() const;

    /**
     * @brief get the hash of the most recent block on the blockchain
     *
     * @return the hash
     */
    crypto::hash get_tail_id() const;

    /**
     * @brief get the height and hash of the most recent block on the blockchain
     *
     * @param height return-by-reference variable to store the height in
     *
     * @return the hash
     */
    crypto::hash get_tail_id(uint64_t& height) const;

    /**
     * @brief returns the difficulty target the next block to be added must meet
     *
     * @return the target
     */
    difficulty_type get_difficulty_for_next_block();

    /**
     * @brief adds a block to the blockchain
     *
     * Adds a new block to the blockchain.  If the block's parent is not the
     * current top of the blockchain, the block may be added to an alternate
     * chain.  If the block does not belong, is already in the blockchain
     * or an alternate chain, or is invalid, return false.
     *
     * @param bl the block to be added
     * @param bvc metadata about the block addition's success/failure
     * @param checkpoint optional checkpoint if there is one associated with the block
     *
     * @return true on successful addition to the blockchain, else false
     */
    bool add_new_block(const block& bl, block_verification_context& bvc, checkpoint_t const *checkpoint);

    /**
     * @brief clears the blockchain and starts a new one
     *
     * @param b the first block in the new chain (the genesis block)
     *
     * @return true on success, else false
     */
    bool reset_and_set_genesis_block(const block& b);

    /**
     * @brief creates a new block to mine against
     *
     * @param b return-by-reference block to be filled in
     * @param from_block optional block hash to start mining from (main chain tip if NULL)
     * @param miner_address address new coins for the block will go to
     * @param di return-by-reference tells the miner what the difficulty target is
     * @param height return-by-reference tells the miner what height it's mining against
     * @param expected_reward return-by-reference the total reward awarded to the miner finding this block, including transaction fees
     * @param ex_nonce extra data to be added to the miner transaction's extra
     *
     * @return true if block template filled in successfully, else false
     */
    bool create_block_template(block& b, const account_public_address& miner_address, difficulty_type& di, uint64_t& height, uint64_t& expected_reward, const blobdata& ex_nonce);
    bool create_block_template(block& b, const crypto::hash *from_block, const account_public_address& miner_address, difficulty_type& di, uint64_t& height, uint64_t& expected_reward, const blobdata& ex_nonce);

    /**
     * @brief checks if a block is known about with a given hash
     *
     * This function checks the main chain, alternate chains, and invalid blocks
     * for a block with the given hash
     *
     * @param id the hash to search for
     *
     * @return true if the block is known, else false
     */
    bool have_block(const crypto::hash& id) const;

    /**
     * @brief gets the total number of transactions on the main chain
     *
     * @return the number of transactions on the main chain
     */
    size_t get_total_transactions() const;

    /**
     * @brief gets the hashes for a subset of the blockchain
     *
     * puts into list <ids> a list of hashes representing certain blocks
     * from the blockchain in reverse chronological order
     *
     * the blocks chosen, at the time of this writing, are:
     *   the most recent 11
     *   powers of 2 less recent from there, so 13, 17, 25, etc...
     *
     * @param ids return-by-reference list to put the resulting hashes in
     *
     * @return true
     */
    bool get_short_chain_history(std::list<crypto::hash>& ids) const;

    /**
     * @brief get recent block hashes for a foreign chain
     *
     * Find the split point between us and foreign blockchain and return
     * (by reference) the most recent common block hash along with up to
     * BLOCKS_IDS_SYNCHRONIZING_DEFAULT_COUNT additional (more recent) hashes.
     *
     * @param qblock_ids the foreign chain's "short history" (see get_short_chain_history)
     * @param hashes the hashes to be returned, return-by-reference
     * @param start_height the start height, return-by-reference
     * @param current_height the current blockchain height, return-by-reference
     * @param clip_pruned whether to constrain results to unpruned data
     *
     * @return true if a block found in common, else false
     */
    bool find_blockchain_supplement(const std::list<crypto::hash>& qblock_ids, std::vector<crypto::hash>& hashes, uint64_t& start_height, uint64_t& current_height, bool clip_pruned) const;

    /**
     * @brief get recent block hashes for a foreign chain
     *
     * Find the split point between us and foreign blockchain and return
     * (by reference) the most recent common block hash along with up to
     * BLOCKS_IDS_SYNCHRONIZING_DEFAULT_COUNT additional (more recent) hashes.
     *
     * @param qblock_ids the foreign chain's "short history" (see get_short_chain_history)
     * @param resp return-by-reference the split height and subsequent blocks' hashes
     *
     * @return true if a block found in common, else false
     */
    bool find_blockchain_supplement(const std::list<crypto::hash>& qblock_ids, NOTIFY_RESPONSE_CHAIN_ENTRY::request& resp) const;

    /**
     * @brief find the most recent common point between ours and a foreign chain
     *
     * This function takes a list of block hashes from another node
     * on the network to find where the split point is between us and them.
     * This is used to see what to send another node that needs to sync.
     *
     * @param qblock_ids the foreign chain's "short history" (see get_short_chain_history)
     * @param starter_offset return-by-reference the most recent common block's height
     *
     * @return true if a block found in common, else false
     */
    bool find_blockchain_supplement(const std::list<crypto::hash>& qblock_ids, uint64_t& starter_offset) const;

    /**
     * @brief get recent blocks for a foreign chain
     *
     * This function gets recent blocks relative to a foreign chain, starting either at
     * a requested height or whatever height is the most recent ours and the foreign
     * chain have in common.
     *
     * @param req_start_block if non-zero, specifies a start point (otherwise find most recent commonality)
     * @param qblock_ids the foreign chain's "short history" (see get_short_chain_history)
     * @param blocks return-by-reference the blocks and their transactions
     * @param total_height return-by-reference our current blockchain height
     * @param start_height return-by-reference the height of the first block returned
     * @param pruned whether to return full or pruned tx blobs
     * @param max_count the max number of blocks to get
     *
     * @return true if a block found in common or req_start_block specified, else false
     */
    bool find_blockchain_supplement(const uint64_t req_start_block, const std::list<crypto::hash>& qblock_ids, std::vector<std::pair<std::pair<cryptonote::blobdata, crypto::hash>, std::vector<std::pair<crypto::hash, cryptonote::blobdata> > > >& blocks, uint64_t& total_height, uint64_t& start_height, bool pruned, bool get_miner_tx_hash, size_t max_count) const;

    /**
     * @brief retrieves a set of blocks and their transactions, and possibly other transactions
     *
     * the request object encapsulates a list of block hashes and a (possibly empty) list of
     * transaction hashes.  for each block hash, the block is fetched along with all of that
     * block's transactions.  Any transactions requested separately are fetched afterwards.
     *
     * @param arg the request
     * @param rsp return-by-reference the response to fill in
     *
     * @return true unless any blocks or transactions are missing
     */
    bool handle_get_objects(NOTIFY_REQUEST_GET_OBJECTS::request& arg, NOTIFY_RESPONSE_GET_OBJECTS::request& rsp);

    /**
     * @brief get number of outputs of an amount past the minimum spendable age
     *
     * @param amount the output amount
     *
     * @return the number of mature outputs
     */
    uint64_t get_num_mature_outputs(uint64_t amount) const;

    /**
     * @brief get the public key for an output
     *
     * @param amount the output amount
     * @param global_index the output amount-global index
     *
     * @return the public key
     */
    crypto::public_key get_output_key(uint64_t amount, uint64_t global_index) const;

    /**
     * @brief gets specific outputs to mix with
     *
     * This function takes an RPC request for outputs to mix with
     * and creates an RPC response with the resultant output indices.
     *
     * Outputs to mix with are specified in the request.
     *
     * @param req the outputs to return
     * @param res return-by-reference the resultant output indices and keys
     *
     * @return true
     */
    bool get_outs(const COMMAND_RPC_GET_OUTPUTS_BIN::request& req, COMMAND_RPC_GET_OUTPUTS_BIN::response& res) const;

    /**
     * @brief gets an output's key and unlocked state
     *
     * @param amount in - the output amount
     * @param index in - the output global amount index
     * @param mask out - the output's RingCT mask
     * @param key out - the output's key
     * @param unlocked out - the output's unlocked state
     */
    void get_output_key_mask_unlocked(const uint64_t& amount, const uint64_t& index, crypto::public_key& key, rct::key& mask, bool& unlocked) const;

    /**
     * @brief gets per block distribution of outputs of a given amount
     *
     * @param amount the amount to get a ditribution for
     * @param from_height the height before which we do not care about the data
     * @param to_height the height after which we do not care about the data
     * @param return-by-reference start_height the height of the first rct output
     * @param return-by-reference distribution the start offset of the first rct output in this block (same as previous if none)
     * @param return-by-reference base how many outputs of that amount are before the stated distribution
     */
    bool get_output_distribution(uint64_t amount, uint64_t from_height, uint64_t to_height, uint64_t &start_height, std::vector<uint64_t> &distribution, uint64_t &base) const;

    /**
     * @brief gets global output indexes that should not be used, i.e. registration tx outputs
     *
     * @param return-by-reference blacklist global indexes of rct outputs to ignore
     */
    bool get_output_blacklist(std::vector<uint64_t> &blacklist) const;

    /**
     * @brief gets the global indices for outputs from a given transaction
     *
     * This function gets the global indices for all outputs belonging
     * to a specific transaction.
     *
     * @param tx_id the hash of the transaction to fetch indices for
     * @param indexs return-by-reference the global indices for the transaction's outputs
     * @param n_txes how many txes in a row to get results for
     *
     * @return false if the transaction does not exist, or if no indices are found, otherwise true
     */
    bool get_tx_outputs_gindexs(const crypto::hash& tx_id, std::vector<uint64_t>& indexs) const;
    bool get_tx_outputs_gindexs(const crypto::hash& tx_id, size_t n_txes, std::vector<std::vector<uint64_t>>& indexs) const;

    /**
     * @brief stores the blockchain
     *
     * If Blockchain is handling storing of the blockchain (rather than BlockchainDB),
     * this initiates a blockchain save.
     *
     * @return true unless saving the blockchain fails
     */
    bool store_blockchain();

    /**
     * @brief validates a transaction's inputs
     *
     * validates a transaction's inputs as correctly used and not previously
     * spent.  also returns the hash and height of the most recent block
     * which contains an output that was used as an input to the transaction.
     * The transaction's rct signatures, if any, are expanded.
     *
     * @param tx the transaction to validate
     * @param pmax_used_block_height return-by-reference block height of most recent input
     * @param max_used_block_id return-by-reference block hash of most recent input
     * @param tvc returned information about tx verification
     * @param kept_by_block whether or not the transaction is from a previously-verified block
     *
     * @return false if any input is invalid, otherwise true
     */
    bool check_tx_inputs(transaction& tx, uint64_t& pmax_used_block_height, crypto::hash& max_used_block_id, tx_verification_context &tvc, bool kept_by_block = false) const;

    /**
     * @brief get fee quantization mask
     *
     * The dynamic fee may be quantized, to mask out the last decimal places
     *
     * @return the fee quantized mask
     */
    static uint64_t get_fee_quantization_mask();

    /**
     * @brief get dynamic per-kB or -byte fee and the per-output fee for a given
     * block weight and hard fork version.
     *
     * The dynamic per-byte fee is based on the block weight in a past window,
     * and the current block reward. It is expressed as a per-kiB value before
     * v8, and per byte from v8.
     *
     * The per-output fee is a fixed amount per output created in the
     * transaction beginning in Loki hard fork 13 and will be 0 before v13.
     *
     * @param block_reward the current block reward
     * @param median_block_weight the median block weight in the past window
     * @param version hard fork version for rules and constants to use
     *
     * @return pair of {per-size, per-output} fees
     */
    static byte_and_output_fees get_dynamic_base_fee(uint64_t block_reward, size_t median_block_weight, uint8_t version);

    /**
     * @brief get dynamic per kB or byte fee estimate for the next few blocks
     *
     * Returns an estimate of the get_dynamic_base_fee() value that will be
     * valid for the next `grace_blocks` blocks.
     *
     * @param grace_blocks number of blocks we want the fee to be valid for
     *
     * @return the {per-size, per-output} fee estimate
     */
    byte_and_output_fees get_dynamic_base_fee_estimate(uint64_t grace_blocks) const;

    /**
     * @brief validate a transaction's fee
     *
     * This function validates the fee is enough for the transaction.
     * This is based on the weight of the transaction, and, after a
     * height threshold, on the average weight of transaction in a past window.
     * From Loki v13 the amount must also include a per-output-created fee.
     *
     * @param tx_weight the transaction weight
     * @param tx_outs the number of outputs created in the transaction
     * @param fee the fee
     *
     * @return true if the fee is enough, false otherwise
     */
    bool check_fee(size_t tx_weight, size_t tx_outs, uint64_t fee) const;

    /**
     * @brief check that a transaction's outputs conform to current standards
     *
     * @param tx the transaction to check the outputs of
     * @param tvc returned info about tx verification
     *
     * @return false if any outputs do not conform, otherwise true
     */
    bool check_tx_outputs(const transaction& tx, tx_verification_context &tvc) const;

    /**
     * @brief gets the block weight limit based on recent blocks
     *
     * @return the limit
     */
    uint64_t get_current_cumulative_block_weight_limit() const;

    /**
     * @brief gets the long term block weight for a new block
     *
     * @return the long term block weight
     */
    uint64_t get_next_long_term_block_weight(uint64_t block_weight) const;

    /**
     * @brief gets the block weight median based on recent blocks (same window as for the limit)
     *
     * @return the median
     */
    uint64_t get_current_cumulative_block_weight_median() const;

    /**
     * @brief gets the difficulty of the block with a given height
     *
     * @param i the height
     *
     * @return the difficulty
     */
    uint64_t block_difficulty(uint64_t i) const;

    /**
     * @brief gets blocks based on a list of block hashes
     *
     * @tparam t_ids_container a standard-iterable container
     * @tparam t_blocks_container a standard-iterable container
     * @tparam t_missed_container a standard-iterable container
     * @param block_ids a container of block hashes for which to get the corresponding blocks
     * @param blocks return-by-reference a container to store result blocks in
     * @param missed_bs return-by-reference a container to store missed blocks in
     *
     * @return false if an unexpected exception occurs, else true
     */
    template<class t_ids_container, class t_blocks_container, class t_missed_container>
    bool get_blocks(const t_ids_container& block_ids, t_blocks_container& blocks, t_missed_container& missed_bs) const;

    /**
     * @brief gets transactions based on a list of transaction hashes
     *
     * @tparam t_ids_container a standard-iterable container
     * @tparam t_tx_container a standard-iterable container
     * @tparam t_missed_container a standard-iterable container
     * @param txs_ids a container of hashes for which to get the corresponding transactions
     * @param txs return-by-reference a container to store result transactions in
     * @param missed_txs return-by-reference a container to store missed transactions in
     * @param pruned whether to return full or pruned blobs
     *
     * @return false if an unexpected exception occurs, else true
     */
    template<class t_ids_container, class t_tx_container, class t_missed_container>
    bool get_transactions_blobs(const t_ids_container& txs_ids, t_tx_container& txs, t_missed_container& missed_txs, bool pruned = false) const;
    template<class t_ids_container, class t_tx_container, class t_missed_container>
    bool get_split_transactions_blobs(const t_ids_container& txs_ids, t_tx_container& txs, t_missed_container& missed_txs) const;
    template<class t_ids_container, class t_tx_container, class t_missed_container>
    bool get_transactions(const t_ids_container& txs_ids, t_tx_container& txs, t_missed_container& missed_txs) const;

    //debug functions

    /**
     * @brief loads new checkpoints from a file
     *
     * @param file_path the path of the file to look for and load checkpoints from
     *
     * @return false if any enforced checkpoint type fails to load, otherwise true
     */
    bool update_checkpoints_from_json_file(const std::string& file_path);

    bool update_checkpoint(checkpoint_t const &checkpoint);

    bool get_checkpoint(uint64_t height, checkpoint_t &checkpoint) const;

    // user options, must be called before calling init()

    /**
     * @brief sets various performance options
     *
     * @param maxthreads max number of threads when preparing blocks for addition
     * @param sync_on_blocks whether to sync based on blocks or bytes
     * @param sync_threshold number of blocks/bytes to cache before syncing to database
     * @param sync_mode the ::blockchain_db_sync_mode to use
     * @param fast_sync sync using built-in block hashes as trusted
     */
    void set_user_options(uint64_t maxthreads, bool sync_on_blocks, uint64_t sync_threshold,
        blockchain_db_sync_mode sync_mode, bool fast_sync);

    /**
     * @brief sets a block notify object to call for every new block
     *
     * @param notify the notify object to call at every new block
     */
    void set_block_notify(const std::shared_ptr<tools::Notify> &notify) { m_block_notify = notify; }

    /**
     * @brief sets a reorg notify object to call for every reorg
     *
     * @param notify the notify object to call at every reorg
     */
    void set_reorg_notify(const std::shared_ptr<tools::Notify> &notify) { m_reorg_notify = notify; }

    /**
     * @brief Put DB in safe sync mode
     */
    void safesyncmode(const bool onoff);

    /**
     * @brief Get the nettype
     * @return the nettype
     */
    network_type nettype() const { return m_nettype; }

    /**
     * @brief set whether or not to show/print time statistics
     *
     * @param stats the new time stats setting
     */
    void set_show_time_stats(bool stats) { m_show_time_stats = stats; }

    /**
     * @brief gets the hardfork voting state object
     *
     * @return the HardFork object
     */
    HardFork::State get_hard_fork_state() const;

    /**
     * @brief gets the hardfork heights of given network
     *
     * @return the HardFork object
     */
    static const std::vector<HardFork::Params>& get_hard_fork_heights(network_type nettype);

    /**
     * @brief gets the current hardfork version in use/voted for
     *
     * @return the version
     */
    uint8_t get_current_hard_fork_version() const { return m_hardfork->get_current_version(); }

    /**
     * @brief returns the newest hardfork version known to the blockchain
     *
     * @return the version
     */
    uint8_t get_ideal_hard_fork_version() const { return m_hardfork->get_ideal_version(); }

    /**
     * @brief returns the next hardfork version
     *
     * @return the version
     */
    uint8_t get_next_hard_fork_version() const { return m_hardfork->get_next_version(); }

    /**
     * @brief returns the newest hardfork version voted to be enabled
     * as of a certain height
     *
     * @param height the height for which to check version info
     *
     * @return the version
     */
    uint8_t get_ideal_hard_fork_version(uint64_t height) const { return m_hardfork->get_ideal_version(height); }

    /**
     * @brief returns the actual hardfork version for a given block height
     *
     * @param height the height for which to check version info
     *
     * @return the version
     */
    uint8_t get_hard_fork_version(uint64_t height) const { return m_hardfork->get(height); }

    /**
     * @brief returns the earliest block a given version may activate
     *
     * @return the height
     */
    uint64_t get_earliest_ideal_height_for_version(uint8_t version) const { return m_hardfork->get_earliest_ideal_height_for_version(version); }

    /**
     * @brief get information about hardfork voting for a version
     *
     * @param version the version in question
     * @param window the size of the voting window
     * @param votes the number of votes to enable <version>
     * @param threshold the number of votes required to enable <version>
     * @param earliest_height the earliest height at which <version> is allowed
     * @param voting which version this node is voting for/using
     *
     * @return whether the version queried is enabled 
     */
    bool get_hard_fork_voting_info(uint8_t version, uint32_t &window, uint32_t &votes, uint32_t &threshold, uint64_t &earliest_height, uint8_t &voting) const;

    /**
     * @brief get difficulty target based on chain and hardfork version
     *
     * @return difficulty target
     */
    uint64_t get_difficulty_target() const;

    /**
     * @brief remove transactions from the transaction pool (if present)
     *
     * @param txids a list of hashes of transactions to be removed
     *
     * @return false if any removals fail, otherwise true
     */
    bool flush_txes_from_pool(const std::vector<crypto::hash> &txids);

    /**
     * @brief return a histogram of outputs on the blockchain
     *
     * @param amounts optional set of amounts to lookup
     * @param unlocked whether to restrict instances to unlocked ones
     * @param recent_cutoff timestamp to consider outputs as recent
     * @param min_count return only amounts with at least that many instances
     *
     * @return a set of amount/instances
     */
    std::map<uint64_t, std::tuple<uint64_t, uint64_t, uint64_t>> get_output_histogram(const std::vector<uint64_t> &amounts, bool unlocked, uint64_t recent_cutoff, uint64_t min_count = 0) const;

    /**
     * @brief perform a check on all key images in the blockchain
     *
     * @param std::function the check to perform, pass/fail
     *
     * @return false if any key image fails the check, otherwise true
     */
    bool for_all_key_images(std::function<bool(const crypto::key_image&)>) const;

    /**
     * @brief perform a check on all blocks in the blockchain in the given range
     *
     * @param h1 the start height
     * @param h2 the end height
     * @param std::function the check to perform, pass/fail
     *
     * @return false if any block fails the check, otherwise true
     */
    bool for_blocks_range(const uint64_t& h1, const uint64_t& h2, std::function<bool(uint64_t, const crypto::hash&, const block&)>) const;

    /**
     * @brief perform a check on all transactions in the blockchain
     *
     * @param std::function the check to perform, pass/fail
     * @param bool pruned whether to return pruned txes only
     *
     * @return false if any transaction fails the check, otherwise true
     */
    bool for_all_transactions(std::function<bool(const crypto::hash&, const cryptonote::transaction&)>, bool pruned) const;

    /**
     * @brief perform a check on all outputs in the blockchain
     *
     * @param std::function the check to perform, pass/fail
     *
     * @return false if any output fails the check, otherwise true
     */
    bool for_all_outputs(std::function<bool(uint64_t amount, const crypto::hash &tx_hash, uint64_t height, size_t tx_idx)>) const;

    /**
     * @brief perform a check on all outputs of a given amount in the blockchain
     *
     * @param amount the amount to iterate through
     * @param std::function the check to perform, pass/fail
     *
     * @return false if any output fails the check, otherwise true
     */
    bool for_all_outputs(uint64_t amount, std::function<bool(uint64_t height)>) const;

    /**
     * @brief get a reference to the BlockchainDB in use by Blockchain
     *
     * @return a reference to the BlockchainDB instance
     */
    const BlockchainDB& get_db() const
    {
      return *m_db;
    }

    /**
     * @brief get a reference to the BlockchainDB in use by Blockchain
     *
     * @return a reference to the BlockchainDB instance
     */
    BlockchainDB& get_db()
    {
      return *m_db;
    }

    /**
     * @brief get a number of outputs of a specific amount
     *
     * @param amount the amount
     * @param offsets the indices (indexed to the amount) of the outputs
     * @param outputs return-by-reference the outputs collected
     */
    void output_scan_worker(const uint64_t amount,const std::vector<uint64_t> &offsets,
        std::vector<output_data_t> &outputs) const;

    /**
     * @brief computes the "short" and "long" hashes for a set of blocks
     *
     * @param height the height of the first block
     * @param blocks the blocks to be hashed
     * @param map return-by-reference the hashes for each block
     */
    void block_longhash_worker(uint64_t height, const epee::span<const block> &blocks,
        std::unordered_map<crypto::hash, crypto::hash> &map) const;

    /**
     * @brief returns a set of known alternate chains
     *
     * @return a vector of chains
     */
    std::vector<std::pair<block_extended_info,std::vector<crypto::hash>>> get_alternative_chains() const;

    void add_txpool_tx(const crypto::hash &txid, const cryptonote::blobdata &blob, const txpool_tx_meta_t &meta);
    void update_txpool_tx(const crypto::hash &txid, const txpool_tx_meta_t &meta);
    void remove_txpool_tx(const crypto::hash &txid);
    uint64_t get_txpool_tx_count(bool include_unrelayed_txes = true) const;
    bool get_txpool_tx_meta(const crypto::hash& txid, txpool_tx_meta_t &meta) const;
    bool get_txpool_tx_blob(const crypto::hash& txid, cryptonote::blobdata &bd) const;
    cryptonote::blobdata get_txpool_tx_blob(const crypto::hash& txid) const;
    bool for_all_txpool_txes(std::function<bool(const crypto::hash&, const txpool_tx_meta_t&, const cryptonote::blobdata*)>, bool include_blob = false, bool include_unrelayed_txes = true) const;

    bool is_within_compiled_block_hash_area(uint64_t height) const;
    bool is_within_compiled_block_hash_area() const { return is_within_compiled_block_hash_area(m_db->height()); }
    uint64_t prevalidate_block_hashes(uint64_t height, const std::vector<crypto::hash> &hashes);
    uint32_t get_blockchain_pruning_seed() const { return m_db->get_blockchain_pruning_seed(); }
    bool prune_blockchain(uint32_t pruning_seed = 0);
    bool update_blockchain_pruning();
    bool check_blockchain_pruning();

    bool calc_batched_governance_reward(uint64_t height, uint64_t &reward) const;

    void lock();
    void unlock();

    void cancel();

    /**
     * @brief called when we see a tx originating from a block
     *
     * Used for handling txes from historical blocks in a fast way
     */
    void on_new_tx_from_block(const cryptonote::transaction &tx);

    /**
     * @brief add a hook for processing new blocks and rollbacks for reorgs
     */
    void hook_block_added        (BlockAddedHook& hook)         { m_block_added_hooks.push_back(&hook); }
    void hook_blockchain_detached(BlockchainDetachedHook& hook) { m_blockchain_detached_hooks.push_back(&hook); }
    void hook_init               (InitHook& hook)               { m_init_hooks.push_back(&hook); }
    void hook_validate_miner_tx  (ValidateMinerTxHook& hook)    { m_validate_miner_tx_hooks.push_back(&hook); }
    void hook_alt_block_added    (AltBlockAddedHook& hook)      { m_alt_block_added_hooks.push_back(&hook); }

    /**
     * @brief returns the timestamps of the last N blocks
     */
    std::vector<time_t> get_last_block_timestamps(unsigned int blocks) const;

    /**
     * @brief removes blocks from the top of the blockchain
     *
     * @param nblocks number of blocks to be removed
     */
    void pop_blocks(uint64_t nblocks);

#ifndef IN_UNIT_TESTS
  private:
#endif

    // TODO: evaluate whether or not each of these typedefs are left over from blockchain_storage
    typedef std::unordered_set<crypto::key_image> key_images_container;

    typedef std::vector<block_extended_info> blocks_container;

    typedef std::unordered_map<crypto::hash, block_extended_info> blocks_ext_by_hash;


    BlockchainDB* m_db;

    tx_memory_pool& m_tx_pool;
    service_nodes::service_node_list& m_service_node_list;

    mutable epee::critical_section m_blockchain_lock; // TODO: add here reader/writer lock

    // main chain
    size_t m_current_block_cumul_weight_limit;
    size_t m_current_block_cumul_weight_median;

    // metadata containers
    std::unordered_map<crypto::hash, std::unordered_map<crypto::key_image, std::vector<output_data_t>>> m_scan_table;
    std::unordered_map<crypto::hash, crypto::hash> m_blocks_longhash_table;

    // SHA-3 hashes for each block and for fast pow checking
    std::vector<crypto::hash> m_blocks_hash_of_hashes;
    std::vector<crypto::hash> m_blocks_hash_check;
    std::vector<crypto::hash> m_blocks_txs_check;

    blockchain_db_sync_mode m_db_sync_mode;
    bool m_fast_sync;
    bool m_show_time_stats;
    bool m_db_default_sync;
    bool m_db_sync_on_blocks;
    uint64_t m_db_sync_threshold;
    uint64_t m_max_prepare_blocks_threads;
    uint64_t m_fake_pow_calc_time;
    uint64_t m_fake_scan_time;
    uint64_t m_sync_counter;
    uint64_t m_bytes_to_sync;
    std::vector<uint64_t> m_timestamps;
    std::vector<difficulty_type> m_difficulties;
    uint64_t m_timestamps_and_difficulties_height;
    uint64_t m_long_term_block_weights_window;
    uint64_t m_long_term_effective_median_block_weight;
    mutable crypto::hash m_long_term_block_weights_cache_tip_hash;
    mutable epee::misc_utils::rolling_median_t<uint64_t> m_long_term_block_weights_cache_rolling_median;

    epee::critical_section m_difficulty_lock;
    crypto::hash m_difficulty_for_next_block_top_hash;
    difficulty_type m_difficulty_for_next_block;

    boost::asio::io_service m_async_service;
    boost::thread_group m_async_pool;
    std::unique_ptr<boost::asio::io_service::work> m_async_work_idle;

    // some invalid blocks
    blocks_ext_by_hash m_invalid_blocks;     // crypto::hash -> block_extended_info

    std::vector<BlockAddedHook*> m_block_added_hooks;
    std::vector<BlockchainDetachedHook*> m_blockchain_detached_hooks;
    std::vector<InitHook*> m_init_hooks;
    std::vector<ValidateMinerTxHook*> m_validate_miner_tx_hooks;
    std::vector<AltBlockAddedHook*> m_alt_block_added_hooks;

    checkpoints m_checkpoints;
    HardFork *m_hardfork;

    network_type m_nettype;
    bool m_offline;
    difficulty_type m_fixed_difficulty;

    std::atomic<bool> m_cancel;

    // block template cache
    block m_btc;
    account_public_address m_btc_address;
    blobdata m_btc_nonce;
    difficulty_type m_btc_difficulty;
    uint64_t m_btc_height;
    uint64_t m_btc_pool_cookie;
    uint64_t m_btc_expected_reward;
    bool m_btc_valid;


    bool m_batch_success;

    std::shared_ptr<tools::Notify> m_block_notify;
    std::shared_ptr<tools::Notify> m_reorg_notify;

    // for prepare_handle_incoming_blocks
    uint64_t m_prepare_height;
    uint64_t m_prepare_nblocks;
    std::vector<block> *m_prepare_blocks;

    /**
     * @brief collects the keys for all outputs being "spent" as an input
     *
     * This function makes sure that each "input" in an input (mixins) exists
     * and collects the public key for each from the transaction it was included in
     * via the visitor passed to it.
     *
     * If pmax_related_block_height is not NULL, its value is set to the height
     * of the most recent block which contains an output used in the input set
     *
     * @tparam visitor_t a class encapsulating tx is unlocked and collect tx key
     * @param tx_in_to_key a transaction input instance
     * @param vis an instance of the visitor to use
     * @param tx_prefix_hash the hash of the associated transaction_prefix
     * @param pmax_related_block_height return-by-pointer the height of the most recent block in the input set
     * @param tx_version version of the tx, if > 1 we also get commitments
     *
     * @return false if any keys are not found or any inputs are not unlocked, otherwise true
     */
    template<class visitor_t>
    bool scan_outputkeys_for_indexes(const txin_to_key& tx_in_to_key, visitor_t &vis, const crypto::hash &tx_prefix_hash, uint64_t* pmax_related_block_height = NULL) const;

    /**
     * @brief collect output public keys of a transaction input set
     *
     * This function locates all outputs associated with a given input set (mixins)
     * and validates that they exist and are usable
     * (unlocked, unspent is checked elsewhere).
     *
     * If pmax_related_block_height is not NULL, its value is set to the height
     * of the most recent block which contains an output used in the input set
     *
     * @param tx_version the transaction version
     * @param txin the transaction input
     * @param tx_prefix_hash the transaction prefix hash, for caching organization
     * @param sig the input signature
     * @param output_keys return-by-reference the public keys of the outputs in the input set
     * @param rct_signatures the ringCT signatures, which are only valid if tx version > 1
     * @param pmax_related_block_height return-by-pointer the height of the most recent block in the input set
     *
     * @return false if any output is not yet unlocked, or is missing, otherwise true
     */
<<<<<<< HEAD
    bool check_tx_input(txversion tx_version, const txin_to_key& txin, const crypto::hash& tx_prefix_hash, const std::vector<crypto::signature>& sig, const rct::rctSig &rct_signatures, std::vector<rct::ctkey> &output_keys, uint64_t* pmax_related_block_height);
=======
    bool check_tx_input(size_t tx_version,const txin_to_key& txin, const crypto::hash& tx_prefix_hash, const std::vector<crypto::signature>& sig, const rct::rctSig &rct_signatures, std::vector<rct::ctkey> &output_keys, uint64_t* pmax_related_block_height) const;
>>>>>>> 1010a650

    /**
     * @brief validate a transaction's inputs and their keys
     *
     * This function validates transaction inputs and their keys.  Previously
     * it also performed double spend checking, but that has been moved to its
     * own function.
     * The transaction's rct signatures, if any, are expanded.
     *
     * If pmax_related_block_height is not NULL, its value is set to the height
     * of the most recent block which contains an output used in any input set
     *
     * Currently this function calls ring signature validation for each
     * transaction.
     *
     * This fails if called on a non-standard metadata transaction such as a deregister; you
     * generally want to call check_tx() instead, which calls this if appropriate.
     *
     * @param tx the transaction to validate
     * @param tvc returned information about tx verification
     * @param pmax_related_block_height return-by-pointer the height of the most recent block in the input set
     *
     * @return false if any validation step fails, otherwise true
     */
    bool check_tx_inputs(transaction& tx, tx_verification_context &tvc, uint64_t* pmax_used_block_height = NULL) const;

    /**
     * @brief performs a blockchain reorganization according to the longest chain rule
     *
     * This function aggregates all the actions necessary to switch to a
     * newly-longer chain.  If any step in the reorganization process fails,
     * the blockchain is reverted to its previous state.
     *
     * @param alt_chain the chain to switch to
     * @param keep_disconnected_chain whether or not to keep the old chain as an alternate
     *
     * @return false if the reorganization fails, otherwise true
     */
    bool switch_to_alternative_blockchain(const std::list<block_extended_info>& alt_chain, bool keep_disconnected_chain);

    /**
     * @brief removes the most recent block from the blockchain
     *
     * @return the block removed
     */
    block pop_block_from_blockchain();

    /**
     * @brief validate and add a new block to the end of the blockchain
     *
     * This function is merely a convenience wrapper around the other
     * of the same name.  This one passes the block's hash to the other
     * as well as the block and verification context.
     *
     * @param bl the block to be added
     * @param bvc metadata concerning the block's validity
     *
     * @return true if the block was added successfully, otherwise false
     */
    bool handle_block_to_main_chain(const block& bl, block_verification_context& bvc);

    /**
     * @brief validate and add a new block to the end of the blockchain
     *
     * When a block is given to Blockchain to be added to the blockchain, it
     * is passed here if it is determined to belong at the end of the current
     * chain.
     *
     * @param bl the block to be added
     * @param id the hash of the block
     * @param bvc metadata concerning the block's validity
     *
     * @return true if the block was added successfully, otherwise false
     */
    bool handle_block_to_main_chain(const block& bl, const crypto::hash& id, block_verification_context& bvc, checkpoint_t const *checkpoint);

    /**
     * @brief validate and add a new block to an alternate blockchain
     *
     * If a block to be added does not belong to the main chain, but there
     * is an alternate chain to which it should be added, that is handled
     * here.
     *
     * @param b the block to be added
     * @param id the hash of the block
     * @param bvc metadata concerning the block's validity
     *
     * @return true if the block was added successfully, otherwise false
     */
    bool handle_alternative_block(const block& b, const crypto::hash& id, block_verification_context& bvc, checkpoint_t const *checkpoint);

    /**
     * @brief builds a list of blocks connecting a block to the main chain
     *
     * @param prev_id the block hash of the tip of the alt chain
     * @param alt_chain the chain to be added to
     * @param timestamps returns the timestamps of previous blocks
     * @param bvc the block verification context for error return
     *
     * @return true on success, false otherwise
     */
    bool build_alt_chain(const crypto::hash &prev_id, std::list<block_extended_info>& alt_chain, std::vector<uint64_t> &timestamps, block_verification_context& bvc, int *num_checkpoints) const;

    /**
     * @brief gets the difficulty requirement for a new block on an alternate chain
     *
     * @param alt_chain the chain to be added to
     * @param bei the block being added (and metadata, see ::block_extended_info)
     *
     * @return the difficulty requirement
     */
    difficulty_type get_next_difficulty_for_alternative_chain(const std::list<block_extended_info>& alt_chain, uint64_t height) const;

    /**
     * @brief sanity checks a miner transaction before validating an entire block
     *
     * This function merely checks basic things like the structure of the miner
     * transaction, the unlock time, and that the amount doesn't overflow.
     *
     * @param b the block containing the miner transaction
     * @param height the height at which the block will be added
     *
     * @return false if anything is found wrong with the miner transaction, otherwise true
     */
    bool prevalidate_miner_transaction(const block& b, uint64_t height);

    /**
     * @brief validates a miner (coinbase) transaction
     *
     * This function makes sure that the miner calculated his reward correctly
     * and that his miner transaction totals reward + fee.
     *
     * @param b the block containing the miner transaction to be validated
     * @param cumulative_block_weight the block's weight
     * @param fee the total fees collected in the block
     * @param base_reward return-by-reference the new block's generated coins
     * @param already_generated_coins the amount of currency generated prior to this block
     * @param partial_block_reward return-by-reference true if miner accepted only partial reward
     * @param version hard fork version for that transaction
     *
     * @return false if anything is found wrong with the miner transaction, otherwise true
     */
    bool validate_miner_transaction(const block& b, size_t cumulative_block_weight, uint64_t fee, uint64_t& base_reward, uint64_t already_generated_coins, bool &partial_block_reward, uint8_t version);

    /**
     * @brief reverts the blockchain to its previous state following a failed switch
     *
     * If Blockchain fails to switch to an alternate chain when it means
     * to do so, this function reverts the blockchain to how it was before
     * the attempted switch.
     *
     * @param original_chain the chain to switch back to
     * @param rollback_height the height to revert to before appending the original chain
     *
     * @return false if something goes wrong with reverting (very bad), otherwise true
     */
    bool rollback_blockchain_switching(const std::list<block_and_checkpoint>& original_chain, uint64_t rollback_height);

    /**
     * @brief gets recent block weights for median calculation
     *
     * get the block weights of the last <count> blocks, and return by reference <weights>.
     *
     * @param weights return-by-reference the list of weights
     * @param count the number of blocks to get weights for
     */
    void get_last_n_blocks_weights(std::vector<uint64_t>& weights, size_t count) const;

    /**
     * @brief gets block long term weight median
     *
     * get the block long term weight median of <count> blocks starting at <start_height>
     *
     * @param start_height the block height of the first block to query
     * @param count the number of blocks to get weights for
     *
     * @return the long term median block weight
     */
    uint64_t get_long_term_block_weight_median(uint64_t start_height, size_t count) const;

    /**
     * @brief checks if a transaction is unlocked (its outputs spendable)
     *
     * This function checks to see if an output is unlocked.
     * unlock_time is either a block index or a unix time.
     *
     * @param unlock_time the unlock parameter (height or time)
     *
     * @return true if spendable, otherwise false
     */
    bool is_output_spendtime_unlocked(uint64_t unlock_time) const;

    /**
     * @brief stores an invalid block in a separate container
     *
     * Storing invalid blocks allows quick dismissal of the same block
     * if it is seen again.
     *
     * @param bl the invalid block
     * @param h the block's hash
     *
     * @return false if the block cannot be stored for some reason, otherwise true
     */
    bool add_block_as_invalid(const block& bl, const crypto::hash& h);

    /**
     * @brief stores an invalid block in a separate container
     *
     * Storing invalid blocks allows quick dismissal of the same block
     * if it is seen again.
     *
     * @param bei the invalid block (see ::block_extended_info)
     * @param h the block's hash
     *
     * @return false if the block cannot be stored for some reason, otherwise true
     */
    bool add_block_as_invalid(const block_extended_info& bei, const crypto::hash& h);

    /**
     * @brief checks a block's timestamp
     *
     * This function grabs the timestamps from the most recent <n> blocks,
     * where n = BLOCKCHAIN_TIMESTAMP_CHECK_WINDOW.  If there are not those many
     * blocks in the blockchain, the timestap is assumed to be valid.  If there
     * are, this function returns:
     *   true if the block's timestamp is not less than the timestamp of the
     *       median of the selected blocks
     *   false otherwise
     *
     * @param b the block to be checked
     * @param median_ts return-by-reference the median of timestamps
     *
     * @return true if the block's timestamp is valid, otherwise false
     */
    bool check_block_timestamp(const block& b, uint64_t& median_ts) const;
    bool check_block_timestamp(const block& b) const { uint64_t median_ts; return check_block_timestamp(b, median_ts); }

    /**
     * @brief checks a block's timestamp
     *
     * If the block is not more recent than the median of the recent
     * timestamps passed here, it is considered invalid.
     *
     * @param timestamps a list of the most recent timestamps to check against
     * @param b the block to be checked
     *
     * @return true if the block's timestamp is valid, otherwise false
     */
    bool check_block_timestamp(std::vector<uint64_t>& timestamps, const block& b, uint64_t& median_ts) const;
    bool check_block_timestamp(std::vector<uint64_t>& timestamps, const block& b) const { uint64_t median_ts; return check_block_timestamp(timestamps, b, median_ts); }

    /**
     * @brief get the "adjusted time"
     *
     * Currently this simply returns the current time according to the
     * user's machine.
     *
     * @return the current time
     */
    uint64_t get_adjusted_time() const;

    /**
     * @brief finish an alternate chain's timestamp window from the main chain
     *
     * for an alternate chain, get the timestamps from the main chain to complete
     * the needed number of timestamps for the BLOCKCHAIN_TIMESTAMP_CHECK_WINDOW.
     *
     * @param start_height the alternate chain's attachment height to the main chain
     * @param timestamps return-by-value the timestamps set to be populated
     *
     * @return true unless start_height is greater than the current blockchain height
     */
    bool complete_timestamps_vector(uint64_t start_height, std::vector<uint64_t>& timestamps) const;

    /**
     * @brief calculate the block weight limit for the next block to be added
     *
     * @param long_term_effective_median_block_weight optionally return that value
     *
     * @return true
     */
    bool update_next_cumulative_weight_limit(uint64_t *long_term_effective_median_block_weight = NULL);
    void return_tx_to_pool(std::vector<std::pair<transaction, blobdata>> &txs);

    /**
     * @brief make sure a transaction isn't attempting a double-spend
     *
     * @param tx the transaction to check
     * @param keys_this_block a cumulative list of spent keys for the current block
     *
     * @return false if a double spend was detected, otherwise true
     */
    bool check_for_double_spend(const transaction& tx, key_images_container& keys_this_block) const;

    /**
     * @brief validates a transaction input's ring signature
     *
     * @param tx_prefix_hash the transaction prefix' hash
     * @param key_image the key image generated from the true input
     * @param pubkeys the public keys for each input in the ring signature
     * @param sig the signature generated for each input in the ring signature
     * @param result false if the ring signature is invalid, otherwise true
     */
    void check_ring_signature(const crypto::hash &tx_prefix_hash, const crypto::key_image &key_image,
        const std::vector<rct::ctkey> &pubkeys, const std::vector<crypto::signature> &sig, uint64_t &result) const;

    /**
     * @brief loads block hashes from compiled-in data set
     *
     * A (possibly empty) set of block hashes can be compiled into the
     * monero daemon binary.  This function loads those hashes into
     * a useful state.
     * 
     * @param get_checkpoints if set, will be called to get checkpoints data
     */
    void load_compiled_in_block_hashes(const GetCheckpointsCallback& get_checkpoints);

    /**
     * @brief expands v2 transaction data from blockchain
     *
     * RingCT transactions do not transmit some of their data if it
     * can be reconstituted by the receiver. This function expands
     * that implicit data.
     */
    bool expand_transaction_2(transaction &tx, const crypto::hash &tx_prefix_hash, const std::vector<std::vector<rct::ctkey>> &pubkeys) const;

    /**
     * @brief invalidates any cached block template
     */
    void invalidate_block_template_cache();

    /**
     * @brief stores a new cached block template
     *
     * At some point, may be used to push an update to miners
     */
    void cache_block_template(const block &b, const cryptonote::account_public_address &address, const blobdata &nonce, const difficulty_type &diff, uint64_t height, uint64_t expected_reward, uint64_t pool_cookie);
  };
}  // namespace cryptonote<|MERGE_RESOLUTION|>--- conflicted
+++ resolved
@@ -1159,11 +1159,7 @@
      *
      * @return false if any output is not yet unlocked, or is missing, otherwise true
      */
-<<<<<<< HEAD
-    bool check_tx_input(txversion tx_version, const txin_to_key& txin, const crypto::hash& tx_prefix_hash, const std::vector<crypto::signature>& sig, const rct::rctSig &rct_signatures, std::vector<rct::ctkey> &output_keys, uint64_t* pmax_related_block_height);
-=======
-    bool check_tx_input(size_t tx_version,const txin_to_key& txin, const crypto::hash& tx_prefix_hash, const std::vector<crypto::signature>& sig, const rct::rctSig &rct_signatures, std::vector<rct::ctkey> &output_keys, uint64_t* pmax_related_block_height) const;
->>>>>>> 1010a650
+    bool check_tx_input(txversion tx_version, const txin_to_key& txin, const crypto::hash& tx_prefix_hash, const std::vector<crypto::signature>& sig, const rct::rctSig &rct_signatures, std::vector<rct::ctkey> &output_keys, uint64_t* pmax_related_block_height) const;
 
     /**
      * @brief validate a transaction's inputs and their keys
