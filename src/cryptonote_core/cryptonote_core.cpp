--- conflicted
+++ resolved
@@ -2512,18 +2512,17 @@
     return true;
   }
   //-----------------------------------------------------------------------------------------------
-<<<<<<< HEAD
   bool core::set_storage_server_peer_reachable(crypto::public_key const &pubkey, bool value)
   {
     return m_service_node_list.set_storage_server_peer_reachable(pubkey, value);
-=======
+  }
+  //-----------------------------------------------------------------------------------------------
   void core::flush_bad_txs_cache()
   {
     bad_semantics_txes_lock.lock();
     for (int idx = 0; idx < 2; ++idx)
       bad_semantics_txes[idx].clear();
     bad_semantics_txes_lock.unlock();
->>>>>>> f253bf38
   }
   //-----------------------------------------------------------------------------------------------
   bool core::update_blockchain_pruning()
