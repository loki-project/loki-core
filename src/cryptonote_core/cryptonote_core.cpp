// Copyright (c) 2014-2019, The Monero Project
// Copyright (c)      2018, The Loki Project
//
// All rights reserved.
//
// Redistribution and use in source and binary forms, with or without modification, are
// permitted provided that the following conditions are met:
//
// 1. Redistributions of source code must retain the above copyright notice, this list of
//    conditions and the following disclaimer.
//
// 2. Redistributions in binary form must reproduce the above copyright notice, this list
//    of conditions and the following disclaimer in the documentation and/or other
//    materials provided with the distribution.
//
// 3. Neither the name of the copyright holder nor the names of its contributors may be
//    used to endorse or promote products derived from this software without specific
//    prior written permission.
//
// THIS SOFTWARE IS PROVIDED BY THE COPYRIGHT HOLDERS AND CONTRIBUTORS "AS IS" AND ANY
// EXPRESS OR IMPLIED WARRANTIES, INCLUDING, BUT NOT LIMITED TO, THE IMPLIED WARRANTIES OF
// MERCHANTABILITY AND FITNESS FOR A PARTICULAR PURPOSE ARE DISCLAIMED. IN NO EVENT SHALL
// THE COPYRIGHT HOLDER OR CONTRIBUTORS BE LIABLE FOR ANY DIRECT, INDIRECT, INCIDENTAL,
// SPECIAL, EXEMPLARY, OR CONSEQUENTIAL DAMAGES (INCLUDING, BUT NOT LIMITED TO,
// PROCUREMENT OF SUBSTITUTE GOODS OR SERVICES; LOSS OF USE, DATA, OR PROFITS; OR BUSINESS
// INTERRUPTION) HOWEVER CAUSED AND ON ANY THEORY OF LIABILITY, WHETHER IN CONTRACT,
// STRICT LIABILITY, OR TORT (INCLUDING NEGLIGENCE OR OTHERWISE) ARISING IN ANY WAY OUT OF
// THE USE OF THIS SOFTWARE, EVEN IF ADVISED OF THE POSSIBILITY OF SUCH DAMAGE.
//
// Parts of this file are originally copyright (c) 2012-2013 The Cryptonote developers

#include <boost/algorithm/string.hpp>
#include <boost/endian/conversion.hpp>

#include "string_tools.h"
using namespace epee;

#include <unordered_set>
#include <iomanip>

extern "C" {
#include <sodium.h>
}

#include "cryptonote_core.h"
#include "common/util.h"
#include "common/updates.h"
#include "common/download.h"
#include "common/threadpool.h"
#include "common/command_line.h"
#include "warnings.h"
#include "crypto/crypto.h"
#include "cryptonote_config.h"
#include "misc_language.h"
#include "file_io_utils.h"
#include <csignal>
#include "checkpoints/checkpoints.h"
#include "ringct/rctTypes.h"
#include "blockchain_db/blockchain_db.h"
#include "ringct/rctSigs.h"
#include "common/notify.h"
#include "version.h"
#include "memwipe.h"
#include "common/i18n.h"
#include "net/local_ip.h"

#include "common/loki_integration_test_hooks.h"

#undef LOKI_DEFAULT_LOG_CATEGORY
#define LOKI_DEFAULT_LOG_CATEGORY "cn"

DISABLE_VS_WARNINGS(4355)

#define MERROR_VER(x) MCERROR("verify", x)

#define BAD_SEMANTICS_TXES_MAX_SIZE 100

// basically at least how many bytes the block itself serializes to without the miner tx
#define BLOCK_SIZE_SANITY_LEEWAY 100

namespace cryptonote
{
  const command_line::arg_descriptor<bool, false> arg_testnet_on  = {
    "testnet"
  , "Run on testnet. The wallet must be launched with --testnet flag."
  , false
  };
  const command_line::arg_descriptor<bool, false> arg_stagenet_on  = {
    "stagenet"
  , "Run on stagenet. The wallet must be launched with --stagenet flag."
  , false
  };
  const command_line::arg_descriptor<bool> arg_regtest_on  = {
    "regtest"
  , "Run in a regression testing mode."
  , false
  };
  const command_line::arg_descriptor<difficulty_type> arg_fixed_difficulty  = {
    "fixed-difficulty"
  , "Fixed difficulty used for testing."
  , 0
  };
  const command_line::arg_descriptor<bool> arg_dev_allow_local  = {
    "dev-allow-local-ips"
  , "Allow a local IPs for local and received service node public IP (for local testing only)"
  , false
  };
  const command_line::arg_descriptor<std::string, false, true, 2> arg_data_dir = {
    "data-dir"
  , "Specify data directory"
  , tools::get_default_data_dir()
  , {{ &arg_testnet_on, &arg_stagenet_on }}
  , [](std::array<bool, 2> testnet_stagenet, bool defaulted, std::string val)->std::string {
      if (testnet_stagenet[0])
        return (boost::filesystem::path(val) / "testnet").string();
      else if (testnet_stagenet[1])
        return (boost::filesystem::path(val) / "stagenet").string();
      return val;
    }
  };
  const command_line::arg_descriptor<bool> arg_offline = {
    "offline"
  , "Do not listen for peers, nor connect to any"
  };
  const command_line::arg_descriptor<size_t> arg_block_download_max_size  = {
    "block-download-max-size"
  , "Set maximum size of block download queue in bytes (0 for default)"
  , 0
  };

  static const command_line::arg_descriptor<bool> arg_test_drop_download = {
    "test-drop-download"
  , "For net tests: in download, discard ALL blocks instead checking/saving them (very fast)"
  };
  static const command_line::arg_descriptor<uint64_t> arg_test_drop_download_height = {
    "test-drop-download-height"
  , "Like test-drop-download but discards only after around certain height"
  , 0
  };
  static const command_line::arg_descriptor<int> arg_test_dbg_lock_sleep = {
    "test-dbg-lock-sleep"
  , "Sleep time in ms, defaults to 0 (off), used to debug before/after locking mutex. Values 100 to 1000 are good for tests."
  , 0
  };
  static const command_line::arg_descriptor<uint64_t> arg_fast_block_sync = {
    "fast-block-sync"
  , "Sync up most of the way by using embedded, known block hashes."
  , 1
  };
  static const command_line::arg_descriptor<uint64_t> arg_prep_blocks_threads = {
    "prep-blocks-threads"
  , "Max number of threads to use when preparing block hashes in groups."
  , 4
  };
  static const command_line::arg_descriptor<uint64_t> arg_show_time_stats  = {
    "show-time-stats"
  , "Show time-stats when processing blocks/txs and disk synchronization."
  , 0
  };
  static const command_line::arg_descriptor<size_t> arg_block_sync_size  = {
    "block-sync-size"
  , "How many blocks to sync at once during chain synchronization (0 = adaptive)."
  , 0
  };
  static const command_line::arg_descriptor<std::string> arg_check_updates = {
    "check-updates"
  , "Check for new versions of loki: [disabled|notify|download|update]"
  , "notify"
  };
  static const command_line::arg_descriptor<bool> arg_pad_transactions  = {
    "pad-transactions"
  , "Pad relayed transactions to help defend against traffic volume analysis"
  , false
  };
  static const command_line::arg_descriptor<size_t> arg_max_txpool_weight  = {
    "max-txpool-weight"
  , "Set maximum txpool weight in bytes."
  , DEFAULT_TXPOOL_MAX_WEIGHT
  };
  static const command_line::arg_descriptor<bool> arg_service_node  = {
    "service-node"
  , "Run as a service node, options 'service-node-public-ip' and 'storage-server-port' must be set"
  };
  static const command_line::arg_descriptor<std::string> arg_public_ip = {
    "service-node-public-ip"
  , "Public IP address on which this service node's services (such as the Loki "
    "storage server) are accessible. This IP address will be advertised to the "
    "network via the service node uptime proofs. Required if operating as a "
    "service node."
  };
  static const command_line::arg_descriptor<uint16_t> arg_sn_bind_port = {
    "storage-server-port"
  , "The port on which this service node's storage server is accessible. A listening "
    "storage server is required for service nodes. (This option is specified "
    "automatically when using Loki Launcher.)"
  , 0};
  static const command_line::arg_descriptor<std::string> arg_block_notify = {
    "block-notify"
  , "Run a program for each new block, '%s' will be replaced by the block hash"
  , ""
  };
  static const command_line::arg_descriptor<bool> arg_prune_blockchain  = {
    "prune-blockchain"
  , "Prune blockchain"
  , false
  };
  static const command_line::arg_descriptor<std::string> arg_reorg_notify = {
    "reorg-notify"
  , "Run a program for each reorg, '%s' will be replaced by the split height, "
    "'%h' will be replaced by the new blockchain height, and '%n' will be "
    "replaced by the number of new blocks in the new chain"
  , ""
  };
  static const command_line::arg_descriptor<std::string> arg_block_rate_notify = {
    "block-rate-notify"
  , "Run a program when the block rate undergoes large fluctuations. This might "
    "be a sign of large amounts of hash rate going on and off the Monero network, "
    "and thus be of potential interest in predicting attacks. %t will be replaced "
    "by the number of minutes for the observation window, %b by the number of "
    "blocks observed within that window, and %e by the number of blocks that was "
    "expected in that window. It is suggested that this notification is used to "
    "automatically increase the number of confirmations required before a payment "
    "is acted upon."
  , ""
  };
  static const command_line::arg_descriptor<bool> arg_keep_alt_blocks  = {
    "keep-alt-blocks"
  , "Keep alternative blocks on restart"
  , false
  };

  const command_line::arg_descriptor<uint64_t> arg_recalculate_difficulty = {
    "recalculate-difficulty",
    "Recalculate per-block difficulty starting from the height specified",
    0};

  static const command_line::arg_descriptor<uint64_t> arg_store_quorum_history = {
    "store-quorum-history",
    "Store the service node quorum history for the last N blocks to allow historic quorum lookups "
    "(e.g. by a block explorer).  Specify the number of blocks of history to store, or 1 to store "
    "the entire history.  Requires considerably more memory and block chain storage.",
    0};


  //-----------------------------------------------------------------------------------------------
  core::core(i_cryptonote_protocol* pprotocol):
              m_mempool(m_blockchain_storage),
              m_service_node_list(m_blockchain_storage),
              m_blockchain_storage(m_mempool, m_service_node_list),
              m_quorum_cop(*this),
              m_miner(this, &m_blockchain_storage),
              m_starter_message_showed(false),
              m_target_blockchain_height(0),
              m_checkpoints_path(""),
              m_last_json_checkpoints_update(0),
              m_update_download(0),
              m_nettype(UNDEFINED),
              m_update_available(false),
              m_last_storage_server_ping(0),
              m_pad_transactions(false)
  {
    m_checkpoints_updating.clear();
    set_cryptonote_protocol(pprotocol);
  }
  void core::set_cryptonote_protocol(i_cryptonote_protocol* pprotocol)
  {
    if(pprotocol)
      m_pprotocol = pprotocol;
    else
      m_pprotocol = &m_protocol_stub;
  }
  //-----------------------------------------------------------------------------------------------
  bool core::update_checkpoints_from_json_file()
  {
    if (m_checkpoints_updating.test_and_set()) return true;

    // load json checkpoints every 10min and verify them with respect to what blocks we already have
    bool res = true;
    if (time(NULL) - m_last_json_checkpoints_update >= 600)
    {
      res = m_blockchain_storage.update_checkpoints_from_json_file(m_checkpoints_path);
      m_last_json_checkpoints_update = time(NULL);
    }
    m_checkpoints_updating.clear();

    // if anything fishy happened getting new checkpoints, bring down the house
    if (!res)
    {
      graceful_exit();
    }
    return res;
  }
  //-----------------------------------------------------------------------------------
  void core::stop()
  {
    m_miner.stop();
    m_blockchain_storage.cancel();

    tools::download_async_handle handle;
    {
      boost::lock_guard<boost::mutex> lock(m_update_mutex);
      handle = m_update_download;
      m_update_download = 0;
    }
    if (handle)
      tools::download_cancel(handle);
  }
  //-----------------------------------------------------------------------------------
  void core::init_options(boost::program_options::options_description& desc)
  {
    command_line::add_arg(desc, arg_data_dir);

    command_line::add_arg(desc, arg_test_drop_download);
    command_line::add_arg(desc, arg_test_drop_download_height);

    command_line::add_arg(desc, arg_testnet_on);
    command_line::add_arg(desc, arg_stagenet_on);
    command_line::add_arg(desc, arg_regtest_on);
    command_line::add_arg(desc, arg_fixed_difficulty);
    command_line::add_arg(desc, arg_dev_allow_local);
    command_line::add_arg(desc, arg_prep_blocks_threads);
    command_line::add_arg(desc, arg_fast_block_sync);
    command_line::add_arg(desc, arg_show_time_stats);
    command_line::add_arg(desc, arg_block_sync_size);
    command_line::add_arg(desc, arg_check_updates);
    command_line::add_arg(desc, arg_test_dbg_lock_sleep);
    command_line::add_arg(desc, arg_offline);
    command_line::add_arg(desc, arg_block_download_max_size);
    command_line::add_arg(desc, arg_max_txpool_weight);
    command_line::add_arg(desc, arg_service_node);
    command_line::add_arg(desc, arg_public_ip);
    command_line::add_arg(desc, arg_sn_bind_port);
    command_line::add_arg(desc, arg_pad_transactions);
    command_line::add_arg(desc, arg_block_notify);
    command_line::add_arg(desc, arg_prune_blockchain);
    command_line::add_arg(desc, arg_reorg_notify);
    command_line::add_arg(desc, arg_block_rate_notify);
    command_line::add_arg(desc, arg_keep_alt_blocks);

    command_line::add_arg(desc, arg_recalculate_difficulty);
    command_line::add_arg(desc, arg_store_quorum_history);
#if defined(LOKI_ENABLE_INTEGRATION_TEST_HOOKS)
    command_line::add_arg(desc, loki::arg_integration_test_hardforks_override);
    command_line::add_arg(desc, loki::arg_integration_test_shared_mem_name);
#endif

    miner::init_options(desc);
    BlockchainDB::init_options(desc);
  }
  //-----------------------------------------------------------------------------------------------
  bool core::handle_command_line(const boost::program_options::variables_map& vm)
  {
    if (m_nettype != FAKECHAIN)
    {
      const bool testnet = command_line::get_arg(vm, arg_testnet_on);
      const bool stagenet = command_line::get_arg(vm, arg_stagenet_on);
      m_nettype = testnet ? TESTNET : stagenet ? STAGENET : MAINNET;
    }

    m_config_folder = command_line::get_arg(vm, arg_data_dir);

    test_drop_download_height(command_line::get_arg(vm, arg_test_drop_download_height));
    m_pad_transactions = get_arg(vm, arg_pad_transactions);
    m_offline = get_arg(vm, arg_offline);
    if (command_line::get_arg(vm, arg_test_drop_download) == true)
      test_drop_download();


    if (command_line::get_arg(vm, arg_dev_allow_local))
      m_service_node_list.debug_allow_local_ips = true;

    bool service_node = command_line::get_arg(vm, arg_service_node);

    if (service_node) {
      m_service_node_keys = std::make_shared<service_node_keys>(); // Will be updated or generated later, in init()

      /// TODO: parse these options early, before we start p2p server etc?
      m_storage_port = command_line::get_arg(vm, arg_sn_bind_port);

      bool storage_ok = true;
      if (m_storage_port == 0) {
        MERROR("Please specify the port on which the storage server is listening with: '--" << arg_sn_bind_port.name << " <port>'");
        storage_ok = false;
      }

      const std::string pub_ip = command_line::get_arg(vm, arg_public_ip);
      if (pub_ip.size())
      {
        if (!epee::string_tools::get_ip_int32_from_string(m_sn_public_ip, pub_ip)) {
          MERROR("Unable to parse IPv4 public address from: " << pub_ip);
          storage_ok = false;
        }

        if (!epee::net_utils::is_ip_public(m_sn_public_ip)) {
          if (m_service_node_list.debug_allow_local_ips) {
            MWARNING("Address given for public-ip is not public; allowing it because dev-allow-local-ips was specified. This service node WILL NOT WORK ON THE PUBLIC LOKI NETWORK!");
          } else {
            MERROR("Address given for public-ip is not public: " << epee::string_tools::get_ip_string_from_int32(m_sn_public_ip));
            storage_ok = false;
          }
        }
      }
      else
      {
        MERROR("Please specify an IPv4 public address which the service node & storage server is accessible from with: '--" << arg_public_ip.name << " <ip address>'");
        storage_ok = false;
      }

      if (!storage_ok) {
        MERROR("IMPORTANT: All service node operators are now required to run the loki storage "
               << "server and provide the public ip and port on which it can be accessed on the internet.");
        return false;
      }

      MGINFO("Storage server endpoint is set to: "
             << (epee::net_utils::ipv4_network_address{ m_sn_public_ip, m_storage_port }).str());
    }

    epee::debug::g_test_dbg_lock_sleep() = command_line::get_arg(vm, arg_test_dbg_lock_sleep);

    return true;
  }
  //-----------------------------------------------------------------------------------------------
  uint64_t core::get_current_blockchain_height() const
  {
    return m_blockchain_storage.get_current_blockchain_height();
  }
  //-----------------------------------------------------------------------------------------------
  void core::get_blockchain_top(uint64_t& height, crypto::hash& top_id) const
  {
    top_id = m_blockchain_storage.get_tail_id(height);
  }
  //-----------------------------------------------------------------------------------------------
  bool core::get_blocks(uint64_t start_offset, size_t count, std::vector<std::pair<cryptonote::blobdata,block>>& blocks, std::vector<cryptonote::blobdata>& txs) const
  {
    return m_blockchain_storage.get_blocks(start_offset, count, blocks, txs);
  }
  //-----------------------------------------------------------------------------------------------
  bool core::get_blocks(uint64_t start_offset, size_t count, std::vector<std::pair<cryptonote::blobdata,block>>& blocks) const
  {
    return m_blockchain_storage.get_blocks(start_offset, count, blocks);
  }
  //-----------------------------------------------------------------------------------------------
  bool core::get_blocks(uint64_t start_offset, size_t count, std::vector<block>& blocks) const
  {
    std::vector<std::pair<cryptonote::blobdata, cryptonote::block>> bs;
    if (!m_blockchain_storage.get_blocks(start_offset, count, bs))
      return false;
    for (const auto &b: bs)
      blocks.push_back(b.second);
    return true;
  }
  //-----------------------------------------------------------------------------------------------
  bool core::get_transactions(const std::vector<crypto::hash>& txs_ids, std::vector<cryptonote::blobdata>& txs, std::vector<crypto::hash>& missed_txs) const
  {
    return m_blockchain_storage.get_transactions_blobs(txs_ids, txs, missed_txs);
  }
  //-----------------------------------------------------------------------------------------------
  bool core::get_split_transactions_blobs(const std::vector<crypto::hash>& txs_ids, std::vector<std::tuple<crypto::hash, cryptonote::blobdata, crypto::hash, cryptonote::blobdata>>& txs, std::vector<crypto::hash>& missed_txs) const
  {
    return m_blockchain_storage.get_split_transactions_blobs(txs_ids, txs, missed_txs);
  }
  //-----------------------------------------------------------------------------------------------
  bool core::get_txpool_backlog(std::vector<tx_backlog_entry>& backlog) const
  {
    m_mempool.get_transaction_backlog(backlog);
    return true;
  }
  //-----------------------------------------------------------------------------------------------
  bool core::get_transactions(const std::vector<crypto::hash>& txs_ids, std::vector<transaction>& txs, std::vector<crypto::hash>& missed_txs) const
  {
    return m_blockchain_storage.get_transactions(txs_ids, txs, missed_txs);
  }
  //-----------------------------------------------------------------------------------------------
  bool core::get_alternative_blocks(std::vector<block>& blocks) const
  {
    return m_blockchain_storage.get_alternative_blocks(blocks);
  }
  //-----------------------------------------------------------------------------------------------
  size_t core::get_alternative_blocks_count() const
  {
    return m_blockchain_storage.get_alternative_blocks_count();
  }
  //-----------------------------------------------------------------------------------------------
  bool core::init(const boost::program_options::variables_map& vm, const cryptonote::test_options *test_options, const GetCheckpointsCallback& get_checkpoints/* = nullptr */)
  {
    start_time = std::time(nullptr);

#if defined(LOKI_ENABLE_INTEGRATION_TEST_HOOKS)
    const std::string arg_integration_test_override_hardforks = command_line::get_arg(vm, loki::arg_integration_test_hardforks_override);

    std::vector<std::pair<uint8_t, uint64_t>> integration_test_hardforks;
    if (!arg_integration_test_override_hardforks.empty())
    {
      // Expected format: <fork_version>:<fork_height>, ...
      // Example: 7:0, 8:10, 9:20, 10:100
      char const *ptr = arg_integration_test_override_hardforks.c_str();
      while (ptr[0])
      {
        int hf_version = atoi(ptr);
        while(ptr[0] != ':') ptr++;
        ++ptr;

        int hf_height = atoi(ptr);
        while(ptr[0] && ptr[0] != ',') ptr++;
        integration_test_hardforks.push_back(std::make_pair(static_cast<uint8_t>(hf_version), static_cast<uint64_t>(hf_height)));

        if (!ptr[0]) break;
        ptr++;
      }
    }

    cryptonote::test_options integration_hardfork_override = {integration_test_hardforks};
    if (!arg_integration_test_override_hardforks.empty())
      test_options = &integration_hardfork_override;

    {
      const std::string arg_shared_mem_name = command_line::get_arg(vm, loki::arg_integration_test_shared_mem_name);
      loki::init_integration_test_context(arg_shared_mem_name);
    }
#endif

    const bool regtest = command_line::get_arg(vm, arg_regtest_on);
    if (test_options != NULL || regtest)
    {
      m_nettype = FAKECHAIN;
    }

    bool r = handle_command_line(vm);
    CHECK_AND_ASSERT_MES(r, false, "Failed to handle command line");

    std::string db_type = command_line::get_arg(vm, cryptonote::arg_db_type);
    std::string db_sync_mode = command_line::get_arg(vm, cryptonote::arg_db_sync_mode);
    bool db_salvage = command_line::get_arg(vm, cryptonote::arg_db_salvage) != 0;
    bool fast_sync = command_line::get_arg(vm, arg_fast_block_sync) != 0;
    uint64_t blocks_threads = command_line::get_arg(vm, arg_prep_blocks_threads);
    std::string check_updates_string = command_line::get_arg(vm, arg_check_updates);
    size_t max_txpool_weight = command_line::get_arg(vm, arg_max_txpool_weight);
    bool prune_blockchain = command_line::get_arg(vm, arg_prune_blockchain);
    bool keep_alt_blocks = command_line::get_arg(vm, arg_keep_alt_blocks);

    if (m_service_node_keys)
    {
      r = init_service_node_keys();
      CHECK_AND_ASSERT_MES(r, false, "Failed to create or load service node key");
      m_service_node_list.set_my_service_node_keys(m_service_node_keys);
    }

    boost::filesystem::path folder(m_config_folder);
    if (m_nettype == FAKECHAIN)
      folder /= "fake";

    // make sure the data directory exists, and try to lock it
    CHECK_AND_ASSERT_MES (boost::filesystem::exists(folder) || boost::filesystem::create_directories(folder), false,
      std::string("Failed to create directory ").append(folder.string()).c_str());

    // check for blockchain.bin
    try
    {
      const boost::filesystem::path old_files = folder;
      if (boost::filesystem::exists(old_files / "blockchain.bin"))
      {
        MWARNING("Found old-style blockchain.bin in " << old_files.string());
        MWARNING("Loki now uses a new format. You can either remove blockchain.bin to start syncing");
        MWARNING("the blockchain anew, or use loki-blockchain-export and loki-blockchain-import to");
        MWARNING("convert your existing blockchain.bin to the new format. See README.md for instructions.");
        return false;
      }
    }
    // folder might not be a directory, etc, etc
    catch (...) { }

    std::unique_ptr<BlockchainDB> db(new_db(db_type));
    if (db == NULL)
    {
      LOG_ERROR("Attempted to use non-existent database type");
      return false;
    }

    folder /= db->get_db_name();
    MGINFO("Loading blockchain from folder " << folder.string() << " ...");

    const std::string filename = folder.string();
    // default to fast:async:1 if overridden
    blockchain_db_sync_mode sync_mode = db_defaultsync;
    bool sync_on_blocks = true;
    uint64_t sync_threshold = 1;

    if (m_nettype == FAKECHAIN)
    {
#if !defined(LOKI_ENABLE_INTEGRATION_TEST_HOOKS) // In integration mode, don't delete the DB. This should be explicitly done in the tests. Otherwise the more likely behaviour is persisting the DB across multiple daemons in the same test.
      // reset the db by removing the database file before opening it
      if (!db->remove_data_file(filename))
      {
        MERROR("Failed to remove data file in " << filename);
        return false;
      }
#endif
    }

    try
    {
      uint64_t db_flags = 0;

      std::vector<std::string> options;
      boost::trim(db_sync_mode);
      boost::split(options, db_sync_mode, boost::is_any_of(" :"));
      const bool db_sync_mode_is_default = command_line::is_arg_defaulted(vm, cryptonote::arg_db_sync_mode);

      for(const auto &option : options)
        MDEBUG("option: " << option);

      // default to fast:async:1
      uint64_t DEFAULT_FLAGS = DBF_FAST;

      if(options.size() == 0)
      {
        // default to fast:async:1
        db_flags = DEFAULT_FLAGS;
      }

      bool safemode = false;
      if(options.size() >= 1)
      {
        if(options[0] == "safe")
        {
          safemode = true;
          db_flags = DBF_SAFE;
          sync_mode = db_sync_mode_is_default ? db_defaultsync : db_nosync;
        }
        else if(options[0] == "fast")
        {
          db_flags = DBF_FAST;
          sync_mode = db_sync_mode_is_default ? db_defaultsync : db_async;
        }
        else if(options[0] == "fastest")
        {
          db_flags = DBF_FASTEST;
          sync_threshold = 1000; // default to fastest:async:1000
          sync_mode = db_sync_mode_is_default ? db_defaultsync : db_async;
        }
        else
          db_flags = DEFAULT_FLAGS;
      }

      if(options.size() >= 2 && !safemode)
      {
        if(options[1] == "sync")
          sync_mode = db_sync_mode_is_default ? db_defaultsync : db_sync;
        else if(options[1] == "async")
          sync_mode = db_sync_mode_is_default ? db_defaultsync : db_async;
      }

      if(options.size() >= 3 && !safemode)
      {
        char *endptr;
        uint64_t threshold = strtoull(options[2].c_str(), &endptr, 0);
        if (*endptr == '\0' || !strcmp(endptr, "blocks"))
        {
          sync_on_blocks = true;
          sync_threshold = threshold;
        }
        else if (!strcmp(endptr, "bytes"))
        {
          sync_on_blocks = false;
          sync_threshold = threshold;
        }
        else
        {
          LOG_ERROR("Invalid db sync mode: " << options[2]);
          return false;
        }
      }

      if (db_salvage)
        db_flags |= DBF_SALVAGE;

      db->open(filename, m_nettype, db_flags);
      if(!db->m_open)
        return false;
    }
    catch (const DB_ERROR& e)
    {
      LOG_ERROR("Error opening database: " << e.what());
      return false;
    }

    m_blockchain_storage.set_user_options(blocks_threads,
        sync_on_blocks, sync_threshold, sync_mode, fast_sync);

    try
    {
      if (!command_line::is_arg_defaulted(vm, arg_block_notify))
        m_blockchain_storage.set_block_notify(std::shared_ptr<tools::Notify>(new tools::Notify(command_line::get_arg(vm, arg_block_notify).c_str())));
    }
    catch (const std::exception &e)
    {
      MERROR("Failed to parse block notify spec");
    }

    try
    {
      if (!command_line::is_arg_defaulted(vm, arg_reorg_notify))
        m_blockchain_storage.set_reorg_notify(std::shared_ptr<tools::Notify>(new tools::Notify(command_line::get_arg(vm, arg_reorg_notify).c_str())));
    }
    catch (const std::exception &e)
    {
      MERROR("Failed to parse reorg notify spec");
    }

    try
    {
      if (!command_line::is_arg_defaulted(vm, arg_block_rate_notify))
        m_block_rate_notify.reset(new tools::Notify(command_line::get_arg(vm, arg_block_rate_notify).c_str()));
    }
    catch (const std::exception &e)
    {
      MERROR("Failed to parse block rate notify spec");
    }

    const std::vector<std::pair<uint8_t, uint64_t>> regtest_hard_forks = {std::make_pair(cryptonote::network_version_count - 1, 1)};
    const cryptonote::test_options regtest_test_options = {
      regtest_hard_forks,
      0
    };

    BlockchainDB *initialized_db = db.release();
    // Service Nodes
    {
      m_service_node_list.set_db_pointer(initialized_db);
      m_service_node_list.set_quorum_history_storage(command_line::get_arg(vm, arg_store_quorum_history));

      // NOTE: Implicit dependency. Service node list needs to be hooked before checkpoints.
      m_blockchain_storage.hook_block_added(m_service_node_list);
      m_blockchain_storage.hook_blockchain_detached(m_service_node_list);
      m_blockchain_storage.hook_init(m_service_node_list);
      m_blockchain_storage.hook_validate_miner_tx(m_service_node_list);
      m_blockchain_storage.hook_alt_block_added(m_service_node_list);

      // NOTE: There is an implicit dependency on service node lists being hooked first!
      m_blockchain_storage.hook_init(m_quorum_cop);
      m_blockchain_storage.hook_block_added(m_quorum_cop);
      m_blockchain_storage.hook_blockchain_detached(m_quorum_cop);
    }

    // Checkpoints
    {
      auto data_dir = boost::filesystem::path(m_config_folder);
      boost::filesystem::path json(JSON_HASH_FILE_NAME);
      boost::filesystem::path checkpoint_json_hashfile_fullpath = data_dir / json;
      m_checkpoints_path = checkpoint_json_hashfile_fullpath.string();
    }

    const difficulty_type fixed_difficulty = command_line::get_arg(vm, arg_fixed_difficulty);
    r = m_blockchain_storage.init(initialized_db, m_nettype, m_offline, regtest ? &regtest_test_options : test_options, fixed_difficulty, get_checkpoints);
    CHECK_AND_ASSERT_MES(r, false, "Failed to initialize blockchain storage");

    if (!command_line::is_arg_defaulted(vm, arg_recalculate_difficulty))
    {
      uint64_t recalc_diff_from_block = command_line::get_arg(vm, arg_recalculate_difficulty);
      cryptonote::BlockchainDB::fixup_context context  = {};
      context.type                                     = cryptonote::BlockchainDB::fixup_type::calculate_difficulty;
      context.calculate_difficulty_params.start_height = recalc_diff_from_block;
      initialized_db->fixup(context);
    }

    r = m_mempool.init(max_txpool_weight);
    CHECK_AND_ASSERT_MES(r, false, "Failed to initialize memory pool");

    // now that we have a valid m_blockchain_storage, we can clean out any
    // transactions in the pool that do not conform to the current fork
    m_mempool.validate(m_blockchain_storage.get_current_hard_fork_version());

    bool show_time_stats = command_line::get_arg(vm, arg_show_time_stats) != 0;
    m_blockchain_storage.set_show_time_stats(show_time_stats);
    CHECK_AND_ASSERT_MES(r, false, "Failed to initialize blockchain storage");

    block_sync_size = command_line::get_arg(vm, arg_block_sync_size);
    if (block_sync_size > BLOCKS_SYNCHRONIZING_MAX_COUNT)
      MERROR("Error --block-sync-size cannot be greater than " << BLOCKS_SYNCHRONIZING_MAX_COUNT);

    MGINFO("Loading checkpoints");
    CHECK_AND_ASSERT_MES(update_checkpoints_from_json_file(), false, "One or more checkpoints loaded from json conflicted with existing checkpoints.");

   // DNS versions checking
    if (check_updates_string == "disabled")
      check_updates_level = UPDATES_DISABLED;
    else if (check_updates_string == "notify")
      check_updates_level = UPDATES_NOTIFY;
    else if (check_updates_string == "download")
      check_updates_level = UPDATES_DOWNLOAD;
    else if (check_updates_string == "update")
      check_updates_level = UPDATES_UPDATE;
    else {
      MERROR("Invalid argument to --dns-versions-check: " << check_updates_string);
      return false;
    }

    r = m_miner.init(vm, m_nettype);
    CHECK_AND_ASSERT_MES(r, false, "Failed to initialize miner instance");

    if (!keep_alt_blocks && !m_blockchain_storage.get_db().is_read_only())
      m_blockchain_storage.get_db().drop_alt_blocks();

    if (prune_blockchain)
    {
      // display a message if the blockchain is not pruned yet
      if (!m_blockchain_storage.get_blockchain_pruning_seed())
      {
        MGINFO("Pruning blockchain...");
        CHECK_AND_ASSERT_MES(m_blockchain_storage.prune_blockchain(), false, "Failed to prune blockchain");
      }
      else
      {
        CHECK_AND_ASSERT_MES(m_blockchain_storage.update_blockchain_pruning(), false, "Failed to update blockchain pruning");
      }
    }

    return true;
  }

  /// Loads a key pair from disk, if it exists, otherwise generates a new key pair and saves it to
  /// disk.
  ///
  /// get_pubkey - a function taking (privkey &, pubkey &) that sets the pubkey from the privkey;
  ///              returns true for success/false for failure
  /// generate_pair - a void function taking (privkey &, pubkey &) that sets them to the generated values
  template <typename Privkey, typename Pubkey, typename GetPubkey, typename GeneratePair>
  bool init_key(const std::string &keypath, Privkey &privkey, Pubkey &pubkey, GetPubkey get_pubkey, GeneratePair generate_pair) {
    if (epee::file_io_utils::is_file_exist(keypath))
    {
      std::string keystr;
      bool r = epee::file_io_utils::load_file_to_string(keypath, keystr);
      memcpy(&unwrap(unwrap(privkey)), keystr.data(), sizeof(privkey));
      memwipe(&keystr[0], keystr.size());
      CHECK_AND_ASSERT_MES(r, false, "failed to load service node key from " + keypath);
      CHECK_AND_ASSERT_MES(keystr.size() == sizeof(privkey), false,
          "service node key file " + keypath + " has an invalid size");

      r = get_pubkey(privkey, pubkey);
      CHECK_AND_ASSERT_MES(r, false, "failed to generate pubkey from secret key");
    }
    else
    {
      generate_pair(privkey, pubkey);

      std::string keystr(reinterpret_cast<const char *>(&privkey), sizeof(privkey));
      bool r = epee::file_io_utils::save_string_to_file(keypath, keystr);
      memwipe(&keystr[0], keystr.size());
      CHECK_AND_ASSERT_MES(r, false, "failed to save service node key to " + keypath);

      using namespace boost::filesystem;
      permissions(keypath, owner_read);
    }
    return true;
  }

  //-----------------------------------------------------------------------------------------------
  bool core::init_service_node_keys()
  {
    auto &keys = *m_service_node_keys;
    // Primary SN pubkey (monero NIH curve25519 algo)
    if (!init_key(m_config_folder + "/key", keys.key, keys.pub,
          crypto::secret_key_to_public_key,
          [](crypto::secret_key &key, crypto::public_key &pubkey) {
            cryptonote::keypair keypair = keypair::generate(hw::get_device("default"));
            key = keypair.sec;
            pubkey = keypair.pub;
          })
        )
      return false;

    MGINFO_YELLOW("Service node primary pubkey is " << epee::string_tools::pod_to_hex(keys.pub));

    static_assert(
        sizeof(crypto::ed25519_public_key) == crypto_sign_ed25519_PUBLICKEYBYTES &&
        sizeof(crypto::ed25519_secret_key) == crypto_sign_ed25519_SECRETKEYBYTES &&
        sizeof(crypto::ed25519_signature) == crypto_sign_BYTES &&
        sizeof(crypto::x25519_public_key) == crypto_scalarmult_curve25519_BYTES &&
        sizeof(crypto::x25519_secret_key) == crypto_scalarmult_curve25519_BYTES,
        "Invalid ed25519/x25519 sizes");

    // Secondary standard ed25519 key, usable in tools wanting standard ed25519 keys
    //
    // TODO(loki) - eventually it would be nice to make this become the only key pair that gets used
    // for new registrations instead of the above.  We'd still need to keep the above for
    // compatibility with existing stakes registered before the relevant fork height, but we could
    // then avoid needing to include this secondary key in uptime proofs for new SN registrations.
    if (!init_key(m_config_folder + "/key_ed25519", keys.key_ed25519, keys.pub_ed25519,
          [](crypto::ed25519_secret_key &sk, crypto::ed25519_public_key &pk) { crypto_sign_ed25519_sk_to_pk(pk.data, sk.data); return true; },
          [](crypto::ed25519_secret_key &sk, crypto::ed25519_public_key &pk) { crypto_sign_ed25519_keypair(pk.data, sk.data); })
       )
      return false;

    MGINFO_YELLOW("Service node ed25519 pubkey is " << epee::string_tools::pod_to_hex(keys.pub_ed25519));

    // Standard x25519 keys generated from the ed25519 keypair, used for encrypted communication between SNs
    int rc = crypto_sign_ed25519_pk_to_curve25519(keys.pub_x25519.data, keys.pub_ed25519.data);
    CHECK_AND_ASSERT_MES(rc == 0, false, "failed to convert ed25519 pubkey to x25519");
    crypto_sign_ed25519_sk_to_curve25519(keys.key_x25519.data, keys.key_ed25519.data);

    MGINFO_YELLOW("Service node x25519 pubkey is " << epee::string_tools::pod_to_hex(keys.pub_x25519));

    return true;
  }
  //-----------------------------------------------------------------------------------------------
  bool core::set_genesis_block(const block& b)
  {
    return m_blockchain_storage.reset_and_set_genesis_block(b);
  }
  //-----------------------------------------------------------------------------------------------
  bool core::deinit()
  {
    m_service_node_list.store();
    m_service_node_list.set_db_pointer(nullptr);
    m_miner.stop();
    m_mempool.deinit();
    m_blockchain_storage.deinit();
    return true;
  }
  //-----------------------------------------------------------------------------------------------
  void core::test_drop_download()
  {
    m_test_drop_download = false;
  }
  //-----------------------------------------------------------------------------------------------
  void core::test_drop_download_height(uint64_t height)
  {
    m_test_drop_download_height = height;
  }
  //-----------------------------------------------------------------------------------------------
  bool core::get_test_drop_download() const
  {
    return m_test_drop_download;
  }
  //-----------------------------------------------------------------------------------------------
  bool core::get_test_drop_download_height() const
  {
    if (m_test_drop_download_height == 0)
      return true;

    if (get_blockchain_storage().get_current_blockchain_height() <= m_test_drop_download_height)
      return true;

    return false;
  }
  //-----------------------------------------------------------------------------------------------
  bool core::handle_incoming_tx_pre(const blobdata& tx_blob, tx_verification_context& tvc, cryptonote::transaction &tx, crypto::hash &tx_hash, bool keeped_by_block, bool relayed, bool do_not_relay)
  {
    tvc = {};

    if(tx_blob.size() > get_max_tx_size())
    {
      LOG_PRINT_L1("WRONG TRANSACTION BLOB, too big size " << tx_blob.size() << ", rejected");
      tvc.m_verifivation_failed = true;
      tvc.m_too_big = true;
      return false;
    }

    tx_hash = crypto::null_hash;

    if(!parse_tx_from_blob(tx, tx_hash, tx_blob))
    {
      LOG_PRINT_L1("WRONG TRANSACTION BLOB, Failed to parse, rejected");
      tvc.m_verifivation_failed = true;
      return false;
    }
    //std::cout << "!"<< tx.vin.size() << std::endl;

    bad_semantics_txes_lock.lock();
    for (int idx = 0; idx < 2; ++idx)
    {
      if (bad_semantics_txes[idx].find(tx_hash) != bad_semantics_txes[idx].end())
      {
        bad_semantics_txes_lock.unlock();
        LOG_PRINT_L1("Transaction already seen with bad semantics, rejected");
        tvc.m_verifivation_failed = true;
        return false;
      }
    }
    bad_semantics_txes_lock.unlock();
    return true;
  }
  //-----------------------------------------------------------------------------------------------
  bool core::handle_incoming_tx_post(const blobdata& tx_blob, tx_verification_context& tvc, cryptonote::transaction &tx, crypto::hash &tx_hash, bool keeped_by_block, bool relayed, bool do_not_relay)
  {
    if(!check_tx_syntax(tx))
    {
      LOG_PRINT_L1("WRONG TRANSACTION BLOB, Failed to check tx " << tx_hash << " syntax, rejected");
      tvc.m_verifivation_failed = true;
      return false;
    }

    return true;
  }
  //-----------------------------------------------------------------------------------------------
  void core::set_semantics_failed(const crypto::hash &tx_hash)
  {
    LOG_PRINT_L1("WRONG TRANSACTION BLOB, Failed to check tx " << tx_hash << " semantic, rejected");
    bad_semantics_txes_lock.lock();
    bad_semantics_txes[0].insert(tx_hash);
    if (bad_semantics_txes[0].size() >= BAD_SEMANTICS_TXES_MAX_SIZE)
    {
      std::swap(bad_semantics_txes[0], bad_semantics_txes[1]);
      bad_semantics_txes[0].clear();
    }
    bad_semantics_txes_lock.unlock();
  }
  //-----------------------------------------------------------------------------------------------
  static bool is_canonical_bulletproof_layout(const std::vector<rct::Bulletproof> &proofs)
  {
    if (proofs.size() != 1)
      return false;
    const size_t sz = proofs[0].V.size();
    if (sz == 0 || sz > BULLETPROOF_MAX_OUTPUTS)
      return false;
    return true;
  }
  //-----------------------------------------------------------------------------------------------
  bool core::handle_incoming_tx_accumulated_batch(std::vector<tx_verification_batch_info> &tx_info, bool keeped_by_block)
  {
    bool ret = true;
    if (keeped_by_block && get_blockchain_storage().is_within_compiled_block_hash_area())
    {
      MTRACE("Skipping semantics check for tx kept by block in embedded hash area");
      return true;
    }

    std::vector<const rct::rctSig*> rvv;
    for (size_t n = 0; n < tx_info.size(); ++n)
    {
      if (!check_tx_semantic(*tx_info[n].tx, keeped_by_block))
      {
        set_semantics_failed(tx_info[n].tx_hash);
        tx_info[n].tvc.m_verifivation_failed = true;
        tx_info[n].result = false;
        continue;
      }

      if (tx_info[n].tx->type != txtype::standard)
        continue;
      const rct::rctSig &rv = tx_info[n].tx->rct_signatures;
      switch (rv.type) {
        case rct::RCTTypeNull:
          // coinbase should not come here, so we reject for all other types
          MERROR_VER("Unexpected Null rctSig type");
          set_semantics_failed(tx_info[n].tx_hash);
          tx_info[n].tvc.m_verifivation_failed = true;
          tx_info[n].result = false;
          break;
        case rct::RCTTypeSimple:
          if (!rct::verRctSemanticsSimple(rv))
          {
            MERROR_VER("rct signature semantics check failed");
            set_semantics_failed(tx_info[n].tx_hash);
            tx_info[n].tvc.m_verifivation_failed = true;
            tx_info[n].result = false;
            break;
          }
          break;
        case rct::RCTTypeFull:
          if (!rct::verRct(rv, true))
          {
            MERROR_VER("rct signature semantics check failed");
            set_semantics_failed(tx_info[n].tx_hash);
            tx_info[n].tvc.m_verifivation_failed = true;
            tx_info[n].result = false;
            break;
          }
          break;
        case rct::RCTTypeBulletproof:
        case rct::RCTTypeBulletproof2:
          if (!is_canonical_bulletproof_layout(rv.p.bulletproofs))
          {
            MERROR_VER("Bulletproof does not have canonical form");
            set_semantics_failed(tx_info[n].tx_hash);
            tx_info[n].tvc.m_verifivation_failed = true;
            tx_info[n].result = false;
            break;
          }
          rvv.push_back(&rv); // delayed batch verification
          break;
        default:
          MERROR_VER("Unknown rct type: " << rv.type);
          set_semantics_failed(tx_info[n].tx_hash);
          tx_info[n].tvc.m_verifivation_failed = true;
          tx_info[n].result = false;
          break;
      }
    }
    if (!rvv.empty() && !rct::verRctSemanticsSimple(rvv))
    {
      LOG_PRINT_L1("One transaction among this group has bad semantics, verifying one at a time");
      ret = false;
      const bool assumed_bad = rvv.size() == 1; // if there's only one tx, it must be the bad one
      for (size_t n = 0; n < tx_info.size(); ++n)
      {
        if (!tx_info[n].result)
          continue;
        if (tx_info[n].tx->rct_signatures.type != rct::RCTTypeBulletproof && tx_info[n].tx->rct_signatures.type != rct::RCTTypeBulletproof2)
          continue;
        if (assumed_bad || !rct::verRctSemanticsSimple(tx_info[n].tx->rct_signatures))
        {
          set_semantics_failed(tx_info[n].tx_hash);
          tx_info[n].tvc.m_verifivation_failed = true;
          tx_info[n].result = false;
        }
      }
    }

    return ret;
  }
  //-----------------------------------------------------------------------------------------------
  bool core::handle_incoming_txs(const std::vector<blobdata>& tx_blobs, std::vector<tx_verification_context>& tvc, bool keeped_by_block, bool relayed, bool do_not_relay)
  {
    TRY_ENTRY();
    CRITICAL_REGION_LOCAL(m_incoming_tx_lock);

    struct result { bool res; cryptonote::transaction tx; crypto::hash hash; };
    std::vector<result> results(tx_blobs.size());

    tvc.resize(tx_blobs.size());
    tools::threadpool& tpool = tools::threadpool::getInstance();
    tools::threadpool::waiter waiter;
    std::vector<blobdata>::const_iterator it = tx_blobs.begin();
    for (size_t i = 0; i < tx_blobs.size(); i++, ++it) {
      tpool.submit(&waiter, [&, i, it] {
        try
        {
          results[i].res = handle_incoming_tx_pre(*it, tvc[i], results[i].tx, results[i].hash, keeped_by_block, relayed, do_not_relay);
        }
        catch (const std::exception &e)
        {
          MERROR_VER("Exception in handle_incoming_tx_pre: " << e.what());
          tvc[i].m_verifivation_failed = true;
          results[i].res = false;
        }
      });
    }
    waiter.wait(&tpool);
    it = tx_blobs.begin();
    std::vector<bool> already_have(tx_blobs.size(), false);
    for (size_t i = 0; i < tx_blobs.size(); i++, ++it) {
      if (!results[i].res)
        continue;
      if(m_mempool.have_tx(results[i].hash))
      {
        LOG_PRINT_L2("tx " << results[i].hash << "already have transaction in tx_pool");
        already_have[i] = true;
      }
      else if(m_blockchain_storage.have_tx(results[i].hash))
      {
        LOG_PRINT_L2("tx " << results[i].hash << " already have transaction in blockchain");
        already_have[i] = true;
      }
      else
      {
        tpool.submit(&waiter, [&, i, it] {
          try
          {
            results[i].res = handle_incoming_tx_post(*it, tvc[i], results[i].tx, results[i].hash, keeped_by_block, relayed, do_not_relay);
          }
          catch (const std::exception &e)
          {
            MERROR_VER("Exception in handle_incoming_tx_post: " << e.what());
            tvc[i].m_verifivation_failed = true;
            results[i].res = false;
          }
        });
      }
    }
    waiter.wait(&tpool);

    std::vector<tx_verification_batch_info> tx_info;
    tx_info.reserve(tx_blobs.size());
    for (size_t i = 0; i < tx_blobs.size(); i++) {
      if (!results[i].res || already_have[i])
        continue;
      tx_info.push_back({&results[i].tx, results[i].hash, tvc[i], results[i].res});
    }
    if (!tx_info.empty())
      handle_incoming_tx_accumulated_batch(tx_info, keeped_by_block);

    bool ok = true;
    it = tx_blobs.begin();
    for (size_t i = 0; i < tx_blobs.size(); i++, ++it) {
      if (!results[i].res)
      {
        ok = false;
        continue;
      }
      if (keeped_by_block)
        get_blockchain_storage().on_new_tx_from_block(results[i].tx);
      if (already_have[i])
        continue;

      const size_t weight = get_transaction_weight(results[i].tx, it->size());
      ok &= add_new_tx(results[i].tx, results[i].hash, tx_blobs[i], weight, tvc[i], keeped_by_block, relayed, do_not_relay);
      if(tvc[i].m_verifivation_failed)
      {
        MERROR_VER("Transaction verification failed: " << results[i].hash);
      }
      else if(tvc[i].m_verifivation_impossible)
      {
        MERROR_VER("Transaction verification impossible: " << results[i].hash);
      }

      if(tvc[i].m_added_to_pool)
        MDEBUG("tx added: " << results[i].hash);
    }
    return ok;

    CATCH_ENTRY_L0("core::handle_incoming_txs()", false);
  }
  //-----------------------------------------------------------------------------------------------
  bool core::handle_incoming_tx(const blobdata& tx_blob, tx_verification_context& tvc, bool keeped_by_block, bool relayed, bool do_not_relay)
  {
    std::vector<cryptonote::blobdata> tx_blobs;
    tx_blobs.push_back(tx_blob);
    std::vector<tx_verification_context> tvcv(1);
    bool r = handle_incoming_txs(tx_blobs, tvcv, keeped_by_block, relayed, do_not_relay);
    tvc = tvcv[0];
    return r;
  }
  //-----------------------------------------------------------------------------------------------
  bool core::get_stat_info(core_stat_info& st_inf) const
  {
    st_inf.mining_speed = m_miner.get_speed();
    st_inf.alternative_blocks = m_blockchain_storage.get_alternative_blocks_count();
    st_inf.blockchain_height = m_blockchain_storage.get_current_blockchain_height();
    st_inf.tx_pool_size = m_mempool.get_transactions_count();
    st_inf.top_block_id_str = epee::string_tools::pod_to_hex(m_blockchain_storage.get_tail_id());
    return true;
  }

  //-----------------------------------------------------------------------------------------------
  bool core::check_tx_semantic(const transaction& tx, bool keeped_by_block) const
  {
    if (tx.type != txtype::standard)
    {
      if (tx.vin.size() != 0)
      {
        MERROR_VER("tx type: " << tx.type << " must have 0 inputs, received: " << tx.vin.size() << ", rejected for tx id = " << get_transaction_hash(tx));
        return false;
      }
    }
    else if (!tx.vin.size())
    {
      MERROR_VER("tx with empty inputs, rejected for tx id= " << get_transaction_hash(tx));
      return false;
    }

    if(!check_inputs_types_supported(tx))
    {
      MERROR_VER("unsupported input types for tx id= " << get_transaction_hash(tx));
      return false;
    }

    if(!check_outs_valid(tx))
    {
      MERROR_VER("tx with invalid outputs, rejected for tx id= " << get_transaction_hash(tx));
      return false;
    }

    if (tx.version >= txversion::v2_ringct)
    {
      if (tx.rct_signatures.outPk.size() != tx.vout.size())
      {
        MERROR_VER("tx with mismatched vout/outPk count, rejected for tx id= " << get_transaction_hash(tx));
        return false;
      }
    }

    if(!check_money_overflow(tx))
    {
      MERROR_VER("tx has money overflow, rejected for tx id= " << get_transaction_hash(tx));
      return false;
    }

    if (tx.version == txversion::v1)
    {
      uint64_t amount_in = 0;
      get_inputs_money_amount(tx, amount_in);
      uint64_t amount_out = get_outs_money_amount(tx);

      if(amount_in <= amount_out)
      {
        MERROR_VER("tx with wrong amounts: ins " << amount_in << ", outs " << amount_out << ", rejected for tx id= " << get_transaction_hash(tx));
        return false;
      }
    }

    if(!keeped_by_block && get_transaction_weight(tx) >= m_blockchain_storage.get_current_cumulative_block_weight_limit() - CRYPTONOTE_COINBASE_BLOB_RESERVED_SIZE)
    {
      MERROR_VER("tx is too large " << get_transaction_weight(tx) << ", expected not bigger than " << m_blockchain_storage.get_current_cumulative_block_weight_limit() - CRYPTONOTE_COINBASE_BLOB_RESERVED_SIZE);
      return false;
    }

    if(!check_tx_inputs_keyimages_diff(tx))
    {
      MERROR_VER("tx uses a single key image more than once");
      return false;
    }

    if (!check_tx_inputs_ring_members_diff(tx))
    {
      MERROR_VER("tx uses duplicate ring members");
      return false;
    }

    if (!check_tx_inputs_keyimages_domain(tx))
    {
      MERROR_VER("tx uses key image not in the valid domain");
      return false;
    }

    return true;
  }
  //-----------------------------------------------------------------------------------------------
  bool core::is_key_image_spent(const crypto::key_image &key_image) const
  {
    return m_blockchain_storage.have_tx_keyimg_as_spent(key_image);
  }
  //-----------------------------------------------------------------------------------------------
  bool core::are_key_images_spent(const std::vector<crypto::key_image>& key_im, std::vector<bool> &spent) const
  {
    spent.clear();
    for(auto& ki: key_im)
    {
      spent.push_back(m_blockchain_storage.have_tx_keyimg_as_spent(ki));
    }
    return true;
  }
  //-----------------------------------------------------------------------------------------------
  size_t core::get_block_sync_size(uint64_t height) const
  {
    if (block_sync_size > 0)
      return block_sync_size;
    return BLOCKS_SYNCHRONIZING_DEFAULT_COUNT;
  }
  //-----------------------------------------------------------------------------------------------
  bool core::are_key_images_spent_in_pool(const std::vector<crypto::key_image>& key_im, std::vector<bool> &spent) const
  {
    spent.clear();

    return m_mempool.check_for_key_images(key_im, spent);
  }
  //-----------------------------------------------------------------------------------------------
  std::pair<uint64_t, uint64_t> core::get_coinbase_tx_sum(const uint64_t start_offset, const size_t count)
  {
    uint64_t emission_amount = 0;
    uint64_t total_fee_amount = 0;
    if (count)
    {
      const uint64_t end = start_offset + count - 1;
      m_blockchain_storage.for_blocks_range(start_offset, end,
        [this, &emission_amount, &total_fee_amount](uint64_t, const crypto::hash& hash, const block& b){
      std::vector<transaction> txs;
      std::vector<crypto::hash> missed_txs;
      uint64_t coinbase_amount = get_outs_money_amount(b.miner_tx);
      this->get_transactions(b.tx_hashes, txs, missed_txs);      
      uint64_t tx_fee_amount = 0;
      for(const auto& tx: txs)
      {
        tx_fee_amount += get_tx_fee(tx);
      }
      
      emission_amount += coinbase_amount - tx_fee_amount;
      total_fee_amount += tx_fee_amount;
      return true;
      });
    }

    return std::pair<uint64_t, uint64_t>(emission_amount, total_fee_amount);
  }
  //-----------------------------------------------------------------------------------------------
  bool core::check_tx_inputs_keyimages_diff(const transaction& tx) const
  {
    std::unordered_set<crypto::key_image> ki;
    for(const auto& in: tx.vin)
    {
      CHECKED_GET_SPECIFIC_VARIANT(in, const txin_to_key, tokey_in, false);
      if(!ki.insert(tokey_in.k_image).second)
        return false;
    }
    return true;
  }
  //-----------------------------------------------------------------------------------------------
  bool core::check_tx_inputs_ring_members_diff(const transaction& tx) const
  {
    const uint8_t version = m_blockchain_storage.get_current_hard_fork_version();
    if (version >= 6)
    {
      for(const auto& in: tx.vin)
      {
        CHECKED_GET_SPECIFIC_VARIANT(in, const txin_to_key, tokey_in, false);
        for (size_t n = 1; n < tokey_in.key_offsets.size(); ++n)
          if (tokey_in.key_offsets[n] == 0)
            return false;
      }
    }
    return true;
  }
  //-----------------------------------------------------------------------------------------------
  bool core::check_tx_inputs_keyimages_domain(const transaction& tx) const
  {
    std::unordered_set<crypto::key_image> ki;
    for(const auto& in: tx.vin)
    {
      CHECKED_GET_SPECIFIC_VARIANT(in, const txin_to_key, tokey_in, false);
      if (!(rct::scalarmultKey(rct::ki2rct(tokey_in.k_image), rct::curveOrder()) == rct::identity()))
        return false;
    }
    return true;
  }
  //-----------------------------------------------------------------------------------------------
  bool core::add_new_tx(transaction& tx, tx_verification_context& tvc, bool keeped_by_block, bool relayed, bool do_not_relay)
  {
    crypto::hash tx_hash = get_transaction_hash(tx);
    blobdata bl;
    t_serializable_object_to_blob(tx, bl);
    size_t tx_weight = get_transaction_weight(tx, bl.size());
    return add_new_tx(tx, tx_hash, bl, tx_weight, tvc, keeped_by_block, relayed, do_not_relay);
  }
  //-----------------------------------------------------------------------------------------------
  size_t core::get_blockchain_total_transactions() const
  {
    return m_blockchain_storage.get_total_transactions();
  }
  //-----------------------------------------------------------------------------------------------
  bool core::add_new_tx(transaction& tx, const crypto::hash& tx_hash, const cryptonote::blobdata &blob, size_t tx_weight, tx_verification_context& tvc, bool keeped_by_block, bool relayed, bool do_not_relay)
  {
    if(m_mempool.have_tx(tx_hash))
    {
      LOG_PRINT_L2("tx " << tx_hash << "already have transaction in tx_pool");
      return true;
    }

    if(m_blockchain_storage.have_tx(tx_hash))
    {
      LOG_PRINT_L2("tx " << tx_hash << " already have transaction in blockchain");
      return true;
    }

    uint8_t version = m_blockchain_storage.get_current_hard_fork_version();
    return m_mempool.add_tx(tx, tx_hash, blob, tx_weight, tvc, keeped_by_block, relayed, do_not_relay, version, m_service_node_list);
  }
  //-----------------------------------------------------------------------------------------------
  bool core::relay_txpool_transactions()
  {
    // we attempt to relay txes that should be relayed, but were not
    std::vector<std::pair<crypto::hash, cryptonote::blobdata>> txs;
    if (m_mempool.get_relayable_transactions(txs) && !txs.empty())
    {
      cryptonote_connection_context fake_context = AUTO_VAL_INIT(fake_context);
      tx_verification_context tvc = AUTO_VAL_INIT(tvc);
      NOTIFY_NEW_TRANSACTIONS::request r;
      for (auto it = txs.begin(); it != txs.end(); ++it)
      {
        r.txs.push_back(it->second);
      }
      get_protocol()->relay_transactions(r, fake_context);
      m_mempool.set_relayed(txs);
    }
    return true;
  }
  //-----------------------------------------------------------------------------------------------
  bool core::submit_uptime_proof()
  {
    if (!m_service_node_keys)
      return true;

    NOTIFY_UPTIME_PROOF::request req = m_service_node_list.generate_uptime_proof(*m_service_node_keys, m_sn_public_ip, m_storage_port);

    cryptonote_connection_context fake_context = AUTO_VAL_INIT(fake_context);
    bool relayed = get_protocol()->relay_uptime_proof(req, fake_context);
    if (relayed)
      MGINFO("Submitted uptime-proof for Service Node (yours): " << m_service_node_keys->pub);

    return true;
  }
  //-----------------------------------------------------------------------------------------------
  bool core::handle_uptime_proof(const NOTIFY_UPTIME_PROOF::request &proof, bool &my_uptime_proof_confirmation)
  {
    return m_service_node_list.handle_uptime_proof(proof, my_uptime_proof_confirmation);
  }
  //-----------------------------------------------------------------------------------------------
  void core::on_transaction_relayed(const cryptonote::blobdata& tx_blob)
  {
    std::vector<std::pair<crypto::hash, cryptonote::blobdata>> txs;
    cryptonote::transaction tx;
    crypto::hash tx_hash;
    if (!parse_and_validate_tx_from_blob(tx_blob, tx, tx_hash))
    {
      LOG_ERROR("Failed to parse relayed transaction");
      return;
    }
    txs.push_back(std::make_pair(tx_hash, std::move(tx_blob)));
    m_mempool.set_relayed(txs);
  }
  //-----------------------------------------------------------------------------------------------
  bool core::relay_service_node_votes()
  {
    NOTIFY_NEW_SERVICE_NODE_VOTE::request req = {};
    req.votes                                 = m_quorum_cop.get_relayable_votes(get_current_blockchain_height());
    if (req.votes.size())
    {
      cryptonote_connection_context fake_context = AUTO_VAL_INIT(fake_context);
      if (get_protocol()->relay_service_node_votes(req, fake_context))
      {
        m_quorum_cop.set_votes_relayed(req.votes);
      }
    }

    return true;
  }
  //-----------------------------------------------------------------------------------------------
  bool core::get_block_template(block& b, const account_public_address& adr, difficulty_type& diffic, uint64_t& height, uint64_t& expected_reward, const blobdata& ex_nonce)
  {
    return m_blockchain_storage.create_block_template(b, adr, diffic, height, expected_reward, ex_nonce);
  }
  //-----------------------------------------------------------------------------------------------
  bool core::get_block_template(block& b, const crypto::hash *prev_block, const account_public_address& adr, difficulty_type& diffic, uint64_t& height, uint64_t& expected_reward, const blobdata& ex_nonce)
  {
    return m_blockchain_storage.create_block_template(b, prev_block, adr, diffic, height, expected_reward, ex_nonce);
  }
  //-----------------------------------------------------------------------------------------------
  bool core::find_blockchain_supplement(const std::list<crypto::hash>& qblock_ids, NOTIFY_RESPONSE_CHAIN_ENTRY::request& resp) const
  {
    return m_blockchain_storage.find_blockchain_supplement(qblock_ids, resp);
  }
  //-----------------------------------------------------------------------------------------------
  bool core::find_blockchain_supplement(const uint64_t req_start_block, const std::list<crypto::hash>& qblock_ids, std::vector<std::pair<std::pair<cryptonote::blobdata, crypto::hash>, std::vector<std::pair<crypto::hash, cryptonote::blobdata> > > >& blocks, uint64_t& total_height, uint64_t& start_height, bool pruned, bool get_miner_tx_hash, size_t max_count) const
  {
    return m_blockchain_storage.find_blockchain_supplement(req_start_block, qblock_ids, blocks, total_height, start_height, pruned, get_miner_tx_hash, max_count);
  }
  //-----------------------------------------------------------------------------------------------
  bool core::get_outs(const COMMAND_RPC_GET_OUTPUTS_BIN::request& req, COMMAND_RPC_GET_OUTPUTS_BIN::response& res) const
  {
    return m_blockchain_storage.get_outs(req, res);
  }
  //-----------------------------------------------------------------------------------------------
  bool core::get_output_distribution(uint64_t amount, uint64_t from_height, uint64_t to_height, uint64_t &start_height, std::vector<uint64_t> &distribution, uint64_t &base) const
  {
    return m_blockchain_storage.get_output_distribution(amount, from_height, to_height, start_height, distribution, base);
  }
  //-----------------------------------------------------------------------------------------------
  bool core::get_output_blacklist(std::vector<uint64_t> &blacklist) const
  {
    return m_blockchain_storage.get_output_blacklist(blacklist);
  }
  //-----------------------------------------------------------------------------------------------
  bool core::get_tx_outputs_gindexs(const crypto::hash& tx_id, std::vector<uint64_t>& indexs) const
  {
    return m_blockchain_storage.get_tx_outputs_gindexs(tx_id, indexs);
  }
  //-----------------------------------------------------------------------------------------------
  bool core::get_tx_outputs_gindexs(const crypto::hash& tx_id, size_t n_txes, std::vector<std::vector<uint64_t>>& indexs) const
  {
    return m_blockchain_storage.get_tx_outputs_gindexs(tx_id, n_txes, indexs);
  }
  //-----------------------------------------------------------------------------------------------
  void core::pause_mine()
  {
    m_miner.pause();
  }
  //-----------------------------------------------------------------------------------------------
  void core::resume_mine()
  {
    m_miner.resume();
  }
  //-----------------------------------------------------------------------------------------------
  block_complete_entry get_block_complete_entry(block& b, tx_memory_pool &pool)
  {
    block_complete_entry bce;
    bce.block = cryptonote::block_to_blob(b);
    for (const auto &tx_hash: b.tx_hashes)
    {
      cryptonote::blobdata txblob;
      CHECK_AND_ASSERT_THROW_MES(pool.get_transaction(tx_hash, txblob), "Transaction not found in pool");
      bce.txs.push_back(txblob);
    }
    return bce;
  }
  //-----------------------------------------------------------------------------------------------
  bool core::handle_block_found(block& b, block_verification_context &bvc)
  {
<<<<<<< HEAD
    bvc = boost::value_initialized<block_verification_context>();
=======
    bvc = {};
    m_miner.pause();
>>>>>>> ee6e8496
    std::vector<block_complete_entry> blocks;
    m_miner.pause();
    {
      LOKI_DEFER { m_miner.resume(); };
      try
      {
        blocks.push_back(get_block_complete_entry(b, m_mempool));
      }
      catch (const std::exception &e)
      {
        return false;
      }
      std::vector<block> pblocks;
      if (!prepare_handle_incoming_blocks(blocks, pblocks))
      {
        MERROR("Block found, but failed to prepare to add");
        return false;
      }
      add_new_block(b, bvc, nullptr /*checkpoint*/);
      cleanup_handle_incoming_blocks(true);
      m_miner.on_block_chain_update();
    }

    CHECK_AND_ASSERT_MES(!bvc.m_verifivation_failed, false, "mined block failed verification");
    if(bvc.m_added_to_main_chain)
    {
<<<<<<< HEAD
=======
      cryptonote_connection_context exclude_context = {};
      NOTIFY_NEW_BLOCK::request arg = AUTO_VAL_INIT(arg);
      arg.current_blockchain_height = m_blockchain_storage.get_current_blockchain_height();
>>>>>>> ee6e8496
      std::vector<crypto::hash> missed_txs;
      std::vector<cryptonote::blobdata> txs;
      m_blockchain_storage.get_transactions_blobs(b.tx_hashes, txs, missed_txs);
      if(missed_txs.size() &&  m_blockchain_storage.get_block_id_by_height(get_block_height(b)) != get_block_hash(b))
      {
        LOG_PRINT_L1("Block found but, seems that reorganize just happened after that, do not relay this block");
        return true;
      }
      CHECK_AND_ASSERT_MES(txs.size() == b.tx_hashes.size() && !missed_txs.size(), false, "can't find some transactions in found block:" << get_block_hash(b) << " txs.size()=" << txs.size()
        << ", b.tx_hashes.size()=" << b.tx_hashes.size() << ", missed_txs.size()" << missed_txs.size());

      cryptonote_connection_context exclude_context = boost::value_initialized<cryptonote_connection_context>();
      NOTIFY_NEW_FLUFFY_BLOCK::request arg          = AUTO_VAL_INIT(arg);
      arg.current_blockchain_height                 = m_blockchain_storage.get_current_blockchain_height();
      arg.b                                         = blocks[0];

      m_pprotocol->relay_block(arg, exclude_context);
    }
    return true;
  }
  //-----------------------------------------------------------------------------------------------
  void core::on_synchronized()
  {
    m_miner.on_synchronized();
  }
  //-----------------------------------------------------------------------------------------------
  void core::safesyncmode(const bool onoff)
  {
    m_blockchain_storage.safesyncmode(onoff);
  }
  //-----------------------------------------------------------------------------------------------
  bool core::add_new_block(const block& b, block_verification_context& bvc, checkpoint_t const *checkpoint)
  {
    bool result = m_blockchain_storage.add_new_block(b, bvc, checkpoint);
    if (result)
    {
      // TODO(loki): PERF(loki): This causes perf problems in integration mode, so in real-time operation it may not be
      // noticeable but could bubble up and cause slowness if the runtime variables align up undesiredly.
      relay_service_node_votes(); // NOTE: nop if synchronising due to not accepting votes whilst syncing
    }
    return result;
  }
  //-----------------------------------------------------------------------------------------------
  bool core::prepare_handle_incoming_blocks(const std::vector<block_complete_entry> &blocks_entry, std::vector<block> &blocks)
  {
    m_incoming_tx_lock.lock();
    if (!m_blockchain_storage.prepare_handle_incoming_blocks(blocks_entry, blocks))
    {
      cleanup_handle_incoming_blocks(false);
      return false;
    }
    return true;
  }

  //-----------------------------------------------------------------------------------------------
  bool core::cleanup_handle_incoming_blocks(bool force_sync)
  {
    bool success = false;
    try {
      success = m_blockchain_storage.cleanup_handle_incoming_blocks(force_sync);
    }
    catch (...) {}
    m_incoming_tx_lock.unlock();
    return success;
  }

  //-----------------------------------------------------------------------------------------------
  bool core::handle_incoming_block(const blobdata& block_blob, const block *b, block_verification_context& bvc, checkpoint_t *checkpoint, bool update_miner_blocktemplate)
  {
    TRY_ENTRY();
<<<<<<< HEAD
    bvc = boost::value_initialized<block_verification_context>();
=======

    bvc = {};
>>>>>>> ee6e8496

    if (!check_incoming_block_size(block_blob))
    {
      bvc.m_verifivation_failed = true;
      return false;
    }

    if (((size_t)-1) <= 0xffffffff && block_blob.size() >= 0x3fffffff)
      MWARNING("This block's size is " << block_blob.size() << ", closing on the 32 bit limit");

    CHECK_AND_ASSERT_MES(update_checkpoints_from_json_file(), false, "One or more checkpoints loaded from json conflicted with existing checkpoints.");

    block lb;
    if (!b)
    {
      crypto::hash block_hash;
      if(!parse_and_validate_block_from_blob(block_blob, lb, block_hash))
      {
        LOG_PRINT_L1("Failed to parse and validate new block");
        bvc.m_verifivation_failed = true;
        return false;
      }
      b = &lb;
    }

    // TODO(loki): Temporary to make hf12 checkpoints play nicely, but, hf12 checkpoints will be deleted on hf13
    if (checkpoint && b->major_version < network_version_12_checkpointing)
    {
      std::sort(checkpoint->signatures.begin(),
                checkpoint->signatures.end(),
                [](service_nodes::voter_to_signature const &lhs, service_nodes::voter_to_signature const &rhs) {
                  return lhs.voter_index < rhs.voter_index;
                });
    }

    add_new_block(*b, bvc, checkpoint);
    if(update_miner_blocktemplate && bvc.m_added_to_main_chain)
       m_miner.on_block_chain_update();
    return true;

    CATCH_ENTRY_L0("core::handle_incoming_block()", false);
  }
  //-----------------------------------------------------------------------------------------------
  // Used by the RPC server to check the size of an incoming
  // block_blob
  bool core::check_incoming_block_size(const blobdata& block_blob) const
  {
    // note: we assume block weight is always >= block blob size, so we check incoming
    // blob size against the block weight limit, which acts as a sanity check without
    // having to parse/weigh first; in fact, since the block blob is the block header
    // plus the tx hashes, the weight will typically be much larger than the blob size
    if(block_blob.size() > m_blockchain_storage.get_current_cumulative_block_weight_limit() + BLOCK_SIZE_SANITY_LEEWAY)
    {
      LOG_PRINT_L1("WRONG BLOCK BLOB, sanity check failed on size " << block_blob.size() << ", rejected");
      return false;
    }
    return true;
  }
  //-----------------------------------------------------------------------------------------------
  crypto::hash core::get_tail_id() const
  {
    return m_blockchain_storage.get_tail_id();
  }
  //-----------------------------------------------------------------------------------------------
  difficulty_type core::get_block_cumulative_difficulty(uint64_t height) const
  {
    return m_blockchain_storage.get_db().get_block_cumulative_difficulty(height);
  }
  //-----------------------------------------------------------------------------------------------
  size_t core::get_pool_transactions_count() const
  {
    return m_mempool.get_transactions_count();
  }
  //-----------------------------------------------------------------------------------------------
  bool core::have_block(const crypto::hash& id) const
  {
    return m_blockchain_storage.have_block(id);
  }
  //-----------------------------------------------------------------------------------------------
  bool core::parse_tx_from_blob(transaction& tx, crypto::hash& tx_hash, const blobdata& blob) const
  {
    return parse_and_validate_tx_from_blob(blob, tx, tx_hash);
  }
  //-----------------------------------------------------------------------------------------------
  bool core::check_tx_syntax(const transaction& tx) const
  {
    return true;
  }
  //-----------------------------------------------------------------------------------------------
  bool core::get_pool_transactions(std::vector<transaction>& txs, bool include_sensitive_data) const
  {
    m_mempool.get_transactions(txs, include_sensitive_data);
    return true;
  }
  //-----------------------------------------------------------------------------------------------
  bool core::get_pool_transaction_hashes(std::vector<crypto::hash>& txs, bool include_sensitive_data) const
  {
    m_mempool.get_transaction_hashes(txs, include_sensitive_data);
    return true;
  }
  //-----------------------------------------------------------------------------------------------
  bool core::get_pool_transaction_stats(struct txpool_stats& stats, bool include_sensitive_data) const
  {
    m_mempool.get_transaction_stats(stats, include_sensitive_data);
    return true;
  }
  //-----------------------------------------------------------------------------------------------
  bool core::get_pool_transaction(const crypto::hash &id, cryptonote::blobdata& tx) const
  {
    return m_mempool.get_transaction(id, tx);
  }  
  //-----------------------------------------------------------------------------------------------
  bool core::pool_has_tx(const crypto::hash &id) const
  {
    return m_mempool.have_tx(id);
  }
  //-----------------------------------------------------------------------------------------------
  bool core::get_pool_transactions_and_spent_keys_info(std::vector<tx_info>& tx_infos, std::vector<spent_key_image_info>& key_image_infos, bool include_sensitive_data) const
  {
    return m_mempool.get_transactions_and_spent_keys_info(tx_infos, key_image_infos, include_sensitive_data);
  }
  //-----------------------------------------------------------------------------------------------
  bool core::get_pool_for_rpc(std::vector<cryptonote::rpc::tx_in_pool>& tx_infos, cryptonote::rpc::key_images_with_tx_hashes& key_image_infos) const
  {
    return m_mempool.get_pool_for_rpc(tx_infos, key_image_infos);
  }
  //-----------------------------------------------------------------------------------------------
  bool core::get_short_chain_history(std::list<crypto::hash>& ids) const
  {
    return m_blockchain_storage.get_short_chain_history(ids);
  }
  //-----------------------------------------------------------------------------------------------
  bool core::handle_get_objects(NOTIFY_REQUEST_GET_OBJECTS::request& arg, NOTIFY_RESPONSE_GET_OBJECTS::request& rsp, cryptonote_connection_context& context)
  {
    return m_blockchain_storage.handle_get_objects(arg, rsp);
  }
  //-----------------------------------------------------------------------------------------------
  crypto::hash core::get_block_id_by_height(uint64_t height) const
  {
    return m_blockchain_storage.get_block_id_by_height(height);
  }
  //-----------------------------------------------------------------------------------------------
  bool core::get_block_by_hash(const crypto::hash &h, block &blk, bool *orphan) const
  {
    return m_blockchain_storage.get_block_by_hash(h, blk, orphan);
  }
  //-----------------------------------------------------------------------------------------------
  std::string core::print_pool(bool short_format) const
  {
    return m_mempool.print_pool(short_format);
  }
  //-----------------------------------------------------------------------------------------------
  static bool check_storage_server_ping(time_t last_time_storage_server_pinged)
  {
    const auto elapsed = std::time(nullptr) - last_time_storage_server_pinged;
    if (elapsed > STORAGE_SERVER_PING_LIFETIME)
    {
      MWARNING("Have not heard from the storage server " <<
              (!last_time_storage_server_pinged ? "since starting" :
               "for more than " + tools::get_human_readable_timespan(std::chrono::seconds(elapsed))));
      return false;
    }
    return true;
  }
  //-----------------------------------------------------------------------------------------------
  void core::do_uptime_proof_call()
  {
    // wait one block before starting uptime proofs.
    std::vector<service_nodes::service_node_pubkey_info> const states = get_service_node_list_state({ m_service_node_keys->pub });

    if (!states.empty() && (states[0].info->registration_height + 1) < get_current_blockchain_height())
    {
      service_nodes::service_node_info const &info = *states[0].info;
      m_check_uptime_proof_interval.do_call([&info, this]() {
        if (info.proof->timestamp <= static_cast<uint64_t>(time(nullptr) - UPTIME_PROOF_FREQUENCY_IN_SECONDS))
        {
          if (!check_storage_server_ping(m_last_storage_server_ping))
          {
            MGINFO_RED(
                "Failed to submit uptime proof: have not heard from the storage server recently. Make sure that it "
                "is running! It is required to run alongside the Loki daemon");
            return true;
          }

          this->submit_uptime_proof();
        }

        return true;
      });
    }
    else
    {
      // reset the interval so that we're ready when we register, OR if we get deregistered this primes us up for re-registration in the same session
      m_check_uptime_proof_interval = epee::math_helper::once_a_time_seconds<UPTIME_PROOF_BUFFER_IN_SECONDS, true /*start_immediately*/>();
    }
  }
  //-----------------------------------------------------------------------------------------------
  bool core::on_idle()
  {
    if(!m_starter_message_showed)
    {
      std::string main_message;
      if (m_offline)
        main_message = "The daemon is running offline and will not attempt to sync to the Loki network.";
      else
        main_message = "The daemon will start synchronizing with the network. This may take a long time to complete.";
      MGINFO_YELLOW(ENDL << "**********************************************************************" << ENDL
        << main_message << ENDL
        << ENDL
        << "You can set the level of process detailization through \"set_log <level|categories>\" command," << ENDL
        << "where <level> is between 0 (no details) and 4 (very verbose), or custom category based levels (eg, *:WARNING)." << ENDL
        << ENDL
        << "Use the \"help\" command to see the list of available commands." << ENDL
        << "Use \"help <command>\" to see a command's documentation." << ENDL
        << "**********************************************************************" << ENDL);
      m_starter_message_showed = true;
    }

    m_fork_moaner.do_call(boost::bind(&core::check_fork_time, this));
    m_txpool_auto_relayer.do_call(boost::bind(&core::relay_txpool_transactions, this));
    m_service_node_vote_relayer.do_call(boost::bind(&core::relay_service_node_votes, this));
    // m_check_updates_interval.do_call(boost::bind(&core::check_updates, this));
    m_check_disk_space_interval.do_call(boost::bind(&core::check_disk_space, this));
    m_block_rate_interval.do_call(boost::bind(&core::check_block_rate, this));

    time_t const lifetime = time(nullptr) - get_start_time();
    if (m_service_node_keys && lifetime > DIFFICULTY_TARGET_V2) // Give us some time to connect to peers before sending uptimes
    {
      do_uptime_proof_call();
    }

    m_blockchain_pruning_interval.do_call(boost::bind(&core::update_blockchain_pruning, this));
    m_miner.on_idle();
    m_mempool.on_idle();

#if defined(LOKI_ENABLE_INTEGRATION_TEST_HOOKS)
    loki::integration_test.core_is_idle = true;
#endif

    return true;
  }
  //-----------------------------------------------------------------------------------------------
  bool core::check_fork_time()
  {
    if (m_nettype == FAKECHAIN)
      return true;

    HardFork::State state = m_blockchain_storage.get_hard_fork_state();
    el::Level level;
    switch (state) {
      case HardFork::LikelyForked:
        level = el::Level::Warning;
        MCLOG_RED(level, "global", "**********************************************************************");
        MCLOG_RED(level, "global", "Last scheduled hard fork is too far in the past.");
        MCLOG_RED(level, "global", "We are most likely forked from the network. Daemon update needed now.");
        MCLOG_RED(level, "global", "**********************************************************************");
        break;
      case HardFork::UpdateNeeded:
        level = el::Level::Info;
        MCLOG(level, "global", el::Color::Default, "Last scheduled hard fork time suggests a daemon update will be released within the next couple months.");
        break;
      default:
        break;
    }
    return true;
  }
  //-----------------------------------------------------------------------------------------------
  uint8_t core::get_ideal_hard_fork_version() const
  {
    return get_blockchain_storage().get_ideal_hard_fork_version();
  }
  //-----------------------------------------------------------------------------------------------
  uint8_t core::get_ideal_hard_fork_version(uint64_t height) const
  {
    return get_blockchain_storage().get_ideal_hard_fork_version(height);
  }
  //-----------------------------------------------------------------------------------------------
  uint8_t core::get_hard_fork_version(uint64_t height) const
  {
    return get_blockchain_storage().get_hard_fork_version(height);
  }
  //-----------------------------------------------------------------------------------------------
  uint64_t core::get_earliest_ideal_height_for_version(uint8_t version) const
  {
    return get_blockchain_storage().get_earliest_ideal_height_for_version(version);
  }
  //-----------------------------------------------------------------------------------------------
  bool core::check_updates()
  {
    static const char software[] = "loki";
#ifdef BUILD_TAG
    static const char buildtag[] = BOOST_PP_STRINGIZE(BUILD_TAG);
    static const char subdir[] = "cli"; // because it can never be simple
#else
    static const char buildtag[] = "source";
    static const char subdir[] = "source"; // because it can never be simple
#endif

    if (m_offline)
      return true;

    if (check_updates_level == UPDATES_DISABLED)
      return true;

    std::string version, hash;
    MCDEBUG("updates", "Checking for a new " << software << " version for " << buildtag);
    if (!tools::check_updates(software, buildtag, version, hash))
      return false;

    if (tools::vercmp(version.c_str(), LOKI_VERSION) <= 0)
    {
      m_update_available = false;
      return true;
    }

    std::string url = tools::get_update_url(software, subdir, buildtag, version, true);
    MCLOG_CYAN(el::Level::Info, "global", "Version " << version << " of " << software << " for " << buildtag << " is available: " << url << ", SHA256 hash " << hash);
    m_update_available = true;

    if (check_updates_level == UPDATES_NOTIFY)
      return true;

    url = tools::get_update_url(software, subdir, buildtag, version, false);
    std::string filename;
    const char *slash = strrchr(url.c_str(), '/');
    if (slash)
      filename = slash + 1;
    else
      filename = std::string(software) + "-update-" + version;
    boost::filesystem::path path(epee::string_tools::get_current_module_folder());
    path /= filename;

    boost::unique_lock<boost::mutex> lock(m_update_mutex);

    if (m_update_download != 0)
    {
      MCDEBUG("updates", "Already downloading update");
      return true;
    }

    crypto::hash file_hash;
    if (!tools::sha256sum(path.string(), file_hash) || (hash != epee::string_tools::pod_to_hex(file_hash)))
    {
      MCDEBUG("updates", "We don't have that file already, downloading");
      const std::string tmppath = path.string() + ".tmp";
      if (epee::file_io_utils::is_file_exist(tmppath))
      {
        MCDEBUG("updates", "We have part of the file already, resuming download");
      }
      m_last_update_length = 0;
      m_update_download = tools::download_async(tmppath, url, [this, hash, path](const std::string &tmppath, const std::string &uri, bool success) {
        bool remove = false, good = true;
        if (success)
        {
          crypto::hash file_hash;
          if (!tools::sha256sum(tmppath, file_hash))
          {
            MCERROR("updates", "Failed to hash " << tmppath);
            remove = true;
            good = false;
          }
          else if (hash != epee::string_tools::pod_to_hex(file_hash))
          {
            MCERROR("updates", "Download from " << uri << " does not match the expected hash");
            remove = true;
            good = false;
          }
        }
        else
        {
          MCERROR("updates", "Failed to download " << uri);
          good = false;
        }
        boost::unique_lock<boost::mutex> lock(m_update_mutex);
        m_update_download = 0;
        if (success && !remove)
        {
          std::error_code e = tools::replace_file(tmppath, path.string());
          if (e)
          {
            MCERROR("updates", "Failed to rename downloaded file");
            good = false;
          }
        }
        else if (remove)
        {
          if (!boost::filesystem::remove(tmppath))
          {
            MCERROR("updates", "Failed to remove invalid downloaded file");
            good = false;
          }
        }
        if (good)
          MCLOG_CYAN(el::Level::Info, "updates", "New version downloaded to " << path.string());
      }, [this](const std::string &path, const std::string &uri, size_t length, ssize_t content_length) {
        if (length >= m_last_update_length + 1024 * 1024 * 10)
        {
          m_last_update_length = length;
          MCDEBUG("updates", "Downloaded " << length << "/" << (content_length ? std::to_string(content_length) : "unknown"));
        }
        return true;
      });
    }
    else
    {
      MCDEBUG("updates", "We already have " << path << " with expected hash");
    }

    lock.unlock();

    if (check_updates_level == UPDATES_DOWNLOAD)
      return true;

    MCERROR("updates", "Download/update not implemented yet");
    return true;
  }
  //-----------------------------------------------------------------------------------------------
  bool core::check_disk_space()
  {
    uint64_t free_space = get_free_space();
    if (free_space < 1ull * 1024 * 1024 * 1024) // 1 GB
    {
      const el::Level level = el::Level::Warning;
      MCLOG_RED(level, "global", "Free space is below 1 GB on " << m_config_folder);
    }
    return true;
  }
  //-----------------------------------------------------------------------------------------------
  double factorial(unsigned int n)
  {
    if (n <= 1)
      return 1.0;
    double f = n;
    while (n-- > 1)
      f *= n;
    return f;
  }
  //-----------------------------------------------------------------------------------------------
  static double probability1(unsigned int blocks, unsigned int expected)
  {
    // https://www.umass.edu/wsp/resources/poisson/#computing
    return pow(expected, blocks) / (factorial(blocks) * exp(expected));
  }
  //-----------------------------------------------------------------------------------------------
  static double probability(unsigned int blocks, unsigned int expected)
  {
    double p = 0.0;
    if (blocks <= expected)
    {
      for (unsigned int b = 0; b <= blocks; ++b)
        p += probability1(b, expected);
    }
    else if (blocks > expected)
    {
      for (unsigned int b = blocks; b <= expected * 3 /* close enough */; ++b)
        p += probability1(b, expected);
    }
    return p;
  }
  //-----------------------------------------------------------------------------------------------
  bool core::check_block_rate()
  {
    if (m_offline || m_nettype == FAKECHAIN || m_target_blockchain_height > get_current_blockchain_height() || m_target_blockchain_height == 0)
    {
      MDEBUG("Not checking block rate, offline or syncing");
      return true;
    }

#if defined(LOKI_ENABLE_INTEGRATION_TEST_HOOKS)
    MDEBUG("Not checking block rate, integration test mode");
    return true;
#endif

    static constexpr double threshold = 1. / (864000 / DIFFICULTY_TARGET_V2); // one false positive every 10 days

    const time_t now = time(NULL);
    const std::vector<time_t> timestamps = m_blockchain_storage.get_last_block_timestamps(60);

    static const unsigned int seconds[] = { 5400, 3600, 1800, 1200, 600 };
    for (size_t n = 0; n < sizeof(seconds)/sizeof(seconds[0]); ++n)
    {
      unsigned int b = 0;
      const time_t time_boundary = now - static_cast<time_t>(seconds[n]);
      for (time_t ts: timestamps) b += ts >= time_boundary;
      const double p = probability(b, seconds[n] / DIFFICULTY_TARGET_V2);
      MDEBUG("blocks in the last " << seconds[n] / 60 << " minutes: " << b << " (probability " << p << ")");
      if (p < threshold)
      {
        MWARNING("There were " << b << " blocks in the last " << seconds[n] / 60 << " minutes, there might be large hash rate changes, or we might be partitioned, cut off from the Loki network or under attack. Or it could be just sheer bad luck.");

        std::shared_ptr<tools::Notify> block_rate_notify = m_block_rate_notify;
        if (block_rate_notify)
        {
          auto expected = seconds[n] / DIFFICULTY_TARGET_V2;
          block_rate_notify->notify("%t", std::to_string(seconds[n] / 60).c_str(), "%b", std::to_string(b).c_str(), "%e", std::to_string(expected).c_str(), NULL);
        }

        break; // no need to look further
      }
    }

    return true;
  }
  //-----------------------------------------------------------------------------------------------
  bool core::set_storage_server_peer_reachable(crypto::public_key const &pubkey, bool value)
  {
    return m_service_node_list.set_storage_server_peer_reachable(pubkey, value);
  }
  //-----------------------------------------------------------------------------------------------
  bool core::update_blockchain_pruning()
  {
    return m_blockchain_storage.update_blockchain_pruning();
  }
  //-----------------------------------------------------------------------------------------------
  bool core::check_blockchain_pruning()
  {
    return m_blockchain_storage.check_blockchain_pruning();
  }
  //-----------------------------------------------------------------------------------------------
  void core::set_target_blockchain_height(uint64_t target_blockchain_height)
  {
    m_target_blockchain_height = target_blockchain_height;
  }
  //-----------------------------------------------------------------------------------------------
  uint64_t core::get_target_blockchain_height() const
  {
    return m_target_blockchain_height;
  }
  //-----------------------------------------------------------------------------------------------
  uint64_t core::prevalidate_block_hashes(uint64_t height, const std::vector<crypto::hash> &hashes)
  {
    return get_blockchain_storage().prevalidate_block_hashes(height, hashes);
  }
  //-----------------------------------------------------------------------------------------------
  uint64_t core::get_free_space() const
  {
    boost::filesystem::path path(m_config_folder);
    boost::filesystem::space_info si = boost::filesystem::space(path);
    return si.available;
  }
  //-----------------------------------------------------------------------------------------------
  std::shared_ptr<const service_nodes::testing_quorum> core::get_testing_quorum(service_nodes::quorum_type type, uint64_t height, bool include_old, std::vector<std::shared_ptr<const service_nodes::testing_quorum>> *alt_states) const
  {
    return m_service_node_list.get_testing_quorum(type, height, include_old, alt_states);
  }
  //-----------------------------------------------------------------------------------------------
  bool core::is_service_node(const crypto::public_key& pubkey, bool require_active) const
  {
    return m_service_node_list.is_service_node(pubkey, require_active);
  }
  //-----------------------------------------------------------------------------------------------
  const std::vector<service_nodes::key_image_blacklist_entry> &core::get_service_node_blacklisted_key_images() const
  {
    return m_service_node_list.get_blacklisted_key_images();
  }
  //-----------------------------------------------------------------------------------------------
  std::vector<service_nodes::service_node_pubkey_info> core::get_service_node_list_state(const std::vector<crypto::public_key> &service_node_pubkeys) const
  {
    return m_service_node_list.get_service_node_list_state(service_node_pubkeys);
  }
  //-----------------------------------------------------------------------------------------------
  bool core::add_service_node_vote(const service_nodes::quorum_vote_t& vote, vote_verification_context &vvc)
  {
    return m_quorum_cop.handle_vote(vote, vvc);
  }
  //-----------------------------------------------------------------------------------------------
  std::shared_ptr<const core::service_node_keys> core::get_service_node_keys() const
  {
    return m_service_node_keys;
  }
  uint32_t core::get_blockchain_pruning_seed() const
  {
    return get_blockchain_storage().get_blockchain_pruning_seed();
  }
  //-----------------------------------------------------------------------------------------------
  bool core::prune_blockchain(uint32_t pruning_seed)
  {
    return get_blockchain_storage().prune_blockchain(pruning_seed);
  }
  //-----------------------------------------------------------------------------------------------
  void core::get_all_service_nodes_public_keys(std::vector<crypto::public_key>& keys, bool active_nodes_only) const
  {
    m_service_node_list.get_all_service_nodes_public_keys(keys, active_nodes_only);
  }
  //-----------------------------------------------------------------------------------------------
  std::time_t core::get_start_time() const
  {
    return start_time;
  }
  //-----------------------------------------------------------------------------------------------
  void core::graceful_exit()
  {
    raise(SIGTERM);
  }
}<|MERGE_RESOLUTION|>--- conflicted
+++ resolved
@@ -1585,14 +1585,9 @@
   //-----------------------------------------------------------------------------------------------
   bool core::handle_block_found(block& b, block_verification_context &bvc)
   {
-<<<<<<< HEAD
-    bvc = boost::value_initialized<block_verification_context>();
-=======
     bvc = {};
     m_miner.pause();
->>>>>>> ee6e8496
     std::vector<block_complete_entry> blocks;
-    m_miner.pause();
     {
       LOKI_DEFER { m_miner.resume(); };
       try
@@ -1617,12 +1612,6 @@
     CHECK_AND_ASSERT_MES(!bvc.m_verifivation_failed, false, "mined block failed verification");
     if(bvc.m_added_to_main_chain)
     {
-<<<<<<< HEAD
-=======
-      cryptonote_connection_context exclude_context = {};
-      NOTIFY_NEW_BLOCK::request arg = AUTO_VAL_INIT(arg);
-      arg.current_blockchain_height = m_blockchain_storage.get_current_blockchain_height();
->>>>>>> ee6e8496
       std::vector<crypto::hash> missed_txs;
       std::vector<cryptonote::blobdata> txs;
       m_blockchain_storage.get_transactions_blobs(b.tx_hashes, txs, missed_txs);
@@ -1634,7 +1623,7 @@
       CHECK_AND_ASSERT_MES(txs.size() == b.tx_hashes.size() && !missed_txs.size(), false, "can't find some transactions in found block:" << get_block_hash(b) << " txs.size()=" << txs.size()
         << ", b.tx_hashes.size()=" << b.tx_hashes.size() << ", missed_txs.size()" << missed_txs.size());
 
-      cryptonote_connection_context exclude_context = boost::value_initialized<cryptonote_connection_context>();
+      cryptonote_connection_context exclude_context = {};
       NOTIFY_NEW_FLUFFY_BLOCK::request arg          = AUTO_VAL_INIT(arg);
       arg.current_blockchain_height                 = m_blockchain_storage.get_current_blockchain_height();
       arg.b                                         = blocks[0];
@@ -1693,12 +1682,8 @@
   bool core::handle_incoming_block(const blobdata& block_blob, const block *b, block_verification_context& bvc, checkpoint_t *checkpoint, bool update_miner_blocktemplate)
   {
     TRY_ENTRY();
-<<<<<<< HEAD
-    bvc = boost::value_initialized<block_verification_context>();
-=======
 
     bvc = {};
->>>>>>> ee6e8496
 
     if (!check_incoming_block_size(block_blob))
     {
