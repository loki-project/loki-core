// Copyright (c) 2014-2018, The Monero Project
// Copyright (c)      2018, The Loki Project
//
// All rights reserved.
//
// Redistribution and use in source and binary forms, with or without modification, are
// permitted provided that the following conditions are met:
//
// 1. Redistributions of source code must retain the above copyright notice, this list of
//    conditions and the following disclaimer.
//
// 2. Redistributions in binary form must reproduce the above copyright notice, this list
//    of conditions and the following disclaimer in the documentation and/or other
//    materials provided with the distribution.
//
// 3. Neither the name of the copyright holder nor the names of its contributors may be
//    used to endorse or promote products derived from this software without specific
//    prior written permission.
//
// THIS SOFTWARE IS PROVIDED BY THE COPYRIGHT HOLDERS AND CONTRIBUTORS "AS IS" AND ANY
// EXPRESS OR IMPLIED WARRANTIES, INCLUDING, BUT NOT LIMITED TO, THE IMPLIED WARRANTIES OF
// MERCHANTABILITY AND FITNESS FOR A PARTICULAR PURPOSE ARE DISCLAIMED. IN NO EVENT SHALL
// THE COPYRIGHT HOLDER OR CONTRIBUTORS BE LIABLE FOR ANY DIRECT, INDIRECT, INCIDENTAL,
// SPECIAL, EXEMPLARY, OR CONSEQUENTIAL DAMAGES (INCLUDING, BUT NOT LIMITED TO,
// PROCUREMENT OF SUBSTITUTE GOODS OR SERVICES; LOSS OF USE, DATA, OR PROFITS; OR BUSINESS
// INTERRUPTION) HOWEVER CAUSED AND ON ANY THEORY OF LIABILITY, WHETHER IN CONTRACT,
// STRICT LIABILITY, OR TORT (INCLUDING NEGLIGENCE OR OTHERWISE) ARISING IN ANY WAY OUT OF
// THE USE OF THIS SOFTWARE, EVEN IF ADVISED OF THE POSSIBILITY OF SUCH DAMAGE.
//
// Parts of this file are originally copyright (c) 2012-2013 The Cryptonote developers

#include <boost/algorithm/string.hpp>

#include "include_base_utils.h"
#include "string_tools.h"
using namespace epee;

#include <unordered_set>
<<<<<<< HEAD
#include <random>
=======
>>>>>>> fc368a99

#include "cryptonote_core.h"
#include "common/command_line.h"
#include "common/util.h"
#include "common/updates.h"
#include "common/download.h"
#include "common/threadpool.h"
#include "common/command_line.h"
#include "warnings.h"
#include "crypto/crypto.h"
#include "cryptonote_config.h"
#include "cryptonote_tx_utils.h"
#include "misc_language.h"
#include "file_io_utils.h"
#include <csignal>
#include "checkpoints/checkpoints.h"
#include "ringct/rctTypes.h"
#include "blockchain_db/blockchain_db.h"
#include "ringct/rctSigs.h"
#include "version.h"
#include "wipeable_string.h"

#undef LOKI_DEFAULT_LOG_CATEGORY
#define LOKI_DEFAULT_LOG_CATEGORY "cn"

DISABLE_VS_WARNINGS(4355)

#define MERROR_VER(x) MCERROR("verify", x)

#define BAD_SEMANTICS_TXES_MAX_SIZE 100

namespace cryptonote
{
  const command_line::arg_descriptor<bool, false> arg_testnet_on  = {
    "testnet"
  , "Run on testnet. The wallet must be launched with --testnet flag."
  , false
  };
  const command_line::arg_descriptor<bool, false> arg_stagenet_on  = {
    "stagenet"
  , "Run on stagenet. The wallet must be launched with --stagenet flag."
  , false
  };
  const command_line::arg_descriptor<std::string, false, true, 2> arg_data_dir = {
    "data-dir"
  , "Specify data directory"
  , tools::get_default_data_dir()
  , {{ &arg_testnet_on, &arg_stagenet_on }}
  , [](std::array<bool, 2> testnet_stagenet, bool defaulted, std::string val)->std::string {
      if (testnet_stagenet[0])
        return (boost::filesystem::path(val) / "testnet").string();
      else if (testnet_stagenet[1])
        return (boost::filesystem::path(val) / "stagenet").string();
      return val;
    }
  };
  const command_line::arg_descriptor<bool> arg_offline = {
    "offline"
  , "Do not listen for peers, nor connect to any"
  };
  const command_line::arg_descriptor<bool> arg_disable_dns_checkpoints = {
    "disable-dns-checkpoints"
  , "Do not retrieve checkpoints from DNS"
  };

  static const command_line::arg_descriptor<bool> arg_test_drop_download = {
    "test-drop-download"
  , "For net tests: in download, discard ALL blocks instead checking/saving them (very fast)"
  };
  static const command_line::arg_descriptor<uint64_t> arg_test_drop_download_height = {
    "test-drop-download-height"
  , "Like test-drop-download but discards only after around certain height"
  , 0
  };
  static const command_line::arg_descriptor<int> arg_test_dbg_lock_sleep = {
    "test-dbg-lock-sleep"
  , "Sleep time in ms, defaults to 0 (off), used to debug before/after locking mutex. Values 100 to 1000 are good for tests."
  , 0
  };
  static const command_line::arg_descriptor<bool> arg_dns_checkpoints  = {
    "enforce-dns-checkpointing"
  , "checkpoints from DNS server will be enforced"
  , false
  };
  static const command_line::arg_descriptor<uint64_t> arg_fast_block_sync = {
    "fast-block-sync"
  , "Sync up most of the way by using embedded, known block hashes."
  , 1
  };
  static const command_line::arg_descriptor<uint64_t> arg_prep_blocks_threads = {
    "prep-blocks-threads"
  , "Max number of threads to use when preparing block hashes in groups."
  , 4
  };
  static const command_line::arg_descriptor<uint64_t> arg_show_time_stats  = {
    "show-time-stats"
  , "Show time-stats when processing blocks/txs and disk synchronization."
  , 0
  };
  static const command_line::arg_descriptor<size_t> arg_block_sync_size  = {
    "block-sync-size"
  , "How many blocks to sync at once during chain synchronization (0 = adaptive)."
  , 0
  };
  static const command_line::arg_descriptor<std::string> arg_check_updates = {
    "check-updates"
  , "Check for new versions of loki: [disabled|notify|download|update]"
  , "notify"
  };
  static const command_line::arg_descriptor<bool> arg_fluffy_blocks  = {
    "fluffy-blocks"
  , "Relay blocks as fluffy blocks (obsolete, now default)"
  , true
  };
  static const command_line::arg_descriptor<bool> arg_no_fluffy_blocks  = {
    "no-fluffy-blocks"
  , "Relay blocks as normal blocks"
  , false
  };
  static const command_line::arg_descriptor<size_t> arg_max_txpool_size  = {
    "max-txpool-size"
  , "Set maximum txpool size in bytes."
  , DEFAULT_TXPOOL_MAX_SIZE
  };
  static const command_line::arg_descriptor<bool> arg_service_node  = {
    "service-node"
  , "Run as a service node"
  };

  //-----------------------------------------------------------------------------------------------
  core::core(i_cryptonote_protocol* pprotocol):
              m_mempool(m_blockchain_storage),
              m_service_node_list(m_blockchain_storage),
              m_blockchain_storage(m_mempool, m_service_node_list),
              m_miner(this),
              m_miner_address(boost::value_initialized<account_public_address>()),
              m_starter_message_showed(false),
              m_target_blockchain_height(0),
              m_checkpoints_path(""),
              m_last_dns_checkpoints_update(0),
              m_last_json_checkpoints_update(0),
              m_disable_dns_checkpoints(false),
              m_threadpool(tools::threadpool::getInstance()),
              m_update_download(0),
              m_nettype(UNDEFINED)
  {
    m_checkpoints_updating.clear();
    set_cryptonote_protocol(pprotocol);
  }
  void core::set_cryptonote_protocol(i_cryptonote_protocol* pprotocol)
  {
    if(pprotocol)
      m_pprotocol = pprotocol;
    else
      m_pprotocol = &m_protocol_stub;
  }
  //-----------------------------------------------------------------------------------
  void core::set_checkpoints(checkpoints&& chk_pts)
  {
    m_blockchain_storage.set_checkpoints(std::move(chk_pts));
  }
  //-----------------------------------------------------------------------------------
  void core::set_checkpoints_file_path(const std::string& path)
  {
    m_checkpoints_path = path;
  }
  //-----------------------------------------------------------------------------------
  void core::set_enforce_dns_checkpoints(bool enforce_dns)
  {
    m_blockchain_storage.set_enforce_dns_checkpoints(enforce_dns);
  }
  //-----------------------------------------------------------------------------------------------
  bool core::update_checkpoints()
  {
    if (m_nettype != MAINNET || m_disable_dns_checkpoints) return true;

    if (m_checkpoints_updating.test_and_set()) return true;

    bool res = true;
    if (time(NULL) - m_last_dns_checkpoints_update >= 3600)
    {
      res = m_blockchain_storage.update_checkpoints(m_checkpoints_path, true);
      m_last_dns_checkpoints_update = time(NULL);
      m_last_json_checkpoints_update = time(NULL);
    }
    else if (time(NULL) - m_last_json_checkpoints_update >= 600)
    {
      res = m_blockchain_storage.update_checkpoints(m_checkpoints_path, false);
      m_last_json_checkpoints_update = time(NULL);
    }

    m_checkpoints_updating.clear();

    // if anything fishy happened getting new checkpoints, bring down the house
    if (!res)
    {
      graceful_exit();
    }
    return res;
  }
  //-----------------------------------------------------------------------------------
  void core::stop()
  {
    m_blockchain_storage.cancel();

    tools::download_async_handle handle;
    {
      boost::lock_guard<boost::mutex> lock(m_update_mutex);
      handle = m_update_download;
      m_update_download = 0;
    }
    if (handle)
      tools::download_cancel(handle);
  }
  //-----------------------------------------------------------------------------------
  void core::init_options(boost::program_options::options_description& desc)
  {
    command_line::add_arg(desc, arg_data_dir);

    command_line::add_arg(desc, arg_test_drop_download);
    command_line::add_arg(desc, arg_test_drop_download_height);

    command_line::add_arg(desc, arg_testnet_on);
    command_line::add_arg(desc, arg_stagenet_on);
    command_line::add_arg(desc, arg_dns_checkpoints);
    command_line::add_arg(desc, arg_prep_blocks_threads);
    command_line::add_arg(desc, arg_fast_block_sync);
    command_line::add_arg(desc, arg_show_time_stats);
    command_line::add_arg(desc, arg_block_sync_size);
    command_line::add_arg(desc, arg_check_updates);
    command_line::add_arg(desc, arg_fluffy_blocks);
    command_line::add_arg(desc, arg_no_fluffy_blocks);
    command_line::add_arg(desc, arg_test_dbg_lock_sleep);
    command_line::add_arg(desc, arg_offline);
    command_line::add_arg(desc, arg_disable_dns_checkpoints);
    command_line::add_arg(desc, arg_max_txpool_size);
    command_line::add_arg(desc, arg_service_node);

    miner::init_options(desc);
    BlockchainDB::init_options(desc);
  }
  //-----------------------------------------------------------------------------------------------
  bool core::handle_command_line(const boost::program_options::variables_map& vm)
  {
    if (m_nettype != FAKECHAIN)
    {
      const bool testnet = command_line::get_arg(vm, arg_testnet_on);
      const bool stagenet = command_line::get_arg(vm, arg_stagenet_on);
      m_nettype = testnet ? TESTNET : stagenet ? STAGENET : MAINNET;
    }

    m_config_folder = command_line::get_arg(vm, arg_data_dir);

    auto data_dir = boost::filesystem::path(m_config_folder);

    if (m_nettype == MAINNET)
    {
      cryptonote::checkpoints checkpoints;
      if (!checkpoints.init_default_checkpoints(m_nettype))
      {
        throw std::runtime_error("Failed to initialize checkpoints");
      }
      set_checkpoints(std::move(checkpoints));

      boost::filesystem::path json(JSON_HASH_FILE_NAME);
      boost::filesystem::path checkpoint_json_hashfile_fullpath = data_dir / json;

      set_checkpoints_file_path(checkpoint_json_hashfile_fullpath.string());
    }


    set_enforce_dns_checkpoints(command_line::get_arg(vm, arg_dns_checkpoints));
    test_drop_download_height(command_line::get_arg(vm, arg_test_drop_download_height));
    m_fluffy_blocks_enabled = !get_arg(vm, arg_no_fluffy_blocks);
    m_offline = get_arg(vm, arg_offline);
    m_disable_dns_checkpoints = get_arg(vm, arg_disable_dns_checkpoints);
    if (!command_line::is_arg_defaulted(vm, arg_fluffy_blocks))
      MWARNING(arg_fluffy_blocks.name << " is obsolete, it is now default");

    if (command_line::get_arg(vm, arg_test_drop_download) == true)
      test_drop_download();

    m_service_node = command_line::get_arg(vm, arg_service_node);

    epee::debug::g_test_dbg_lock_sleep() = command_line::get_arg(vm, arg_test_dbg_lock_sleep);

    return true;
  }
  //-----------------------------------------------------------------------------------------------
  uint64_t core::get_current_blockchain_height() const
  {
    return m_blockchain_storage.get_current_blockchain_height();
  }
  //-----------------------------------------------------------------------------------------------
  void core::get_blockchain_top(uint64_t& height, crypto::hash& top_id) const
  {
    top_id = m_blockchain_storage.get_tail_id(height);
  }
  //-----------------------------------------------------------------------------------------------
  bool core::get_blocks(uint64_t start_offset, size_t count, std::list<std::pair<cryptonote::blobdata,block>>& blocks, std::list<cryptonote::blobdata>& txs) const
  {
    return m_blockchain_storage.get_blocks(start_offset, count, blocks, txs);
  }
  //-----------------------------------------------------------------------------------------------
  bool core::get_blocks(uint64_t start_offset, size_t count, std::list<std::pair<cryptonote::blobdata,block>>& blocks) const
  {
    return m_blockchain_storage.get_blocks(start_offset, count, blocks);
  }
  //-----------------------------------------------------------------------------------------------
  bool core::get_blocks(uint64_t start_offset, size_t count, std::list<block>& blocks) const
  {
    std::list<std::pair<cryptonote::blobdata, cryptonote::block>> bs;
    if (!m_blockchain_storage.get_blocks(start_offset, count, bs))
      return false;
    for (const auto &b: bs)
      blocks.push_back(b.second);
    return true;
  }
  //-----------------------------------------------------------------------------------------------
  bool core::get_transactions(const std::vector<crypto::hash>& txs_ids, std::list<cryptonote::blobdata>& txs, std::list<crypto::hash>& missed_txs) const
  {
    return m_blockchain_storage.get_transactions_blobs(txs_ids, txs, missed_txs);
  }
  //-----------------------------------------------------------------------------------------------
  bool core::get_txpool_backlog(std::vector<tx_backlog_entry>& backlog) const
  {
    m_mempool.get_transaction_backlog(backlog);
    return true;
  }
  //-----------------------------------------------------------------------------------------------
  bool core::get_transactions(const std::vector<crypto::hash>& txs_ids, std::list<transaction>& txs, std::list<crypto::hash>& missed_txs) const
  {
    return m_blockchain_storage.get_transactions(txs_ids, txs, missed_txs);
  }
  //-----------------------------------------------------------------------------------------------
  bool core::get_alternative_blocks(std::list<block>& blocks) const
  {
    return m_blockchain_storage.get_alternative_blocks(blocks);
  }
  //-----------------------------------------------------------------------------------------------
  size_t core::get_alternative_blocks_count() const
  {
    return m_blockchain_storage.get_alternative_blocks_count();
  }
  //-----------------------------------------------------------------------------------------------
  bool core::init(const boost::program_options::variables_map& vm, const char *config_subdir, const cryptonote::test_options *test_options)
  {
    start_time = std::time(nullptr);

    if (test_options != NULL)
    {
      m_nettype = FAKECHAIN;
    }
    bool r = handle_command_line(vm);
    std::string m_config_folder_mempool = m_config_folder;

    if (config_subdir)
      m_config_folder_mempool = m_config_folder_mempool + "/" + config_subdir;

    std::string db_type = command_line::get_arg(vm, cryptonote::arg_db_type);
    std::string db_sync_mode = command_line::get_arg(vm, cryptonote::arg_db_sync_mode);
    bool db_salvage = command_line::get_arg(vm, cryptonote::arg_db_salvage) != 0;
    bool fast_sync = command_line::get_arg(vm, arg_fast_block_sync) != 0;
    uint64_t blocks_threads = command_line::get_arg(vm, arg_prep_blocks_threads);
    std::string check_updates_string = command_line::get_arg(vm, arg_check_updates);
    size_t max_txpool_size = command_line::get_arg(vm, arg_max_txpool_size);

    if (m_service_node)
    {
      r = init_service_node_key();
      CHECK_AND_ASSERT_MES(r, false, "Failed to create or load service node key");
    }

    boost::filesystem::path folder(m_config_folder);
    if (m_nettype == FAKECHAIN)
      folder /= "fake";

    // make sure the data directory exists, and try to lock it
    CHECK_AND_ASSERT_MES (boost::filesystem::exists(folder) || boost::filesystem::create_directories(folder), false,
      std::string("Failed to create directory ").append(folder.string()).c_str());

    // check for blockchain.bin
    try
    {
      const boost::filesystem::path old_files = folder;
      if (boost::filesystem::exists(old_files / "blockchain.bin"))
      {
        MWARNING("Found old-style blockchain.bin in " << old_files.string());
        MWARNING("Loki now uses a new format. You can either remove blockchain.bin to start syncing");
        MWARNING("the blockchain anew, or use loki-blockchain-export and loki-blockchain-import to");
        MWARNING("convert your existing blockchain.bin to the new format. See README.md for instructions.");
        return false;
      }
    }
    // folder might not be a directory, etc, etc
    catch (...) { }

    std::unique_ptr<BlockchainDB> db(new_db(db_type));
    if (db == NULL)
    {
      LOG_ERROR("Attempted to use non-existent database type");
      return false;
    }

    folder /= db->get_db_name();
    MGINFO("Loading blockchain from folder " << folder.string() << " ...");

    const std::string filename = folder.string();
    // default to fast:async:1
    blockchain_db_sync_mode sync_mode = db_defaultsync;
    uint64_t blocks_per_sync = 1;

    try
    {
      uint64_t db_flags = 0;

      std::vector<std::string> options;
      boost::trim(db_sync_mode);
      boost::split(options, db_sync_mode, boost::is_any_of(" :"));
      const bool db_sync_mode_is_default = command_line::is_arg_defaulted(vm, cryptonote::arg_db_sync_mode);

      for(const auto &option : options)
        MDEBUG("option: " << option);

      // default to fast:async:1
      uint64_t DEFAULT_FLAGS = DBF_FAST;

      if(options.size() == 0)
      {
        // default to fast:async:1
        db_flags = DEFAULT_FLAGS;
      }

      bool safemode = false;
      if(options.size() >= 1)
      {
        if(options[0] == "safe")
        {
          safemode = true;
          db_flags = DBF_SAFE;
          sync_mode = db_sync_mode_is_default ? db_defaultsync : db_nosync;
        }
        else if(options[0] == "fast")
        {
          db_flags = DBF_FAST;
          sync_mode = db_sync_mode_is_default ? db_defaultsync : db_async;
        }
        else if(options[0] == "fastest")
        {
          db_flags = DBF_FASTEST;
          blocks_per_sync = 1000; // default to fastest:async:1000
          sync_mode = db_sync_mode_is_default ? db_defaultsync : db_async;
        }
        else
          db_flags = DEFAULT_FLAGS;
      }

      if(options.size() >= 2 && !safemode)
      {
        if(options[1] == "sync")
          sync_mode = db_sync_mode_is_default ? db_defaultsync : db_sync;
        else if(options[1] == "async")
          sync_mode = db_sync_mode_is_default ? db_defaultsync : db_async;
      }

      if(options.size() >= 3 && !safemode)
      {
        char *endptr;
        uint64_t bps = strtoull(options[2].c_str(), &endptr, 0);
        if (*endptr == '\0')
          blocks_per_sync = bps;
      }

      if (db_salvage)
        db_flags |= DBF_SALVAGE;

      db->open(filename, db_flags);
      if(!db->m_open)
        return false;
    }
    catch (const DB_ERROR& e)
    {
      LOG_ERROR("Error opening database: " << e.what());
      return false;
    }

    m_blockchain_storage.set_user_options(blocks_threads,
        blocks_per_sync, sync_mode, fast_sync);

    r = m_blockchain_storage.init(db.release(), m_nettype, m_offline, test_options);

    r = m_mempool.init(max_txpool_size);
    CHECK_AND_ASSERT_MES(r, false, "Failed to initialize memory pool");

    // now that we have a valid m_blockchain_storage, we can clean out any
    // transactions in the pool that do not conform to the current fork
    m_mempool.validate(m_blockchain_storage.get_current_hard_fork_version());

    bool show_time_stats = command_line::get_arg(vm, arg_show_time_stats) != 0;
    m_blockchain_storage.set_show_time_stats(show_time_stats);
    CHECK_AND_ASSERT_MES(r, false, "Failed to initialize blockchain storage");

    block_sync_size = command_line::get_arg(vm, arg_block_sync_size);

    MGINFO("Loading checkpoints");

    // load json & DNS checkpoints, and verify them
    // with respect to what blocks we already have
    CHECK_AND_ASSERT_MES(update_checkpoints(), false, "One or more checkpoints loaded from json or dns conflicted with existing checkpoints.");

   // DNS versions checking
    if (check_updates_string == "disabled")
      check_updates_level = UPDATES_DISABLED;
    else if (check_updates_string == "notify")
      check_updates_level = UPDATES_NOTIFY;
    else if (check_updates_string == "download")
      check_updates_level = UPDATES_DOWNLOAD;
    else if (check_updates_string == "update")
      check_updates_level = UPDATES_UPDATE;
    else {
      MERROR("Invalid argument to --dns-versions-check: " << check_updates_string);
      return false;
    }

    r = m_miner.init(vm, m_nettype);
    CHECK_AND_ASSERT_MES(r, false, "Failed to initialize miner instance");

    return load_state_data();
  }
  //-----------------------------------------------------------------------------------------------
  bool core::init_service_node_key()
  {
    std::string keypath = m_config_folder + "/key";
    if (epee::file_io_utils::is_file_exist(keypath))
    {
      std::string keystr;
      bool r = epee::file_io_utils::load_file_to_string(keypath, keystr);
      memcpy(&unwrap(m_service_node_key), keystr.data(), sizeof(m_service_node_key));
      wipeable_string wipe(keystr);
      CHECK_AND_ASSERT_MES(r, false, "failed to load service node key from file");

      r = crypto::secret_key_to_public_key(m_service_node_key, m_service_node_pubkey);
      CHECK_AND_ASSERT_MES(r, false, "failed to generate pubkey from secret key");
    }
    else
    {
      cryptonote::keypair keypair = keypair::generate(hw::get_device("default"));
      m_service_node_pubkey = keypair.pub;
      m_service_node_key = keypair.sec;

      std::string keystr(reinterpret_cast<const char *>(&m_service_node_key), sizeof(m_service_node_key));
      bool r = epee::file_io_utils::save_string_to_file(keypath, keystr);
      wipeable_string wipe(keystr);
      CHECK_AND_ASSERT_MES(r, false, "failed to save service node key to file");

      using namespace boost::filesystem;
      permissions(keypath, owner_read);
    }

    MGINFO_YELLOW("Service node pubkey is " << epee::string_tools::pod_to_hex(m_service_node_pubkey));

    return true;
  }
  //-----------------------------------------------------------------------------------------------
  bool core::set_genesis_block(const block& b)
  {
    return m_blockchain_storage.reset_and_set_genesis_block(b);
  }
  //-----------------------------------------------------------------------------------------------
  bool core::load_state_data()
  {
    // may be some code later
    return true;
  }
  //-----------------------------------------------------------------------------------------------
    bool core::deinit()
  {
    m_miner.stop();
    m_mempool.deinit();
    m_blockchain_storage.deinit();
    return true;
  }
  //-----------------------------------------------------------------------------------------------
  void core::test_drop_download()
  {
    m_test_drop_download = false;
  }
  //-----------------------------------------------------------------------------------------------
  void core::test_drop_download_height(uint64_t height)
  {
    m_test_drop_download_height = height;
  }
  //-----------------------------------------------------------------------------------------------
  bool core::get_test_drop_download() const
  {
    return m_test_drop_download;
  }
  //-----------------------------------------------------------------------------------------------
  bool core::get_test_drop_download_height() const
  {
    if (m_test_drop_download_height == 0)
      return true;

    if (get_blockchain_storage().get_current_blockchain_height() <= m_test_drop_download_height)
      return true;

    return false;
  }
  //-----------------------------------------------------------------------------------------------
  bool core::handle_incoming_tx_pre(const blobdata& tx_blob, tx_verification_context& tvc, cryptonote::transaction &tx, crypto::hash &tx_hash, crypto::hash &tx_prefixt_hash, bool keeped_by_block, bool relayed, bool do_not_relay)
  {
    tvc = boost::value_initialized<tx_verification_context>();

    if(tx_blob.size() > get_max_tx_size())
    {
      LOG_PRINT_L1("WRONG TRANSACTION BLOB, too big size " << tx_blob.size() << ", rejected");
      tvc.m_verifivation_failed = true;
      tvc.m_too_big = true;
      return false;
    }

    tx_hash = crypto::null_hash;
    tx_prefixt_hash = crypto::null_hash;

    if(!parse_tx_from_blob(tx, tx_hash, tx_prefixt_hash, tx_blob))
    {
      LOG_PRINT_L1("WRONG TRANSACTION BLOB, Failed to parse, rejected");
      tvc.m_verifivation_failed = true;
      return false;
    }
    //std::cout << "!"<< tx.vin.size() << std::endl;

    bad_semantics_txes_lock.lock();
    for (int idx = 0; idx < 2; ++idx)
    {
      if (bad_semantics_txes[idx].find(tx_hash) != bad_semantics_txes[idx].end())
      {
        bad_semantics_txes_lock.unlock();
        LOG_PRINT_L1("Transaction already seen with bad semantics, rejected");
        tvc.m_verifivation_failed = true;
        return false;
      }
    }
    bad_semantics_txes_lock.unlock();

    int version = m_blockchain_storage.get_current_hard_fork_version();
    unsigned int max_tx_version = version == 1 ? 1 : version < 8 ? 2 : 3;

    if (tx.version == 0 || tx.version > max_tx_version)
    {
      // v3 is the latest one we know
      tvc.m_verifivation_failed = true;
      return false;
    }

    return true;
  }
  //-----------------------------------------------------------------------------------------------
  bool core::handle_incoming_tx_post(const blobdata& tx_blob, tx_verification_context& tvc, cryptonote::transaction &tx, crypto::hash &tx_hash, crypto::hash &tx_prefixt_hash, bool keeped_by_block, bool relayed, bool do_not_relay)
  {
    if(!check_tx_syntax(tx))
    {
      LOG_PRINT_L1("WRONG TRANSACTION BLOB, Failed to check tx " << tx_hash << " syntax, rejected");
      tvc.m_verifivation_failed = true;
      return false;
    }

    if (keeped_by_block && get_blockchain_storage().is_within_compiled_block_hash_area())
    {
      MTRACE("Skipping semantics check for tx kept by block in embedded hash area");
    }
    else if(!check_tx_semantic(tx, keeped_by_block))
    {
      LOG_PRINT_L1("WRONG TRANSACTION BLOB, Failed to check tx " << tx_hash << " semantic, rejected");
      tvc.m_verifivation_failed = true;
      bad_semantics_txes_lock.lock();
      bad_semantics_txes[0].insert(tx_hash);
      if (bad_semantics_txes[0].size() >= BAD_SEMANTICS_TXES_MAX_SIZE)
      {
        std::swap(bad_semantics_txes[0], bad_semantics_txes[1]);
        bad_semantics_txes[0].clear();
      }
      bad_semantics_txes_lock.unlock();
      return false;
    }

    return true;
  }
  //-----------------------------------------------------------------------------------------------
  bool core::handle_incoming_txs(const std::list<blobdata>& tx_blobs, std::vector<tx_verification_context>& tvc, bool keeped_by_block, bool relayed, bool do_not_relay)
  {
    TRY_ENTRY();

    struct result { bool res; cryptonote::transaction tx; crypto::hash hash; crypto::hash prefix_hash; bool in_txpool; bool in_blockchain; };
    std::vector<result> results(tx_blobs.size());

    tvc.resize(tx_blobs.size());
    tools::threadpool::waiter waiter;
    std::list<blobdata>::const_iterator it = tx_blobs.begin();
    for (size_t i = 0; i < tx_blobs.size(); i++, ++it) {
      m_threadpool.submit(&waiter, [&, i, it] {
        try
        {
          results[i].res = handle_incoming_tx_pre(*it, tvc[i], results[i].tx, results[i].hash, results[i].prefix_hash, keeped_by_block, relayed, do_not_relay);
        }
        catch (const std::exception &e)
        {
          MERROR_VER("Exception in handle_incoming_tx_pre: " << e.what());
          results[i].res = false;
        }
      });
    }
    waiter.wait();
    it = tx_blobs.begin();
    for (size_t i = 0; i < tx_blobs.size(); i++, ++it) {
      if (!results[i].res)
        continue;
      if(m_mempool.have_tx(results[i].hash))
      {
        LOG_PRINT_L2("tx " << results[i].hash << "already have transaction in tx_pool");
      }
      else if(m_blockchain_storage.have_tx(results[i].hash))
      {
        LOG_PRINT_L2("tx " << results[i].hash << " already have transaction in blockchain");
      }
      else
      {
        m_threadpool.submit(&waiter, [&, i, it] {
          try
          {
            results[i].res = handle_incoming_tx_post(*it, tvc[i], results[i].tx, results[i].hash, results[i].prefix_hash, keeped_by_block, relayed, do_not_relay);
          }
          catch (const std::exception &e)
          {
            MERROR_VER("Exception in handle_incoming_tx_post: " << e.what());
            results[i].res = false;
          }
        });
      }
    }
    waiter.wait();

    bool ok = true;
    it = tx_blobs.begin();
    for (size_t i = 0; i < tx_blobs.size(); i++, ++it) {
      if (!results[i].res)
      {
        ok = false;
        continue;
      }

      ok &= add_new_tx(results[i].tx, results[i].hash, results[i].prefix_hash, it->size(), tvc[i], keeped_by_block, relayed, do_not_relay);
      if(tvc[i].m_verifivation_failed)
      {MERROR_VER("Transaction verification failed: " << results[i].hash);}
      else if(tvc[i].m_verifivation_impossible)
      {MERROR_VER("Transaction verification impossible: " << results[i].hash);}

      if(tvc[i].m_added_to_pool)
        MDEBUG("tx added: " << results[i].hash);
    }
    return ok;

    CATCH_ENTRY_L0("core::handle_incoming_txs()", false);
  }
  //-----------------------------------------------------------------------------------------------
  bool core::handle_incoming_tx(const blobdata& tx_blob, tx_verification_context& tvc, bool keeped_by_block, bool relayed, bool do_not_relay)
  {
    std::list<cryptonote::blobdata> tx_blobs;
    tx_blobs.push_back(tx_blob);
    std::vector<tx_verification_context> tvcv(1);
    bool r = handle_incoming_txs(tx_blobs, tvcv, keeped_by_block, relayed, do_not_relay);
    tvc = tvcv[0];
    return r;
  }
  //-----------------------------------------------------------------------------------------------
  bool core::get_stat_info(core_stat_info& st_inf) const
  {
    st_inf.mining_speed = m_miner.get_speed();
    st_inf.alternative_blocks = m_blockchain_storage.get_alternative_blocks_count();
    st_inf.blockchain_height = m_blockchain_storage.get_current_blockchain_height();
    st_inf.tx_pool_size = m_mempool.get_transactions_count();
    st_inf.top_block_id_str = epee::string_tools::pod_to_hex(m_blockchain_storage.get_tail_id());
    return true;
  }
  //-----------------------------------------------------------------------------------------------
  bool core::check_tx_semantic(const transaction& tx, bool keeped_by_block) const
  {
    if(!tx.vin.size() && tx.version != transaction::version_3_deregister_tx)
    {
      MERROR_VER("tx with empty inputs, rejected for tx id= " << get_transaction_hash(tx));
      return false;
    }

    if(!check_inputs_types_supported(tx))
    {
      MERROR_VER("unsupported input types for tx id= " << get_transaction_hash(tx));
      return false;
    }

    if(!check_outs_valid(tx))
    {
      MERROR_VER("tx with invalid outputs, rejected for tx id= " << get_transaction_hash(tx));
      return false;
    }

    if (tx.version == transaction::version_2)
    {
      if (tx.rct_signatures.outPk.size() != tx.vout.size())
      {
        MERROR_VER("tx with mismatched vout/outPk count, rejected for tx id= " << get_transaction_hash(tx));
        return false;
      }
    }

    if(!check_money_overflow(tx))
    {
      MERROR_VER("tx has money overflow, rejected for tx id= " << get_transaction_hash(tx));
      return false;
    }

    if (tx.version == transaction::version_1)
    {
      uint64_t amount_in = 0;
      get_inputs_money_amount(tx, amount_in);
      uint64_t amount_out = get_outs_money_amount(tx);

      if(amount_in <= amount_out)
      {
        MERROR_VER("tx with wrong amounts: ins " << amount_in << ", outs " << amount_out << ", rejected for tx id= " << get_transaction_hash(tx));
        return false;
      }
    }

    if(!keeped_by_block && get_object_blobsize(tx) >= m_blockchain_storage.get_current_cumulative_blocksize_limit() - CRYPTONOTE_COINBASE_BLOB_RESERVED_SIZE)
    {
      MERROR_VER("tx is too large " << get_object_blobsize(tx) << ", expected not bigger than " << m_blockchain_storage.get_current_cumulative_blocksize_limit() - CRYPTONOTE_COINBASE_BLOB_RESERVED_SIZE);
      return false;
    }

    if(!check_tx_inputs_keyimages_diff(tx))
    {
      MERROR_VER("tx uses a single key image more than once");
      return false;
    }

    if (!check_tx_inputs_ring_members_diff(tx))
    {
      MERROR_VER("tx uses duplicate ring members");
      return false;
    }

    if (!check_tx_inputs_keyimages_domain(tx))
    {
      MERROR_VER("tx uses key image not in the valid domain");
      return false;
    }

    if (tx.version == transaction::version_2) // ringct signatures check verifies amounts match
    {
      const rct::rctSig &rv = tx.rct_signatures;
      switch (rv.type) {
        case rct::RCTTypeNull:
          // coinbase should not come here, so we reject for all other types
          MERROR_VER("Unexpected Null rctSig type");
          return false;
        case rct::RCTTypeSimple:
        case rct::RCTTypeSimpleBulletproof:
          if (!rct::verRctSimple(rv, true))
          {
            MERROR_VER("rct signature semantics check failed");
            return false;
          }
          break;

        case rct::RCTTypeFull:
        case rct::RCTTypeFullBulletproof:
          if (!rct::verRct(rv, true))
          {
            MERROR_VER("rct signature semantics check failed");
            return false;
          }
          break;
        default:
          MERROR_VER("Unknown rct type: " << rv.type);
          return false;
      }
    }
    return true;
  }
  //-----------------------------------------------------------------------------------------------
  bool core::is_key_image_spent(const crypto::key_image &key_image) const
  {
    return m_blockchain_storage.have_tx_keyimg_as_spent(key_image);
  }
  //-----------------------------------------------------------------------------------------------
  bool core::are_key_images_spent(const std::vector<crypto::key_image>& key_im, std::vector<bool> &spent) const
  {
    spent.clear();
    for(auto& ki: key_im)
    {
      spent.push_back(m_blockchain_storage.have_tx_keyimg_as_spent(ki));
    }
    return true;
  }
  //-----------------------------------------------------------------------------------------------
  size_t core::get_block_sync_size(uint64_t height) const
  {
    static const uint64_t quick_height = m_nettype == TESTNET ? 801219 : m_nettype == MAINNET ? 1220516 : 0;
    if (block_sync_size > 0)
      return block_sync_size;
    if (height >= quick_height)
      return BLOCKS_SYNCHRONIZING_DEFAULT_COUNT;
    return BLOCKS_SYNCHRONIZING_DEFAULT_COUNT_PRE_V4;
  }
  //-----------------------------------------------------------------------------------------------
  bool core::are_key_images_spent_in_pool(const std::vector<crypto::key_image>& key_im, std::vector<bool> &spent) const
  {
    spent.clear();

    return m_mempool.check_for_key_images(key_im, spent);
  }
  //-----------------------------------------------------------------------------------------------
  std::pair<uint64_t, uint64_t> core::get_coinbase_tx_sum(const uint64_t start_offset, const size_t count)
  {
    uint64_t emission_amount = 0;
    uint64_t total_fee_amount = 0;
    if (count)
    {
      const uint64_t end = start_offset + count - 1;
      m_blockchain_storage.for_blocks_range(start_offset, end,
        [this, &emission_amount, &total_fee_amount](uint64_t, const crypto::hash& hash, const block& b){
      std::list<transaction> txs;
      std::list<crypto::hash> missed_txs;
      uint64_t coinbase_amount = get_outs_money_amount(b.miner_tx);
      this->get_transactions(b.tx_hashes, txs, missed_txs);      
      uint64_t tx_fee_amount = 0;
      for(const auto& tx: txs)
      {
        tx_fee_amount += get_tx_fee(tx);
      }
      
      emission_amount += coinbase_amount - tx_fee_amount;
      total_fee_amount += tx_fee_amount;
      return true;
      });
    }

    return std::pair<uint64_t, uint64_t>(emission_amount, total_fee_amount);
  }
  //-----------------------------------------------------------------------------------------------
  bool core::check_tx_inputs_keyimages_diff(const transaction& tx) const
  {
    std::unordered_set<crypto::key_image> ki;
    for(const auto& in: tx.vin)
    {
      CHECKED_GET_SPECIFIC_VARIANT(in, const txin_to_key, tokey_in, false);
      if(!ki.insert(tokey_in.k_image).second)
        return false;
    }
    return true;
  }
  //-----------------------------------------------------------------------------------------------
  bool core::check_tx_inputs_ring_members_diff(const transaction& tx) const
  {
    const uint8_t version = m_blockchain_storage.get_current_hard_fork_version();
    if (version >= 6)
    {
      for(const auto& in: tx.vin)
      {
        CHECKED_GET_SPECIFIC_VARIANT(in, const txin_to_key, tokey_in, false);
        for (size_t n = 1; n < tokey_in.key_offsets.size(); ++n)
          if (tokey_in.key_offsets[n] == 0)
            return false;
      }
    }
    return true;
  }
  //-----------------------------------------------------------------------------------------------
  bool core::check_tx_inputs_keyimages_domain(const transaction& tx) const
  {
    std::unordered_set<crypto::key_image> ki;
    for(const auto& in: tx.vin)
    {
      CHECKED_GET_SPECIFIC_VARIANT(in, const txin_to_key, tokey_in, false);
      if (!(rct::scalarmultKey(rct::ki2rct(tokey_in.k_image), rct::curveOrder()) == rct::identity()))
        return false;
    }
    return true;
  }
  //-----------------------------------------------------------------------------------------------
  bool core::add_new_tx(transaction& tx, tx_verification_context& tvc, bool keeped_by_block, bool relayed, bool do_not_relay)
  {
    crypto::hash tx_hash = get_transaction_hash(tx);
    crypto::hash tx_prefix_hash = get_transaction_prefix_hash(tx);
    blobdata bl;
    t_serializable_object_to_blob(tx, bl);
    return add_new_tx(tx, tx_hash, tx_prefix_hash, bl.size(), tvc, keeped_by_block, relayed, do_not_relay);
  }
  //-----------------------------------------------------------------------------------------------
  size_t core::get_blockchain_total_transactions() const
  {
    return m_blockchain_storage.get_total_transactions();
  }
  //-----------------------------------------------------------------------------------------------
  bool core::add_new_tx(transaction& tx, const crypto::hash& tx_hash, const crypto::hash& tx_prefix_hash, size_t blob_size, tx_verification_context& tvc, bool keeped_by_block, bool relayed, bool do_not_relay)
  {
    if (keeped_by_block)
      get_blockchain_storage().on_new_tx_from_block(tx);

    if (tx.version == transaction::version_3_deregister_tx)
    {
      tx_extra_service_node_deregister deregister;
      if (!get_service_node_deregister_from_tx_extra(tx.extra, deregister))
      {
        LOG_PRINT_L1("TX version deregister_tx did not contain deregister data");
        return false;
      }

<<<<<<< HEAD
      // Check service node to deregister is valid
      {
        auto xx__is_service_node_registered = ([](uint64_t block_height, uint32_t service_node_index) -> bool {
          // Check service_node_index is in list bounds
          // MERROR_VER("TX version deregister_tx specifies invalid service node index: " << deregister.service_node_index << ", value must be between [0, " << quorum.size() << "]");
          return true;
        });

        if (!xx__is_service_node_registered(deregister.block_height, deregister.service_node_index))
        {
          MERROR_VER("TX version 3 deregister_tx trying to deregister a non-active node");
          return false;
        }
      }

      std::vector<crypto::public_key> quorum;
      if (!get_quorum_list_for_height(deregister.block_height, quorum))
=======
      service_nodes::quorum_state const *quorum_state = m_service_node_list.get_quorum_state(deregister.block_height);
      if (!quorum_state)
>>>>>>> fc368a99
      {
        LOG_PRINT_L1("TX version 3 deregister_tx could not get quorum for height: " << deregister.block_height);
        return false;
      }

<<<<<<< HEAD
      if (!loki::service_node_deregister::verify_deregister(deregister, tvc.m_vote_ctx, quorum))
      {
        tvc.m_verifivation_failed = true;
        LOG_PRINT_L1("tx " << tx_hash << ": version 3 deregister_tx signed votes do not validate with the spend keys in the quorum.");
=======
      if (!loki::service_node_deregister::verify_deregister(deregister, tvc.m_vote_ctx, *quorum_state))
      {
        tvc.m_verifivation_failed = true;
        LOG_PRINT_L1("tx " << tx_hash << ": version 3 deregister_tx could not be completely verified.");
>>>>>>> fc368a99
        return false;
      }
    }

    if(m_mempool.have_tx(tx_hash))
    {
      LOG_PRINT_L2("tx " << tx_hash << "already have transaction in tx_pool");
      return true;
    }

    if(m_blockchain_storage.have_tx(tx_hash))
    {
      LOG_PRINT_L2("tx " << tx_hash << " already have transaction in blockchain");
      return true;
    }

    uint8_t version = m_blockchain_storage.get_current_hard_fork_version();
    return m_mempool.add_tx(tx, tx_hash, blob_size, tvc, keeped_by_block, relayed, do_not_relay, version);
  }
  //-----------------------------------------------------------------------------------------------
  bool core::relay_txpool_transactions()
  {
    // we attempt to relay txes that should be relayed, but were not
    std::list<std::pair<crypto::hash, cryptonote::blobdata>> txs;
    if (m_mempool.get_relayable_transactions(txs) && !txs.empty())
    {
      cryptonote_connection_context fake_context = AUTO_VAL_INIT(fake_context);
      tx_verification_context tvc = AUTO_VAL_INIT(tvc);
      NOTIFY_NEW_TRANSACTIONS::request r;
      for (auto it = txs.begin(); it != txs.end(); ++it)
      {
        r.txs.push_back(it->second);
      }
      get_protocol()->relay_transactions(r, fake_context);
      m_mempool.set_relayed(txs);
    }
    return true;
  }
  //-----------------------------------------------------------------------------------------------
  void core::on_transaction_relayed(const cryptonote::blobdata& tx_blob)
  {
    std::list<std::pair<crypto::hash, cryptonote::blobdata>> txs;
    cryptonote::transaction tx;
    crypto::hash tx_hash, tx_prefix_hash;
    if (!parse_and_validate_tx_from_blob(tx_blob, tx, tx_hash, tx_prefix_hash))
    {
      LOG_ERROR("Failed to parse relayed transaction");
      return;
    }

    txs.push_back(std::make_pair(tx_hash, std::move(tx_blob)));
    m_mempool.set_relayed(txs);
  }
  //-----------------------------------------------------------------------------------------------
  void core::set_deregister_votes_relayed(const std::vector<loki::service_node_deregister::vote>& votes)
  {
    m_deregister_vote_pool.set_relayed(votes);
  }
  //-----------------------------------------------------------------------------------------------
  bool core::relay_deregister_votes()
  {
    NOTIFY_NEW_DEREGISTER_VOTE::request req;
    req.votes = m_deregister_vote_pool.get_relayable_votes();
    if (!req.votes.empty())
    {
      cryptonote_connection_context fake_context = AUTO_VAL_INIT(fake_context);
      get_protocol()->relay_deregister_votes(req, fake_context);
    }

    return true;
  }
  //-----------------------------------------------------------------------------------------------
  bool core::get_block_template(block& b, const account_public_address& adr, difficulty_type& diffic, uint64_t& height, uint64_t& expected_reward, const blobdata& ex_nonce)
  {
    return m_blockchain_storage.create_block_template(b, adr, diffic, height, expected_reward, ex_nonce);
  }
  //-----------------------------------------------------------------------------------------------
  bool core::find_blockchain_supplement(const std::list<crypto::hash>& qblock_ids, NOTIFY_RESPONSE_CHAIN_ENTRY::request& resp) const
  {
    return m_blockchain_storage.find_blockchain_supplement(qblock_ids, resp);
  }
  //-----------------------------------------------------------------------------------------------
  bool core::find_blockchain_supplement(const uint64_t req_start_block, const std::list<crypto::hash>& qblock_ids, std::list<std::pair<cryptonote::blobdata, std::list<cryptonote::blobdata> > >& blocks, uint64_t& total_height, uint64_t& start_height, bool pruned, size_t max_count) const
  {
    return m_blockchain_storage.find_blockchain_supplement(req_start_block, qblock_ids, blocks, total_height, start_height, pruned, max_count);
  }
  //-----------------------------------------------------------------------------------------------
  bool core::get_random_outs_for_amounts(const COMMAND_RPC_GET_RANDOM_OUTPUTS_FOR_AMOUNTS::request& req, COMMAND_RPC_GET_RANDOM_OUTPUTS_FOR_AMOUNTS::response& res) const
  {
    return m_blockchain_storage.get_random_outs_for_amounts(req, res);
  }
  //-----------------------------------------------------------------------------------------------
  bool core::get_outs(const COMMAND_RPC_GET_OUTPUTS_BIN::request& req, COMMAND_RPC_GET_OUTPUTS_BIN::response& res) const
  {
    return m_blockchain_storage.get_outs(req, res);
  }
  //-----------------------------------------------------------------------------------------------
  bool core::get_random_rct_outs(const COMMAND_RPC_GET_RANDOM_RCT_OUTPUTS::request& req, COMMAND_RPC_GET_RANDOM_RCT_OUTPUTS::response& res) const
  {
    return m_blockchain_storage.get_random_rct_outs(req, res);
  }
  //-----------------------------------------------------------------------------------------------
  bool core::get_output_distribution(uint64_t amount, uint64_t from_height, uint64_t to_height, uint64_t &start_height, std::vector<uint64_t> &distribution, uint64_t &base) const
  {
    return m_blockchain_storage.get_output_distribution(amount, from_height, to_height, start_height, distribution, base);
  }
  //-----------------------------------------------------------------------------------------------
  bool core::get_tx_outputs_gindexs(const crypto::hash& tx_id, std::vector<uint64_t>& indexs) const
  {
    return m_blockchain_storage.get_tx_outputs_gindexs(tx_id, indexs);
  }
  //-----------------------------------------------------------------------------------------------
  void core::pause_mine()
  {
    m_miner.pause();
  }
  //-----------------------------------------------------------------------------------------------
  void core::resume_mine()
  {
    m_miner.resume();
  }
  //-----------------------------------------------------------------------------------------------
  block_complete_entry get_block_complete_entry(block& b, tx_memory_pool &pool)
  {
    block_complete_entry bce;
    bce.block = cryptonote::block_to_blob(b);
    for (const auto &tx_hash: b.tx_hashes)
    {
      cryptonote::blobdata txblob;
      CHECK_AND_ASSERT_THROW_MES(pool.get_transaction(tx_hash, txblob), "Transaction not found in pool");
      bce.txs.push_back(txblob);
    }
    return bce;
  }
  //-----------------------------------------------------------------------------------------------
  bool core::handle_block_found(block& b)
  {
    block_verification_context bvc = boost::value_initialized<block_verification_context>();
    m_miner.pause();
    std::list<block_complete_entry> blocks;
    try
    {
      blocks.push_back(get_block_complete_entry(b, m_mempool));
    }
    catch (const std::exception &e)
    {
      m_miner.resume();
      return false;
    }
    prepare_handle_incoming_blocks(blocks);
    m_blockchain_storage.add_new_block(b, bvc);
    cleanup_handle_incoming_blocks(true);
    //anyway - update miner template
    update_miner_block_template();
    m_miner.resume();


    CHECK_AND_ASSERT_MES(!bvc.m_verifivation_failed, false, "mined block failed verification");
    if(bvc.m_added_to_main_chain)
    {
      cryptonote_connection_context exclude_context = boost::value_initialized<cryptonote_connection_context>();
      NOTIFY_NEW_BLOCK::request arg = AUTO_VAL_INIT(arg);
      arg.current_blockchain_height = m_blockchain_storage.get_current_blockchain_height();
      std::list<crypto::hash> missed_txs;
      std::list<cryptonote::blobdata> txs;
      m_blockchain_storage.get_transactions_blobs(b.tx_hashes, txs, missed_txs);
      if(missed_txs.size() &&  m_blockchain_storage.get_block_id_by_height(get_block_height(b)) != get_block_hash(b))
      {
        LOG_PRINT_L1("Block found but, seems that reorganize just happened after that, do not relay this block");
        return true;
      }
      CHECK_AND_ASSERT_MES(txs.size() == b.tx_hashes.size() && !missed_txs.size(), false, "can't find some transactions in found block:" << get_block_hash(b) << " txs.size()=" << txs.size()
        << ", b.tx_hashes.size()=" << b.tx_hashes.size() << ", missed_txs.size()" << missed_txs.size());

      block_to_blob(b, arg.b.block);
      //pack transactions
      for(auto& tx:  txs)
        arg.b.txs.push_back(tx);

      m_pprotocol->relay_block(arg, exclude_context);
    }
    return bvc.m_added_to_main_chain;
  }
  //-----------------------------------------------------------------------------------------------
  void core::on_synchronized()
  {
    m_miner.on_synchronized();
  }
  //-----------------------------------------------------------------------------------------------
  void core::safesyncmode(const bool onoff)
  {
    m_blockchain_storage.safesyncmode(onoff);
  }
  //-----------------------------------------------------------------------------------------------
  bool core::add_new_block(const block& b, block_verification_context& bvc)
  {
    return m_blockchain_storage.add_new_block(b, bvc);
  }

  //-----------------------------------------------------------------------------------------------
  bool core::prepare_handle_incoming_blocks(const std::list<block_complete_entry> &blocks)
  {
    m_incoming_tx_lock.lock();
    m_blockchain_storage.prepare_handle_incoming_blocks(blocks);
    return true;
  }

  //-----------------------------------------------------------------------------------------------
  bool core::cleanup_handle_incoming_blocks(bool force_sync)
  {
    bool success = false;
    try {
      success = m_blockchain_storage.cleanup_handle_incoming_blocks(force_sync);
    }
    catch (...) {}
    m_incoming_tx_lock.unlock();
    return success;
  }

  //-----------------------------------------------------------------------------------------------
  bool core::handle_incoming_block(const blobdata& block_blob, block_verification_context& bvc, bool update_miner_blocktemplate)
  {
    TRY_ENTRY();

    // load json & DNS checkpoints every 10min/hour respectively,
    // and verify them with respect to what blocks we already have
    CHECK_AND_ASSERT_MES(update_checkpoints(), false, "One or more checkpoints loaded from json or dns conflicted with existing checkpoints.");

    bvc = boost::value_initialized<block_verification_context>();
    if(block_blob.size() > get_max_block_size())
    {
      LOG_PRINT_L1("WRONG BLOCK BLOB, too big size " << block_blob.size() << ", rejected");
      bvc.m_verifivation_failed = true;
      return false;
    }

    block b = AUTO_VAL_INIT(b);
    if(!parse_and_validate_block_from_blob(block_blob, b))
    {
      LOG_PRINT_L1("Failed to parse and validate new block");
      bvc.m_verifivation_failed = true;
      return false;
    }
    add_new_block(b, bvc);

    if (bvc.m_added_to_main_chain)
    {
      m_deregister_vote_pool.remove_expired_votes(get_current_blockchain_height());

      if(update_miner_blocktemplate)
         update_miner_block_template();
    }
    return true;

    CATCH_ENTRY_L0("core::handle_incoming_block()", false);
  }
  //-----------------------------------------------------------------------------------------------
  // Used by the RPC server to check the size of an incoming
  // block_blob
  bool core::check_incoming_block_size(const blobdata& block_blob) const
  {
    if(block_blob.size() > get_max_block_size())
    {
      LOG_PRINT_L1("WRONG BLOCK BLOB, too big size " << block_blob.size() << ", rejected");
      return false;
    }
    return true;
  }
  //-----------------------------------------------------------------------------------------------
  crypto::hash core::get_tail_id() const
  {
    return m_blockchain_storage.get_tail_id();
  }
  //-----------------------------------------------------------------------------------------------
  difficulty_type core::get_block_cumulative_difficulty(uint64_t height) const
  {
    return m_blockchain_storage.get_db().get_block_cumulative_difficulty(height);
  }
  //-----------------------------------------------------------------------------------------------
  size_t core::get_pool_transactions_count() const
  {
    return m_mempool.get_transactions_count();
  }
  //-----------------------------------------------------------------------------------------------
  bool core::have_block(const crypto::hash& id) const
  {
    return m_blockchain_storage.have_block(id);
  }
  //-----------------------------------------------------------------------------------------------
  bool core::parse_tx_from_blob(transaction& tx, crypto::hash& tx_hash, crypto::hash& tx_prefix_hash, const blobdata& blob) const
  {
    return parse_and_validate_tx_from_blob(blob, tx, tx_hash, tx_prefix_hash);
  }
  //-----------------------------------------------------------------------------------------------
  bool core::check_tx_syntax(const transaction& tx) const
  {
    return true;
  }
  //-----------------------------------------------------------------------------------------------
  bool core::get_pool_transactions(std::list<transaction>& txs, bool include_sensitive_data) const
  {
    m_mempool.get_transactions(txs, include_sensitive_data);
    return true;
  }
  //-----------------------------------------------------------------------------------------------
  bool core::get_pool_transaction_hashes(std::vector<crypto::hash>& txs, bool include_sensitive_data) const
  {
    m_mempool.get_transaction_hashes(txs, include_sensitive_data);
    return true;
  }
  //-----------------------------------------------------------------------------------------------
  bool core::get_pool_transaction_stats(struct txpool_stats& stats, bool include_sensitive_data) const
  {
    m_mempool.get_transaction_stats(stats, include_sensitive_data);
    return true;
  }
  //-----------------------------------------------------------------------------------------------
  bool core::get_pool_transaction(const crypto::hash &id, cryptonote::blobdata& tx) const
  {
    return m_mempool.get_transaction(id, tx);
  }  
  //-----------------------------------------------------------------------------------------------
  bool core::pool_has_tx(const crypto::hash &id) const
  {
    return m_mempool.have_tx(id);
  }
  //-----------------------------------------------------------------------------------------------
  bool core::get_pool_transactions_and_spent_keys_info(std::vector<tx_info>& tx_infos, std::vector<spent_key_image_info>& key_image_infos, bool include_sensitive_data) const
  {
    return m_mempool.get_transactions_and_spent_keys_info(tx_infos, key_image_infos, include_sensitive_data);
  }
  //-----------------------------------------------------------------------------------------------
  bool core::get_pool_for_rpc(std::vector<cryptonote::rpc::tx_in_pool>& tx_infos, cryptonote::rpc::key_images_with_tx_hashes& key_image_infos) const
  {
    return m_mempool.get_pool_for_rpc(tx_infos, key_image_infos);
  }
  //-----------------------------------------------------------------------------------------------
  bool core::get_short_chain_history(std::list<crypto::hash>& ids) const
  {
    return m_blockchain_storage.get_short_chain_history(ids);
  }
  //-----------------------------------------------------------------------------------------------
  bool core::handle_get_objects(NOTIFY_REQUEST_GET_OBJECTS::request& arg, NOTIFY_RESPONSE_GET_OBJECTS::request& rsp, cryptonote_connection_context& context)
  {
    return m_blockchain_storage.handle_get_objects(arg, rsp);
  }
  //-----------------------------------------------------------------------------------------------
  crypto::hash core::get_block_id_by_height(uint64_t height) const
  {
    return m_blockchain_storage.get_block_id_by_height(height);
  }
  //-----------------------------------------------------------------------------------------------
  bool core::get_block_by_hash(const crypto::hash &h, block &blk, bool *orphan) const
  {
    return m_blockchain_storage.get_block_by_hash(h, blk, orphan);
  }
  //-----------------------------------------------------------------------------------------------
  std::string core::print_pool(bool short_format) const
  {
    return m_mempool.print_pool(short_format);
  }
  //-----------------------------------------------------------------------------------------------
  bool core::update_miner_block_template()
  {
    m_miner.on_block_chain_update();
    return true;
  }
  //-----------------------------------------------------------------------------------------------
  bool core::on_idle()
  {
    if(!m_starter_message_showed)
    {
      std::string main_message;
      if (m_offline)
        main_message = "The daemon is running offline and will not attempt to sync to the Loki network.";
      else
        main_message = "The daemon will start synchronizing with the network. This may take a long time to complete.";
      MGINFO_YELLOW(ENDL << "**********************************************************************" << ENDL
        << main_message << ENDL
        << ENDL
        << "You can set the level of process detailization through \"set_log <level|categories>\" command," << ENDL
        << "where <level> is between 0 (no details) and 4 (very verbose), or custom category based levels (eg, *:WARNING)." << ENDL
        << ENDL
        << "Use the \"help\" command to see the list of available commands." << ENDL
        << "Use \"help <command>\" to see a command's documentation." << ENDL
        << "**********************************************************************" << ENDL);
      m_starter_message_showed = true;
    }

    m_fork_moaner.do_call(boost::bind(&core::check_fork_time, this));
    m_txpool_auto_relayer.do_call(boost::bind(&core::relay_txpool_transactions, this));
    m_deregisters_auto_relayer.do_call(boost::bind(&core::relay_deregister_votes, this));
    m_check_updates_interval.do_call(boost::bind(&core::check_updates, this));
    m_check_disk_space_interval.do_call(boost::bind(&core::check_disk_space, this));
    m_miner.on_idle();
    m_mempool.on_idle();
    return true;
  }
  //-----------------------------------------------------------------------------------------------
  bool core::check_fork_time()
  {
    HardFork::State state = m_blockchain_storage.get_hard_fork_state();
    const el::Level level = el::Level::Warning;
    switch (state) {
      case HardFork::LikelyForked:
        MCLOG_RED(level, "global", "**********************************************************************");
        MCLOG_RED(level, "global", "Last scheduled hard fork is too far in the past.");
        MCLOG_RED(level, "global", "We are most likely forked from the network. Daemon update needed now.");
        MCLOG_RED(level, "global", "**********************************************************************");
        break;
      case HardFork::UpdateNeeded:
        MCLOG_RED(level, "global", "**********************************************************************");
        MCLOG_RED(level, "global", "Last scheduled hard fork time shows a daemon update is needed soon.");
        MCLOG_RED(level, "global", "**********************************************************************");
        break;
      default:
        break;
    }
    return true;
  }
  //-----------------------------------------------------------------------------------------------
  uint8_t core::get_ideal_hard_fork_version() const
  {
    return get_blockchain_storage().get_ideal_hard_fork_version();
  }
  //-----------------------------------------------------------------------------------------------
  uint8_t core::get_ideal_hard_fork_version(uint64_t height) const
  {
    return get_blockchain_storage().get_ideal_hard_fork_version(height);
  }
  //-----------------------------------------------------------------------------------------------
  uint8_t core::get_hard_fork_version(uint64_t height) const
  {
    return get_blockchain_storage().get_hard_fork_version(height);
  }
  //-----------------------------------------------------------------------------------------------
  bool core::check_updates()
  {
    static const char software[] = "loki";
#ifdef BUILD_TAG
    static const char buildtag[] = BOOST_PP_STRINGIZE(BUILD_TAG);
    static const char subdir[] = "cli"; // because it can never be simple
#else
    static const char buildtag[] = "source";
    static const char subdir[] = "source"; // because it can never be simple
#endif

    if (m_offline)
      return true;

    if (check_updates_level == UPDATES_DISABLED)
      return true;

    std::string version, hash;
    MCDEBUG("updates", "Checking for a new " << software << " version for " << buildtag);
    if (!tools::check_updates(software, buildtag, version, hash))
      return false;

    if (tools::vercmp(version.c_str(), LOKI_VERSION) <= 0)
      return true;

    std::string url = tools::get_update_url(software, subdir, buildtag, version, true);
    MCLOG_CYAN(el::Level::Info, "global", "Version " << version << " of " << software << " for " << buildtag << " is available: " << url << ", SHA256 hash " << hash);

    if (check_updates_level == UPDATES_NOTIFY)
      return true;

    url = tools::get_update_url(software, subdir, buildtag, version, false);
    std::string filename;
    const char *slash = strrchr(url.c_str(), '/');
    if (slash)
      filename = slash + 1;
    else
      filename = std::string(software) + "-update-" + version;
    boost::filesystem::path path(epee::string_tools::get_current_module_folder());
    path /= filename;

    boost::unique_lock<boost::mutex> lock(m_update_mutex);

    if (m_update_download != 0)
    {
      MCDEBUG("updates", "Already downloading update");
      return true;
    }

    crypto::hash file_hash;
    if (!tools::sha256sum(path.string(), file_hash) || (hash != epee::string_tools::pod_to_hex(file_hash)))
    {
      MCDEBUG("updates", "We don't have that file already, downloading");
      const std::string tmppath = path.string() + ".tmp";
      if (epee::file_io_utils::is_file_exist(tmppath))
      {
        MCDEBUG("updates", "We have part of the file already, resuming download");
      }
      m_last_update_length = 0;
      m_update_download = tools::download_async(tmppath, url, [this, hash, path](const std::string &tmppath, const std::string &uri, bool success) {
        bool remove = false, good = true;
        if (success)
        {
          crypto::hash file_hash;
          if (!tools::sha256sum(tmppath, file_hash))
          {
            MCERROR("updates", "Failed to hash " << tmppath);
            remove = true;
            good = false;
          }
          else if (hash != epee::string_tools::pod_to_hex(file_hash))
          {
            MCERROR("updates", "Download from " << uri << " does not match the expected hash");
            remove = true;
            good = false;
          }
        }
        else
        {
          MCERROR("updates", "Failed to download " << uri);
          good = false;
        }
        boost::unique_lock<boost::mutex> lock(m_update_mutex);
        m_update_download = 0;
        if (success && !remove)
        {
          std::error_code e = tools::replace_file(tmppath, path.string());
          if (e)
          {
            MCERROR("updates", "Failed to rename downloaded file");
            good = false;
          }
        }
        else if (remove)
        {
          if (!boost::filesystem::remove(tmppath))
          {
            MCERROR("updates", "Failed to remove invalid downloaded file");
            good = false;
          }
        }
        if (good)
          MCLOG_CYAN(el::Level::Info, "updates", "New version downloaded to " << path.string());
      }, [this](const std::string &path, const std::string &uri, size_t length, ssize_t content_length) {
        if (length >= m_last_update_length + 1024 * 1024 * 10)
        {
          m_last_update_length = length;
          MCDEBUG("updates", "Downloaded " << length << "/" << (content_length ? std::to_string(content_length) : "unknown"));
        }
        return true;
      });
    }
    else
    {
      MCDEBUG("updates", "We already have " << path << " with expected hash");
    }

    lock.unlock();

    if (check_updates_level == UPDATES_DOWNLOAD)
      return true;

    MCERROR("updates", "Download/update not implemented yet");
    return true;
  }
  //-----------------------------------------------------------------------------------------------
  bool core::check_disk_space()
  {
    uint64_t free_space = get_free_space();
    if (free_space < 1ull * 1024 * 1024 * 1024) // 1 GB
    {
      const el::Level level = el::Level::Warning;
      MCLOG_RED(level, "global", "Free space is below 1 GB on " << m_config_folder);
    }
    return true;
  }
  //-----------------------------------------------------------------------------------------------
  void core::set_target_blockchain_height(uint64_t target_blockchain_height)
  {
    m_target_blockchain_height = target_blockchain_height;
  }
  //-----------------------------------------------------------------------------------------------
  uint64_t core::get_target_blockchain_height() const
  {
    return m_target_blockchain_height;
  }
  //-----------------------------------------------------------------------------------------------
  uint64_t core::prevalidate_block_hashes(uint64_t height, const std::list<crypto::hash> &hashes)
  {
    return get_blockchain_storage().prevalidate_block_hashes(height, hashes);
  }
  //-----------------------------------------------------------------------------------------------
  uint64_t core::get_free_space() const
  {
    boost::filesystem::path path(m_config_folder);
    boost::filesystem::space_info si = boost::filesystem::space(path);
    return si.available;
  }
  //-----------------------------------------------------------------------------------------------
<<<<<<< HEAD
  static std::vector<crypto::public_key> xx__get_service_nodes_pub_keys_for_height(uint64_t height)
  {
      loki::xx__service_node::init();

      (void)height; // TODO(doyle): Mock function needs to be implemented
      std::vector<crypto::public_key> result;
      result.resize(loki::xx__service_node::public_spend_keys.size());
      for (size_t i = 0; i < result.size(); i++)
      {
        result[i] = loki::xx__service_node::public_spend_keys[i];
      }

      return result;
  }
  //-----------------------------------------------------------------------------------------------
  bool core::get_quorum_list_for_height(uint64_t height, std::vector<crypto::public_key>& quorum) const
  {
    const std::vector<crypto::public_key> pub_keys = xx__get_service_nodes_pub_keys_for_height(height);
    const crypto::hash  block_hash = get_block_id_by_height(height);

    if (block_hash == crypto::null_hash)
    {
      LOG_ERROR("Block height: " << height << " returned null hash");
      return false;
    }

    // Generate index mapping to pub_keys
    std::vector<size_t> pub_keys_indexes(pub_keys.size());
    for (size_t i = 0; i < pub_keys.size(); i++) pub_keys_indexes[i] = i;

    size_t const quorum_size = std::min(pub_keys.size(), (size_t)10);
    quorum.resize(quorum_size);

    // Shuffle indexes and pull out from the pub key list into quorum
    if (0) // TODO(doyle): Temp. For debugging with deterministic lists
    {
      uint64_t seed = 0;
      std::memcpy(&seed, block_hash.data, std::min(sizeof(seed), sizeof(block_hash.data)));

      std::mt19937_64 mersenne_twister(seed);
      std::shuffle(pub_keys_indexes.begin(), pub_keys_indexes.end(), mersenne_twister);
    }

    for (size_t i = 0; i < quorum.size(); i++)
      quorum[i] = pub_keys[pub_keys_indexes[i]];

    return true;
=======
  const service_nodes::quorum_state *core::get_quorum_state(uint64_t height) const
  {
    const service_nodes::quorum_state *result = m_service_node_list.get_quorum_state(height);
    return result;
>>>>>>> fc368a99
  }
  //-----------------------------------------------------------------------------------------------
  bool core::add_deregister_vote(const loki::service_node_deregister::vote& vote, vote_verification_context &vvc)
  {
<<<<<<< HEAD
    std::vector<crypto::public_key> quorum;
    if (!get_quorum_list_for_height(vote.block_height, quorum))
    {
      vvc.m_verification_failed  = true;
      vvc.m_invalid_block_height = true;
      LOG_ERROR("Could not get quorum for height: " << vote.block_height);
      return false;
    }

=======
>>>>>>> fc368a99
    {
      uint64_t latest_block_height = std::max(get_current_blockchain_height(), get_target_blockchain_height());
      uint64_t delta_height = latest_block_height - vote.block_height;

      if (vote.block_height < latest_block_height && delta_height > loki::service_node_deregister::VOTE_LIFETIME_BY_HEIGHT)
      {
        LOG_ERROR("Received vote for height: " << vote.block_height
                  << " and service node: "     << vote.service_node_index
                  << ", is older than: "       << loki::service_node_deregister::VOTE_LIFETIME_BY_HEIGHT
                  << " blocks and has been rejected.");
        vvc.m_invalid_block_height = true;
      }
      else if (vote.block_height > latest_block_height)
      {
        LOG_ERROR("Received vote for height: " << vote.block_height
                  << " and service node: "     << vote.service_node_index
                  << ", is newer than: "       << latest_block_height
                  << " (latest block height) and has been rejected.");
        vvc.m_invalid_block_height = true;
      }

      if (vvc.m_invalid_block_height)
      {
        vvc.m_verification_failed = true;
        return false;
      }
    }

<<<<<<< HEAD
    cryptonote::transaction deregister_tx;
    bool result = m_deregister_vote_pool.add_vote(vote, vvc, quorum, deregister_tx);
=======
    const service_nodes::quorum_state *quorum_state = m_service_node_list.get_quorum_state(vote.block_height);
    if (!quorum_state)
    {
      vvc.m_verification_failed  = true;
      vvc.m_invalid_block_height = true;
      LOG_ERROR("Could not get quorum state for height: " << vote.block_height);
      return false;
    }

    cryptonote::transaction deregister_tx;
    bool result = m_deregister_vote_pool.add_vote(vote, vvc, *quorum_state, deregister_tx);
>>>>>>> fc368a99
    if (result && vvc.m_full_tx_deregister_made)
    {
      tx_verification_context tvc;
      blobdata const tx_blob = tx_to_blob(deregister_tx);

      result = handle_incoming_tx(tx_blob, tvc, false /*keeped_by_block*/, false /*relayed*/, false /*do_not_relay*/);
      if (!result || tvc.m_verifivation_failed)
      {
        LOG_ERROR("A full deregister tx for height: " << vote.block_height << " and service node: " 
                  << vote.service_node_index << " could not be verified and was not added to the memory pool.");
      }
    }

    return result;
  }
  //-----------------------------------------------------------------------------------------------
  std::time_t core::get_start_time() const
  {
    return start_time;
  }
  //-----------------------------------------------------------------------------------------------
  void core::graceful_exit()
  {
    raise(SIGTERM);
  }
}<|MERGE_RESOLUTION|>--- conflicted
+++ resolved
@@ -36,10 +36,6 @@
 using namespace epee;
 
 #include <unordered_set>
-<<<<<<< HEAD
-#include <random>
-=======
->>>>>>> fc368a99
 
 #include "cryptonote_core.h"
 #include "common/command_line.h"
@@ -1058,44 +1054,17 @@
         return false;
       }
 
-<<<<<<< HEAD
-      // Check service node to deregister is valid
-      {
-        auto xx__is_service_node_registered = ([](uint64_t block_height, uint32_t service_node_index) -> bool {
-          // Check service_node_index is in list bounds
-          // MERROR_VER("TX version deregister_tx specifies invalid service node index: " << deregister.service_node_index << ", value must be between [0, " << quorum.size() << "]");
-          return true;
-        });
-
-        if (!xx__is_service_node_registered(deregister.block_height, deregister.service_node_index))
-        {
-          MERROR_VER("TX version 3 deregister_tx trying to deregister a non-active node");
-          return false;
-        }
-      }
-
-      std::vector<crypto::public_key> quorum;
-      if (!get_quorum_list_for_height(deregister.block_height, quorum))
-=======
       service_nodes::quorum_state const *quorum_state = m_service_node_list.get_quorum_state(deregister.block_height);
       if (!quorum_state)
->>>>>>> fc368a99
       {
         LOG_PRINT_L1("TX version 3 deregister_tx could not get quorum for height: " << deregister.block_height);
         return false;
       }
 
-<<<<<<< HEAD
-      if (!loki::service_node_deregister::verify_deregister(deregister, tvc.m_vote_ctx, quorum))
-      {
-        tvc.m_verifivation_failed = true;
-        LOG_PRINT_L1("tx " << tx_hash << ": version 3 deregister_tx signed votes do not validate with the spend keys in the quorum.");
-=======
       if (!loki::service_node_deregister::verify_deregister(deregister, tvc.m_vote_ctx, *quorum_state))
       {
         tvc.m_verifivation_failed = true;
         LOG_PRINT_L1("tx " << tx_hash << ": version 3 deregister_tx could not be completely verified.");
->>>>>>> fc368a99
         return false;
       }
     }
@@ -1691,76 +1660,14 @@
     return si.available;
   }
   //-----------------------------------------------------------------------------------------------
-<<<<<<< HEAD
-  static std::vector<crypto::public_key> xx__get_service_nodes_pub_keys_for_height(uint64_t height)
-  {
-      loki::xx__service_node::init();
-
-      (void)height; // TODO(doyle): Mock function needs to be implemented
-      std::vector<crypto::public_key> result;
-      result.resize(loki::xx__service_node::public_spend_keys.size());
-      for (size_t i = 0; i < result.size(); i++)
-      {
-        result[i] = loki::xx__service_node::public_spend_keys[i];
-      }
-
-      return result;
-  }
-  //-----------------------------------------------------------------------------------------------
-  bool core::get_quorum_list_for_height(uint64_t height, std::vector<crypto::public_key>& quorum) const
-  {
-    const std::vector<crypto::public_key> pub_keys = xx__get_service_nodes_pub_keys_for_height(height);
-    const crypto::hash  block_hash = get_block_id_by_height(height);
-
-    if (block_hash == crypto::null_hash)
-    {
-      LOG_ERROR("Block height: " << height << " returned null hash");
-      return false;
-    }
-
-    // Generate index mapping to pub_keys
-    std::vector<size_t> pub_keys_indexes(pub_keys.size());
-    for (size_t i = 0; i < pub_keys.size(); i++) pub_keys_indexes[i] = i;
-
-    size_t const quorum_size = std::min(pub_keys.size(), (size_t)10);
-    quorum.resize(quorum_size);
-
-    // Shuffle indexes and pull out from the pub key list into quorum
-    if (0) // TODO(doyle): Temp. For debugging with deterministic lists
-    {
-      uint64_t seed = 0;
-      std::memcpy(&seed, block_hash.data, std::min(sizeof(seed), sizeof(block_hash.data)));
-
-      std::mt19937_64 mersenne_twister(seed);
-      std::shuffle(pub_keys_indexes.begin(), pub_keys_indexes.end(), mersenne_twister);
-    }
-
-    for (size_t i = 0; i < quorum.size(); i++)
-      quorum[i] = pub_keys[pub_keys_indexes[i]];
-
-    return true;
-=======
   const service_nodes::quorum_state *core::get_quorum_state(uint64_t height) const
   {
     const service_nodes::quorum_state *result = m_service_node_list.get_quorum_state(height);
     return result;
->>>>>>> fc368a99
   }
   //-----------------------------------------------------------------------------------------------
   bool core::add_deregister_vote(const loki::service_node_deregister::vote& vote, vote_verification_context &vvc)
   {
-<<<<<<< HEAD
-    std::vector<crypto::public_key> quorum;
-    if (!get_quorum_list_for_height(vote.block_height, quorum))
-    {
-      vvc.m_verification_failed  = true;
-      vvc.m_invalid_block_height = true;
-      LOG_ERROR("Could not get quorum for height: " << vote.block_height);
-      return false;
-    }
-
-=======
->>>>>>> fc368a99
     {
       uint64_t latest_block_height = std::max(get_current_blockchain_height(), get_target_blockchain_height());
       uint64_t delta_height = latest_block_height - vote.block_height;
@@ -1789,10 +1696,6 @@
       }
     }
 
-<<<<<<< HEAD
-    cryptonote::transaction deregister_tx;
-    bool result = m_deregister_vote_pool.add_vote(vote, vvc, quorum, deregister_tx);
-=======
     const service_nodes::quorum_state *quorum_state = m_service_node_list.get_quorum_state(vote.block_height);
     if (!quorum_state)
     {
@@ -1804,7 +1707,6 @@
 
     cryptonote::transaction deregister_tx;
     bool result = m_deregister_vote_pool.add_vote(vote, vvc, *quorum_state, deregister_tx);
->>>>>>> fc368a99
     if (result && vvc.m_full_tx_deregister_made)
     {
       tx_verification_context tvc;
