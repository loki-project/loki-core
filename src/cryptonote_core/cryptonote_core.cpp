--- conflicted
+++ resolved
@@ -253,7 +253,6 @@
   , false
   };
 
-<<<<<<< HEAD
   const command_line::arg_descriptor<uint64_t> arg_recalculate_difficulty = {
     "recalculate-difficulty",
     "Recalculate per-block difficulty starting from the height specified",
@@ -296,7 +295,9 @@
   , m_service_node_list(m_blockchain_storage)
   , m_blockchain_storage(m_mempool, m_service_node_list)
   , m_quorum_cop(*this)
-  , m_miner(this, &m_blockchain_storage)
+  , m_miner(this, [this](const cryptonote::block &b, uint64_t height, unsigned int threads, crypto::hash &hash) {
+    return cryptonote::get_block_longhash(&m_blockchain_storage, b, hash, height, threads);
+  })
   , m_pprotocol(&m_protocol_stub)
   , m_starter_message_showed(false)
   , m_target_blockchain_height(0)
@@ -308,25 +309,6 @@
   , m_last_storage_server_ping(0)
   , m_last_lokinet_ping(0)
   , m_pad_transactions(false)
-=======
-  //-----------------------------------------------------------------------------------------------
-  core::core(i_cryptonote_protocol* pprotocol):
-              m_mempool(m_blockchain_storage),
-              m_blockchain_storage(m_mempool),
-              m_miner(this, [this](const cryptonote::block &b, uint64_t height, unsigned int threads, crypto::hash &hash) {
-                return cryptonote::get_block_longhash(&m_blockchain_storage, b, hash, height, threads);
-              }),
-              m_starter_message_showed(false),
-              m_target_blockchain_height(0),
-              m_checkpoints_path(""),
-              m_last_dns_checkpoints_update(0),
-              m_last_json_checkpoints_update(0),
-              m_disable_dns_checkpoints(false),
-              m_update_download(0),
-              m_nettype(UNDEFINED),
-              m_update_available(false),
-              m_pad_transactions(false)
->>>>>>> 8cc7d5b6
   {
     m_checkpoints_updating.clear();
   }
