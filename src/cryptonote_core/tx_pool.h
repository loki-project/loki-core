// Copyright (c) 2014-2018, The Monero Project
//
// All rights reserved.
//
// Redistribution and use in source and binary forms, with or without modification, are
// permitted provided that the following conditions are met:
//
// 1. Redistributions of source code must retain the above copyright notice, this list of
//    conditions and the following disclaimer.
//
// 2. Redistributions in binary form must reproduce the above copyright notice, this list
//    of conditions and the following disclaimer in the documentation and/or other
//    materials provided with the distribution.
//
// 3. Neither the name of the copyright holder nor the names of its contributors may be
//    used to endorse or promote products derived from this software without specific
//    prior written permission.
//
// THIS SOFTWARE IS PROVIDED BY THE COPYRIGHT HOLDERS AND CONTRIBUTORS "AS IS" AND ANY
// EXPRESS OR IMPLIED WARRANTIES, INCLUDING, BUT NOT LIMITED TO, THE IMPLIED WARRANTIES OF
// MERCHANTABILITY AND FITNESS FOR A PARTICULAR PURPOSE ARE DISCLAIMED. IN NO EVENT SHALL
// THE COPYRIGHT HOLDER OR CONTRIBUTORS BE LIABLE FOR ANY DIRECT, INDIRECT, INCIDENTAL,
// SPECIAL, EXEMPLARY, OR CONSEQUENTIAL DAMAGES (INCLUDING, BUT NOT LIMITED TO,
// PROCUREMENT OF SUBSTITUTE GOODS OR SERVICES; LOSS OF USE, DATA, OR PROFITS; OR BUSINESS
// INTERRUPTION) HOWEVER CAUSED AND ON ANY THEORY OF LIABILITY, WHETHER IN CONTRACT,
// STRICT LIABILITY, OR TORT (INCLUDING NEGLIGENCE OR OTHERWISE) ARISING IN ANY WAY OUT OF
// THE USE OF THIS SOFTWARE, EVEN IF ADVISED OF THE POSSIBILITY OF SUCH DAMAGE.
//
// Parts of this file are originally copyright (c) 2012-2013 The Cryptonote developers

#pragma once
#include "include_base_utils.h"

#include <set>
#include <unordered_map>
#include <unordered_set>
#include <queue>
#include <boost/serialization/version.hpp>
#include <boost/utility.hpp>

#include "string_tools.h"
#include "syncobj.h"
#include "math_helper.h"
#include "cryptonote_basic/cryptonote_basic_impl.h"
#include "cryptonote_basic/verification_context.h"
#include "blockchain_db/blockchain_db.h"
#include "crypto/hash.h"
#include "rpc/core_rpc_server_commands_defs.h"
#include "rpc/message_data_structs.h"

namespace cryptonote
{
  class Blockchain;
  /************************************************************************/
  /*                                                                      */
  /************************************************************************/

  //! tuple of <deregister, transaction fee, receive time> for organization
  typedef std::pair<std::tuple<bool, double, std::time_t>, crypto::hash> tx_by_fee_and_receive_time_entry;

  class txCompare
  {
  public:
    bool operator()(const tx_by_fee_and_receive_time_entry& a, const tx_by_fee_and_receive_time_entry& b)
    {
      std::string ahash(a.second.data, sizeof(a.second.data));
      std::string bhash(b.second.data, sizeof(b.second.data));
      //      prioritize      deregister             fee                   arrival time      hash
      return std::make_tuple(!std::get<0>(a.first), -std::get<1>(a.first), std::get<2>(a.first), ahash)
           < std::make_tuple(!std::get<0>(b.first), -std::get<1>(b.first), std::get<2>(b.first), bhash);
    }
  };

  //! container for sorting transactions by fee per unit size
  typedef std::set<tx_by_fee_and_receive_time_entry, txCompare> sorted_tx_container;

  /**
   * @brief Transaction pool, handles transactions which are not part of a block
   *
   * This class handles all transactions which have been received, but not as
   * part of a block.
   *
   * This handling includes:
   *   storing the transactions
   *   organizing the transactions by fee per weight unit
   *   taking/giving transactions to and from various other components
   *   saving the transactions to disk on shutdown
   *   helping create a new block template by choosing transactions for it
   *
   */
  class tx_memory_pool: boost::noncopyable
  {
  public:
    /**
     * @brief Constructor
     *
     * @param bchs a Blockchain class instance, for getting chain info
     */
    tx_memory_pool(Blockchain& bchs);


    /**
     * @copydoc add_tx(transaction&, tx_verification_context&, bool, bool, uint8_t)
     *
     * @param id the transaction's hash
     * @param tx_weight the transaction's weight
     */
    bool add_tx(transaction &tx, const crypto::hash &id, size_t tx_weight, tx_verification_context& tvc, bool kept_by_block, bool relayed, bool do_not_relay, uint8_t version);

    /**
     * @brief add a transaction to the transaction pool
     *
     * Most likely the transaction will come from the network, but it is
     * also possible for transactions to come from popped blocks during
     * a reorg, or from local clients creating a transaction and
     * submitting it to the network
     *
     * @param tx the transaction to be added
     * @param tvc return-by-reference status about the transaction verification
     * @param kept_by_block has this transaction been in a block?
     * @param relayed was this transaction from the network or a local client?
     * @param do_not_relay to avoid relaying the transaction to the network
     * @param version the version used to create the transaction
     *
     * @return true if the transaction passes validations, otherwise false
     */
    bool add_tx(transaction &tx, tx_verification_context& tvc, bool kept_by_block, bool relayed, bool do_not_relay, uint8_t version);

    /**
     * @brief takes a transaction with the given hash from the pool
     *
     * @param id the hash of the transaction
     * @param tx return-by-reference the transaction taken
     * @param tx_weight return-by-reference the transaction's weight
     * @param fee the transaction fee
     * @param relayed return-by-reference was transaction relayed to us by the network?
     * @param do_not_relay return-by-reference is transaction not to be relayed to the network?
     * @param double_spend_seen return-by-reference was a double spend seen for that transaction?
     *
     * @return true unless the transaction cannot be found in the pool
     */
    bool take_tx(const crypto::hash &id, transaction &tx, size_t& tx_weight, uint64_t& fee, bool &relayed, bool &do_not_relay, bool &double_spend_seen);

    /**
     * @brief checks if the pool has a transaction with the given hash
     *
     * @param id the hash to look for
     *
     * @return true if the transaction is in the pool, otherwise false
     */
    bool have_tx(const crypto::hash &id) const;

    /**
     * @brief action to take when notified of a block added to the blockchain
     *
     * Currently does nothing
     *
     * @param new_block_height the height of the blockchain after the change
     * @param top_block_id the hash of the new top block
     *
     * @return true
     */
    bool on_blockchain_inc(uint64_t new_block_height, const crypto::hash& top_block_id);

    /**
     * @brief action to take when notified of a block removed from the blockchain
     *
     * Currently does nothing
     *
     * @param new_block_height the height of the blockchain after the change
     * @param top_block_id the hash of the new top block
     *
     * @return true
     */
    bool on_blockchain_dec(uint64_t new_block_height, const crypto::hash& top_block_id);

    /**
     * @brief action to take periodically
     *
     * Currently checks transaction pool for stale ("stuck") transactions
     */
    void on_idle();

    /**
     * @brief locks the transaction pool
     */
    void lock() const;

    /**
     * @brief unlocks the transaction pool
     */
    void unlock() const;

    // load/store operations

    /**
     * @brief loads pool state (if any) from disk, and initializes pool
     *
     * @param max_txpool_weight the max weight in bytes
     *
     * @return true
     */
    bool init(size_t max_txpool_weight = 0);

    /**
     * @brief attempts to save the transaction pool state to disk
     *
     * Currently fails (returns false) if the data directory from init()
     * does not exist and cannot be created, but returns true even if
     * saving to disk is unsuccessful.
     *
     * @return true in most cases (see above)
     */
    bool deinit();

    /**
     * @brief Chooses transactions for a block to include
     *
     * @param bl return-by-reference the block to fill in with transactions
     * @param median_weight the current median block weight
     * @param already_generated_coins the current total number of coins "minted"
     * @param total_weight return-by-reference the total weight of the new block
     * @param fee return-by-reference the total of fees from the included transactions
     * @param expected_reward return-by-reference the total reward awarded to the miner finding this block, including transaction fees
     * @param version hard fork version to use for consensus rules
     *
     * @return true
     */
<<<<<<< HEAD
    bool fill_block_template(block &bl, size_t median_size, uint64_t already_generated_coins, size_t &total_size, uint64_t &fee, uint64_t &expected_reward, uint8_t version, uint64_t height);
=======
    bool fill_block_template(block &bl, size_t median_weight, uint64_t already_generated_coins, size_t &total_weight, uint64_t &fee, uint64_t &expected_reward, uint8_t version);
>>>>>>> 5ffb2ff9

    /**
     * @brief get a list of all transactions in the pool
     *
     * @param txs return-by-reference the list of transactions
     * @param include_unrelayed_txes include unrelayed txes in the result
     *
     */
    void get_transactions(std::vector<transaction>& txs, bool include_unrelayed_txes = true) const;

    /**
     * @brief get a list of all transaction hashes in the pool
     *
     * @param txs return-by-reference the list of transactions
     * @param include_unrelayed_txes include unrelayed txes in the result
     *
     */
    void get_transaction_hashes(std::vector<crypto::hash>& txs, bool include_unrelayed_txes = true) const;

    /**
     * @brief get (weight, fee, receive time) for all transaction in the pool
     *
     * @param txs return-by-reference that data
     * @param include_unrelayed_txes include unrelayed txes in the result
     *
     */
    void get_transaction_backlog(std::vector<tx_backlog_entry>& backlog, bool include_unrelayed_txes = true) const;

    /**
     * @brief get a summary statistics of all transaction hashes in the pool
     *
     * @param stats return-by-reference the pool statistics
     * @param include_unrelayed_txes include unrelayed txes in the result
     *
     */
    void get_transaction_stats(struct txpool_stats& stats, bool include_unrelayed_txes = true) const;

    /**
     * @brief get information about all transactions and key images in the pool
     *
     * see documentation on tx_info and spent_key_image_info for more details
     *
     * @param tx_infos return-by-reference the transactions' information
     * @param key_image_infos return-by-reference the spent key images' information
     * @param include_sensitive_data include unrelayed txes and fields that are sensitive to the node privacy
     *
     * @return true
     */
    bool get_transactions_and_spent_keys_info(std::vector<tx_info>& tx_infos, std::vector<spent_key_image_info>& key_image_infos, bool include_sensitive_data = true) const;

    /**
     * @brief get information about all transactions and key images in the pool
     *
     * see documentation on tx_in_pool and key_images_with_tx_hashes for more details
     *
     * @param tx_infos [out] the transactions' information
     * @param key_image_infos [out] the spent key images' information
     *
     * @return true
     */
    bool get_pool_for_rpc(std::vector<cryptonote::rpc::tx_in_pool>& tx_infos, cryptonote::rpc::key_images_with_tx_hashes& key_image_infos) const;

    /**
     * @brief check for presence of key images in the pool
     *
     * @param key_images [in] vector of key images to check
     * @param spent [out] vector of bool to return
     *
     * @return true
     */
    bool check_for_key_images(const std::vector<crypto::key_image>& key_images, std::vector<bool> spent) const;

    /**
     * @brief get a specific transaction from the pool
     *
     * @param h the hash of the transaction to get
     * @param tx return-by-reference the transaction blob requested
     *
     * @return true if the transaction is found, otherwise false
     */
    bool get_transaction(const crypto::hash& h, cryptonote::blobdata& txblob) const;

    /**
     * @brief get a list of all relayable transactions and their hashes
     *
     * "relayable" in this case means:
     *   nonzero fee
     *   hasn't been relayed too recently
     *   isn't old enough that relaying it is considered harmful
     * Note a transaction can be "relayable" even if do_not_relay is true
     *
     * @param txs return-by-reference the transactions and their hashes
     *
     * @return true
     */
    bool get_relayable_transactions(std::vector<std::pair<crypto::hash, cryptonote::blobdata>>& txs) const;

    /**
     * @brief tell the pool that certain transactions were just relayed
     *
     * @param txs the list of transactions (and their hashes)
     */
    void set_relayed(const std::vector<std::pair<crypto::hash, cryptonote::blobdata>>& txs);

    /**
     * @brief get the total number of transactions in the pool
     *
     * @return the number of transactions in the pool
     */
    size_t get_transactions_count(bool include_unrelayed_txes = true) const;

    /**
     * @brief get a string containing human-readable pool information
     *
     * @param short_format whether to use a shortened format for the info
     *
     * @return the string
     */
    std::string print_pool(bool short_format) const;

    /**
     * @brief remove transactions from the pool which are no longer valid
     *
     * With new versions of the currency, what conditions render a transaction
     * invalid may change.  This function clears those which were received
     * before a version change and no longer conform to requirements.
     *
     * @param version the version the transactions must conform to
     *
     * @return the number of transactions removed
     */
    size_t validate(uint8_t version);

     /**
      * @brief return the cookie
      *
      * @return the cookie
      */
    uint64_t cookie() const { return m_cookie; }

    /**
     * @brief get the cumulative txpool weight in bytes
     *
     * @return the cumulative txpool weight in bytes
     */
    size_t get_txpool_weight() const;

    /**
     * @brief set the max cumulative txpool weight in bytes
     *
     * @param bytes the max cumulative txpool weight in bytes
     */
    void set_txpool_max_weight(size_t bytes);

#define CURRENT_MEMPOOL_ARCHIVE_VER    11
#define CURRENT_MEMPOOL_TX_DETAILS_ARCHIVE_VER    13

    /**
     * @brief information about a single transaction
     */
    struct tx_details
    {
      transaction tx;  //!< the transaction
      size_t blob_size;  //!< the transaction's size
      size_t weight;  //!< the transaction's weight
      uint64_t fee;  //!< the transaction's fee amount
      crypto::hash max_used_block_id;  //!< the hash of the highest block referenced by an input
      uint64_t max_used_block_height;  //!< the height of the highest block referenced by an input

      //! whether or not the transaction has been in a block before
      /*! if the transaction was returned to the pool from the blockchain
       *  due to a reorg, then this will be true
       */
      bool kept_by_block;  

      //! the highest block the transaction referenced when last checking it failed
      /*! if verifying a transaction's inputs fails, it's possible this is due
       *  to a reorg since it was created (if it used recently created outputs
       *  as inputs).
       */
      uint64_t last_failed_height;  

      //! the hash of the highest block the transaction referenced when last checking it failed
      /*! if verifying a transaction's inputs fails, it's possible this is due
       *  to a reorg since it was created (if it used recently created outputs
       *  as inputs).
       */
      crypto::hash last_failed_id;

      time_t receive_time;  //!< the time when the transaction entered the pool

      time_t last_relayed_time;  //!< the last time the transaction was relayed to the network
      bool relayed;  //!< whether or not the transaction has been relayed to the network
      bool do_not_relay; //!< to avoid relay this transaction to the network

      bool double_spend_seen; //!< true iff another tx was seen double spending this one
    };

  private:

    /**
     * @brief insert key images into m_spent_key_images
     *
     * @return true on success, false on error
     */
    bool insert_key_images(const transaction &tx, bool kept_by_block);

    /**
     * @brief remove old transactions from the pool
     *
     * After a certain time, it is assumed that a transaction which has not
     * yet been mined will likely not be mined.  These transactions are removed
     * from the pool to avoid buildup.
     *
     * @return true
     */
    bool remove_stuck_transactions();

    /**
     * @brief check if a transaction in the pool has a given spent key image
     *
     * @param key_im the spent key image to look for
     *
     * @return true if the spent key image is present, otherwise false
     */
    bool have_tx_keyimg_as_spent(const crypto::key_image& key_im) const;

    /**
     * @brief check if the deregistration tx already exists in the pool.

     * @return true if it already exists
     *
     */
    bool have_deregister_tx_already(transaction const &tx) const;

    /**
     * @brief check if any spent key image in a transaction is in the pool
     *
     * Checks if any of the spent key images in a given transaction are present
     * in any of the transactions in the transaction pool.
     *
     * @note see tx_pool::have_tx_keyimg_as_spent
     *
     * @param tx the transaction to check spent key images of
     *
     * @return true if any spent key images are present in the pool, otherwise false
     */
    bool have_tx_keyimges_as_spent(const transaction& tx) const;

    /**
     * @brief forget a transaction's spent key images
     *
     * Spent key images are stored separately from transactions for
     * convenience/speed, so this is part of the process of removing
     * a transaction from the pool.
     *
     * @param tx the transaction
     *
     * @return false if any key images to be removed cannot be found, otherwise true
     */
    bool remove_transaction_keyimages(const transaction& tx);

    /**
     * @brief check if any of a transaction's spent key images are present in a given set
     *
     * @param kic the set of key images to check against
     * @param tx the transaction to check
     *
     * @return true if any key images present in the set, otherwise false
     */
    static bool have_key_images(const std::unordered_set<crypto::key_image>& kic, const transaction& tx);

    /**
     * @brief append the key images from a transaction to the given set
     *
     * @param kic the set of key images to append to
     * @param tx the transaction
     *
     * @return false if any append fails, otherwise true
     */
    static bool append_key_images(std::unordered_set<crypto::key_image>& kic, const transaction& tx);

    /**
     * @brief check if a transaction is a valid candidate for inclusion in a block
     *
     * @param txd the transaction to check (and info about it)
     * @param txid the txid of the transaction to check
     * @param txblob the transaction blob to check
     * @param tx the parsed transaction, if successful
     *
     * @return true if the transaction is good to go, otherwise false
     */
    bool is_transaction_ready_to_go(txpool_tx_meta_t& txd, const crypto::hash &txid, const cryptonote::blobdata &txblob, transaction &tx) const;

    /**
     * @brief mark all transactions double spending the one passed
     */
    void mark_double_spend(const transaction &tx);

    /**
     * @brief prune lowest fee/byte txes till we're not above bytes
     *
     * if bytes is 0, use m_txpool_max_weight
     */
    void prune(size_t bytes = 0);

    //TODO: confirm the below comments and investigate whether or not this
    //      is the desired behavior
    //! map key images to transactions which spent them
    /*! this seems odd, but it seems that multiple transactions can exist
     *  in the pool which both have the same spent key.  This would happen
     *  in the event of a reorg where someone creates a new/different
     *  transaction on the assumption that the original will not be in a
     *  block again.
     */
    typedef std::unordered_map<crypto::key_image, std::unordered_set<crypto::hash> > key_images_container;

#if defined(DEBUG_CREATE_BLOCK_TEMPLATE)
public:
#endif
    mutable epee::critical_section m_transactions_lock;  //!< lock for the pool
#if defined(DEBUG_CREATE_BLOCK_TEMPLATE)
private:
#endif

    //! container for spent key images from the transactions in the pool
    key_images_container m_spent_key_images;  

    //TODO: this time should be a named constant somewhere, not hard-coded
    //! interval on which to check for stale/"stuck" transactions
    epee::math_helper::once_a_time_seconds<30> m_remove_stuck_tx_interval;

    //TODO: look into doing this better
    //!< container for transactions organized by fee per size and receive time
    sorted_tx_container m_txs_by_fee_and_receive_time;

    std::atomic<uint64_t> m_cookie; //!< incremented at each change

    /**
     * @brief get an iterator to a transaction in the sorted container
     *
     * @param id the hash of the transaction to look for
     *
     * @return an iterator, possibly to the end of the container if not found
     */
    sorted_tx_container::iterator find_tx_in_sorted_container(const crypto::hash& id) const;

    //! cache/call Blockchain::check_tx_inputs results
    bool check_tx_inputs(const std::function<cryptonote::transaction&(void)> &get_tx, const crypto::hash &txid, uint64_t &max_used_block_height, crypto::hash &max_used_block_id, tx_verification_context &tvc, bool kept_by_block = false) const;

    //! transactions which are unlikely to be included in blocks
    /*! These transactions are kept in RAM in case they *are* included
     *  in a block eventually, but this container is not saved to disk.
     */
    std::unordered_set<crypto::hash> m_timed_out_transactions;

    Blockchain& m_blockchain;  //!< reference to the Blockchain object

    size_t m_txpool_max_weight;
    size_t m_txpool_weight;

    mutable std::unordered_map<crypto::hash, std::tuple<bool, tx_verification_context, uint64_t, crypto::hash>> m_input_cache;
  };
}

namespace boost
{
  namespace serialization
  {
    template<class archive_t>
    void serialize(archive_t & ar, cryptonote::tx_memory_pool::tx_details& td, const unsigned int version)
    {
      ar & td.blob_size;
      ar & td.fee;
      ar & td.tx;
      ar & td.max_used_block_height;
      ar & td.max_used_block_id;
      ar & td.last_failed_height;
      ar & td.last_failed_id;
      ar & td.receive_time;
      ar & td.last_relayed_time;
      ar & td.relayed;
      if (version < 11)
        return;
      ar & td.kept_by_block;
      if (version < 12)
        return;
      ar & td.do_not_relay;
      if (version < 13)
        return;
      ar & td.weight;
    }
  }
}
BOOST_CLASS_VERSION(cryptonote::tx_memory_pool, CURRENT_MEMPOOL_ARCHIVE_VER)
BOOST_CLASS_VERSION(cryptonote::tx_memory_pool::tx_details, CURRENT_MEMPOOL_TX_DETAILS_ARCHIVE_VER)


<|MERGE_RESOLUTION|>--- conflicted
+++ resolved
@@ -226,11 +226,7 @@
      *
      * @return true
      */
-<<<<<<< HEAD
-    bool fill_block_template(block &bl, size_t median_size, uint64_t already_generated_coins, size_t &total_size, uint64_t &fee, uint64_t &expected_reward, uint8_t version, uint64_t height);
-=======
-    bool fill_block_template(block &bl, size_t median_weight, uint64_t already_generated_coins, size_t &total_weight, uint64_t &fee, uint64_t &expected_reward, uint8_t version);
->>>>>>> 5ffb2ff9
+    bool fill_block_template(block &bl, size_t median_weight, uint64_t already_generated_coins, size_t &total_weight, uint64_t &fee, uint64_t &expected_reward, uint8_t version, uint64_t height);
 
     /**
      * @brief get a list of all transactions in the pool
