#include <bitset>
#include <variant>
#include <iterator>
#include <vector>
#include <algorithm>
#include "common/hex.h"
#include "oxen_name_system.h"

#include "common/oxen.h"
#include "common/string_util.h"
#include "crypto/hash.h"
#include "cryptonote_basic/cryptonote_basic.h"
#include "cryptonote_basic/cryptonote_basic_impl.h"
#include "cryptonote_basic/cryptonote_format_utils.h"
#include "cryptonote_basic/tx_extra.h"
#include "cryptonote_core/blockchain.h"
#include "oxen_economy.h"

#include <oxenmq/hex.h>
#include <oxenmq/base32z.h>
#include <oxenmq/base64.h>

#include <sqlite3.h>

extern "C"
{
#include <sodium/crypto_generichash.h>
#include <sodium/crypto_generichash_blake2b.h>
#include <sodium/crypto_pwhash.h>
#include <sodium/crypto_secretbox.h>
#include <sodium/crypto_aead_xchacha20poly1305.h>
#include <sodium/crypto_sign.h>
#include <sodium/randombytes.h>
}

#undef OXEN_DEFAULT_LOG_CATEGORY
#define OXEN_DEFAULT_LOG_CATEGORY "ons"

namespace ons
{

enum struct ons_sql_type
{
  save_owner,
  save_setting,
  save_mapping,
  pruning,

  get_sentinel_start,
  get_mapping,
  get_mappings,
  get_mappings_by_owner,
  get_mappings_by_owners,
  get_owner,
  get_setting,
  get_sentinel_end,

  internal_cmd,
};

enum struct ons_db_setting_column
{
  id,
  top_height,
  top_hash,
  version,
};

enum struct owner_record_column
{
  id,
  address,
};

enum struct mapping_record_column
{
  id,
  type,
  name_hash,
  encrypted_value,
  txid,
  owner_id,
  backup_owner_id,
  update_height,
  expiration_height,
  _count,
};

static constexpr unsigned char OLD_ENCRYPTION_NONCE[crypto_secretbox_NONCEBYTES] = {};
std::pair<std::basic_string_view<unsigned char>, std::basic_string_view<unsigned char>> ons::mapping_value::value_nonce(mapping_type type) const
{
  std::pair<std::basic_string_view<unsigned char>, std::basic_string_view<unsigned char>> result;
  auto& [head, tail] = result;
  head = {buffer.data(), len};
  if ((type == mapping_type::session && len != SESSION_PUBLIC_KEY_BINARY_LENGTH + crypto_aead_xchacha20poly1305_ietf_ABYTES + crypto_aead_xchacha20poly1305_ietf_NPUBBYTES)
      || len < crypto_aead_xchacha20poly1305_ietf_NPUBBYTES /* shouldn't occur, but just in case */)
    tail = {OLD_ENCRYPTION_NONCE, sizeof(OLD_ENCRYPTION_NONCE)};
  else
  {
    tail = head.substr(len - crypto_aead_xchacha20poly1305_ietf_NPUBBYTES);
    head.remove_suffix(crypto_aead_xchacha20poly1305_ietf_NPUBBYTES);
  }
  return result;
}

std::string ons::mapping_value::to_readable_value(cryptonote::network_type nettype, ons::mapping_type type) const
{
  std::string result;
  if (is_lokinet_type(type))
  {
    result = oxenmq::to_base32z(to_view()) + ".loki";
<<<<<<< HEAD
  }
  else if (type == lns::mapping_type::wallet)
  {
    cryptonote::address_parse_info addr_info = {};
    if (len == sizeof(addr_info))
=======
  } else if (type == ons::mapping_type::wallet) {
    std::optional<cryptonote::address_parse_info> addr = get_wallet_address_info();
    if(addr)
>>>>>>> 422d82e2
    {
      result = cryptonote::get_account_address_as_str(nettype, (*addr).is_subaddress, (*addr).address);
    } else {
      result = oxenmq::to_hex(to_view());
    }
<<<<<<< HEAD
    else
      result = "(error unknown wallet address)";
  }
  else
  {
=======
  } else {
>>>>>>> 422d82e2
    result = oxenmq::to_hex(to_view());
  }

  return result;
}

namespace {

std::string ons_extra_string(cryptonote::network_type nettype, cryptonote::tx_extra_oxen_name_system const &data)
{
  std::stringstream stream;
  stream << "ONS Extra={";
  if (data.is_buying())
  {
    stream << "owner=" << data.owner.to_string(nettype);
    stream << ", backup_owner=" << (data.backup_owner ? data.backup_owner.to_string(nettype) : "(none)");
  }
  else if (data.is_renewing())
    stream << "renewal";
  else
    stream << "signature=" << tools::type_to_hex(data.signature.data);

  stream << ", type=" << data.type << ", name_hash=" << data.name_hash << "}";
  return stream.str();
}

/// Clears any existing bindings
bool clear_bindings(sql_compiled_statement& s) {
  return SQLITE_OK == sqlite3_clear_bindings(s.statement);
}

/// Resets
bool reset(sql_compiled_statement& s) {
  return SQLITE_OK == sqlite3_reset(s.statement);
}

int step(sql_compiled_statement& s)
{
  return sqlite3_step(s.statement);
}


/// `bind()` binds a particular parameter to a statement by index.  The bind type is inferred from
/// the argument.

// Small (<=32 bits) integers
template <typename T, std::enable_if_t<std::is_integral_v<T> && (sizeof(T) <= 4), int> = 0>
bool bind(sql_compiled_statement& s, int index, const T& val) { return SQLITE_OK == sqlite3_bind_int(s.statement, index, val); }

// Big (>32 bits) integers
template <typename T, std::enable_if_t<std::is_integral_v<T> && (sizeof(T) > 4), int> = 0>
bool bind(sql_compiled_statement& s, int index, const T& val) { return SQLITE_OK == sqlite3_bind_int64(s.statement, index, val); }

// Floats/doubles
template <typename T, std::enable_if_t<std::is_floating_point_v<T>, int> = 0>
bool bind(sql_compiled_statement& s, int index, const T& val) { return SQLITE_OK == sqlite3_bind_double(s.statement, index, val); }

// Binds null
bool bind(sql_compiled_statement& s, int index, std::nullptr_t) { return SQLITE_OK == sqlite3_bind_null(s.statement, index); }

// Binds a std::optional<T>: binds a T if set, otherwise binds a NULL
template <typename T>
bool bind(sql_compiled_statement& s, int index, const std::optional<T>& val) {
  if (val)
    return bind(s, index, *val);
  return bind(s, index, nullptr);
}

// text, from a referenced string (which must be kept alive)
bool bind(sql_compiled_statement& s, int index, std::string_view text)
{
  return SQLITE_OK == sqlite3_bind_text(s.statement, index, text.data(), text.size(), nullptr /*dtor*/);
}

/* Currently unused; comment out until needed to avoid a compiler warning
// text, from a temporary std::string; ownership of the string data is transferred to sqlite3
bool bind(sql_compiled_statement& s, int index, std::string&& text)
{
  // Assume ownership and let sqlite3 destroy when finished
  auto local_text = new std::string{std::move(text)};
  if (SQLITE_OK == sqlite3_bind_text(s.statement, index, local_text->data(), local_text->size(),
      [](void* local) { delete reinterpret_cast<std::string*>(local); }))
    return true;
  delete local_text;
  return false;
}
*/

// Simple decorator around a string_view so that you can pass a blob into `bind` by wrapping it
// with a `blob_view` such as:
//
// bind(s, 123, blob_view{data, size});
// auto data = get<blob_view>(s, 2);
//
struct blob_view {
  std::string_view data;
  /// Constructor that simply forwards anything to the `data` (string_view) member constructor
  template <typename... T> explicit blob_view(T&&... args) : data{std::forward<T>(args)...} {}
};

// Binds a blob wrapped in a blob_view decorator
bool bind(sql_compiled_statement& s, int index, blob_view blob)
{
  return SQLITE_OK == sqlite3_bind_blob(s.statement, index, blob.data.data(), blob.data.size(), nullptr /*dtor*/);
}

// Binds a variant of bindable types; calls one of the above according to the contained type
template <typename... T>
bool bind(sql_compiled_statement& s, int index, const std::variant<T...>& v) {
  return var::visit([&](const auto& val) { return ons::bind(s, index, val); }, v);
}

template <typename T> constexpr bool is_int_enum_impl() {
  if constexpr (std::is_enum_v<T>)
    return std::is_same_v<std::underlying_type_t<T>, int>;
  else return false;
}
template <typename T> constexpr bool is_int_enum = is_int_enum_impl<T>();

// Binds, but gives index as an enum class
template <typename T, typename I, std::enable_if_t<is_int_enum<I>, int> = 0>
bool bind(sql_compiled_statement& s, I index, T&& val)
{
  return ons::bind(s, static_cast<int>(index), std::forward<T>(val));
}

template <int... I, typename... T>
bool bind_all_impl(sql_compiled_statement& s, std::integer_sequence<int, I...>, T&&... args) {
  clear_bindings(s);
  for (bool r : {ons::bind(s, I+1, std::forward<T>(args))...})
    if (!r)
      return false;
  return true;
}

// Full statement binding; this lets you do something like:
//
// bind_all(st, 1, "hi", 123);
//
// which is equivalent to:
//
// clear_bindings(st);
// st.bind(st, 1, 1);
// st.bind(st, 2, "hi");
// st.bind(st, 3, 123);
//
// (Binding of blobs through this interface is not supported).
template <typename... T>
bool bind_all(sql_compiled_statement& s, T&&... args)
{
  return bind_all_impl(s, std::make_integer_sequence<int, sizeof...(T)>{}, std::forward<T>(args)...);
}

// Full statement binding from a container of bind()-able values; clears existing bindings, then
// binds the contained values.
template <typename Container>
bool bind_container(sql_compiled_statement& s, const Container& c)
{
  clear_bindings(s);
  int bind_pos = 1;
  for (const auto& v : c)
    if (!ons::bind(s, bind_pos++, v))
      return false;
  return true;
}

/// Retrieve a type from an executed statement.

// Small (<=32 bits) integers
template <typename T, std::enable_if_t<std::is_integral_v<T> && (sizeof(T) <= 32), int> = 0>
T get(sql_compiled_statement& s, int index) { return static_cast<T>(sqlite3_column_int(s.statement, index)); }

// Big (>32 bits) integers
template <typename T, std::enable_if_t<std::is_integral_v<T> && (sizeof(T) > 32), int> = 0>
T get(sql_compiled_statement& s, int index) { return static_cast<T>(sqlite3_column_int64(s.statement, index)); }

// Floats/doubles
template <typename T, std::enable_if_t<std::is_floating_point_v<T>, int> = 0>
T get(sql_compiled_statement& s, int index) { return static_cast<T>(sqlite3_column_double(s.statement, index)); }

// text, via a string_view pointing at the text data
template <typename T, std::enable_if_t<std::is_same_v<T, std::string_view>, int> = 0>
std::string_view get(sql_compiled_statement& s, int index)
{
  return {reinterpret_cast<const char*>(sqlite3_column_text(s.statement, index)),
          static_cast<size_t>(sqlite3_column_bytes(s.statement, index))};
}

// text, copied into a std::string
template <typename T, std::enable_if_t<std::is_same_v<T, std::string>, int> = 0>
std::string get(sql_compiled_statement& s, int index)
{
  return {reinterpret_cast<const char*>(sqlite3_column_text(s.statement, index)),
          static_cast<size_t>(sqlite3_column_bytes(s.statement, index))};
}

// blob_view pointing at the blob data
template <typename T, std::enable_if_t<std::is_same_v<T, blob_view>, int> = 0>
blob_view get(sql_compiled_statement& s, int index)
{
  return blob_view{
    reinterpret_cast<const char*>(sqlite3_column_blob(s.statement, index)),
    static_cast<size_t>(sqlite3_column_bytes(s.statement, index))};
}

template <typename T> constexpr bool is_optional = false;
template <typename T> constexpr bool is_optional<std::optional<T>> = true;

// Gets a potentially null value; returns a std::nullopt if the column contains NULL, otherwise
// return a value via get<T>(...).
template <typename T, std::enable_if_t<is_optional<T>, int> = 0>
T get(sql_compiled_statement& s, int index)
{
  if (sqlite3_column_type(s.statement, index) == SQLITE_NULL)
    return std::nullopt;
  return get<typename T::value_type>(s, index);
}

// Forwards to any of the above, but takes an enum class instead of an int
template <typename T, typename I, std::enable_if_t<is_int_enum<I>, int> = 0>
T get(sql_compiled_statement& s, I index)
{
  return get<T>(s, static_cast<int>(index));
}

// Wrapper around get that assigns to the given reference.
//     get(st, 3, myvar);
// is equivalent to:
//     myvar = get<decltype(myvar)>(st, 3)
template <typename T, typename I>
void get(sql_compiled_statement& s, I index, T& val) { val = get<T>(s, index); }

template <typename I>
bool sql_copy_blob(sql_compiled_statement& statement, I column, void *dest, size_t dest_size)
{

  auto blob = get<blob_view>(statement, column);
  if (blob.data.size() != dest_size)
  {
    LOG_PRINT_L0("Unexpected blob size=" << blob.data.size() << ", in ONS DB does not match expected size=" << dest_size);
    assert(blob.data.size() == dest_size);
    return false;
  }

  std::memcpy(dest, blob.data.data(), blob.data.size());
  return true;
}

mapping_record sql_get_mapping_from_statement(sql_compiled_statement& statement)
{
  mapping_record result = {};
  auto type_int = get<uint16_t>(statement, mapping_record_column::type);
  if (type_int >= tools::enum_count<mapping_type>)
    return result;

  result.type = static_cast<mapping_type>(type_int);
  get(statement, mapping_record_column::id, result.id);
  get(statement, mapping_record_column::update_height, result.update_height);
  get(statement, mapping_record_column::expiration_height, result.expiration_height);
  get(statement, mapping_record_column::owner_id, result.owner_id);
  get(statement, mapping_record_column::backup_owner_id, result.backup_owner_id);

  // Copy encrypted_value
  {
    auto value = get<std::string_view>(statement, mapping_record_column::encrypted_value);
    if (value.size() > result.encrypted_value.buffer.size())
    {
      MERROR("Unexpected encrypted value blob with size=" << value.size() << ", in ONS db larger than the available size=" << result.encrypted_value.buffer.size());
      return result;
    }
    result.encrypted_value.len = value.size();
    result.encrypted_value.encrypted = true;
    std::memcpy(&result.encrypted_value.buffer[0], value.data(), value.size());
  }

  // Copy name hash
  {
    auto value = get<std::string_view>(statement, mapping_record_column::name_hash);
    result.name_hash.append(value.data(), value.size());
  }

  if (!sql_copy_blob(statement, mapping_record_column::txid, result.txid.data, sizeof(result.txid)))
    return result;

  int owner_column = tools::enum_count<mapping_record_column>;
  if (!sql_copy_blob(statement, owner_column, &result.owner, sizeof(result.owner)))
    return result;

  if (result.backup_owner_id > 0)
  {
    if (!sql_copy_blob(statement, owner_column + 1, &result.backup_owner, sizeof(result.backup_owner)))
      return result;
  }

  result.loaded = true;
  return result;
}

bool sql_run_statement(ons_sql_type type, sql_compiled_statement& statement, void *context)
{
  assert(statement);
  bool data_loaded = false;
  bool result      = false;

  for (bool infinite_loop = true; infinite_loop;)
  {
    int step_result = step(statement);
    switch (step_result)
    {
      case SQLITE_ROW:
      {
        switch (type)
        {
          default: MERROR("Unhandled ons type enum with value: " << (int)type << ", in: " << __func__); break;

          case ons_sql_type::internal_cmd: break;
          case ons_sql_type::get_owner:
          {
            auto *entry = reinterpret_cast<owner_record *>(context);
            get(statement, owner_record_column::id, entry->id);
            if (!sql_copy_blob(statement, owner_record_column::address, &entry->address, sizeof(entry->address)))
              return false;
            data_loaded = true;
          }
          break;

          case ons_sql_type::get_setting:
          {
            auto *entry       = reinterpret_cast<settings_record *>(context);
            get(statement, ons_db_setting_column::top_height, entry->top_height);
            if (!sql_copy_blob(statement, ons_db_setting_column::top_hash, entry->top_hash.data, sizeof(entry->top_hash.data)))
              return false;
            get(statement, ons_db_setting_column::version, entry->version);
            data_loaded = true;
          }
          break;

          case ons_sql_type::get_mappings_by_owners: /* FALLTHRU */
          case ons_sql_type::get_mappings_by_owner: /* FALLTHRU */
          case ons_sql_type::get_mappings: /* FALLTHRU */
          case ons_sql_type::get_mapping:
          {
            if (mapping_record tmp_entry = sql_get_mapping_from_statement(statement))
            {
              data_loaded = true;
              if (type == ons_sql_type::get_mapping)
              {
                auto *entry = reinterpret_cast<mapping_record *>(context);
                *entry      = std::move(tmp_entry);
              }
              else
              {
                auto *records = reinterpret_cast<std::vector<mapping_record> *>(context);
                records->emplace_back(std::move(tmp_entry));
              }
            }
          }
          break;
        }
      }
      break;

      case SQLITE_BUSY: break;
      case SQLITE_DONE:
      {
        infinite_loop = false;
        result        = (type > ons_sql_type::get_sentinel_start && type < ons_sql_type::get_sentinel_end) ? data_loaded : true;
        break;
      }

      default:
      {
        LOG_PRINT_L1("Failed to execute statement: " << sqlite3_sql(statement.statement) <<", reason: " << sqlite3_errstr(step_result));
        infinite_loop = false;
        break;
      }
    }
  }

  reset(statement);
  clear_bindings(statement);
  return result;
}

/// Does a clear_bindings, bind_all, and then sql_run_statement.  First three arguments go to
/// sql_run_statement, the rest go to bind_all(statement, ...) (which does the clear_bindings).
template <typename... T>
bool bind_and_run(ons_sql_type type, sql_compiled_statement& statement, void *context,
    T&&... bind_args)
{
  bind_all(statement, std::forward<T>(bind_args)...);
  return sql_run_statement(type, statement, context);
}


} // end anonymous namespace


bool mapping_record::active(uint64_t blockchain_height) const
{
  if (!loaded) return false;
  return !expiration_height || blockchain_height <= *expiration_height;
}

bool sql_compiled_statement::compile(std::string_view query, bool optimise_for_multiple_usage)
{
  sqlite3_stmt* st;
#if SQLITE_VERSION_NUMBER >= 3020000
  int prepare_result = sqlite3_prepare_v3(nsdb.db, query.data(), query.size(), optimise_for_multiple_usage ? SQLITE_PREPARE_PERSISTENT : 0, &st, nullptr /*pzTail*/);
#else
  int prepare_result = sqlite3_prepare_v2(nsdb.db, query.data(), query.size(), &st, nullptr /*pzTail*/);
#endif

  if (prepare_result != SQLITE_OK) {
    MERROR("Can not compile SQL statement:\n" << query << "\nReason: " << sqlite3_errstr(prepare_result));
    return false;
  }
  sqlite3_finalize(statement);
  statement = st;
  return true;
}

sql_compiled_statement& sql_compiled_statement::operator=(sql_compiled_statement&& from)
{
  sqlite3_finalize(statement);
  statement = from.statement;
  from.statement = nullptr;
  return *this;
}

sql_compiled_statement::~sql_compiled_statement()
{
  sqlite3_finalize(statement);
}

sqlite3 *init_oxen_name_system(const fs::path& file_path, bool read_only)
{
  sqlite3 *result = nullptr;
  int sql_init    = sqlite3_initialize();
  if (sql_init != SQLITE_OK)
  {
    MERROR("Failed to initialize sqlite3: " << sqlite3_errstr(sql_init));
    return nullptr;
  }

  int const flags = read_only ? SQLITE_OPEN_READONLY : SQLITE_OPEN_CREATE | SQLITE_OPEN_READWRITE;
  int sql_open    = sqlite3_open_v2(file_path.u8string().c_str(), &result, flags, nullptr);
  if (sql_open != SQLITE_OK)
  {
    MERROR("Failed to open ONS db at: " << file_path << ", reason: " << sqlite3_errstr(sql_open));
    return nullptr;
  }

  /*
    (DB) Changes are appended into a separate WAL (Write Ahead Logging) file.
    A COMMIT occurs when a special record indicating a commit is appended to
    the WAL. Thus a COMMIT can happen without ever writing to the original
    database, which allows readers to continue operating from the original
    unaltered database while changes are simultaneously being committed into the
    WAL. Multiple transactions can be appended to the end of a single WAL file.
  */
  int exec = sqlite3_exec(result, "PRAGMA journal_mode = WAL", nullptr, nullptr, nullptr);
  if (exec != SQLITE_OK)
  {
    MERROR("Failed to set journal mode to WAL: " << sqlite3_errstr(exec));
    return nullptr;
  }

  /*
    In WAL mode when synchronous is NORMAL (1), the WAL file is synchronized
    before each checkpoint and the database file is synchronized after each
    completed checkpoint and the WAL file header is synchronized when a WAL file
    begins to be reused after a checkpoint, but no sync operations occur during
    most transactions.
  */
  exec = sqlite3_exec(result, "PRAGMA synchronous = NORMAL", nullptr, nullptr, nullptr);
  if (exec != SQLITE_OK)
  {
    MERROR("Failed to set synchronous mode to NORMAL: " << sqlite3_errstr(exec));
    return nullptr;
  }

  return result;
}

std::vector<mapping_type> all_mapping_types(uint8_t hf_version) {
  std::vector<mapping_type> result;
  result.reserve(2);
  if (hf_version >= cryptonote::network_version_15_ons)
    result.push_back(mapping_type::session);
  if (hf_version >= cryptonote::network_version_16_pulse)
    result.push_back(mapping_type::lokinet);
  if (hf_version >= cryptonote::network_version_18)
    result.push_back(mapping_type::wallet);
  return result;
}

std::optional<uint64_t> expiry_blocks(cryptonote::network_type nettype, mapping_type type)
{
  std::optional<uint64_t> result;
  if (is_lokinet_type(type))
  {
    // For testnet we shorten 1-, 2-, and 5-year renewals to 1/2/5 days with 1-day renewal, but
    // leave 10 years alone to allow long-term registrations on testnet.
    const bool testnet_short = nettype == cryptonote::TESTNET && type != mapping_type::lokinet_10years;

    if (type == mapping_type::lokinet)              result = BLOCKS_EXPECTED_IN_DAYS(1 * REGISTRATION_YEAR_DAYS);
    else if (type == mapping_type::lokinet_2years)  result = BLOCKS_EXPECTED_IN_DAYS(2 * REGISTRATION_YEAR_DAYS);
    else if (type == mapping_type::lokinet_5years)  result = BLOCKS_EXPECTED_IN_DAYS(5 * REGISTRATION_YEAR_DAYS);
    else if (type == mapping_type::lokinet_10years) result = BLOCKS_EXPECTED_IN_DAYS(10 * REGISTRATION_YEAR_DAYS);
    assert(result);

    if (testnet_short)
      *result /= REGISTRATION_YEAR_DAYS;
    else if (nettype == cryptonote::FAKECHAIN) // For fakenet testing we shorten 1/2/5/10 years to 2/4/10/20 blocks
      *result /= (BLOCKS_EXPECTED_IN_DAYS(REGISTRATION_YEAR_DAYS) / 2);
  }

  return result;
}

static void append_owner(std::string& buffer, const ons::generic_owner* owner)
{
  if (owner) {
    buffer += static_cast<char>(owner->type);
    buffer += owner->type == ons::generic_owner_sig_type::ed25519
        ? tools::view_guts(owner->ed25519)
        : tools::view_guts(owner->wallet.address);
  }
}

std::string tx_extra_signature(std::string_view value, ons::generic_owner const *owner, ons::generic_owner const *backup_owner, crypto::hash const &prev_txid)
{
  static_assert(sizeof(crypto::hash) == crypto_generichash_BYTES, "Using libsodium generichash for signature hash, require we fit into crypto::hash");
  if (value.size() > mapping_value::BUFFER_SIZE)
  {
    MERROR("Unexpected value len=" << value.size() << " greater than the expected capacity=" << mapping_value::BUFFER_SIZE);
    return ""s;
  }

  std::string result;
  result.reserve(mapping_value::BUFFER_SIZE + sizeof(*owner) + sizeof(*backup_owner) + sizeof(prev_txid));
  result += value;
  append_owner(result, owner);
  append_owner(result, backup_owner);
  result += tools::view_guts(prev_txid);

  return result;
}

ons::generic_signature make_ed25519_signature(crypto::hash const &hash, crypto::ed25519_secret_key const &skey)
{
  ons::generic_signature result = {};
  result.type                   = ons::generic_owner_sig_type::ed25519;
  crypto_sign_detached(result.ed25519.data, NULL, reinterpret_cast<unsigned char const *>(hash.data), sizeof(hash), skey.data);
  return result;
}

ons::generic_owner make_monero_owner(cryptonote::account_public_address const &owner, bool is_subaddress)
{
  ons::generic_owner result   = {};
  result.type                 = ons::generic_owner_sig_type::monero;
  result.wallet.address       = owner;
  result.wallet.is_subaddress = is_subaddress;
  return result;
}

ons::generic_owner make_ed25519_owner(crypto::ed25519_public_key const &pkey)
{
  ons::generic_owner result = {};
  result.type               = ons::generic_owner_sig_type::ed25519;
  result.ed25519            = pkey;
  return result;
}

bool parse_owner_to_generic_owner(cryptonote::network_type nettype, std::string_view owner, generic_owner &result, std::string *reason)
{
  cryptonote::address_parse_info parsed_addr;
  crypto::ed25519_public_key ed_owner;
  if (cryptonote::get_account_address_from_str(parsed_addr, nettype, owner))
  {
    result = ons::make_monero_owner(parsed_addr.address, parsed_addr.is_subaddress);
  }
  else if (owner.size() == 2*sizeof(ed_owner.data) && oxenmq::is_hex(owner))
  {
    oxenmq::from_hex(owner.begin(), owner.end(), ed_owner.data);
<<<<<<< HEAD
    result = lns::make_ed25519_owner(ed_owner);
=======
    result = ons::make_ed25519_owner(ed_owner);
>>>>>>> 422d82e2
  }
  else
  {
    if (reason)
    {
      char const *type_heuristic = (owner.size() == sizeof(crypto::ed25519_public_key) * 2) ? "ED25519 Key" : "Wallet address";
      *reason = type_heuristic;
      *reason += " provided could not be parsed owner=";
      *reason += owner;
    }
    return false;
  }
  return true;
}


// Returns true if the character is numeric, *lower-case* a-z, or any of the template char values.
template <char... Extra>
static constexpr bool char_is_alphanum_or(char c)
{
  bool result = (c >= '0' && c <= '9') || (c >= 'a' && c <= 'z') || (... || (c == Extra));
  return result;
}
// Same as above with no extra char values.
static constexpr bool char_is_alphanum(char c) { return char_is_alphanum_or<>(c); }

template <typename... T>
static bool check_condition(bool condition, std::string* reason, T&&... args) {
  if (condition && reason)
  {
    std::ostringstream os;
    (os << ... << std::forward<T>(args));
    *reason = os.str();
  }
  return condition;
}

bool validate_ons_name(mapping_type type, std::string name, std::string *reason)
{
  bool const is_lokinet = is_lokinet_type(type);
  size_t max_name_len   = 0;

  if (is_lokinet)
    max_name_len = name.find('-') != std::string::npos
      ? LOKINET_DOMAIN_NAME_MAX
      : LOKINET_DOMAIN_NAME_MAX_NOHYPHEN;
  else if (type == mapping_type::session) max_name_len = ons::SESSION_DISPLAY_NAME_MAX;
  else if (type == mapping_type::wallet)  max_name_len = ons::WALLET_NAME_MAX;
  else
  {
    if (reason)
    {
      std::stringstream err_stream;
      err_stream << "ONS type=" << mapping_type_str(type) << ", specifies unhandled mapping type in name validation";
      *reason = err_stream.str();
    }
    return false;
  }

  // NOTE: Validate name length
  name = tools::lowercase_ascii_string(name);
  if (check_condition((name.empty() || name.size() > max_name_len), reason, "ONS type=", type, ", specifies mapping from name->value where the name's length=", name.size(), " is 0 or exceeds the maximum length=", max_name_len, ", given name=", name))
    return false;

  std::string_view name_view{name}; // Will chop this down as we validate each part

  // NOTE: Validate domain specific requirements
  if (is_lokinet)
  {
    // LOKINET
    // Domain has to start with an alphanumeric, and can have (alphanumeric or hyphens) in between, the character before the suffix <char>'.loki' must be alphanumeric followed by the suffix '.loki'
    // It's *approximately* this regex, but there are some extra restrictions below
    // ^[a-z0-9](?:[a-z0-9-]*[a-z0-9])?\\.loki$

    // Reserved names:
    // - localhost.loki has special meaning within lokinet (it is always a CNAME to the local
    //   address)
    // - loki.loki and snode.loki are prohibited in case someone added .loki or .snode as search
    //   domains (in which case the user looking up "foo.loki" would try end up trying to resolve
    //   "foo.loki.loki").
    for (auto& reserved : {"localhost.loki"sv, "loki.loki"sv, "snode.loki"sv})
      if (check_condition(name == reserved, reason, "ONS type=", type, ", specifies mapping from name->value using protocol reserved name=", name))
        return false;

    auto constexpr SHORTEST_DOMAIN = "a.loki"sv;
    if (check_condition(name.size() < SHORTEST_DOMAIN.size(), reason, "ONS type=", type, ", specifies mapping from name->value where the name is shorter than the shortest possible name=", SHORTEST_DOMAIN, ", given name=", name))
      return false;

    // Must end with .loki
    auto constexpr SUFFIX = ".loki"sv;
    if (check_condition(!tools::ends_with(name_view, SUFFIX), reason, "ONS type=", type, ", specifies mapping from name->value where the name does not end with the domain .loki, name=", name))
      return false;

    name_view.remove_suffix(SUFFIX.size());

    // All domains containing '--' as 3rd/4th letter are reserved except for xn-- punycode domains
    if (check_condition(name_view.size() >= 4 && name_view.substr(2, 2) == "--"sv && !tools::starts_with(name_view, "xn--"sv),
          reason, "ONS type=", type, ", specifies reserved name `?\?--*.loki': ", name))
      return false;

    // Must start with alphanumeric
    if (check_condition(!char_is_alphanum(name_view.front()), reason, "ONS type=", type, ", specifies mapping from name->value where the name does not start with an alphanumeric character, name=", name))
      return false;

    name_view.remove_prefix(1);

    if (!name_view.empty()) {
      // Character preceding .loki must be alphanumeric
      if (check_condition(!char_is_alphanum(name_view.back()), reason, "ONS type=", type ,", specifies mapping from name->value where the character preceding the .loki is not alphanumeric, char=", name_view.back(), ", name=", name))
        return false;
      name_view.remove_suffix(1);
    }

    // Inbetween start and preceding suffix, (alphanumeric or hyphen) characters permitted
    if (check_condition(!std::all_of(name_view.begin(), name_view.end(), char_is_alphanum_or<'-'>),
          reason, "ONS type=", type, ", specifies mapping from name->value where the domain name contains more than the permitted alphanumeric or hyphen characters, name=", name))
      return false;
  }
  else if (type == mapping_type::session || type == mapping_type::wallet)
  {
    // SESSION & WALLET
    // Name has to start with a (alphanumeric or underscore), and can have (alphanumeric, hyphens or underscores) in between and must end with a (alphanumeric or underscore)
    // ^[a-z0-9_]([a-z0-9-_]*[a-z0-9_])?$

    // Must start with (alphanumeric or underscore)
    if (check_condition(!char_is_alphanum_or<'_'>(name_view.front()), reason, "ONS type=", type, ", specifies mapping from name->value where the name does not start with an alphanumeric or underscore character, name=", name))
      return false;
    name_view.remove_prefix(1);

    if (!name_view.empty()) {
      // Must NOT end with a hyphen '-'
      if (check_condition(!char_is_alphanum_or<'_'>(name_view.back()), reason, "ONS type=", type, ", specifies mapping from name->value where the last character is a hyphen '-' which is disallowed, name=", name))
        return false;
      name_view.remove_suffix(1);
    }

    // Inbetween start and preceding suffix, (alphanumeric, hyphen or underscore) characters permitted
    if (check_condition(!std::all_of(name_view.begin(), name_view.end(), char_is_alphanum_or<'-', '_'>),
          reason, "ONS type=", type, ", specifies mapping from name->value where the name contains more than the permitted alphanumeric, underscore or hyphen characters, name=", name))
      return false;
  }
  else
  {
    MERROR("Type not implemented");
    return false;
  }

  return true;
}

std::optional<cryptonote::address_parse_info> encrypted_wallet_value_to_info(std::string name, std::string encrypted_value, std::string nonce)
{
  std::string lower_name = tools::lowercase_ascii_string(std::move(name));
  mapping_value record(oxenmq::from_hex(encrypted_value), oxenmq::from_hex(nonce));
  record.decrypt(lower_name, mapping_type::wallet);
  return record.get_wallet_address_info();
}

static bool check_lengths(mapping_type type, std::string_view value, size_t max, bool binary_val, std::string *reason)
{
  bool result;
  if (type == mapping_type::wallet)
  {
    result = (value.size() == (WALLET_ACCOUNT_BINARY_LENGTH_INC_PAYMENT_ID + max) || value.size() == (WALLET_ACCOUNT_BINARY_LENGTH_NO_PAYMENT_ID + max));
  } else {
    result = (value.size() == max);
  }
  if (!result)
  {
    if (reason)
    {
      std::stringstream err_stream;
<<<<<<< HEAD
      err_stream << "LNS type=" << type << ", specifies mapping from name_hash->encrypted_value where the value's length=" << value.size() << ", does not equal the required length=" << max << ", given value=";
=======
      err_stream << "ONS type=" << type << ", specifies mapping from name_hash->encrypted_value where the value's length=" << value.size() << ", does not equal the required length=" << max << ", given value=";
>>>>>>> 422d82e2
      if (binary_val) err_stream << oxenmq::to_hex(value);
      else            err_stream << value;
      *reason = err_stream.str();
    }
  }

  return result;
}

//This function checks that the value is valid but it also will copy the value into the mapping_value buffer ready for mapping_value::encrypt()
bool mapping_value::validate(cryptonote::network_type nettype, mapping_type type, std::string_view value, mapping_value *blob, std::string *reason)
{
  if (blob) *blob = {};

  // Check length of the value
  std::stringstream err_stream;
  cryptonote::address_parse_info addr_info = {};
  if (type == mapping_type::wallet)
  {
    if (value.empty() || !get_account_address_from_str(addr_info, nettype, value))
    {
      if (reason)
      {
        if (value.empty())
        {
          err_stream << "The value=" << value;
          err_stream << ", mapping into the wallet address, specifies a wallet address of 0 length";
        }
        else
        {
          err_stream << "Could not convert the wallet address string, check it is correct, value=" << value;
        }
        *reason = err_stream.str();
      }
      return false;
    }

    // Validate blob contents and generate the binary form if possible
    if (blob)
    {
      auto iter = blob->buffer.begin();
      uint8_t identifier = 0;
      if (addr_info.is_subaddress) {
        identifier |= ONS_WALLET_TYPE_SUBADDRESS;
      } else if (addr_info.has_payment_id) {
        identifier |= ONS_WALLET_TYPE_INTEGRATED;
      }
      iter = std::copy_n(&identifier, 1, iter);
      iter = std::copy_n(addr_info.address.m_spend_public_key.data, sizeof(addr_info.address.m_spend_public_key.data), iter);
      iter = std::copy_n(addr_info.address.m_view_public_key.data, sizeof(addr_info.address.m_view_public_key.data), iter);

      size_t counter = 65;
      assert(std::distance(blob->buffer.begin(), iter) == counter);
      if (addr_info.has_payment_id) {
        std::copy_n(addr_info.payment_id.data, sizeof(addr_info.payment_id.data), iter);
        counter+=sizeof(addr_info.payment_id);
      }

      blob->len = counter;
    }
  }
  else if (is_lokinet_type(type))
  {
    // We need a 52 char base32z string that decodes to a 32-byte value, which really means we need
    // 51 base32z chars (=255 bits) followed by a 1-bit value ('y'=0, or 'o'=0b10000); anything else
    // in the last spot isn't a valid lokinet address.
    if (check_condition(value.size() != 57 || !tools::ends_with(value, ".loki") || !oxenmq::is_base32z(value.substr(0, 52)) || !(value[51] == 'y' || value[51] == 'o'),
                reason, "'", value, "' is not a valid lokinet address"))
      return false;

    if (blob)
    {
      blob->len = sizeof(crypto::ed25519_public_key);
      oxenmq::from_base32z(value.begin(), value.begin() + 52, blob->buffer.begin());
    }
  }
  else
  {
    assert(type == mapping_type::session);
    // NOTE: Check value is hex of the right size
    if (check_condition(value.size() != 2*SESSION_PUBLIC_KEY_BINARY_LENGTH, reason, "The value=", value, " is not the required ", 2*SESSION_PUBLIC_KEY_BINARY_LENGTH, "-character hex string session public key, length=", value.size()))
      return false;

    if (check_condition(!oxenmq::is_hex(value), reason, ", specifies name -> value mapping where the value is not a hex string given value="))
      return false;

    // NOTE: Session public keys are 33 bytes, with the first byte being 0x05 and the remaining 32 being the public key.
    if (check_condition(!tools::starts_with(value, "05"), reason, "ONS type=session, specifies mapping from name -> ed25519 key where the key is not prefixed with 05, given ed25519=", value))
      return false;

    if (blob) // NOTE: Given blob, write the binary output
    {
      blob->len = value.size() / 2;
      assert(blob->len <= blob->buffer.size());
      oxenmq::from_hex(value.begin(), value.end(), blob->buffer.begin());

    }
  }

  return true;
}

static_assert(SODIUM_ENCRYPTION_EXTRA_BYTES == crypto_aead_xchacha20poly1305_ietf_ABYTES + crypto_aead_xchacha20poly1305_ietf_NPUBBYTES);
static_assert(SODIUM_ENCRYPTION_EXTRA_BYTES >= crypto_secretbox_MACBYTES);
bool mapping_value::validate_encrypted(mapping_type type, std::string_view value, mapping_value* blob, std::string *reason)
{
  if (blob) *blob = {};
  std::stringstream err_stream;

  int value_len = crypto_aead_xchacha20poly1305_ietf_ABYTES + crypto_aead_xchacha20poly1305_ietf_NPUBBYTES;

  if (is_lokinet_type(type))
    value_len += LOKINET_ADDRESS_BINARY_LENGTH;
  else if (type == mapping_type::wallet)
  {
    value_len = crypto_aead_xchacha20poly1305_ietf_ABYTES + crypto_aead_xchacha20poly1305_ietf_NPUBBYTES; //Add the length in check_length
  }
  else if (type == mapping_type::session)
  {
    value_len += SESSION_PUBLIC_KEY_BINARY_LENGTH;


    // Allow an HF15 argon2 encrypted value which doesn't contain a nonce:
    if (value.size() == value_len - crypto_aead_xchacha20poly1305_ietf_NPUBBYTES)
      value_len -= crypto_aead_xchacha20poly1305_ietf_NPUBBYTES;
  }
  else
  {
    if (reason)
    {
      err_stream << "Unhandled type passed into " << __func__;
      *reason = err_stream.str();
    }
    return false;
  }

  if (!check_lengths(type, value, value_len, true /*binary_val*/, reason))
    return false;

  if (blob)
  {
    blob->len = value.size();
    std::memcpy(blob->buffer.data(), value.data(), value.size());
    blob->encrypted = true;
  }

  return true;
}


mapping_value::mapping_value(std::string encrypted_value, std::string nonce): buffer{0}
{
  auto it = std::copy(encrypted_value.begin(), encrypted_value.end(), buffer.begin());
  std::copy(nonce.begin(), nonce.end(), it);
  len = encrypted_value.size() + nonce.size();
  encrypted = true;
}

mapping_value::mapping_value() : buffer{0},encrypted(false),len(0){}

std::string name_hash_bytes_to_base64(std::string_view bytes)
{
  if (bytes.size() != NAME_HASH_SIZE)
    throw std::runtime_error{"Invalid name hash: expected exactly 32 bytes"};
  return oxenmq::to_base64(bytes);
}

std::optional<std::string> name_hash_input_to_base64(std::string_view input)
{
  if (input.size() == NAME_HASH_SIZE)
    return name_hash_bytes_to_base64(input);
  if (input.size() == 2*NAME_HASH_SIZE && oxenmq::is_hex(input))
    return name_hash_bytes_to_base64(oxenmq::from_hex(input));
  if (input.size() >= NAME_HASH_SIZE_B64_MIN && input.size() <= NAME_HASH_SIZE_B64_MAX && oxenmq::is_base64(input)) {
    std::string tmp = oxenmq::from_base64(input);
    if (tmp.size() == NAME_HASH_SIZE) // Could still be off from too much/too little padding
      return name_hash_bytes_to_base64(tmp);
  }
  return std::nullopt;
}

static std::string hash_to_base64(crypto::hash const &hash)
{
  return name_hash_bytes_to_base64(tools::view_guts(hash));
}

static bool verify_ons_signature(crypto::hash const &hash, ons::generic_signature const &signature, ons::generic_owner const &owner)
{
  if (!owner || !signature) return false;
  if (owner.type != signature.type) return false;
  if (signature.type == ons::generic_owner_sig_type::monero)
  {
    return crypto::check_signature(hash, owner.wallet.address.m_spend_public_key, signature.monero);
  }
  else
  {
    return (crypto_sign_verify_detached(signature.data, reinterpret_cast<unsigned char const *>(hash.data), sizeof(hash.data), owner.ed25519.data) == 0);
  }
}

static bool validate_against_previous_mapping(ons::name_system_db &ons_db, uint64_t blockchain_height, cryptonote::transaction const &tx, cryptonote::tx_extra_oxen_name_system const &ons_extra, std::string *reason)
{
  std::stringstream err_stream;
  OXEN_DEFER { if (reason && reason->empty()) *reason = err_stream.str(); };

  crypto::hash expected_prev_txid = crypto::null_hash;
  std::string name_hash           = hash_to_base64(ons_extra.name_hash);
  ons::mapping_record mapping     = ons_db.get_mapping(ons_extra.type, name_hash);

  if (ons_extra.is_updating())
  {
    // Updating: the mapping must exist and be active, the updated fields must actually change from
    // the current value, and a valid signature over the updated values must be present.

    if (check_condition(!mapping, reason, tx, ", ", ons_extra_string(ons_db.network_type(), ons_extra), " update requested but mapping does not exist."))
      return false;
    if (check_condition(!mapping.active(blockchain_height), reason, tx, ", ", ons_extra_string(ons_db.network_type(), ons_extra), " TX requested to update mapping that has already expired"))
      return false;
    expected_prev_txid = mapping.txid;

    constexpr auto SPECIFYING_SAME_VALUE_ERR = " field to update is specifying the same mapping "sv;
    if (check_condition(ons_extra.field_is_set(ons::extra_field::encrypted_value) && ons_extra.encrypted_value == mapping.encrypted_value.to_view(), reason, tx, ", ", ons_extra_string(ons_db.network_type(), ons_extra), SPECIFYING_SAME_VALUE_ERR, "value"))
      return false;

    if (check_condition(ons_extra.field_is_set(ons::extra_field::owner) && ons_extra.owner == mapping.owner, reason, tx, ", ", ons_extra_string(ons_db.network_type(), ons_extra), SPECIFYING_SAME_VALUE_ERR, "owner"))
      return false;

    if (check_condition(ons_extra.field_is_set(ons::extra_field::backup_owner) && ons_extra.backup_owner == mapping.backup_owner, reason, tx, ", ", ons_extra_string(ons_db.network_type(), ons_extra), SPECIFYING_SAME_VALUE_ERR, "backup_owner"))
      return false;

    // Validate signature
    auto data = tx_extra_signature(
        ons_extra.encrypted_value,
        ons_extra.field_is_set(ons::extra_field::owner) ? &ons_extra.owner : nullptr,
        ons_extra.field_is_set(ons::extra_field::backup_owner) ? &ons_extra.backup_owner : nullptr,
        expected_prev_txid);
    if (check_condition(data.empty(), reason, tx, ", ", ons_extra_string(ons_db.network_type(), ons_extra), " unexpectedly failed to generate signature, please inform the Loki developers"))
      return false;

    crypto::hash hash;
    crypto_generichash(reinterpret_cast<unsigned char*>(hash.data), sizeof(hash), reinterpret_cast<const unsigned char*>(data.data()), data.size(), nullptr /*key*/, 0 /*key_len*/);

    if (check_condition(!verify_ons_signature(hash, ons_extra.signature, mapping.owner) &&
                        !verify_ons_signature(hash, ons_extra.signature, mapping.backup_owner), reason,
                        tx, ", ", ons_extra_string(ons_db.network_type(), ons_extra), " failed to verify signature for ONS update, current owner=", mapping.owner.to_string(ons_db.network_type()), ", backup owner=", mapping.backup_owner.to_string(ons_db.network_type())))
      return false;
  }
  else if (ons_extra.is_buying())
  {
    // If buying a new name then the existing name must not be active
    if (check_condition(mapping.active(blockchain_height), reason,
          "Cannot buy an ONS name that is already registered: name_hash=", mapping.name_hash, ", type=", mapping.type,
          "; TX: ", tx, "; ", ons_extra_string(ons_db.network_type(), ons_extra)))
        return false;

    // If buying a new wallet name then the existing session name must not be active and vice versa
    // The owner of an existing name but different type is allowed to register but the owner and backup owners
    // of the new mapping must be from the same owners and backup owners of the previous mapping ie no
    // new addresses are allowed to be added as owner or backup owner.
    if (ons_extra.type == mapping_type::wallet)
    {
      ons::mapping_record session_mapping = ons_db.get_mapping(mapping_type::session, name_hash);
      if (check_condition(session_mapping.active(blockchain_height) && (!(session_mapping.owner == ons_extra.owner || session_mapping.backup_owner == ons_extra.owner) || !(!ons_extra.field_is_set(ons::extra_field::backup_owner) || session_mapping.backup_owner == ons_extra.backup_owner || session_mapping.owner == ons_extra.backup_owner)), reason,
            "Cannot buy an ONS wallet name that has an already registered session name: name_hash=", mapping.name_hash, ", type=", mapping.type,
            "; TX: ", tx, "; ", ons_extra_string(ons_db.network_type(), ons_extra)))
          return false;
    } else if (ons_extra.type == mapping_type::session) {
      ons::mapping_record wallet_mapping = ons_db.get_mapping(mapping_type::wallet, name_hash);
      if (check_condition(wallet_mapping.active(blockchain_height) && (!(wallet_mapping.owner == ons_extra.owner || wallet_mapping.backup_owner == ons_extra.owner) || !(!ons_extra.field_is_set(ons::extra_field::backup_owner) || wallet_mapping.backup_owner == ons_extra.backup_owner || wallet_mapping.owner == ons_extra.backup_owner)), reason,
            "Cannot buy an ONS session name that has an already registered wallet name: name_hash=", mapping.name_hash, ", type=", mapping.type,
            "; TX: ", tx, "; ", ons_extra_string(ons_db.network_type(), ons_extra)))
          return false;
    }
  }
  else if (ons_extra.is_renewing())
  {
    // We allow anyone to renew a name, but it has to exist and be currently active
    if (check_condition(!mapping, reason, tx, ", ", ons_extra_string(ons_db.network_type(), ons_extra), " renewal requested but mapping does not exist."))
      return false;
    if (check_condition(!mapping.active(blockchain_height), reason, tx, ", ", ons_extra_string(ons_db.network_type(), ons_extra), " TX requested to renew mapping that has already expired"))
      return false;
    expected_prev_txid = mapping.txid;
  }
  else
  {
    check_condition(true, reason, tx, ", ", ons_extra_string(ons_db.network_type(), ons_extra), " is not a valid buy, update, or renew ONS tx");
    return false;
  }

  if (check_condition(ons_extra.prev_txid != expected_prev_txid, reason, tx, ", ", ons_extra_string(ons_db.network_type(), ons_extra), " specified prior txid=", ons_extra.prev_txid, ", but ONS DB reports=", expected_prev_txid, ", possible competing TX was submitted and accepted before this TX was processed"))
    return false;

  return true;
}

// Sanity check value to disallow the empty name hash
static const crypto::hash null_name_hash = name_to_hash("");

bool name_system_db::validate_ons_tx(uint8_t hf_version, uint64_t blockchain_height, cryptonote::transaction const &tx, cryptonote::tx_extra_oxen_name_system &ons_extra, std::string *reason)
{
  // -----------------------------------------------------------------------------------------------
  // Pull out ONS Extra from TX
  // -----------------------------------------------------------------------------------------------
  {
    if (check_condition(tx.type != cryptonote::txtype::oxen_name_system, reason, tx, ", uses wrong tx type, expected=", cryptonote::txtype::oxen_name_system))
      return false;

    if (check_condition(!cryptonote::get_field_from_tx_extra(tx.extra, ons_extra), reason, tx, ", didn't have oxen name service in the tx_extra"))
      return false;
  }


  // -----------------------------------------------------------------------------------------------
  // Check TX ONS Serialized Fields are NULL if they are not specified
  // -----------------------------------------------------------------------------------------------
  {
    constexpr auto VALUE_SPECIFIED_BUT_NOT_REQUESTED = ", given field but field is not requested to be serialised="sv;
    if (check_condition(!ons_extra.field_is_set(ons::extra_field::encrypted_value) && ons_extra.encrypted_value.size(), reason, tx, ", ", ons_extra_string(nettype, ons_extra), VALUE_SPECIFIED_BUT_NOT_REQUESTED, "encrypted_value"))
      return false;

    if (check_condition(!ons_extra.field_is_set(ons::extra_field::owner) && ons_extra.owner, reason, tx, ", ", ons_extra_string(nettype, ons_extra), VALUE_SPECIFIED_BUT_NOT_REQUESTED, "owner"))
      return false;

    if (check_condition(!ons_extra.field_is_set(ons::extra_field::backup_owner) && ons_extra.backup_owner, reason, tx, ", ", ons_extra_string(nettype, ons_extra), VALUE_SPECIFIED_BUT_NOT_REQUESTED, "backup_owner"))
      return false;

    if (check_condition(!ons_extra.field_is_set(ons::extra_field::signature) && ons_extra.signature, reason, tx, ", ", ons_extra_string(nettype, ons_extra), VALUE_SPECIFIED_BUT_NOT_REQUESTED, "signature"))
      return false;
  }

  // -----------------------------------------------------------------------------------------------
  // Simple ONS Extra Validation
  // -----------------------------------------------------------------------------------------------
  {
    if (check_condition(ons_extra.version != 0, reason, tx, ", ", ons_extra_string(nettype, ons_extra), " unexpected version=", std::to_string(ons_extra.version), ", expected=0"))
      return false;

    if (check_condition(!ons::mapping_type_allowed(hf_version, ons_extra.type), reason, tx, ", ", ons_extra_string(nettype, ons_extra), " specifying type=", ons_extra.type, " that is disallowed in hardfork ", hf_version))
      return false;

    // -----------------------------------------------------------------------------------------------
    // Serialized Values Check
    // -----------------------------------------------------------------------------------------------
    if (check_condition(!ons_extra.is_buying() && !ons_extra.is_updating() && !ons_extra.is_renewing(), reason, tx, ", ", ons_extra_string(nettype, ons_extra), " TX extra does not specify valid combination of bits for serialized fields=", std::bitset<sizeof(ons_extra.fields) * 8>(static_cast<size_t>(ons_extra.fields)).to_string()))
      return false;

    if (check_condition(ons_extra.field_is_set(ons::extra_field::owner) &&
                        ons_extra.field_is_set(ons::extra_field::backup_owner) &&
                        ons_extra.owner == ons_extra.backup_owner,
                        reason, tx, ", ", ons_extra_string(nettype, ons_extra), " specifying owner the same as the backup owner=", ons_extra.backup_owner.to_string(nettype)))
    {
      return false;
    }
   }

  // -----------------------------------------------------------------------------------------------
  // ONS Field(s) Validation
  // -----------------------------------------------------------------------------------------------
  {
    if (check_condition((ons_extra.name_hash == null_name_hash || ons_extra.name_hash == crypto::null_hash), reason, tx, ", ", ons_extra_string(nettype, ons_extra), " specified the null name hash"))
        return false;

    if (ons_extra.field_is_set(ons::extra_field::encrypted_value))
    {
      if (!mapping_value::validate_encrypted(ons_extra.type, ons_extra.encrypted_value, nullptr, reason))
        return false;
    }

    if (!validate_against_previous_mapping(*this, blockchain_height, tx, ons_extra, reason))
      return false;


  }

  // -----------------------------------------------------------------------------------------------
  // Burn Validation
  // -----------------------------------------------------------------------------------------------
  {
    uint64_t burn                = cryptonote::get_burned_amount_from_tx_extra(tx.extra);
    uint64_t const burn_required = (ons_extra.is_buying() || ons_extra.is_renewing()) ? burn_needed(hf_version, ons_extra.type) : 0;
    if (hf_version == cryptonote::network_version_18 && burn > burn_required && blockchain_height < 524'000) {
        // Testnet sync fix: PR #1433 merged that lowered fees for HF18 while testnet was already on
        // HF18, but broke syncing because earlier HF18 blocks have ONS txes at the higher fees, so
        // this allows them to pass by pretending the tx burned the right amount.
        burn = burn_required;
    }

    if (burn != burn_required)
    {
      char const *over_or_under = burn > burn_required ? "too much " : "insufficient ";
      if (check_condition(true, reason, tx, ", ", ons_extra_string(nettype, ons_extra), " burned ", over_or_under, "oxen=", burn, ", require=", burn_required))
        return false;
    }
  }

  return true;
}

bool validate_mapping_type(std::string_view mapping_type_str, uint8_t hf_version, ons_tx_type txtype, ons::mapping_type *mapping_type, std::string *reason)
{
  std::string mapping = tools::lowercase_ascii_string(mapping_type_str);
  std::optional<ons::mapping_type> mapping_type_;
  if (txtype != ons_tx_type::renew && tools::string_iequal(mapping, "session"))
    mapping_type_ = ons::mapping_type::session;
  else if (hf_version >= cryptonote::network_version_16_pulse)
  {
    if (tools::string_iequal(mapping, "lokinet"))
      mapping_type_ = ons::mapping_type::lokinet;
    else if (txtype == ons_tx_type::buy || txtype == ons_tx_type::renew)
    {
      if (tools::string_iequal_any(mapping, "lokinet_1y", "lokinet_1years")) // Can also specify "lokinet"
        mapping_type_ = ons::mapping_type::lokinet;
      else if (tools::string_iequal_any(mapping, "lokinet_2y", "lokinet_2years"))
        mapping_type_ = ons::mapping_type::lokinet_2years;
      else if (tools::string_iequal_any(mapping, "lokinet_5y", "lokinet_5years"))
        mapping_type_ = ons::mapping_type::lokinet_5years;
      else if (tools::string_iequal_any(mapping, "lokinet_10y", "lokinet_10years"))
        mapping_type_ = ons::mapping_type::lokinet_10years;
    }
  }
  if (hf_version >= cryptonote::network_version_18)
  {
    if (tools::string_iequal(mapping, "wallet"))
      mapping_type_ = ons::mapping_type::wallet;
  }

  if (!mapping_type_)
  {
    if (reason) *reason = "Unsupported ONS type \"" + std::string{mapping_type_str} + "\"; supported " + (
        txtype == ons_tx_type::update ? "update types are: session, lokinet, wallet" :
        txtype == ons_tx_type::renew  ? "renew types are: lokinet_1y, lokinet_2y, lokinet_5y, lokinet_10y" :
        txtype == ons_tx_type::buy    ? "buy types are session, lokinet_1y, lokinet_2y, lokinet_5y, lokinet_10y"
                                      : "lookup types are session, lokinet, wallet");
    return false;
  }

  if (mapping_type) *mapping_type = *mapping_type_;
  return true;
}

crypto::hash name_to_hash(std::string_view name, const std::optional<crypto::hash>& key)
{
  assert(std::none_of(name.begin(), name.end(), [](char c) { return std::isupper(c); }));
  crypto::hash result = {};
  static_assert(sizeof(result) >= crypto_generichash_BYTES, "Sodium can generate arbitrary length hashes, but recommend the minimum size for a secure hash must be >= crypto_generichash_BYTES");
  crypto_generichash_blake2b(reinterpret_cast<unsigned char *>(result.data),
                             sizeof(result),
                             reinterpret_cast<const unsigned char *>(name.data()),
                             static_cast<unsigned long long>(name.size()),
                             key ? reinterpret_cast<const unsigned char*>(key->data) : nullptr,
                             key ? sizeof(key->data) : 0);
  return result;
}

std::string name_to_base64_hash(std::string_view name)
{
  crypto::hash hash  = name_to_hash(name);
  std::string result = hash_to_base64(hash);
  return result;
}

struct alignas(size_t) secretbox_secret_key {
  unsigned char data[crypto_aead_xchacha20poly1305_ietf_KEYBYTES];

  secretbox_secret_key& operator=(const crypto::hash& h) {
    static_assert(sizeof(secretbox_secret_key::data) == crypto_aead_xchacha20poly1305_ietf_KEYBYTES);
    std::memcpy(data, h.data, sizeof(data));
    return *this;
  }
};

// New (8.x):
// We encrypt using xchacha20-poly1305; for the encryption key we use the (secret) keyed hash:
// H(name, key=H(name)).  Note that H(name) is public info but this keyed hash is known only to the
// resolver.
//
// Note that the name must *already* be lower-cased (we do not transform or validate that here).
//
// If the name hash is already available then it can be passed by pointer as the second argument,
// otherwise pass nullptr to calculate the hash when needed.  (Note that name_hash is not used when
// heavy=true).
static void name_to_encryption_key(std::string_view name, const crypto::hash* name_hash, secretbox_secret_key &out)
{
  static_assert(sizeof(out) == crypto_aead_xchacha20poly1305_ietf_KEYBYTES, "Encrypting key needs to have sufficient space for running encryption functions via libsodium");

  crypto::hash name_hash_;
  if (!name_hash)
    name_hash = &(name_hash_ = name_to_hash(name));

  out = name_to_hash(name, *name_hash);
}

// Old (7.x) "heavy" encryption:
//
// We encrypt using the older xsalsa20-poly1305 encryption scheme, and for encryption key we use an
// expensive argon2 "moderate" hash of the name (with null salt).
static constexpr unsigned char OLD_ENC_SALT[crypto_pwhash_SALTBYTES] = {};
static bool name_to_encryption_key_argon2(std::string_view name, secretbox_secret_key &out)
{
  static_assert(sizeof(out) == crypto_secretbox_KEYBYTES, "Encrypting key needs to have sufficient space for running encryption functions via libsodium");
  return 0 == crypto_pwhash(
      out.data, sizeof(out.data),
      name.data(), name.size(),
      OLD_ENC_SALT,
      crypto_pwhash_OPSLIMIT_MODERATE,
      crypto_pwhash_MEMLIMIT_MODERATE,
      crypto_pwhash_ALG_ARGON2ID13);
}

bool mapping_value::encrypt(std::string_view name, const crypto::hash* name_hash, bool deprecated_heavy)
{
  assert(!encrypted);
  if (encrypted) return false;

  assert(std::none_of(name.begin(), name.end(), [](char c) { return std::isupper(c); }));

  size_t const encryption_len = len + (deprecated_heavy
      ? crypto_secretbox_MACBYTES
      : crypto_aead_xchacha20poly1305_ietf_ABYTES + crypto_aead_xchacha20poly1305_ietf_NPUBBYTES);

  if (encryption_len > buffer.size())
  {
    MERROR("Encrypted value pre-allocated buffer too small=" << buffer.size() << ", required=" << encryption_len);
    return false;
  }

  decltype(buffer) enc_buffer;
  secretbox_secret_key skey;
  if (deprecated_heavy)
  {
    if (name_to_encryption_key_argon2(name, skey))
      encrypted = (crypto_secretbox_easy(
            enc_buffer.data(),
            buffer.data(), len,
            OLD_ENCRYPTION_NONCE,
            skey.data) == 0);
  }
  else
  {
    name_to_encryption_key(name, name_hash, skey);
    unsigned long long actual_length;

    // Create a random nonce:
    auto* nonce = &enc_buffer[encryption_len - crypto_aead_xchacha20poly1305_ietf_NPUBBYTES];
    randombytes_buf(nonce, crypto_aead_xchacha20poly1305_ietf_NPUBBYTES);

    encrypted = 0 == crypto_aead_xchacha20poly1305_ietf_encrypt(
        &enc_buffer[0], &actual_length,
        &buffer[0], len,
        nullptr, 0, // additional data
        nullptr, // nsec, always nullptr according to libsodium docs (just here for API compat)
        nonce,
        skey.data);

    if (encrypted) assert(actual_length == encryption_len - crypto_aead_xchacha20poly1305_ietf_NPUBBYTES);
  }

  if (encrypted)
  {
    len = encryption_len;
    buffer = enc_buffer;
  }
  return encrypted;
}

bool mapping_value::decrypt(std::string_view name, mapping_type type, const crypto::hash* name_hash)
{
  assert(encrypted);
  if (!encrypted) return false;

  assert(std::none_of(name.begin(), name.end(), [](char c) { return std::isupper(c); }));

  size_t dec_length;
  decltype(buffer) dec_buffer;
  secretbox_secret_key skey;

  // Check for an old-style, argon2-based encryption, used before HF16.  (After HF16 we use a much
  // faster blake2b-hashed key, and a random nonce appended to the end.)
  if (type == mapping_type::session && len == SESSION_PUBLIC_KEY_BINARY_LENGTH + crypto_secretbox_MACBYTES)
  {
    dec_length = SESSION_PUBLIC_KEY_BINARY_LENGTH;
    encrypted = !(name_to_encryption_key_argon2(name, skey) &&
        0 == crypto_secretbox_open_easy(dec_buffer.data(), buffer.data(), len, OLD_ENCRYPTION_NONCE, skey.data));
  }
  else
  {
    switch(type) {
      case mapping_type::session: dec_length = SESSION_PUBLIC_KEY_BINARY_LENGTH; break;
      case mapping_type::lokinet: dec_length = LOKINET_ADDRESS_BINARY_LENGTH; break;
      case mapping_type::wallet: //Wallet type has variable type, check performed in check_length
        if (auto plain_len = len - crypto_aead_xchacha20poly1305_ietf_ABYTES - crypto_aead_xchacha20poly1305_ietf_NPUBBYTES;
            plain_len == WALLET_ACCOUNT_BINARY_LENGTH_INC_PAYMENT_ID || plain_len == WALLET_ACCOUNT_BINARY_LENGTH_NO_PAYMENT_ID) {
          dec_length = plain_len;
        } else {
          MERROR("Invalid wallet mapping_type length passed to mapping_value::decrypt");
          return false;
        }
        break;
      default: MERROR("Invalid mapping_type passed to mapping_value::decrypt");
      return false;
    }

    auto expected_len = dec_length + crypto_aead_xchacha20poly1305_ietf_ABYTES + crypto_aead_xchacha20poly1305_ietf_NPUBBYTES;
    if (len != expected_len)
    {
      MERROR("Encrypted value size is invalid=" << len << ", expected=" << expected_len);
      return false;
    }
    const auto& [enc, nonce] = value_nonce(type);

    name_to_encryption_key(name, name_hash, skey);
    unsigned long long actual_length;
    encrypted = !(0 == crypto_aead_xchacha20poly1305_ietf_decrypt(
          dec_buffer.data(), &actual_length,
          nullptr, // nsec (always null for this algo)
          enc.data(), enc.size(),
          nullptr, 0, // additional data
          nonce.data(),
          skey.data));

    if (!encrypted) assert(actual_length == dec_length);
  }

  if (!encrypted) // i.e. decryption success
  {
    len = dec_length;
    buffer = dec_buffer;
  }
  return !encrypted;
}

mapping_value mapping_value::make_encrypted(std::string_view name, const crypto::hash* name_hash, bool deprecated_heavy) const
{
  mapping_value result{*this};
  result.encrypt(name, name_hash, deprecated_heavy);
  assert(result.encrypted);
  return result;
}

mapping_value mapping_value::make_decrypted(std::string_view name, const crypto::hash* name_hash) const
{
  mapping_value result{*this};
  result.encrypt(name, name_hash);
  assert(!result.encrypted);
  return result;
}

std::optional<cryptonote::address_parse_info> mapping_value::get_wallet_address_info() const
{
  assert(!encrypted);
  if (encrypted) return std::nullopt;

  cryptonote::address_parse_info addr_info{0};
  auto* bufpos = &buffer[1];
  std::memcpy(&addr_info.address.m_spend_public_key.data, bufpos, 32);
  bufpos += 32;
  std::memcpy(&addr_info.address.m_view_public_key.data, bufpos, 32);
  if (buffer[0] == ONS_WALLET_TYPE_INTEGRATED) {
    bufpos += 32;
    std::copy_n(bufpos,8,addr_info.payment_id.data);
    addr_info.has_payment_id = true;
  } else if (buffer[0] == ONS_WALLET_TYPE_SUBADDRESS) {
    addr_info.is_subaddress = true;
  } else assert(buffer[0] == ONS_WALLET_TYPE_PRIMARY);
  return addr_info;
}

namespace {

bool build_default_tables(name_system_db& ons_db)
{
  std::string mappings_columns = R"(
    "id" INTEGER PRIMARY KEY NOT NULL,
    "type" INTEGER NOT NULL,
    "name_hash" VARCHAR NOT NULL,
    "encrypted_value" BLOB NOT NULL,
    "txid" BLOB NOT NULL,
    "owner_id" INTEGER NOT NULL REFERENCES "owner" ("id"),
    "backup_owner_id" INTEGER REFERENCES "owner" ("id"),
    "update_height" INTEGER NOT NULL,
    "expiration_height" INTEGER
)";

  const std::string BUILD_TABLE_SQL = R"(
CREATE TABLE IF NOT EXISTS "owner"(
    "id" INTEGER PRIMARY KEY AUTOINCREMENT,
    "address" BLOB NOT NULL UNIQUE
);

CREATE TABLE IF NOT EXISTS "settings" (
    "id" INTEGER PRIMARY KEY NOT NULL,
    "top_height" INTEGER NOT NULL,
    "top_hash" VARCHAR NOT NULL,
    "version" INTEGER NOT NULL,
    "pruned_height" INTEGER NOT NULL DEFAULT 0
);

CREATE TABLE IF NOT EXISTS "mappings" ()" + mappings_columns + R"();
CREATE INDEX IF NOT EXISTS "owner_id_index" ON mappings("owner_id");
CREATE INDEX IF NOT EXISTS "backup_owner_id_index" ON mappings("backup_owner_index");
)";

  char *table_err_msg = nullptr;
  int table_created   = sqlite3_exec(ons_db.db, BUILD_TABLE_SQL.c_str(), nullptr /*callback*/, nullptr /*callback context*/, &table_err_msg);
  if (table_created != SQLITE_OK)
  {
    MERROR("Can not generate SQL table for ONS: " << (table_err_msg ? table_err_msg : "??"));
    sqlite3_free(table_err_msg);
    return false;
  }

  // In Loki 8 we dropped some columns that are no longer needed, but SQLite can't do this easily:
  // instead we have to manually recreate the table, so check it and see if the prev_txid or
  // register_height columns still exist: if so, we need to recreate.
  bool need_mappings_migration = false;
  {
    sql_compiled_statement mappings_info{ons_db};
    mappings_info.compile(R"(PRAGMA table_info("mappings"))", false);
    while (step(mappings_info) == SQLITE_ROW)
    {
      auto name = get<std::string_view>(mappings_info, 1);
      if (name == "prev_txid" || name == "register_height")
      {
        need_mappings_migration = true;
        break;
      }
    }
  }

  if (need_mappings_migration)
  {
    // Earlier version migration: we need "update_height" to exist (if this fails it's fine).
    sqlite3_exec(ons_db.db,
        R"(ALTER TABLE "mappings" ADD COLUMN "update_height" INTEGER NOT NULL DEFAULT "register_height")",
        nullptr /*callback*/, nullptr /*callback ctx*/, nullptr /*errstr*/);

    LOG_PRINT_L1("Migrating ONS mappings database to new format");
    const std::string migrate = R"(
BEGIN TRANSACTION;
ALTER TABLE "mappings" RENAME TO "mappings_old";
CREATE TABLE "mappings" ()" + mappings_columns + R"();
INSERT INTO "mappings"
  SELECT "id", "type", "name_hash", "encrypted_value", "txid", "owner_id", "backup_owner_id", "update_height", NULL
  FROM "mappings_old";
DROP TABLE "mappings_old";
CREATE UNIQUE INDEX "name_type_update" ON "mappings" ("name_hash", "type", "update_height" DESC);
CREATE INDEX "owner_id_index" ON mappings("owner_id");
CREATE INDEX "backup_owner_id_index" ON mappings("backup_owner_index");
COMMIT TRANSACTION;
)";

    int migrated = sqlite3_exec(ons_db.db, migrate.c_str(), nullptr /*callback*/, nullptr /*callback context*/, &table_err_msg);
    if (migrated != SQLITE_OK)
    {
      MERROR("Can not migrate SQL mappings table for ONS: " << (table_err_msg ? table_err_msg : "??"));
      sqlite3_free(table_err_msg);
      return false;
    }
  }

  // Updates to add columns; we ignore errors on these since they will fail if the column already
  // exists
  for (const auto& upgrade : {
    R"(ALTER TABLE "settings" ADD COLUMN "pruned_height" INTEGER NOT NULL DEFAULT 0)",
  }) {
    sqlite3_exec(ons_db.db, upgrade, nullptr /*callback*/, nullptr /*callback ctx*/, nullptr /*errstr*/);
  }


  return true;
}

const std::string sql_select_mappings_and_owners_prefix = R"(
SELECT "mappings".*, "o1"."address", "o2"."address", MAX("update_height")
FROM "mappings"
  JOIN "owner" "o1" ON "mappings"."owner_id" = "o1"."id"
  LEFT JOIN "owner" "o2" ON "mappings"."backup_owner_id" = "o2"."id"
)"s;
const std::string sql_select_mappings_and_owners_suffix = R"( GROUP BY "name_hash", "type")";

struct scoped_db_transaction
{
  scoped_db_transaction(name_system_db &ons_db);
  ~scoped_db_transaction();
  operator bool() const { return initialised; }
  name_system_db &ons_db;
  bool commit      = false; // If true, on destruction- END the transaction otherwise ROLLBACK all SQLite events prior for the ons_db
  bool initialised = false;
};

scoped_db_transaction::scoped_db_transaction(name_system_db &ons_db)
: ons_db(ons_db)
{
  if (ons_db.transaction_begun)
  {
    MERROR("Failed to begin transaction, transaction exists previously that was not closed properly");
    return;
  }

  char *sql_err = nullptr;
  if (sqlite3_exec(ons_db.db, "BEGIN;", nullptr, nullptr, &sql_err) != SQLITE_OK)
  {
    MERROR("Failed to begin transaction " << ", reason=" << (sql_err ? sql_err : "??"));
    sqlite3_free(sql_err);
    return;
  }

  initialised              = true;
  ons_db.transaction_begun = true;
}

scoped_db_transaction::~scoped_db_transaction()
{
  if (!initialised) return;
  if (!ons_db.transaction_begun)
  {
    MERROR("Trying to apply non-existent transaction (no prior history of a db transaction beginning) to the ONS DB");
    return;
  }

  char *sql_err = nullptr;
  if (sqlite3_exec(ons_db.db, commit ? "END;" : "ROLLBACK;", NULL, NULL, &sql_err) != SQLITE_OK)
  {
    MERROR("Failed to " << (commit ? "end " : "rollback ") << " transaction to ONS DB, reason=" << (sql_err ? sql_err : "??"));
    sqlite3_free(sql_err);
    return;
  }

  ons_db.transaction_begun = false;
}


enum struct db_version { v0, v1_track_updates, v2_full_rows };
auto constexpr DB_VERSION = db_version::v2_full_rows;

constexpr auto EXPIRATION = R"( ("expiration_height" IS NULL OR "expiration_height" >= ?) )"sv;

} // anon. namespace

bool name_system_db::init(cryptonote::Blockchain const *blockchain, cryptonote::network_type nettype, sqlite3 *db)
{
  if (!db) return false;
  this->db      = db;
  this->nettype = nettype;

  std::string const get_mappings_by_owner_str = sql_select_mappings_and_owners_prefix
    + R"(WHERE ? IN ("o1"."address", "o2"."address"))"
    + sql_select_mappings_and_owners_suffix;
  std::string const get_mapping_str           = sql_select_mappings_and_owners_prefix
    + R"(WHERE "type" = ? AND "name_hash" = ?)"
    + sql_select_mappings_and_owners_suffix;

  std::string const RESOLVE_STR =
R"(SELECT "encrypted_value", MAX("update_height")
FROM "mappings"
WHERE "type" = ? AND "name_hash" = ? AND)" + std::string{EXPIRATION};

  constexpr auto GET_SETTINGS_STR     = R"(SELECT * FROM "settings" WHERE "id" = 1)"sv;
  constexpr auto GET_OWNER_BY_ID_STR  = R"(SELECT * FROM "owner" WHERE "id" = ?)"sv;
  constexpr auto GET_OWNER_BY_KEY_STR = R"(SELECT * FROM "owner" WHERE "address" = ?)"sv;
  constexpr auto PRUNE_MAPPINGS_STR   = R"(DELETE FROM "mappings" WHERE "update_height" >= ?)"sv;

  constexpr auto PRUNE_OWNERS_STR =
R"(DELETE FROM "owner"
WHERE NOT EXISTS (SELECT * FROM "mappings" WHERE "owner"."id" = "mappings"."owner_id")
AND NOT EXISTS   (SELECT * FROM "mappings" WHERE "owner"."id" = "mappings"."backup_owner_id"))"sv;

  constexpr auto SAVE_MAPPING_STR  = R"(INSERT INTO "mappings" ("type", "name_hash", "encrypted_value", "txid", "owner_id", "backup_owner_id", "update_height", "expiration_height") VALUES (?,?,?,?,?,?,?,?))"sv;
  constexpr auto SAVE_OWNER_STR    = R"(INSERT INTO "owner" ("address") VALUES (?))"sv;
  constexpr auto SAVE_SETTINGS_STR = R"(INSERT OR REPLACE INTO "settings" ("id", "top_height", "top_hash", "version") VALUES (1,?,?,?))"sv;

  if (!build_default_tables(*this))
    return false;

  if (!get_settings_sql.compile(GET_SETTINGS_STR) ||
      !save_settings_sql.compile(SAVE_SETTINGS_STR))
    return false;

  // ---------------------------------------------------------------------------
  //
  // Migrate DB
  //
  // No statements (aside from settings) have been prepared yet, since the prepared statements we
  // need may require migration.  This code must thus take care to locally execute or prepare
  // whatever statements it needs.
  //
  // ---------------------------------------------------------------------------
  if (settings_record settings = get_settings())
  {
    if (settings.version != static_cast<decltype(settings.version)>(DB_VERSION))
    {
      if (!blockchain)
      {
        MERROR("Migration required, blockchain can not be nullptr");
        return false;
      }

      if (blockchain->get_db().is_read_only())
      {
        MERROR("DB is opened in read-only mode, unable to migrate ONS DB");
        return false;
      }

      scoped_db_transaction db_transaction(*this);
      if (!db_transaction) return false;

      if (settings.version < static_cast<decltype(settings.version)>(db_version::v1_track_updates))
      {

        std::vector<mapping_record> all_mappings = {};
        {
          sql_compiled_statement st{*this};
          if (!st.compile(sql_select_mappings_and_owners_prefix + sql_select_mappings_and_owners_suffix))
            return false;
          sql_run_statement(ons_sql_type::get_mappings, st, &all_mappings);
        }

        std::vector<crypto::hash> hashes;
        hashes.reserve(all_mappings.size());
        for (mapping_record const &record: all_mappings)
            hashes.push_back(record.txid);

        constexpr auto UPDATE_MAPPING_HEIGHT = R"(UPDATE "mappings" SET "update_height" = ? WHERE "id" = ?)"sv;
        sql_compiled_statement update_mapping_height{*this};
        if (!update_mapping_height.compile(UPDATE_MAPPING_HEIGHT, false))
          return false;

        std::vector<uint64_t> heights = blockchain->get_transactions_heights(hashes);
        for (size_t i = 0; i < all_mappings.size(); i++)
        {

          bind_and_run(ons_sql_type::internal_cmd, update_mapping_height, nullptr,
              heights[i], all_mappings[i].id);
        }
      }

      if (settings.version < static_cast<decltype(settings.version)>(db_version::v2_full_rows))
      {
        sql_compiled_statement prune_height{*this};
        if (!prune_height.compile(R"(UPDATE "settings" SET "pruned_height" = (SELECT MAX("update_height") FROM "mappings"))", false))
          return false;

        if (step(prune_height) != SQLITE_DONE)
          return false;
      }

      save_settings(settings.top_height, settings.top_hash, static_cast<int>(db_version::v2_full_rows));
      db_transaction.commit = true;
    }
  }

  // ---------------------------------------------------------------------------
  //
  // Prepare commonly executed sql statements
  //
  // ---------------------------------------------------------------------------
  if (!get_mappings_by_owner_sql.compile(get_mappings_by_owner_str) ||
      !get_mapping_sql.compile(get_mapping_str) ||
      !resolve_sql.compile(RESOLVE_STR) ||
      !get_owner_by_id_sql.compile(GET_OWNER_BY_ID_STR) ||
      !get_owner_by_key_sql.compile(GET_OWNER_BY_KEY_STR) ||
      !prune_mappings_sql.compile(PRUNE_MAPPINGS_STR) ||
      !prune_owners_sql.compile(PRUNE_OWNERS_STR) ||
      !save_mapping_sql.compile(SAVE_MAPPING_STR) ||
      !save_owner_sql.compile(SAVE_OWNER_STR)
    )
  {
    return false;
  }

  // ---------------------------------------------------------------------------
  //
  // Check settings
  //
  // ---------------------------------------------------------------------------
  if (settings_record settings = get_settings())
  {
    if (!blockchain)
    {
      assert(nettype == cryptonote::FAKECHAIN);
      return nettype == cryptonote::FAKECHAIN;
    }

    uint64_t ons_height   = 0;
    crypto::hash ons_hash = blockchain->get_tail_id(ons_height);

    // Try support out of date ONS databases by checking if the stored
    // settings->[top_hash|top_height] match what we expect. If they match, we
    // don't drop the DB but will load the missing blocks in a later step.

    cryptonote::block ons_blk = {};
    bool orphan               = false;
    if (blockchain->get_block_by_hash(settings.top_hash, ons_blk, &orphan))
    {
      bool ons_height_matches = settings.top_height == cryptonote::get_block_height(ons_blk);
      if (ons_height_matches && !orphan)
      {
        ons_height = settings.top_height;
        ons_hash   = settings.top_hash;
      }
    }

    if (settings.top_height == ons_height && settings.top_hash == ons_hash)
    {
      this->last_processed_height = settings.top_height;
      this->last_processed_hash   = settings.top_hash;
      assert(settings.version == static_cast<int>(DB_VERSION));
    }
    else
    {
      // Otherwise we've got something unrecoverable: a top_hash + top_height that are different
      // from what we have in the blockchain, which means the ons db and blockchain are out of sync.
      // This likely means something external changed the lmdb and/or the ons.db, and we can't
      // recover from it: so just drop and recreate the tables completely and rescan from scratch.

      char constexpr DROP_TABLE_SQL[] = R"(DROP TABLE IF EXISTS "owner"; DROP TABLE IF EXISTS "settings"; DROP TABLE IF EXISTS "mappings")";
      sqlite3_exec(db, DROP_TABLE_SQL, nullptr /*callback*/, nullptr /*callback context*/, nullptr);
      if (!build_default_tables(*this)) return false;
    }
  }

  return true;
}

name_system_db::~name_system_db()
{
  if (!db) return;

  {
    scoped_db_transaction db_transaction(*this);
    save_settings(last_processed_height, last_processed_hash, static_cast<int>(DB_VERSION));
    db_transaction.commit = true;
  }

  // close_v2 starts shutting down; the actual shutdown occurs once the last prepared statement is
  // finalized (which should happen when the ..._sql members get destructed, right after this).
  sqlite3_close_v2(db);
}

namespace {

std::optional<int64_t> add_or_get_owner_id(ons::name_system_db &ons_db, crypto::hash const &tx_hash, cryptonote::tx_extra_oxen_name_system const &entry, ons::generic_owner const &key)
{
  int64_t result = 0;
  if (owner_record owner = ons_db.get_owner_by_key(key)) result = owner.id;
  if (result == 0)
  {
    if (!ons_db.save_owner(key, &result))
    {
      LOG_PRINT_L1("Failed to save ONS owner to DB tx: " << tx_hash << ", type: " << entry.type << ", name_hash: " << entry.name_hash << ", owner: " << entry.owner.to_string(ons_db.network_type()));
      return std::nullopt;
    }
  }
  if (result == 0)
    return std::nullopt;
  return result;
}

// Build a query and bind values that will create a new row at the given height by copying the
// current highest-height row values and/or updating the given update fields.
using update_variant = std::variant<uint16_t, int64_t, uint64_t, blob_view, std::string>;
std::pair<std::string, std::vector<update_variant>> update_record_query(name_system_db& ons_db, uint64_t height, const cryptonote::tx_extra_oxen_name_system& entry, const crypto::hash& tx_hash)
{
  assert(entry.is_updating() || entry.is_renewing());

  std::pair<std::string, std::vector<update_variant>> result;
  auto& [sql, bind] = result;

  sql.reserve(500);
  sql += R"(
INSERT INTO "mappings" ("type", "name_hash", "txid", "update_height", "expiration_height", "owner_id", "backup_owner_id", "encrypted_value")
SELECT                  "type", "name_hash", ?,      ?)";

  bind.emplace_back(blob_view{tx_hash.data, sizeof(tx_hash)});
  bind.emplace_back(height);

  constexpr auto suffix = R"(
FROM "mappings" WHERE "type" = ? AND "name_hash" = ? ORDER BY "update_height" DESC LIMIT 1)"sv;

  if (entry.is_renewing())
  {
    sql += R"(, "expiration_height" + ?, "owner_id", "backup_owner_id", "encrypted_value")";
    bind.emplace_back(expiry_blocks(ons_db.network_type(), entry.type).value_or(0));
  }
  else
  {
    // Updating

    sql += R"(, "expiration_height")";

    if (entry.field_is_set(ons::extra_field::owner))
    {
      auto opt_id = add_or_get_owner_id(ons_db, tx_hash, entry, entry.owner);
      if (!opt_id)
      {
        MERROR("Failed to add or get owner with key=" << entry.owner.to_string(ons_db.network_type()));
        assert(opt_id);
        return {};
      }
      sql += ", ?";
      bind.emplace_back(*opt_id);
    }
    else
      sql += R"(, "owner_id")";

    if (entry.field_is_set(ons::extra_field::backup_owner))
    {
      auto opt_id = add_or_get_owner_id(ons_db, tx_hash, entry, entry.backup_owner);
      if (!opt_id)
      {
        MERROR("Failed to add or get backup owner with key=" << entry.backup_owner.to_string(ons_db.network_type()));
        assert(opt_id);
        return {};
      }

      sql += ", ?";
      bind.emplace_back(*opt_id);
    }
    else
      sql += R"(, "backup_owner_id")";

    if (entry.field_is_set(ons::extra_field::encrypted_value))
    {
      sql += ", ?";
      bind.emplace_back(blob_view{entry.encrypted_value});
    }
    else
      sql += R"(, "encrypted_value")";
  }

  sql += suffix;
  bind.emplace_back(db_mapping_type(entry.type));
  bind.emplace_back(hash_to_base64(entry.name_hash));

  return result;
}

bool add_ons_entry(ons::name_system_db &ons_db, uint64_t height, cryptonote::tx_extra_oxen_name_system const &entry, crypto::hash const &tx_hash)
{
  // -----------------------------------------------------------------------------------------------
  // New Mapping Insert or Completely Replace
  // -----------------------------------------------------------------------------------------------
  if (entry.is_buying())
  {
    auto owner_id = add_or_get_owner_id(ons_db, tx_hash, entry, entry.owner);
    if (!owner_id)
    {
      MERROR("Failed to add or get owner with key=" << entry.owner.to_string(ons_db.network_type()));
      assert(owner_id);
      return false;
    }

    std::optional<int64_t> backup_owner_id;
    if (entry.backup_owner)
    {
      backup_owner_id = add_or_get_owner_id(ons_db, tx_hash, entry, entry.backup_owner);
      if (!backup_owner_id)
      {
        MERROR("Failed to add or get backup owner with key=" << entry.backup_owner.to_string(ons_db.network_type()));
        assert(backup_owner_id);
        return false;
      }
    }

    auto expiry = expiry_blocks(ons_db.network_type(), entry.type);
    if (expiry) *expiry += height;
    if (!ons_db.save_mapping(tx_hash, entry, height, expiry, *owner_id, backup_owner_id))
    {
      LOG_PRINT_L1("Failed to save ONS entry to DB tx: " << tx_hash << ", type: " << entry.type << ", name_hash: " << entry.name_hash << ", owner: " << entry.owner.to_string(ons_db.network_type()));
      return false;
    }
  }
  // -----------------------------------------------------------------------------------------------
  // Update mapping or renewal: create a new row copies and updated from the existing top row
  // -----------------------------------------------------------------------------------------------
  else
  {
    auto [sql, bind] = update_record_query(ons_db, height, entry, tx_hash);

    if (sql.empty())
      return false; // already MERROR'd

    // Compile sql statement
    sql_compiled_statement statement{ons_db};
    if (!statement.compile(sql, false /*optimise_for_multiple_usage*/))
    {
      MERROR("Failed to compile SQL statement for updating ONS record=" << sql);
      return false;
    }

    // Bind statement parameters
    bind_container(statement, bind);

    if (!sql_run_statement(ons_sql_type::save_mapping, statement, nullptr))
      return false;
  }

  return true;
}

} // anon namespace

bool name_system_db::add_block(const cryptonote::block &block, const std::vector<cryptonote::transaction> &txs)
{
  uint64_t height = cryptonote::get_block_height(block);
  if (last_processed_height >= height)
      return true;

  scoped_db_transaction db_transaction(*this);
  if (!db_transaction)
   return false;

  bool ons_parsed_from_block = false;
  if (block.major_version >= cryptonote::network_version_15_ons)
  {
    for (cryptonote::transaction const &tx : txs)
    {
      if (tx.type != cryptonote::txtype::oxen_name_system)
        continue;

      cryptonote::tx_extra_oxen_name_system entry = {};
      std::string fail_reason;
      if (!validate_ons_tx(block.major_version, height, tx, entry, &fail_reason))
      {
        MFATAL("ONS TX: Failed to validate for tx=" << get_transaction_hash(tx) << ". This should have failed validation earlier reason=" << fail_reason);
        assert("Failed to validate acquire name service. Should already have failed validation prior" == nullptr);
        return false;
      }

      crypto::hash const &tx_hash = cryptonote::get_transaction_hash(tx);
      if (!add_ons_entry(*this, height, entry, tx_hash))
        return false;

      ons_parsed_from_block = true;
    }
  }

  last_processed_height = height;
  last_processed_hash   = cryptonote::get_block_hash(block);
  if (ons_parsed_from_block)
  {
    save_settings(last_processed_height, last_processed_hash, static_cast<int>(DB_VERSION));
    db_transaction.commit = ons_parsed_from_block;
  }
  return true;
}

struct ons_update_history
{
  uint64_t value_last_update_height        = static_cast<uint64_t>(-1);
  uint64_t owner_last_update_height        = static_cast<uint64_t>(-1);
  uint64_t backup_owner_last_update_height = static_cast<uint64_t>(-1);

  void     update(uint64_t height, cryptonote::tx_extra_oxen_name_system const &ons_extra);
  uint64_t newest_update_height() const;
};

void ons_update_history::update(uint64_t height, cryptonote::tx_extra_oxen_name_system const &ons_extra)
{
  if (ons_extra.field_is_set(ons::extra_field::encrypted_value))
    value_last_update_height = height;

  if (ons_extra.field_is_set(ons::extra_field::owner))
    owner_last_update_height = height;

  if (ons_extra.field_is_set(ons::extra_field::backup_owner))
    backup_owner_last_update_height = height;
}

uint64_t ons_update_history::newest_update_height() const
{
  uint64_t result = std::max(std::max(value_last_update_height, owner_last_update_height), backup_owner_last_update_height);
  return result;
}

struct replay_ons_tx
{
  uint64_t                              height;
  crypto::hash                          tx_hash;
  cryptonote::tx_extra_oxen_name_system entry;
};

void name_system_db::block_detach(cryptonote::Blockchain const &blockchain, uint64_t new_blockchain_height)
{
  prune_db(new_blockchain_height);
}

bool name_system_db::save_owner(ons::generic_owner const &owner, int64_t *row_id)
{
  bool result = bind_and_run(ons_sql_type::save_owner, save_owner_sql, nullptr,
      blob_view{reinterpret_cast<const char*>(&owner), sizeof(owner)});

  if (row_id) *row_id = sqlite3_last_insert_rowid(db);
  return result;
}

bool name_system_db::save_mapping(crypto::hash const &tx_hash, cryptonote::tx_extra_oxen_name_system const &src, uint64_t height, std::optional<uint64_t> expiration, int64_t owner_id, std::optional<int64_t> backup_owner_id)
{
  if (!src.is_buying())
    return false;

  std::string name_hash = hash_to_base64(src.name_hash);
  auto& statement = save_mapping_sql;
  clear_bindings(statement);
  bind(statement, mapping_record_column::type, db_mapping_type(src.type));
  bind(statement, mapping_record_column::name_hash, name_hash);
  bind(statement, mapping_record_column::encrypted_value, blob_view{src.encrypted_value});
  bind(statement, mapping_record_column::txid, blob_view{tx_hash.data, sizeof(tx_hash)});
  bind(statement, mapping_record_column::update_height, height);
  bind(statement, mapping_record_column::expiration_height, expiration);
  bind(statement, mapping_record_column::owner_id, owner_id);
  bind(statement, mapping_record_column::backup_owner_id, backup_owner_id);

  bool result = sql_run_statement(ons_sql_type::save_mapping, statement, nullptr);
  return result;
}

bool name_system_db::save_settings(uint64_t top_height, crypto::hash const &top_hash, int version)
{
  auto& statement = save_settings_sql;
  bind(statement, ons_db_setting_column::top_height, top_height);
  bind(statement, ons_db_setting_column::top_hash, blob_view{top_hash.data, sizeof(top_hash)});
  bind(statement, ons_db_setting_column::version, version);
  bool result = sql_run_statement(ons_sql_type::save_setting, statement, nullptr);
  return result;
}

bool name_system_db::prune_db(uint64_t height)
{
  if (!bind_and_run(ons_sql_type::pruning, prune_mappings_sql, nullptr, height)) return false;
  if (!sql_run_statement(ons_sql_type::pruning, prune_owners_sql, nullptr)) return false;

  this->last_processed_height = (height - 1);
  return true;
}

owner_record name_system_db::get_owner_by_key(ons::generic_owner const &owner)
{
  owner_record result = {};
  result.loaded       = bind_and_run(ons_sql_type::get_owner, get_owner_by_key_sql, &result,
      blob_view{reinterpret_cast<const char*>(&owner), sizeof(owner)});
  return result;
}

owner_record name_system_db::get_owner_by_id(int64_t owner_id)
{
  owner_record result = {};
  result.loaded       = bind_and_run(ons_sql_type::get_owner, get_owner_by_id_sql, &result,
      owner_id);
  return result;
}

bool name_system_db::get_wallet_mapping(std::string str, uint64_t blockchain_height, cryptonote::address_parse_info& addr_info)
{
  std::string name = tools::lowercase_ascii_string(std::move(str));
  std::string b64_hashed_name = ons::name_to_base64_hash(name);
  if (auto record = name_system_db::resolve(mapping_type::wallet, b64_hashed_name, blockchain_height)){
    (*record).decrypt(name, mapping_type::wallet);
    std::optional<cryptonote::address_parse_info> addr = (*record).get_wallet_address_info();
    if(addr)
    {
      addr_info = *addr;
      return true;
    }
  }
  return false;
}



mapping_record name_system_db::get_mapping(mapping_type type, std::string_view name_base64_hash, std::optional<uint64_t> blockchain_height)
{
  assert(name_base64_hash.size() == 44 && name_base64_hash.back() == '=' && oxenmq::is_base64(name_base64_hash));
  mapping_record result = {};
  result.loaded         = bind_and_run(ons_sql_type::get_mapping, get_mapping_sql, &result,
      db_mapping_type(type), name_base64_hash);
  if (blockchain_height && !result.active(*blockchain_height))
    result.loaded = false;
  return result;
}

std::optional<mapping_value> name_system_db::resolve(mapping_type type, std::string_view name_hash_b64, uint64_t blockchain_height)
{
  assert(name_hash_b64.size() == 44 && name_hash_b64.back() == '=' && oxenmq::is_base64(name_hash_b64));
  std::optional<mapping_value> result;
  bind_all(resolve_sql, db_mapping_type(type), name_hash_b64, blockchain_height);
  if (step(resolve_sql) == SQLITE_ROW)
  {
    if (auto blob = get<std::optional<blob_view>>(resolve_sql, 0))
    {
      auto& r = result.emplace();
      assert(blob->data.size() <= r.buffer.size());
      r.len = blob->data.size();
      r.encrypted = true;
      std::copy(blob->data.begin(), blob->data.end(), r.buffer.begin());
    }
  }
  reset(resolve_sql);
  clear_bindings(resolve_sql);
  return result;
}

std::vector<mapping_record> name_system_db::get_mappings(std::vector<mapping_type> const &types, std::string_view name_base64_hash, std::optional<uint64_t> blockchain_height)
{
  assert(name_base64_hash.size() == 44 && name_base64_hash.back() == '=' && oxenmq::is_base64(name_base64_hash));
  std::vector<mapping_record> result;
  if (types.empty())
    return result;

  std::string sql_statement;
  std::vector<std::variant<uint16_t, uint64_t, std::string_view>> bind;
  sql_statement.reserve(sql_select_mappings_and_owners_prefix.size() + EXPIRATION.size() + 70
      + sql_select_mappings_and_owners_suffix.size());
  sql_statement += sql_select_mappings_and_owners_prefix;
  sql_statement += R"(WHERE "name_hash" = ?)";
  bind.emplace_back(name_base64_hash);

  // Generate string statement
  if (types.size())
  {
    sql_statement += R"( AND "type" IN ()";

    for (size_t i = 0; i < types.size(); i++)
    {
      sql_statement += i > 0 ? ", ?" : "?";
      bind.emplace_back(db_mapping_type(types[i]));
    }
    sql_statement += ")";
  }

  if (blockchain_height)
  {
    sql_statement += " AND ";
    sql_statement += EXPIRATION;
    bind.emplace_back(*blockchain_height);
  }

  sql_statement += sql_select_mappings_and_owners_suffix;

  // Compile Statement
  sql_compiled_statement statement{*this};
  if (!statement.compile(sql_statement, false /*optimise_for_multiple_usage*/)
      || !bind_container(statement, bind))
    return result;

  // Execute
  sql_run_statement(ons_sql_type::get_mappings, statement, &result);

  return result;
}

std::vector<mapping_record> name_system_db::get_mappings_by_owners(std::vector<generic_owner> const &owners, std::optional<uint64_t> blockchain_height)
{
  std::string sql_statement;
  std::vector<std::variant<blob_view, uint64_t>> bind;
  // Generate string statement
  {
    constexpr auto SQL_WHERE_OWNER = R"(WHERE ("o1"."address" IN ()"sv;
    constexpr auto SQL_OR_BACKUP_OWNER  = R"() OR "o2"."address" IN ()"sv;
    constexpr auto SQL_SUFFIX  = "))"sv;

    std::string placeholders;
    placeholders.reserve(3*owners.size());
    for (size_t i = 0; i < owners.size(); i++)
      placeholders += "?, ";
    if (owners.size() > 0)
      placeholders.resize(placeholders.size() - 2);

    sql_statement.reserve(sql_select_mappings_and_owners_prefix.size() + SQL_WHERE_OWNER.size() + SQL_OR_BACKUP_OWNER.size()
        + SQL_SUFFIX.size() + 2*placeholders.size() + 5 + EXPIRATION.size() + sql_select_mappings_and_owners_suffix.size());
    sql_statement += sql_select_mappings_and_owners_prefix;
    sql_statement += SQL_WHERE_OWNER;
    sql_statement += placeholders;
    sql_statement += SQL_OR_BACKUP_OWNER;
    sql_statement += placeholders;
    sql_statement += SQL_SUFFIX;

    for (int i : {0, 1})
      for (auto const &owner : owners)
        bind.emplace_back(blob_view{reinterpret_cast<const char*>(&owner), sizeof(owner)});
  }

  if (blockchain_height)
  {
    sql_statement += " AND ";
    sql_statement += EXPIRATION;
    bind.emplace_back(*blockchain_height);
  }

  sql_statement += sql_select_mappings_and_owners_suffix;

  // Compile Statement
  std::vector<mapping_record> result;
  sql_compiled_statement statement{*this};
  if (!statement.compile(sql_statement, false /*optimise_for_multiple_usage*/)
      || !bind_container(statement, bind))
    return result;

  // Execute
  sql_run_statement(ons_sql_type::get_mappings_by_owners, statement, &result);
  return result;
}

std::vector<mapping_record> name_system_db::get_mappings_by_owner(generic_owner const &owner, std::optional<uint64_t> blockchain_height)
{
  std::vector<mapping_record> result = {};
  blob_view ownerblob{reinterpret_cast<const char*>(&owner), sizeof(owner)};
  bind_and_run(ons_sql_type::get_mappings_by_owner, get_mappings_by_owner_sql, &result,
      ownerblob, ownerblob);
  if (blockchain_height)
  {
    auto end = std::remove_if(result.begin(), result.end(), [height=*blockchain_height](auto& r) { return !r.active(height); });
    result.erase(end, result.end());
  }
  return result;
}

settings_record name_system_db::get_settings()
{
  settings_record result  = {};
  result.loaded           = sql_run_statement(ons_sql_type::get_setting, get_settings_sql, &result);
  return result;
}

} // namespace ons<|MERGE_RESOLUTION|>--- conflicted
+++ resolved
@@ -109,31 +109,15 @@
   if (is_lokinet_type(type))
   {
     result = oxenmq::to_base32z(to_view()) + ".loki";
-<<<<<<< HEAD
-  }
-  else if (type == lns::mapping_type::wallet)
-  {
-    cryptonote::address_parse_info addr_info = {};
-    if (len == sizeof(addr_info))
-=======
   } else if (type == ons::mapping_type::wallet) {
     std::optional<cryptonote::address_parse_info> addr = get_wallet_address_info();
     if(addr)
->>>>>>> 422d82e2
     {
       result = cryptonote::get_account_address_as_str(nettype, (*addr).is_subaddress, (*addr).address);
     } else {
       result = oxenmq::to_hex(to_view());
     }
-<<<<<<< HEAD
-    else
-      result = "(error unknown wallet address)";
-  }
-  else
-  {
-=======
   } else {
->>>>>>> 422d82e2
     result = oxenmq::to_hex(to_view());
   }
 
@@ -720,11 +704,7 @@
   else if (owner.size() == 2*sizeof(ed_owner.data) && oxenmq::is_hex(owner))
   {
     oxenmq::from_hex(owner.begin(), owner.end(), ed_owner.data);
-<<<<<<< HEAD
-    result = lns::make_ed25519_owner(ed_owner);
-=======
     result = ons::make_ed25519_owner(ed_owner);
->>>>>>> 422d82e2
   }
   else
   {
@@ -897,11 +877,7 @@
     if (reason)
     {
       std::stringstream err_stream;
-<<<<<<< HEAD
-      err_stream << "LNS type=" << type << ", specifies mapping from name_hash->encrypted_value where the value's length=" << value.size() << ", does not equal the required length=" << max << ", given value=";
-=======
       err_stream << "ONS type=" << type << ", specifies mapping from name_hash->encrypted_value where the value's length=" << value.size() << ", does not equal the required length=" << max << ", given value=";
->>>>>>> 422d82e2
       if (binary_val) err_stream << oxenmq::to_hex(value);
       else            err_stream << value;
       *reason = err_stream.str();
