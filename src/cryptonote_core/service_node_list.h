--- conflicted
+++ resolved
@@ -130,10 +130,6 @@
     cryptonote::account_public_address operator_address;
 
     bool is_fully_funded() const { return total_contributed >= staking_requirement; }
-<<<<<<< HEAD
-    uint64_t get_min_contribution() const; // the minimum contribution to start a new contributor
-=======
->>>>>>> 715f3d36
 
     service_node_info() = default;
 
