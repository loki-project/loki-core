// Copyright (c) 2014-2019, The Monero Project
// Copyright (c)      2018, The Loki Project
//
// All rights reserved.
//
// Redistribution and use in source and binary forms, with or without modification, are
// permitted provided that the following conditions are met:
//
// 1. Redistributions of source code must retain the above copyright notice, this list of
//    conditions and the following disclaimer.
//
// 2. Redistributions in binary form must reproduce the above copyright notice, this list
//    of conditions and the following disclaimer in the documentation and/or other
//    materials provided with the distribution.
//
// 3. Neither the name of the copyright holder nor the names of its contributors may be
//    used to endorse or promote products derived from this software without specific
//    prior written permission.
//
// THIS SOFTWARE IS PROVIDED BY THE COPYRIGHT HOLDERS AND CONTRIBUTORS "AS IS" AND ANY
// EXPRESS OR IMPLIED WARRANTIES, INCLUDING, BUT NOT LIMITED TO, THE IMPLIED WARRANTIES OF
// MERCHANTABILITY AND FITNESS FOR A PARTICULAR PURPOSE ARE DISCLAIMED. IN NO EVENT SHALL
// THE COPYRIGHT HOLDER OR CONTRIBUTORS BE LIABLE FOR ANY DIRECT, INDIRECT, INCIDENTAL,
// SPECIAL, EXEMPLARY, OR CONSEQUENTIAL DAMAGES (INCLUDING, BUT NOT LIMITED TO,
// PROCUREMENT OF SUBSTITUTE GOODS OR SERVICES; LOSS OF USE, DATA, OR PROFITS; OR BUSINESS
// INTERRUPTION) HOWEVER CAUSED AND ON ANY THEORY OF LIABILITY, WHETHER IN CONTRACT,
// STRICT LIABILITY, OR TORT (INCLUDING NEGLIGENCE OR OTHERWISE) ARISING IN ANY WAY OUT OF
// THE USE OF THIS SOFTWARE, EVEN IF ADVISED OF THE POSSIBILITY OF SUCH DAMAGE.
//
// Parts of this file are originally copyright (c) 2012-2013 The Cryptonote developers

#include <algorithm>
#include <cstdio>
#include <boost/filesystem.hpp>
#include <boost/endian/conversion.hpp>

#include "common/rules.h"
#include "include_base_utils.h"
#include "cryptonote_basic/cryptonote_basic_impl.h"
#include "cryptonote_core/cryptonote_tx_utils.h"
#include "ringct/rctTypes.h"
#include "tx_pool.h"
#include "blockchain.h"
#include "blockchain_db/blockchain_db.h"
#include "cryptonote_basic/cryptonote_boost_serialization.h"
#include "cryptonote_config.h"
#include "cryptonote_basic/miner.h"
#include "misc_language.h"
#include "profile_tools.h"
#include "file_io_utils.h"
#include "int-util.h"
#include "common/threadpool.h"
#include "common/boost_serialization_helper.h"
#include "warnings.h"
#include "crypto/hash.h"
#include "cryptonote_core.h"
#include "ringct/rctSigs.h"
#include "common/perf_timer.h"
#include "common/notify.h"
#include "service_node_voting.h"
#include "service_node_list.h"
#include "common/varint.h"
#include "common/pruning.h"
#include "common/lock.h"
#include "common/meta.h"
#include "common/sha256sum.h"

#ifdef ENABLE_SYSTEMD
extern "C" {
#  include <systemd/sd-daemon.h>
}
#endif

#undef LOKI_DEFAULT_LOG_CATEGORY
#define LOKI_DEFAULT_LOG_CATEGORY "blockchain"

#define FIND_BLOCKCHAIN_SUPPLEMENT_MAX_SIZE (100*1024*1024) // 100 MB

using namespace crypto;

//#include "serialization/json_archive.h"

/* TODO:
 *  Clean up code:
 *    Possibly change how outputs are referred to/indexed in blockchain and wallets
 *
 */

using namespace cryptonote;
using epee::string_tools::pod_to_hex;

DISABLE_VS_WARNINGS(4267)

#define MERROR_VER(x) MCERROR("verify", x)

// used to overestimate the block reward when estimating a per kB to use
#define BLOCK_REWARD_OVERESTIMATE (10 * 1000000000000)

Blockchain::block_extended_info::block_extended_info(const alt_block_data_t &src, block const &blk, checkpoint_t const *checkpoint)
{
  assert((src.checkpointed) == (checkpoint != nullptr));
  *this                         = {};
  this->bl                      = blk;
  this->checkpointed            = src.checkpointed;
  if (checkpoint) this->checkpoint = *checkpoint;
  this->height                  = src.height;
  this->block_cumulative_weight = src.cumulative_weight;
  this->cumulative_difficulty   = src.cumulative_difficulty;
  this->already_generated_coins = src.already_generated_coins;
}

//------------------------------------------------------------------
Blockchain::Blockchain(tx_memory_pool& tx_pool, service_nodes::service_node_list& service_node_list):
  m_db(), m_tx_pool(tx_pool), m_hardfork(NULL), m_current_block_cumul_weight_limit(0), m_current_block_cumul_weight_median(0),
  m_max_prepare_blocks_threads(4), m_db_sync_on_blocks(true), m_db_sync_threshold(1), m_db_sync_mode(db_async), m_db_default_sync(false), m_fast_sync(true), m_show_time_stats(false), m_sync_counter(0), m_bytes_to_sync(0), m_cancel(false),
  m_long_term_block_weights_window(CRYPTONOTE_LONG_TERM_BLOCK_WEIGHT_WINDOW_SIZE),
  m_long_term_effective_median_block_weight(0),
  m_long_term_block_weights_cache_tip_hash(crypto::null_hash),
  m_long_term_block_weights_cache_rolling_median(CRYPTONOTE_LONG_TERM_BLOCK_WEIGHT_WINDOW_SIZE),
  m_service_node_list(service_node_list),
  m_btc_valid(false),
  m_batch_success(true),
  m_prepare_height(0)
{
  LOG_PRINT_L3("Blockchain::" << __func__);
}
//------------------------------------------------------------------
Blockchain::~Blockchain()
{
  try { deinit(); }
  catch (const std::exception &e) { /* ignore */ }
}
//------------------------------------------------------------------
bool Blockchain::have_tx(const crypto::hash &id) const
{
  LOG_PRINT_L3("Blockchain::" << __func__);
  // WARNING: this function does not take m_blockchain_lock, and thus should only call read only
  // m_db functions which do not depend on one another (ie, no getheight + gethash(height-1), as
  // well as not accessing class members, even read only (ie, m_invalid_blocks). The caller must
  // lock if it is otherwise needed.
  return m_db->tx_exists(id);
}
//------------------------------------------------------------------
bool Blockchain::have_tx_keyimg_as_spent(const crypto::key_image &key_im) const
{
  LOG_PRINT_L3("Blockchain::" << __func__);
  // WARNING: this function does not take m_blockchain_lock, and thus should only call read only
  // m_db functions which do not depend on one another (ie, no getheight + gethash(height-1), as
  // well as not accessing class members, even read only (ie, m_invalid_blocks). The caller must
  // lock if it is otherwise needed.
  return  m_db->has_key_image(key_im);
}
//------------------------------------------------------------------
// This function makes sure that each "input" in an input (mixins) exists
// and collects the public key for each from the transaction it was included in
// via the visitor passed to it.
template <class visitor_t>
bool Blockchain::scan_outputkeys_for_indexes(const txin_to_key& tx_in_to_key, visitor_t &vis, const crypto::hash &tx_prefix_hash, uint64_t* pmax_related_block_height) const
{
  LOG_PRINT_L3("Blockchain::" << __func__);

  // ND: Disable locking and make method private.
  //std::unique_lock lock{*this};

  // verify that the input has key offsets (that it exists properly, really)
  if(!tx_in_to_key.key_offsets.size())
    return false;

  // cryptonote_format_utils uses relative offsets for indexing to the global
  // outputs list.  that is to say that absolute offset #2 is absolute offset
  // #1 plus relative offset #2.
  // TODO: Investigate if this is necessary / why this is done.
  std::vector<uint64_t> absolute_offsets = relative_output_offsets_to_absolute(tx_in_to_key.key_offsets);
  std::vector<output_data_t> outputs;

  bool found = false;
  auto it = m_scan_table.find(tx_prefix_hash);
  if (it != m_scan_table.end())
  {
    auto its = it->second.find(tx_in_to_key.k_image);
    if (its != it->second.end())
    {
      outputs = its->second;
      found = true;
    }
  }

  if (!found)
  {
    try
    {
      m_db->get_output_key(epee::span<const uint64_t>(&tx_in_to_key.amount, 1), absolute_offsets, outputs, true);
      if (absolute_offsets.size() != outputs.size())
      {
        MERROR_VER("Output does not exist! amount = " << tx_in_to_key.amount);
        return false;
      }
    }
    catch (...)
    {
      MERROR_VER("Output does not exist! amount = " << tx_in_to_key.amount);
      return false;
    }
  }
  else
  {
    // check for partial results and add the rest if needed;
    if (outputs.size() < absolute_offsets.size() && outputs.size() > 0)
    {
      MDEBUG("Additional outputs needed: " << absolute_offsets.size() - outputs.size());
      std::vector < uint64_t > add_offsets;
      std::vector<output_data_t> add_outputs;
      add_outputs.reserve(absolute_offsets.size() - outputs.size());
      for (size_t i = outputs.size(); i < absolute_offsets.size(); i++)
        add_offsets.push_back(absolute_offsets[i]);
      try
      {
        m_db->get_output_key(epee::span<const uint64_t>(&tx_in_to_key.amount, 1), add_offsets, add_outputs, true);
        if (add_offsets.size() != add_outputs.size())
        {
          MERROR_VER("Output does not exist! amount = " << tx_in_to_key.amount);
          return false;
        }
      }
      catch (...)
      {
        MERROR_VER("Output does not exist! amount = " << tx_in_to_key.amount);
        return false;
      }
      outputs.insert(outputs.end(), add_outputs.begin(), add_outputs.end());
    }
  }

  size_t count = 0;
  for (const uint64_t& i : absolute_offsets)
  {
    try
    {
      output_data_t output_index;
      try
      {
        // get tx hash and output index for output
        if (count < outputs.size())
          output_index = outputs.at(count);
        else
          output_index = m_db->get_output_key(tx_in_to_key.amount, i);

        // call to the passed boost visitor to grab the public key for the output
        if (!vis.handle_output(output_index.unlock_time, output_index.pubkey, output_index.commitment))
        {
          MERROR_VER("Failed to handle_output for output no = " << count << ", with absolute offset " << i);
          return false;
        }
      }
      catch (...)
      {
        MERROR_VER("Output does not exist! amount = " << tx_in_to_key.amount << ", absolute_offset = " << i);
        return false;
      }

      // if on last output and pmax_related_block_height not null pointer
      if(++count == absolute_offsets.size() && pmax_related_block_height)
      {
        // set *pmax_related_block_height to tx block height for this output
        auto h = output_index.height;
        if(*pmax_related_block_height < h)
        {
          *pmax_related_block_height = h;
        }
      }

    }
    catch (const OUTPUT_DNE& e)
    {
      MERROR_VER("Output does not exist: " << e.what());
      return false;
    }
    catch (const TX_DNE& e)
    {
      MERROR_VER("Transaction does not exist: " << e.what());
      return false;
    }

  }

  return true;
}
//------------------------------------------------------------------
uint64_t Blockchain::get_current_blockchain_height(bool lock) const
{
  LOG_PRINT_L3("Blockchain::" << __func__);
  // WARNING: this function does not take m_blockchain_lock, and thus should only call read only
  // m_db functions which do not depend on one another (ie, no getheight + gethash(height-1), as
  // well as not accessing class members, even read only (ie, m_invalid_blocks). The caller must
  // lock if it is otherwise needed or set lock to true.
  std::unique_lock lock_{*this, std::defer_lock};
  if (lock) lock_.lock();
  return m_db->height();
}
//------------------------------------------------------------------
bool Blockchain::load_missing_blocks_into_loki_subsystems()
{
  uint64_t const snl_height   = std::max(m_hardfork->get_earliest_ideal_height_for_version(network_version_9_service_nodes), m_service_node_list.height() + 1);
  uint64_t const lns_height   = std::max(m_hardfork->get_earliest_ideal_height_for_version(network_version_15_lns),          m_lns_db.height() + 1);
  uint64_t const end_height   = m_db->height();
  uint64_t const start_height = std::min(end_height, std::min(lns_height, snl_height));

  int64_t const total_blocks = static_cast<int64_t>(end_height) - static_cast<int64_t>(start_height);
  if (total_blocks <= 0) return true;
  if (total_blocks > 1)
    MGINFO("Loading blocks into loki subsystems, scanning blockchain from height: " << start_height << " to: " << end_height << " (snl: " << snl_height << ", lns: " << lns_height << ")");

  using clock                   = std::chrono::steady_clock;
  using work_time               = std::chrono::duration<float>;
  int64_t constexpr BLOCK_COUNT = 1000;
  auto work_start               = clock::now();
  auto scan_start               = work_start;
  work_time lns_duration{}, snl_duration{}, lns_iteration_duration{}, snl_iteration_duration{};

  std::vector<cryptonote::block> blocks;
  std::vector<cryptonote::transaction> txs;
  std::vector<crypto::hash> missed_txs;

  for (int64_t block_count = total_blocks,
               index       = 0;
       block_count > 0;
       block_count -= BLOCK_COUNT, index++)
  {
    if (index > 0 && (index % 10 == 0))
    {
      m_service_node_list.store();
      auto duration = work_time{clock::now() - work_start};
      MGINFO("... scanning height " << start_height + (index * BLOCK_COUNT) << " (" << duration.count() << "s) (snl: " << snl_iteration_duration.count() << "s; lns: " << lns_iteration_duration.count() << "s)");
#ifdef ENABLE_SYSTEMD
      // Tell systemd that we're doing something so that it should let us continue starting up
      // (giving us 120s until we have to send the next notification):
      sd_notify(0, ("EXTEND_TIMEOUT_USEC=120000000\nSTATUS=Recanning blockchain; height " + std::to_string(start_height + (index * BLOCK_COUNT))).c_str());
#endif
      work_start = clock::now();

      lns_duration += lns_iteration_duration;
      snl_duration += snl_iteration_duration;
      lns_iteration_duration = snl_iteration_duration = {};
    }

    blocks.clear();
    uint64_t height = start_height + (index * BLOCK_COUNT);
    if (!get_blocks_only(height, static_cast<uint64_t>(BLOCK_COUNT), blocks))
    {
      LOG_ERROR("Unable to get checkpointed historical blocks for updating loki subsystems");
      return false;
    }

    for (cryptonote::block const &blk : blocks)
    {
      uint64_t block_height = get_block_height(blk);

      txs.clear();
      missed_txs.clear();
      if (!get_transactions(blk.tx_hashes, txs, missed_txs))
      {
        MERROR("Unable to get transactions for block for updating LNS DB: " << cryptonote::get_block_hash(blk));
        return false;
      }

      if (block_height >= snl_height)
      {
        auto snl_start = clock::now();

        checkpoint_t *checkpoint_ptr = nullptr;
        checkpoint_t checkpoint;
        if (blk.major_version >= cryptonote::network_version_13_enforce_checkpoints && get_checkpoint(block_height, checkpoint))
            checkpoint_ptr = &checkpoint;

        if (!m_service_node_list.block_added(blk, txs, checkpoint_ptr))
        {
          MERROR("Unable to process block for updating service node list: " << cryptonote::get_block_hash(blk));
          return false;
        }
        snl_iteration_duration += clock::now() - snl_start;
      }

      if (m_lns_db.db && (block_height >= lns_height))
      {
        auto lns_start = clock::now();
        if (!m_lns_db.add_block(blk, txs))
        {
          MERROR("Unable to process block for updating LNS DB: " << cryptonote::get_block_hash(blk));
          return false;
        }
        lns_iteration_duration += clock::now() - lns_start;
      }
    }
  }

  if (total_blocks > 1)
  {
    auto duration = work_time{clock::now() - scan_start};
    MGINFO("Done recalculating loki subsystems (" << duration.count() << "s) (snl: " << snl_duration.count() << "s; lns: " << lns_duration.count() << "s)");
  }

  if (total_blocks > 0)
    m_service_node_list.store();

  return true;
}
//------------------------------------------------------------------
//FIXME: possibly move this into the constructor, to avoid accidentally
//       dereferencing a null BlockchainDB pointer
bool Blockchain::init(BlockchainDB* db, sqlite3 *lns_db, const network_type nettype, bool offline, const cryptonote::test_options *test_options, difficulty_type fixed_difficulty, const GetCheckpointsCallback& get_checkpoints/* = nullptr*/)
{
  LOG_PRINT_L3("Blockchain::" << __func__);

  CHECK_AND_ASSERT_MES(nettype != FAKECHAIN || test_options, false, "fake chain network type used without options");

  auto lock = tools::unique_locks(m_tx_pool, *this);

  if (db == nullptr)
  {
    LOG_ERROR("Attempted to init Blockchain with null DB");
    return false;
  }
  if (!db->is_open())
  {
    LOG_ERROR("Attempted to init Blockchain with unopened DB");
    delete db;
    return false;
  }

  m_db = db;

#if defined(LOKI_ENABLE_INTEGRATION_TEST_HOOKS)
  // NOTE(doyle): Passing in test options in integration mode means we're
  // overriding fork heights for any nettype in our integration tests using
  // a command line argument. So m_nettype should just be nettype. In
  // non-integration test mode passing in test options means you started the
  // daemon with --regtest OR you're running core_tests. So don't run core tests
  // in integration mode or --regtest
  m_nettype = nettype;
#else
  m_nettype = test_options != NULL ? FAKECHAIN : nettype;
#endif

  if (!m_checkpoints.init(m_nettype, m_db))
    throw std::runtime_error("Failed to initialize checkpoints");

  m_offline = offline;
  m_fixed_difficulty = fixed_difficulty;
  if (m_hardfork == nullptr)
    m_hardfork = new HardFork(*db, 7);

  if (test_options) // Fakechain mode or in integration testing mode we're overriding hardfork dates
  {
    for (auto n = 0u; n < test_options->hard_forks.size(); ++n)
    {
      const auto& hf = test_options->hard_forks.at(n);
      m_hardfork->add_fork(hf.first, hf.second, 0, n + 1);
    }
  }
  else
  {
    for (const auto &record : HardFork::get_hardcoded_hard_forks(m_nettype))
    {
      m_hardfork->add_fork(record.version, record.height, record.threshold, record.time);
    }
  }

  m_hardfork->init();

  m_db->set_hard_fork(m_hardfork);

  // if the blockchain is new, add the genesis block
  // this feels kinda kludgy to do it this way, but can be looked at later.
  // TODO: add function to create and store genesis block,
  //       taking testnet into account
  if(!m_db->height())
  {
    MINFO("Blockchain not loaded, generating genesis block.");
    block bl;
    block_verification_context bvc{};
    generate_genesis_block(bl, m_nettype);
    db_wtxn_guard wtxn_guard(m_db);
    add_new_block(bl, bvc, nullptr /*checkpoint*/);
    CHECK_AND_ASSERT_MES(!bvc.m_verifivation_failed, false, "Failed to add genesis block to blockchain");
  }
  // TODO: if blockchain load successful, verify blockchain against both
  //       hard-coded and runtime-loaded (and enforced) checkpoints.
  else
  {
  }

  if (m_nettype != FAKECHAIN)
  {
    cryptonote::BlockchainDB::fixup_context context = {};
    context.nettype = m_nettype;
    m_db->fixup(context);
  }

  db_rtxn_guard rtxn_guard(m_db);

  // check how far behind we are
  uint64_t top_block_timestamp = m_db->get_top_block_timestamp();
  uint64_t timestamp_diff = time(NULL) - top_block_timestamp;

  // genesis block has no timestamp, could probably change it to have timestamp of 1341378000...
  if(!top_block_timestamp)
    timestamp_diff = time(NULL) - 1341378000;

  // create general purpose async service queue

  m_async_work_idle = std::unique_ptr < boost::asio::io_service::work > (new boost::asio::io_service::work(m_async_service));
  m_async_thread = std::thread{[this] { m_async_service.run(); }};

#if defined(PER_BLOCK_CHECKPOINT)
  if (m_nettype != FAKECHAIN)
    load_compiled_in_block_hashes(get_checkpoints);
#endif

  // TODO(doyle): I'm not sure that we want to cache difficulty right here
  MINFO("Blockchain initialized. last block: " << m_db->height() - 1 << ", " << epee::misc_utils::get_time_interval_string(timestamp_diff) << " time ago, current difficulty: " << get_difficulty_for_next_block());

  rtxn_guard.stop();

  uint64_t num_popped_blocks = 0;
  while (!m_db->is_read_only())
  {
    uint64_t top_height;
    const crypto::hash top_id = m_db->top_block_hash(&top_height);
    const block top_block = m_db->get_top_block();
    const uint8_t ideal_hf_version = get_ideal_hard_fork_version(top_height);
    if (ideal_hf_version <= 1 || ideal_hf_version == top_block.major_version)
    {
      if (num_popped_blocks > 0)
        MGINFO("Initial popping done, top block: " << top_id << ", top height: " << top_height << ", block version: " << (uint64_t)top_block.major_version);
      break;
    }
    else
    {
      if (num_popped_blocks == 0)
        MGINFO("Current top block " << top_id << " at height " << top_height << " has version " << (uint64_t)top_block.major_version << " which disagrees with the ideal version " << (uint64_t)ideal_hf_version);
      if (num_popped_blocks % 100 == 0)
        MGINFO("Popping blocks... " << top_height);
      ++num_popped_blocks;
      block popped_block;
      std::vector<transaction> popped_txs;
      try
      {
        m_db->pop_block(popped_block, popped_txs);
      }
      // anything that could cause this to throw is likely catastrophic,
      // so we re-throw
      catch (const std::exception& e)
      {
        MERROR("Error popping block from blockchain: " << e.what());
        throw;
      }
      catch (...)
      {
        MERROR("Error popping block from blockchain, throwing!");
        throw;
      }
    }
  }
  if (num_popped_blocks > 0)
  {
    m_cache.m_timestamps_and_difficulties_height = 0;
    m_hardfork->reorganize_from_chain_height(get_current_blockchain_height());
    m_tx_pool.on_blockchain_dec();
  }

  if (test_options && test_options->long_term_block_weight_window)
  {
    m_long_term_block_weights_window = test_options->long_term_block_weight_window;
    m_long_term_block_weights_cache_rolling_median = epee::misc_utils::rolling_median_t<uint64_t>(m_long_term_block_weights_window);
  }

  {
    db_txn_guard txn_guard(m_db, m_db->is_read_only());
    if (!update_next_cumulative_weight_limit())
      return false;
  }

  if (lns_db && !m_lns_db.init(this, nettype, lns_db))
  {
    MERROR("LNS failed to initialise");
    return false;
  }

  hook_block_added(m_checkpoints);
  hook_blockchain_detached(m_checkpoints);
  for (InitHook* hook : m_init_hooks)
    hook->init();

  if (!m_db->is_read_only() && !load_missing_blocks_into_loki_subsystems())
  {
    MERROR("Failed to load blocks into loki subsystems");
    return false;
  }

  return true;
}
//------------------------------------------------------------------
bool Blockchain::init(BlockchainDB* db, HardFork*& hf, sqlite3 *lns_db, const network_type nettype, bool offline)
{
  if (hf != nullptr)
    m_hardfork = hf;
  bool res = init(db, lns_db, nettype, offline, NULL);
  if (hf == nullptr)
    hf = m_hardfork;
  return res;
}
//------------------------------------------------------------------
bool Blockchain::store_blockchain()
{
  LOG_PRINT_L3("Blockchain::" << __func__);
  // lock because the rpc_thread command handler also calls this
  std::unique_lock lock{*m_db};

  TIME_MEASURE_START(save);
  // TODO: make sure sync(if this throws that it is not simply ignored higher
  // up the call stack
  try
  {
    m_db->sync();
  }
  catch (const std::exception& e)
  {
    MERROR(std::string("Error syncing blockchain db: ") + e.what() + "-- shutting down now to prevent issues!");
    throw;
  }
  catch (...)
  {
    MERROR("There was an issue storing the blockchain, shutting down now to prevent issues!");
    throw;
  }

  TIME_MEASURE_FINISH(save);
  if(m_show_time_stats)
    MINFO("Blockchain stored OK, took: " << save << " ms");
  return true;
}
//------------------------------------------------------------------
bool Blockchain::deinit()
{
  LOG_PRINT_L3("Blockchain::" << __func__);

  MTRACE("Stopping blockchain read/write activity");

 // stop async service
  m_async_work_idle.reset();
  m_async_thread.join();
  m_async_service.stop();

  // as this should be called if handling a SIGSEGV, need to check
  // if m_db is a NULL pointer (and thus may have caused the illegal
  // memory operation), otherwise we may cause a loop.
  try
  {
    if (m_db)
    {
      m_db->close();
      MTRACE("Local blockchain read/write activity stopped successfully");
    }
  }
  catch (const std::exception& e)
  {
    LOG_ERROR(std::string("Error closing blockchain db: ") + e.what());
  }
  catch (...)
  {
    LOG_ERROR("There was an issue closing/storing the blockchain, shutting down now to prevent issues!");
  }

  delete m_hardfork;
  m_hardfork = NULL;
  delete m_db;
  m_db = NULL;
  return true;
}
//------------------------------------------------------------------
// This function removes blocks from the top of blockchain.
// It starts a batch and calls private method pop_block_from_blockchain().
void Blockchain::pop_blocks(uint64_t nblocks)
{
  uint64_t i = 0;
  auto lock = tools::unique_locks(m_tx_pool, *this);

  bool stop_batch = m_db->batch_start();

  try
  {
    const uint64_t blockchain_height = m_db->height();
    if (blockchain_height > 0)
      nblocks = std::min(nblocks, blockchain_height - 1);

    uint64_t constexpr PERCENT_PER_PROGRESS_UPDATE = 10;
    uint64_t const blocks_per_update               = (nblocks / PERCENT_PER_PROGRESS_UPDATE);

    tools::PerformanceTimer timer;
    for (int progress = 0; i < nblocks; ++i)
    {
      if (nblocks >= BLOCKS_EXPECTED_IN_HOURS(24) && (i != 0 && (i % blocks_per_update == 0)))
      {
        MGINFO("... popping blocks " << (++progress * PERCENT_PER_PROGRESS_UPDATE) << "% completed, height: " << (blockchain_height - i) << " (" << timer.seconds() << "s)");
        timer.reset();
      }

      pop_block_from_blockchain();
    }
  }
  catch (const std::exception& e)
  {
    LOG_ERROR("Error when popping blocks after processing " << i << " blocks: " << e.what());
    if (stop_batch)
      m_db->batch_abort();
    return;
  }

  auto split_height = m_db->height();
  for (BlockchainDetachedHook* hook : m_blockchain_detached_hooks)
    hook->blockchain_detached(split_height, true /*by_pop_blocks*/);
  load_missing_blocks_into_loki_subsystems();

  if (stop_batch)
    m_db->batch_stop();
}
//------------------------------------------------------------------
// This function tells BlockchainDB to remove the top block from the
// blockchain and then returns all transactions (except the miner tx, of course)
// from it to the tx_pool
block Blockchain::pop_block_from_blockchain()
{
  LOG_PRINT_L3("Blockchain::" << __func__);
  std::unique_lock lock{*this};

  m_cache.m_timestamps_and_difficulties_height = 0;

  block popped_block;
  std::vector<transaction> popped_txs;

  CHECK_AND_ASSERT_THROW_MES(m_db->height() > 1, "Cannot pop the genesis block");

  try
  {
    m_db->pop_block(popped_block, popped_txs);
  }
  // anything that could cause this to throw is likely catastrophic,
  // so we re-throw
  catch (const std::exception& e)
  {
    LOG_ERROR("Error popping block from blockchain: " << e.what());
    throw;
  }
  catch (...)
  {
    LOG_ERROR("Error popping block from blockchain, throwing!");
    throw;
  }

  // make sure the hard fork object updates its current version
  m_hardfork->on_block_popped(1);
  m_lns_db.block_detach(*this, m_db->height());

  // return transactions from popped block to the tx_pool
  size_t pruned = 0;
  for (transaction& tx : popped_txs)
  {
    if (tx.pruned)
    {
      ++pruned;
      continue;
    }
    if (!is_coinbase(tx))
    {
      cryptonote::tx_verification_context tvc{};

      // FIXME: HardFork
      // Besides the below, popping a block should also remove the last entry
      // in hf_versions.
      uint8_t version = get_ideal_hard_fork_version(m_db->height());

      // We assume that if they were in a block, the transactions are already
      // known to the network as a whole. However, if we had mined that block,
      // that might not be always true. Unlikely though, and always relaying
      // these again might cause a spike of traffic as many nodes re-relay
      // all the transactions in a popped block when a reorg happens.
      bool r = m_tx_pool.add_tx(tx, tvc, tx_pool_options::from_block(), version);
      if (!r)
      {
        LOG_ERROR("Error returning transaction to tx_pool");
      }
    }
  }
  if (pruned)
    MWARNING(pruned << " pruned txes could not be added back to the txpool");

  m_blocks_longhash_table.clear();
  m_scan_table.clear();
  m_blocks_txs_check.clear();

  CHECK_AND_ASSERT_THROW_MES(update_next_cumulative_weight_limit(), "Error updating next cumulative weight limit");
  m_tx_pool.on_blockchain_dec();
  invalidate_block_template_cache();
  return popped_block;
}
//------------------------------------------------------------------
bool Blockchain::reset_and_set_genesis_block(const block& b)
{
  LOG_PRINT_L3("Blockchain::" << __func__);
  std::unique_lock lock{*this};
  m_cache.m_timestamps_and_difficulties_height = 0;
  invalidate_block_template_cache();
  m_db->reset();
  m_db->drop_alt_blocks();
  m_hardfork->init();

  for (InitHook* hook : m_init_hooks)
    hook->init();

  db_wtxn_guard wtxn_guard(m_db);
  block_verification_context bvc{};
  add_new_block(b, bvc, nullptr /*checkpoint*/);
  if (!update_next_cumulative_weight_limit())
    return false;
  return bvc.m_added_to_main_chain && !bvc.m_verifivation_failed;
}
//------------------------------------------------------------------
crypto::hash Blockchain::get_tail_id(uint64_t& height) const
{
  LOG_PRINT_L3("Blockchain::" << __func__);
  std::unique_lock lock{*this};
  return m_db->top_block_hash(&height);
}
//------------------------------------------------------------------
crypto::hash Blockchain::get_tail_id() const
{
  LOG_PRINT_L3("Blockchain::" << __func__);
  // WARNING: this function does not take m_blockchain_lock, and thus should only call read only
  // m_db functions which do not depend on one another (ie, no getheight + gethash(height-1), as
  // well as not accessing class members, even read only (ie, m_invalid_blocks). The caller must
  // lock if it is otherwise needed.
  return m_db->top_block_hash();
}
//------------------------------------------------------------------
/* Builds a list of block hashes representing certain blocks from the blockchain in reverse
 * chronological order; used when synchronizing to verify that a peer's chain matches ours.
 *
 * The blocks chosen for height H, are:
 *   - the most recent 11 (H-1, H-2, ..., H-10, H-11)
 *   - base-2 exponential drop off from there, so: H-13, H-17, H-25, etc... (going down to, at smallest, height 1)
 *   - the genesis block (height 0)
 */
void Blockchain::get_short_chain_history(std::list<crypto::hash>& ids) const
{
  LOG_PRINT_L3("Blockchain::" << __func__);
  std::unique_lock lock{*this};
  uint64_t sz = m_db->height();
  if(!sz)
    return;

  db_rtxn_guard rtxn_guard(m_db);
  for (uint64_t i = 0, decr = 1, offset = 1; offset < sz; ++i)
  {
    ids.push_back(m_db->get_block_hash_from_height(sz - offset));
    if (i >= 10) decr *= 2;
    offset += decr;
  }
  ids.push_back(m_db->get_block_hash_from_height(0));
}
//------------------------------------------------------------------
crypto::hash Blockchain::get_block_id_by_height(uint64_t height) const
{
  LOG_PRINT_L3("Blockchain::" << __func__);
  // WARNING: this function does not take m_blockchain_lock, and thus should only call read only
  // m_db functions which do not depend on one another (ie, no getheight + gethash(height-1), as
  // well as not accessing class members, even read only (ie, m_invalid_blocks). The caller must
  // lock if it is otherwise needed.
  try
  {
    return m_db->get_block_hash_from_height(height);
  }
  catch (const BLOCK_DNE& e)
  {
  }
  catch (const std::exception& e)
  {
    MERROR(std::string("Something went wrong fetching block hash by height: ") + e.what());
    throw;
  }
  catch (...)
  {
    MERROR(std::string("Something went wrong fetching block hash by height"));
    throw;
  }
  return null_hash;
}
//------------------------------------------------------------------
crypto::hash Blockchain::get_pending_block_id_by_height(uint64_t height) const
{
  if (m_prepare_height && height >= m_prepare_height && height - m_prepare_height < m_prepare_nblocks)
    return (*m_prepare_blocks)[height - m_prepare_height].hash;
  return get_block_id_by_height(height);
}
//------------------------------------------------------------------
bool Blockchain::get_block_by_hash(const crypto::hash &h, block &blk, bool *orphan) const
{
  LOG_PRINT_L3("Blockchain::" << __func__);
  std::unique_lock lock{*this};

  // try to find block in main chain
  try
  {
    blk = m_db->get_block(h);
    if (orphan)
      *orphan = false;
    return true;
  }
  // try to find block in alternative chain
  catch (const BLOCK_DNE& e)
  {
    alt_block_data_t data;
    cryptonote::blobdata blob;
    if (m_db->get_alt_block(h, &data, &blob, nullptr /*checkpoint*/))
    {
      if (!cryptonote::parse_and_validate_block_from_blob(blob, blk))
      {
        MERROR("Found block " << h << " in alt chain, but failed to parse it");
        throw std::runtime_error("Found block in alt chain, but failed to parse it");
      }
      if (orphan)
        *orphan = true;
      return true;
    }
  }
  catch (const std::exception& e)
  {
    MERROR(std::string("Something went wrong fetching block by hash: ") + e.what());
    throw;
  }
  catch (...)
  {
    MERROR(std::string("Something went wrong fetching block hash by hash"));
    throw;
  }

  return false;
}
//------------------------------------------------------------------
// This function aggregates the cumulative difficulties and timestamps of the
// last DIFFICULTY_WINDOW blocks and passes them to next_difficulty,
// returning the result of that call.  Ignores the genesis block, and can use
// less blocks than desired if there aren't enough.
difficulty_type Blockchain::get_difficulty_for_next_block()
{
  LOG_PRINT_L3("Blockchain::" << __func__);
  if (m_fixed_difficulty)
  {
    return m_db->height() ? m_fixed_difficulty : 1;
  }

  uint8_t const hf_version = get_current_hard_fork_version();
  crypto::hash top_hash = get_tail_id();
  {
    std::unique_lock diff_lock{m_cache.m_difficulty_lock};
    // we can call this without the blockchain lock, it might just give us
    // something a bit out of date, but that's fine since anything which
    // requires the blockchain lock will have acquired it in the first place,
    // and it will be unlocked only when called from the getinfo RPC
    if (top_hash == m_cache.m_difficulty_for_next_block_top_hash)
    {
      if (hf_version >= cryptonote::network_version_16_pulse && pulse::clock::now() < m_cache.m_pulse_timings.miner_fallback_timestamp)
        return PULSE_FIXED_DIFFICULTY;
      else
        return m_cache.m_difficulty_for_next_block;
    }
  }

  std::unique_lock lock{*this};
  uint64_t top_block_height = 0;
  top_hash                  = get_tail_id(top_block_height); // get it again now that we have the lock
  uint64_t chain_height     = top_block_height + 1;

  bool pulse_override_difficulty = false;
  if (hf_version >= cryptonote::network_version_16_pulse)
  {
    pulse::get_round_timings(*this, chain_height, m_db->get_block_timestamp(top_block_height), m_cache.m_pulse_timings);
    pulse_override_difficulty = (pulse::clock::now() < m_cache.m_pulse_timings.miner_fallback_timestamp);
  }

  difficulty_type diff = {};
  if (pulse_override_difficulty)
  {
    // All blocks generated by a Quorum in Pulse have difficulty fixed to
    // 1'000'000 such that, when we have to fallback to PoW difficulty is
    // a reasonable value to allow continuing the network onwards.
    diff = PULSE_FIXED_DIFFICULTY;
  }
  else
  {
    m_db->fill_timestamps_and_difficulties_for_pow(
        m_nettype, m_cache.m_timestamps, m_cache.m_difficulties, chain_height, m_cache.m_timestamps_and_difficulties_height);
    diff = next_difficulty_v2(m_cache.m_timestamps,
                              m_cache.m_difficulties,
                              tools::to_seconds(TARGET_BLOCK_TIME),
                              difficulty_mode(m_nettype, hf_version, chain_height));
  }

  m_cache.m_timestamps_and_difficulties_height = chain_height;

  std::unique_lock diff_lock{m_cache.m_difficulty_lock};
  m_cache.m_difficulty_for_next_block_top_hash = top_hash;
  m_cache.m_difficulty_for_next_block          = diff;
  return diff;
}
//------------------------------------------------------------------
std::vector<time_t> Blockchain::get_last_block_timestamps(unsigned int blocks) const
{
  uint64_t height = m_db->height();
  if (blocks > height)
    blocks = height;
  std::vector<time_t> timestamps(blocks);
  while (blocks--)
    timestamps[blocks] = m_db->get_block_timestamp(height - blocks - 1);
  return timestamps;
}
//------------------------------------------------------------------
// This function removes blocks from the blockchain until it gets to the
// position where the blockchain switch started and then re-adds the blocks
// that had been removed.
bool Blockchain::rollback_blockchain_switching(const std::list<block_and_checkpoint>& original_chain, uint64_t rollback_height)
{
  LOG_PRINT_L3("Blockchain::" << __func__);
  std::unique_lock lock{*this};

  // fail if rollback_height passed is too high
  if (rollback_height > m_db->height())
  {
    return true;
  }

  m_cache.m_timestamps_and_difficulties_height = 0;

  // remove blocks from blockchain until we get back to where we should be.
  while (m_db->height() != rollback_height)
  {
    pop_block_from_blockchain();
  }

  // Revert all changes from switching to the alt chain before adding the original chain back in
  for (BlockchainDetachedHook* hook : m_blockchain_detached_hooks)
    hook->blockchain_detached(rollback_height, false /*by_pop_blocks*/);
  load_missing_blocks_into_loki_subsystems();

  // make sure the hard fork object updates its current version
  m_hardfork->reorganize_from_chain_height(rollback_height);

  //return back original chain
  for (auto& entry : original_chain)
  {
    block_verification_context bvc{};
    bool r = handle_block_to_main_chain(entry.block, cryptonote::get_block_hash(entry.block), bvc, entry.checkpointed ? &entry.checkpoint : nullptr, false);
    CHECK_AND_ASSERT_MES(r && bvc.m_added_to_main_chain, false, "PANIC! failed to add (again) block while chain switching during the rollback!");
  }

  m_hardfork->reorganize_from_chain_height(rollback_height);
  MINFO("Rollback to height " << rollback_height << " was successful.");
  if (!original_chain.empty())
  {
    MINFO("Restoration to previous blockchain successful as well.");
  }
  return true;
}
//------------------------------------------------------------------
bool Blockchain::blink_rollback(uint64_t rollback_height)
{
  auto lock = tools::unique_locks(m_tx_pool, *this);
  bool stop_batch = m_db->batch_start();
  MDEBUG("Rolling back to height " << rollback_height);
  bool ret = rollback_blockchain_switching({}, rollback_height);
  if (stop_batch)
    m_db->batch_stop();
  return ret;
}
//------------------------------------------------------------------
// This function attempts to switch to an alternate chain, returning
// boolean based on success therein.
bool Blockchain::switch_to_alternative_blockchain(const std::list<block_extended_info>& alt_chain, bool keep_disconnected_chain)
{
  LOG_PRINT_L3("Blockchain::" << __func__);
  std::unique_lock lock{*this};

  m_cache.m_timestamps_and_difficulties_height = 0;

  // if empty alt chain passed (not sure how that could happen), return false
  CHECK_AND_ASSERT_MES(alt_chain.size(), false, "switch_to_alternative_blockchain: empty chain passed");

  // verify that main chain has front of alt chain's parent block
  if (!m_db->block_exists(alt_chain.front().bl.prev_id))
  {
    LOG_ERROR("Attempting to move to an alternate chain, but it doesn't appear to connect to the main chain!");
    return false;
  }

  // pop blocks from the blockchain until the top block is the parent
  // of the front block of the alt chain.
  std::list<block_and_checkpoint> disconnected_chain; // TODO(loki): use a vector and rbegin(), rend() because we don't have push_front
  while (m_db->top_block_hash() != alt_chain.front().bl.prev_id)
  {
    block_and_checkpoint entry = {};
    entry.block                = pop_block_from_blockchain();
    entry.checkpointed         = m_db->get_block_checkpoint(cryptonote::get_block_height(entry.block), entry.checkpoint);
    disconnected_chain.push_front(entry);
  }

  auto split_height = m_db->height();
  for (BlockchainDetachedHook* hook : m_blockchain_detached_hooks)
    hook->blockchain_detached(split_height, false /*by_pop_blocks*/);
  load_missing_blocks_into_loki_subsystems();

  //connecting new alternative chain
  for(auto alt_ch_iter = alt_chain.begin(); alt_ch_iter != alt_chain.end(); alt_ch_iter++)
  {
    const auto &bei = *alt_ch_iter;
    block_verification_context bvc{};

    // add block to main chain
    bool r = handle_block_to_main_chain(bei.bl, cryptonote::get_block_hash(bei.bl), bvc, bei.checkpointed ? &bei.checkpoint : nullptr, false);

    // if adding block to main chain failed, rollback to previous state and
    // return false
    if(!r || !bvc.m_added_to_main_chain)
    {
      MERROR("Failed to switch to alternative blockchain");
      // rollback_blockchain_switching should be moved to two different
      // functions: rollback and apply_chain, but for now we pretend it is
      // just the latter (because the rollback was done above).
      rollback_blockchain_switching(disconnected_chain, split_height);

      const crypto::hash blkid = cryptonote::get_block_hash(bei.bl);
      add_block_as_invalid(bei.bl);
      MERROR("The block was inserted as invalid while connecting new alternative chain, block_id: " << blkid);
      m_db->remove_alt_block(blkid);
      alt_ch_iter++;

      for(auto alt_ch_to_orph_iter = alt_ch_iter; alt_ch_to_orph_iter != alt_chain.end(); )
      {
        const auto &bei = *alt_ch_to_orph_iter++;
        add_block_as_invalid(bei.bl);
        m_db->remove_alt_block(blkid);
      }
      return false;
    }
  }

  if (keep_disconnected_chain) //pushing old chain as alternative chain
  {
    for (auto &old_ch_ent : disconnected_chain)
    {
      block_verification_context bvc{};
      bool r = handle_alternative_block(old_ch_ent.block, cryptonote::get_block_hash(old_ch_ent.block), bvc, old_ch_ent.checkpointed ? &old_ch_ent.checkpoint : nullptr);
      if (!r)
      {
        MERROR("Failed to push ex-main chain blocks to alternative chain ");
        // previously this would fail the blockchain switching, but I don't
        // think this is bad enough to warrant that.
      }
    }
  }

  //removing alt_chain entries from alternative chains container
  for (const auto &bei: alt_chain)
  {
    m_db->remove_alt_block(cryptonote::get_block_hash(bei.bl));
  }

  m_hardfork->reorganize_from_chain_height(split_height);
  get_block_longhash_reorg(split_height);

  std::shared_ptr<tools::Notify> reorg_notify = m_reorg_notify;
  if (reorg_notify)
    reorg_notify->notify("%s", std::to_string(split_height).c_str(), "%h", std::to_string(m_db->height()).c_str(),
        "%n", std::to_string(m_db->height() - split_height).c_str(), NULL);

  std::shared_ptr<tools::Notify> block_notify = m_block_notify;
  if (block_notify)
    for (const auto &bei: alt_chain)
      block_notify->notify("%s", epee::string_tools::pod_to_hex(get_block_hash(bei.bl)).c_str(), NULL);

  MGINFO_GREEN("REORGANIZE SUCCESS! on height: " << split_height << ", new blockchain size: " << m_db->height());
  return true;
}
//------------------------------------------------------------------
// This function calculates the difficulty target for the block being added to
// an alternate chain.
difficulty_type Blockchain::get_difficulty_for_alternative_chain(const std::list<block_extended_info>& alt_chain, uint64_t alt_block_height) const
{
  if (m_fixed_difficulty)
  {
    return m_db->height() ? m_fixed_difficulty : 1;
  }

  LOG_PRINT_L3("Blockchain::" << __func__);

  uint64_t block_count = 0;
  {
    bool before_hf16 = true;
    if (alt_chain.size())
      before_hf16 = alt_chain.back().bl.major_version < network_version_16_pulse;
    else
    {
      static const uint64_t hf16_height = HardFork::get_hardcoded_hard_fork_height(m_nettype, cryptonote::network_version_16_pulse);
      before_hf16                       = get_current_blockchain_height() < hf16_height;
    }

    block_count = DIFFICULTY_BLOCKS_COUNT(before_hf16);
  }

  std::vector<uint64_t> timestamps;
  std::vector<difficulty_type> cumulative_difficulties;
  // if the alt chain isn't long enough to calculate the difficulty target
  // based on its blocks alone, need to get more blocks from the main chain
  if(alt_chain.size() < block_count)
  {
    std::unique_lock lock{*this};

    // Figure out start and stop offsets for main chain blocks
    size_t main_chain_stop_offset = alt_chain.size() ? alt_chain.front().height : alt_block_height;
    size_t main_chain_count = block_count - std::min(static_cast<size_t>(block_count), alt_chain.size());
    main_chain_count = std::min(main_chain_count, main_chain_stop_offset);
    size_t main_chain_start_offset = main_chain_stop_offset - main_chain_count;

    if(!main_chain_start_offset)
      ++main_chain_start_offset; //skip genesis block

    // get difficulties and timestamps from relevant main chain blocks
    for(; main_chain_start_offset < main_chain_stop_offset; ++main_chain_start_offset)
    {
      timestamps.push_back(m_db->get_block_timestamp(main_chain_start_offset));
      cumulative_difficulties.push_back(m_db->get_block_cumulative_difficulty(main_chain_start_offset));
    }

    // make sure we haven't accidentally grabbed too many blocks...maybe don't need this check?
    CHECK_AND_ASSERT_MES((alt_chain.size() + timestamps.size()) <= block_count, false, "Internal error, alt_chain.size()[" << alt_chain.size() << "] + vtimestampsec.size()[" << timestamps.size() << "] NOT <= DIFFICULTY_WINDOW[]" << block_count);

    for (const auto &bei : alt_chain)
    {
      timestamps.push_back(bei.bl.timestamp);
      cumulative_difficulties.push_back(bei.cumulative_difficulty);
    }
  }
  // if the alt chain is long enough for the difficulty calc, grab difficulties
  // and timestamps from it alone
  else
  {
    timestamps.resize(static_cast<size_t>(block_count));
    cumulative_difficulties.resize(static_cast<size_t>(block_count));
    size_t count = 0;
    size_t max_i = timestamps.size()-1;
    // get difficulties and timestamps from most recent blocks in alt chain
    for (auto it = alt_chain.rbegin(); it != alt_chain.rend(); ++it)
    {
      const auto& bei = *it;
      timestamps[max_i - count] = bei.bl.timestamp;
      cumulative_difficulties[max_i - count] = bei.cumulative_difficulty;
      count++;
      if(count >= block_count)
        break;
    }
  }

  // calculate the difficulty target for the block and return it
  uint64_t height = (alt_chain.size() ? alt_chain.front().height : alt_block_height) + alt_chain.size() + 1;
  return next_difficulty_v2(timestamps,
                            cumulative_difficulties,
                            tools::to_seconds(TARGET_BLOCK_TIME),
                            difficulty_mode(m_nettype, get_current_hard_fork_version(), height));
}
//------------------------------------------------------------------
// This function does a sanity check on basic things that all miner
// transactions have in common, such as:
//   one input, of type txin_gen, with height set to the block's height
//   correct miner tx unlock time
//   a non-overflowing tx amount (dubious necessity on this check)
bool Blockchain::prevalidate_miner_transaction(const block& b, uint64_t height, uint8_t hf_version)
{
  LOG_PRINT_L3("Blockchain::" << __func__);
  CHECK_AND_ASSERT_MES(b.miner_tx.vin.size() == 1, false, "coinbase transaction in the block has no inputs");
  CHECK_AND_ASSERT_MES(std::holds_alternative<txin_gen>(b.miner_tx.vin[0]), false, "coinbase transaction in the block has the wrong type");
  if (std::get<txin_gen>(b.miner_tx.vin[0]).height != height)
  {
    MWARNING("The miner transaction in block has invalid height: " << std::get<txin_gen>(b.miner_tx.vin[0]).height << ", expected: " << height);
    return false;
  }
  MDEBUG("Miner tx hash: " << get_transaction_hash(b.miner_tx));
  CHECK_AND_ASSERT_MES(b.miner_tx.unlock_time == height + CRYPTONOTE_MINED_MONEY_UNLOCK_WINDOW, false, "coinbase transaction transaction has the wrong unlock time=" << b.miner_tx.unlock_time << ", expected " << height + CRYPTONOTE_MINED_MONEY_UNLOCK_WINDOW);

  if (hf_version >= cryptonote::network_version_12_checkpointing)
  {
    if (b.miner_tx.type != txtype::standard)
    {
      MERROR("Coinbase invalid transaction type for coinbase transaction.");
      return false;
    }

    txversion min_version = transaction::get_max_version_for_hf(hf_version);
    txversion max_version = transaction::get_min_version_for_hf(hf_version);
    if (b.miner_tx.version < min_version || b.miner_tx.version > max_version)
    {
      MERROR_VER("Coinbase invalid version: " << b.miner_tx.version << " for hardfork: " << hf_version << " min/max version:  " << min_version << "/" << max_version);
      return false;
    }
  }

  if (hf_version >= HF_VERSION_REJECT_SIGS_IN_COINBASE) // Enforce empty rct signatures for miner transactions,
    CHECK_AND_ASSERT_MES(b.miner_tx.rct_signatures.type == rct::RCTTypeNull, false, "RingCT signatures not allowed in coinbase transactions");

  //check outs overflow
  //NOTE: not entirely sure this is necessary, given that this function is
  //      designed simply to make sure the total amount for a transaction
  //      does not overflow a uint64_t, and this transaction *is* a uint64_t...
  if(!check_outs_overflow(b.miner_tx))
  {
    MERROR("miner transaction has money overflow in block " << get_block_hash(b));
    return false;
  }

  return true;
}
//------------------------------------------------------------------
// This function validates the miner transaction reward
bool Blockchain::validate_miner_transaction(const block& b, size_t cumulative_block_weight, uint64_t fee, uint64_t& base_reward, uint64_t already_generated_coins, uint8_t version)
{
  LOG_PRINT_L3("Blockchain::" << __func__);
  //validate reward
  uint64_t money_in_use = 0;
  for (auto& o: b.miner_tx.vout)
    money_in_use += o.amount;

  if (b.miner_tx.vout.size() == 0) {
    MERROR_VER("miner tx has no outputs");
    return false;
  }

  uint64_t median_weight;
  if (version >= HF_VERSION_EFFECTIVE_SHORT_TERM_MEDIAN_IN_PENALTY)
  {
    median_weight = m_current_block_cumul_weight_median;
  }
  else
  {
    std::vector<uint64_t> last_blocks_weights;
    get_last_n_blocks_weights(last_blocks_weights, CRYPTONOTE_REWARD_BLOCKS_WINDOW);
    median_weight = epee::misc_utils::median(last_blocks_weights);
  }

  uint64_t height                                = cryptonote::get_block_height(b);
  loki_block_reward_context block_reward_context = {};
  block_reward_context.fee                       = fee;
  block_reward_context.height                    = height;
  if (!calc_batched_governance_reward(height, block_reward_context.batched_governance))
  {
    MERROR_VER("Failed to calculate batched governance reward");
    return false;
  }

  block_reward_parts reward_parts;
  if (!get_loki_block_reward(median_weight, cumulative_block_weight, already_generated_coins, version, reward_parts, block_reward_context))
  {
    MERROR_VER("block weight " << cumulative_block_weight << " is bigger than allowed for this blockchain");
    return false;
  }

  for (ValidateMinerTxHook* hook : m_validate_miner_tx_hooks)
  {
    if (!hook->validate_miner_tx(b, reward_parts))
      return false;
  }

  if (already_generated_coins != 0 && block_has_governance_output(nettype(), b))
  {
    if (version >= network_version_10_bulletproofs && reward_parts.governance_paid == 0)
    {
      MERROR("Governance reward should not be 0 after hardfork v10 if this height has a governance output because it is the batched payout height");
      return false;
    }

    if (b.miner_tx.vout.back().amount != reward_parts.governance_paid)
    {
      MERROR("Governance reward amount incorrect.  Should be: " << print_money(reward_parts.governance_paid) << ", is: " << print_money(b.miner_tx.vout.back().amount));
      return false;
    }

    if (!validate_governance_reward_key(
                m_db->height(),
                cryptonote::get_config(m_nettype).governance_wallet_address(version),
                b.miner_tx.vout.size() - 1,
                std::get<txout_to_key>(b.miner_tx.vout.back().target).key,
                m_nettype))
    {
      MERROR("Governance reward public key incorrect.");
      return false;
    }
  }

  // +1 here to allow a 1 atomic unit error in the calculation (which can happen because of floating point errors or rounding)
  // TODO(loki): eliminate all floating point math in reward calculations.
  uint64_t max_base_reward = reward_parts.base_miner + reward_parts.governance_paid + reward_parts.service_node_paid + 1;
  uint64_t max_money_in_use = max_base_reward + fee;
  if (money_in_use > max_money_in_use)
  {
    MERROR_VER("coinbase transaction spends too much money (" << print_money(money_in_use) << "). Maximum block reward is "
            << print_money(max_money_in_use) << " (= " << print_money(max_base_reward) << " base + " << print_money(fee) << " fees)");
    return false;
  }

  CHECK_AND_ASSERT_MES(money_in_use >= fee, false, "base reward calculation bug");
  base_reward = money_in_use - fee;

  return true;
}
//------------------------------------------------------------------
// get the block weights of the last <count> blocks, and return by reference <sz>.
void Blockchain::get_last_n_blocks_weights(std::vector<uint64_t>& weights, size_t count) const
{
  LOG_PRINT_L3("Blockchain::" << __func__);
  std::unique_lock lock{*this};
  auto h = m_db->height();

  // this function is meaningless for an empty blockchain...granted it should never be empty
  if(h == 0)
    return;

  // add weight of last <count> blocks to vector <weights> (or less, if blockchain size < count)
  size_t start_offset = h - std::min<size_t>(h, count);
  weights = m_db->get_block_weights(start_offset, count);
}
//------------------------------------------------------------------
uint64_t Blockchain::get_long_term_block_weight_median(uint64_t start_height, size_t count) const
{
  LOG_PRINT_L3("Blockchain::" << __func__);
  std::unique_lock lock{*this};

  PERF_TIMER(get_long_term_block_weights);

  CHECK_AND_ASSERT_THROW_MES(count > 0, "count == 0");

  bool cached = false;
  uint64_t blockchain_height = m_db->height();
  uint64_t tip_height = start_height + count - 1;
  crypto::hash tip_hash = crypto::null_hash;
  if (tip_height < blockchain_height && count == (size_t)m_long_term_block_weights_cache_rolling_median.size())
  {
    tip_hash = m_db->get_block_hash_from_height(tip_height);
    cached = tip_hash == m_long_term_block_weights_cache_tip_hash;
  }

  if (cached)
  {
    MTRACE("requesting " << count << " from " << start_height << ", cached");
    return m_long_term_block_weights_cache_rolling_median.median();
  }

  // in the vast majority of uncached cases, most is still cached,
  // as we just move the window one block up:
  if (tip_height > 0 && count == (size_t)m_long_term_block_weights_cache_rolling_median.size() && tip_height < blockchain_height)
  {
    crypto::hash old_tip_hash = m_db->get_block_hash_from_height(tip_height - 1);
    if (old_tip_hash == m_long_term_block_weights_cache_tip_hash)
    {
      MTRACE("requesting " << count << " from " << start_height << ", incremental");
      m_long_term_block_weights_cache_tip_hash = tip_hash;
      m_long_term_block_weights_cache_rolling_median.insert(m_db->get_block_long_term_weight(tip_height));
      return m_long_term_block_weights_cache_rolling_median.median();
    }
  }

  MTRACE("requesting " << count << " from " << start_height << ", uncached");
  std::vector<uint64_t> weights = m_db->get_long_term_block_weights(start_height, count);
  m_long_term_block_weights_cache_tip_hash = tip_hash;
  m_long_term_block_weights_cache_rolling_median.clear();
  for (uint64_t w: weights)
    m_long_term_block_weights_cache_rolling_median.insert(w);
  return m_long_term_block_weights_cache_rolling_median.median();
}
//------------------------------------------------------------------
uint64_t Blockchain::get_current_cumulative_block_weight_limit() const
{
  LOG_PRINT_L3("Blockchain::" << __func__);
  return m_current_block_cumul_weight_limit;
}
//------------------------------------------------------------------
uint64_t Blockchain::get_current_cumulative_block_weight_median() const
{
  LOG_PRINT_L3("Blockchain::" << __func__);
  return m_current_block_cumul_weight_median;
}
//------------------------------------------------------------------
//TODO: This function only needed minor modification to work with BlockchainDB,
//      and *works*.  As such, to reduce the number of things that might break
//      in moving to BlockchainDB, this function will remain otherwise
//      unchanged for the time being.
//
// This function makes a new block for a miner to mine the hash for
bool Blockchain::create_block_template_internal(block& b, const crypto::hash *from_block, const block_template_info& info, difficulty_type& diffic, uint64_t& height, uint64_t& expected_reward, const blobdata& ex_nonce)
{
  LOG_PRINT_L3("Blockchain::" << __func__);
  size_t median_weight;
  uint64_t already_generated_coins;
  uint64_t pool_cookie;

  auto lock = tools::unique_locks(m_tx_pool, *this);
  if (m_btc_valid && !from_block)
  {
    // The pool cookie is atomic. The lack of locking is OK, as if it changes
    // just as we compare it, we'll just use a slightly old template, but
    // this would be the case anyway if we'd lock, and the change happened
    // just after the block template was created
    if (info.miner_address != m_btc_address && m_btc_nonce == ex_nonce
      && m_btc_pool_cookie == m_tx_pool.cookie() && m_btc.prev_id == get_tail_id()) {
      MDEBUG("Using cached template");
      const uint64_t now = time(NULL);
      if (m_btc.timestamp < now /*ensures it can't get below the median of the last few blocks*/ || !info.is_miner)
        m_btc.timestamp = now;
      b = m_btc;
      diffic = m_btc_difficulty;
      height = m_btc_height;
      expected_reward = m_btc_expected_reward;
      return true;
    }
    MDEBUG("Not using cached template: address " << (bool)(info.miner_address != m_btc_address) << ", nonce " << (m_btc_nonce == ex_nonce) << ", cookie " << (m_btc_pool_cookie == m_tx_pool.cookie()) << ", from_block " << (!!from_block));
    invalidate_block_template_cache();
  }

  if (from_block)
  {
    //build alternative subchain, front -> mainchain, back -> alternative head
    //block is not related with head of main chain
    //first of all - look in alternative chains container
    alt_block_data_t prev_data;
    bool parent_in_alt = m_db->get_alt_block(*from_block, &prev_data, NULL, nullptr /*checkpoint*/);
    bool parent_in_main = m_db->block_exists(*from_block);
    if (!parent_in_alt && !parent_in_main)
    {
      MERROR("Unknown from block");
      return false;
    }

    //we have new block in alternative chain
    std::list<block_extended_info> alt_chain;
    block_verification_context bvc{};
    std::vector<uint64_t> timestamps;
    if (!build_alt_chain(*from_block, alt_chain, timestamps, bvc, nullptr /*num_alt_checkpoints*/, nullptr /*num_checkpoints*/))
      return false;

    if (parent_in_main)
    {
      cryptonote::block prev_block;
      CHECK_AND_ASSERT_MES(get_block_by_hash(*from_block, prev_block), false, "From block not found"); // TODO
      uint64_t from_block_height = cryptonote::get_block_height(prev_block);
      height = from_block_height + 1;
    }
    else
    {
      height = alt_chain.back().height + 1;
    }
    b.major_version = m_hardfork->get_ideal_version(height);
    b.minor_version = m_hardfork->get_ideal_version();
    b.prev_id = *from_block;

    // cheat and use the weight of the block we start from, virtually certain to be acceptable
    // and use 1.9 times rather than 2 times so we're even more sure
    if (parent_in_main)
    {
      median_weight = m_db->get_block_weight(height - 1);
      already_generated_coins = m_db->get_block_already_generated_coins(height - 1);
    }
    else
    {
      median_weight = prev_data.cumulative_weight - prev_data.cumulative_weight / 20;
      already_generated_coins = alt_chain.back().already_generated_coins;
    }

    // FIXME: consider moving away from block_extended_info at some point
    block_extended_info bei{};
    bei.bl = b;
    bei.height = alt_chain.size() ? prev_data.height + 1 : m_db->get_block_height(*from_block) + 1;

    diffic = get_difficulty_for_alternative_chain(alt_chain, bei.height);
  }
  else
  {
    height                  = m_db->height();
    b.major_version         = m_hardfork->get_current_version();
    b.minor_version         = m_hardfork->get_ideal_version();
    b.prev_id               = get_tail_id();
    median_weight           = m_current_block_cumul_weight_limit / 2;
    diffic                  = get_difficulty_for_next_block();
    already_generated_coins = m_db->get_block_already_generated_coins(height - 1);
  }
  b.timestamp = time(NULL);

  uint64_t median_ts;
  if (!check_block_timestamp(b, median_ts))
  {
    b.timestamp = median_ts;
  }

  CHECK_AND_ASSERT_MES(diffic, false, "difficulty overhead.");

  size_t txs_weight;
  uint64_t fee;
  if (!m_tx_pool.fill_block_template(b, median_weight, already_generated_coins, txs_weight, fee, expected_reward, b.major_version, height))
  {
    return false;
  }
  pool_cookie = m_tx_pool.cookie();

  /*
   two-phase miner transaction generation: we don't know exact block weight until we prepare block, but we don't know reward until we know
   block weight, so first miner transaction generated with fake amount of money, and with phase we know think we know expected block weight
   */
  //make blocks coin-base tx looks close to real coinbase tx to get truthful blob weight
  uint8_t hf_version = b.major_version;
  auto miner_tx_context =
      info.is_miner
          ? loki_miner_tx_context::miner_block(m_nettype, info.miner_address, m_service_node_list.get_block_leader())
          : loki_miner_tx_context::pulse_block(m_nettype, info.service_node_payout, m_service_node_list.get_block_leader());
  if (!calc_batched_governance_reward(height, miner_tx_context.batched_governance))
  {
    LOG_ERROR("Failed to calculate batched governance reward");
    return false;
  }

  bool r = construct_miner_tx(height, median_weight, already_generated_coins, txs_weight, fee, b.miner_tx, miner_tx_context, ex_nonce, hf_version);

  CHECK_AND_ASSERT_MES(r, false, "Failed to construct miner tx, first chance");
  size_t cumulative_weight = txs_weight + get_transaction_weight(b.miner_tx);
  for (size_t try_count = 0; try_count != 10; ++try_count)
  {
    r = construct_miner_tx(height, median_weight, already_generated_coins, cumulative_weight, fee, b.miner_tx, miner_tx_context, ex_nonce, hf_version);

    CHECK_AND_ASSERT_MES(r, false, "Failed to construct miner tx, second chance");
    size_t coinbase_weight = get_transaction_weight(b.miner_tx);
    if (coinbase_weight > cumulative_weight - txs_weight)
    {
      cumulative_weight = txs_weight + coinbase_weight;
      continue;
    }

    if (coinbase_weight < cumulative_weight - txs_weight)
    {
      size_t delta = cumulative_weight - txs_weight - coinbase_weight;
      b.miner_tx.extra.insert(b.miner_tx.extra.end(), delta, 0);
      //here  could be 1 byte difference, because of extra field counter is varint, and it can become from 1-byte len to 2-bytes len.
      if (cumulative_weight != txs_weight + get_transaction_weight(b.miner_tx))
      {
        CHECK_AND_ASSERT_MES(cumulative_weight + 1 == txs_weight + get_transaction_weight(b.miner_tx), false, "unexpected case: cumulative_weight=" << cumulative_weight << " + 1 is not equal txs_cumulative_weight=" << txs_weight << " + get_transaction_weight(b.miner_tx)=" << get_transaction_weight(b.miner_tx));
        b.miner_tx.extra.resize(b.miner_tx.extra.size() - 1);
        if (cumulative_weight != txs_weight + get_transaction_weight(b.miner_tx))
        {
          //fuck, not lucky, -1 makes varint-counter size smaller, in that case we continue to grow with cumulative_weight
          MDEBUG("Miner tx creation has no luck with delta_extra size = " << delta << " and " << delta - 1);
          cumulative_weight += delta - 1;
          continue;
        }
        MDEBUG("Setting extra for block: " << b.miner_tx.extra.size() << ", try_count=" << try_count);
      }
    }
    CHECK_AND_ASSERT_MES(cumulative_weight == txs_weight + get_transaction_weight(b.miner_tx), false, "unexpected case: cumulative_weight=" << cumulative_weight << " is not equal txs_cumulative_weight=" << txs_weight << " + get_transaction_weight(b.miner_tx)=" << get_transaction_weight(b.miner_tx));

    if (!from_block)
      cache_block_template(b, info.miner_address, ex_nonce, diffic, height, expected_reward, pool_cookie);
    return true;
  }
  LOG_ERROR("Failed to create_block_template with " << 10 << " tries");
  return false;
}
//------------------------------------------------------------------
bool Blockchain::create_miner_block_template(block& b, const crypto::hash *from_block, const account_public_address& miner_address, difficulty_type& diffic, uint64_t& height, uint64_t& expected_reward, const blobdata& ex_nonce)
{
  block_template_info info = {};
  info.is_miner            = true;
  info.miner_address       = miner_address;
  return create_block_template_internal(b, from_block, info, diffic, height, expected_reward, ex_nonce);
}
//------------------------------------------------------------------
bool Blockchain::create_next_miner_block_template(block& b, const account_public_address& miner_address, difficulty_type& diffic, uint64_t& height, uint64_t& expected_reward, const blobdata& ex_nonce)
{
  return create_miner_block_template(b, nullptr /*from_block*/, miner_address, diffic, height, expected_reward, ex_nonce);
}
//------------------------------------------------------------------
bool Blockchain::create_next_pulse_block_template(block& b, const service_nodes::payout& block_producer, uint8_t round, uint16_t validator_bitset, uint64_t& height)
{
  uint64_t expected_reward = 0;
  block_template_info info = {};
  info.service_node_payout = block_producer;
  uint64_t diffic          = 0;
  blobdata nonce           = {};

  bool result = create_block_template_internal(b, NULL /*from_block*/, info, diffic, height, expected_reward, nonce);
  b.pulse.round = round;
  b.pulse.validator_bitset = validator_bitset;
  return result;
}
//------------------------------------------------------------------
// for an alternate chain, get the timestamps from the main chain to complete
// the needed number of timestamps for the BLOCKCHAIN_TIMESTAMP_CHECK_WINDOW.
bool Blockchain::complete_timestamps_vector(uint64_t start_top_height, std::vector<uint64_t>& timestamps) const
{
  LOG_PRINT_L3("Blockchain::" << __func__);

  if(timestamps.size() >= BLOCKCHAIN_TIMESTAMP_CHECK_WINDOW)
    return true;

  std::unique_lock lock{*this};
  size_t need_elements = BLOCKCHAIN_TIMESTAMP_CHECK_WINDOW - timestamps.size();
  CHECK_AND_ASSERT_MES(start_top_height < m_db->height(), false, "internal error: passed start_height not < " << " m_db->height() -- " << start_top_height << " >= " << m_db->height());
  size_t stop_offset = start_top_height > need_elements ? start_top_height - need_elements : 0;
  timestamps.reserve(timestamps.size() + start_top_height - stop_offset);
  while (start_top_height != stop_offset)
  {
    timestamps.push_back(m_db->get_block_timestamp(start_top_height));
    --start_top_height;
  }
  return true;
}
//------------------------------------------------------------------
bool Blockchain::build_alt_chain(const crypto::hash &prev_id,
                                 std::list<block_extended_info> &alt_chain,
                                 std::vector<uint64_t> &timestamps,
                                 block_verification_context &bvc,
                                 int *num_alt_checkpoints,
                                 int *num_checkpoints)
{
    //build alternative subchain, front -> mainchain, back -> alternative head
    cryptonote::alt_block_data_t data;
    cryptonote::blobdata blob;
    timestamps.clear();

    int alt_checkpoint_count = 0;
    int checkpoint_count     = 0;
    crypto::hash prev_hash = crypto::null_hash;
    block_extended_info bei = {};
    blobdata checkpoint_blob;
    for(bool found = m_db->get_alt_block(prev_id, &data, &blob, &checkpoint_blob);
        found;
        found = m_db->get_alt_block(prev_hash, &data, &blob, &checkpoint_blob))
    {
      CHECK_AND_ASSERT_MES(cryptonote::parse_and_validate_block_from_blob(blob, bei.bl), false, "Failed to parse alt block");
      if (data.checkpointed) // Take checkpoint from blob stored alongside alt block
      {
        CHECK_AND_ASSERT_MES(t_serializable_object_from_blob(bei.checkpoint, checkpoint_blob), false, "Failed to parse alt checkpoint from blob");
        alt_checkpoint_count++;
      }

      // NOTE: If we receive or pre-define a checkpoint for a historical block
      // that conflicts with current blocks on the blockchain, upon receipt of
      // a new alt block, along this alt chain we should also double check all
      // blocks that are checkpointed along this chain in m_checkpoints

      // This is particularly relevant for receiving checkpoints via P2P votes
      // Which can form checkpoints retrospectively, that may conflict with
      // your canonical chain.
      bool height_is_checkpointed = false;
      bool alt_block_matches_checkpoint = m_checkpoints.check_block(data.height, get_block_hash(bei.bl), &height_is_checkpointed, nullptr);

      if (height_is_checkpointed)
      {
        if (alt_block_matches_checkpoint)
        {
          if (!data.checkpointed)
          {
            data.checkpointed = true;
            CHECK_AND_ASSERT_MES(get_checkpoint(data.height, bei.checkpoint), false, "Unexpected failure to retrieve checkpoint after checking it existed");
            alt_checkpoint_count++;
          }
        }
        else
          checkpoint_count++; // One of our stored-checkpoints references another block that's not this alt block.
      }

      bei.height                  = data.height;
      bei.block_cumulative_weight = data.cumulative_weight;
      bei.cumulative_difficulty   = data.cumulative_difficulty;
      bei.already_generated_coins = data.already_generated_coins;
      bei.checkpointed            = data.checkpointed;

      prev_hash = bei.bl.prev_id;
      timestamps.push_back(bei.bl.timestamp);
      alt_chain.push_front(std::move(bei));
      bei = {};
    }

    if (num_alt_checkpoints) *num_alt_checkpoints = alt_checkpoint_count;
    if (num_checkpoints) *num_checkpoints = checkpoint_count;

    // if block to be added connects to known blocks that aren't part of the
    // main chain -- that is, if we're adding on to an alternate chain
    if(!alt_chain.empty())
    {
      bool failed = false;
      uint64_t blockchain_height = m_db->height();
      // make sure alt chain doesn't somehow start past the end of the main chain
      if (blockchain_height < alt_chain.front().height)
      {
        LOG_PRINT_L1("main blockchain wrong height: " << m_db->height() << ", alt_chain: " << alt_chain.front().height);
        failed = true;
      }

      // make sure that the blockchain contains the block that should connect
      // this alternate chain with it.
      if (!failed && !m_db->block_exists(alt_chain.front().bl.prev_id))
      {
        LOG_PRINT_L1("alternate chain does not appear to connect to main chain...: " << alt_chain.front().bl.prev_id);
        failed = true;
      }

      // make sure block connects correctly to the main chain
      auto h = m_db->get_block_hash_from_height(alt_chain.front().height - 1);
      if (!failed && h != alt_chain.front().bl.prev_id)
      {
        LOG_PRINT_L1("alternative chain has wrong connection to main chain: " << h << ", mismatched with: " << alt_chain.front().bl.prev_id);
        failed = true;
      }

      if (!failed && !m_checkpoints.is_alternative_block_allowed(blockchain_height, alt_chain.front().height, nullptr /*service_node_checkpoint*/))
      {
        LOG_PRINT_L2("alternative chain is too old to consider: " << h);
        failed = true;
      }

      if (failed)
      {
        // Cleanup alt chain, it's invalid
        bvc.m_verifivation_failed = true;
        for (auto const &bei : alt_chain)
          m_db->remove_alt_block(cryptonote::get_block_hash(bei.bl));

        return false;
      }

      complete_timestamps_vector(m_db->get_block_height(alt_chain.front().bl.prev_id), timestamps);
    }
    // if block not associated with known alternate chain
    else
    {
      // if block parent is not part of main chain or an alternate chain,
      // we ignore it
      bool parent_in_main = m_db->block_exists(prev_id);
      CHECK_AND_ASSERT_MES(parent_in_main, false, "internal error: broken imperative condition: parent_in_main");

      complete_timestamps_vector(m_db->get_block_height(prev_id), timestamps);
    }

    return true;
}
//------------------------------------------------------------------
// If a block is to be added and its parent block is not the current
// main chain top block, then we need to see if we know about its parent block.
// If its parent block is part of a known forked chain, then we need to see
// if that chain is long enough to become the main chain and re-org accordingly
// if so.  If not, we need to hang on to the block in case it becomes part of
// a long forked chain eventually.
bool Blockchain::handle_alternative_block(const block& b, const crypto::hash& id, block_verification_context& bvc, checkpoint_t const *checkpoint)
{
  LOG_PRINT_L3("Blockchain::" << __func__);
  std::unique_lock lock{*this};

  uint64_t const blk_height   = get_block_height(b);
  uint64_t const chain_height = get_current_blockchain_height();

  // NOTE: Check block parent's existence
  alt_block_data_t prev_data = {};
  bool parent_in_alt  = m_db->get_alt_block(b.prev_id, &prev_data, NULL, nullptr /*checkpoint_blob*/);
  bool parent_in_main = m_db->block_exists(b.prev_id);
  if (!(parent_in_main || parent_in_alt))
  {
    bvc.m_marked_as_orphaned = true;
    MERROR_VER("Block recognized as orphaned and rejected, id = " << id << ", height " << blk_height
        << ", parent in alt " << parent_in_alt << ", parent in main " << parent_in_main
        << " (parent " << b.prev_id << ", current top " << get_tail_id() << ", chain height " << chain_height << ")");
    return true;
  }

  // NOTE: Basic sanity checks
  if (!basic_block_checks(b, true /*alt_block*/))
  {
    bvc.m_verifivation_failed = true;
    return false;
  }

  // NOTE: Reset timestamp/difficulty cache
  m_cache.m_timestamps_and_difficulties_height = 0;

  // NOTE: Build the alternative chain for checking reorg-ability
  std::list<block_extended_info> alt_chain;
  std::vector<uint64_t> timestamps;
  int num_checkpoints_on_alt_chain = 0;
  int num_checkpoints_on_chain     = 0;
  if (!build_alt_chain(b.prev_id, alt_chain, timestamps, bvc, &num_checkpoints_on_alt_chain, &num_checkpoints_on_chain))
    return false;

  // NOTE: verify that the block's timestamp is within the acceptable range
  // (not earlier than the median of the last X blocks in the built alt chain)
  if(!check_block_timestamp(timestamps, b))
  {
    MERROR_VER("Block with id: " << id << std::endl << " for alternative chain, has invalid timestamp: " << b.timestamp);
    bvc.m_verifivation_failed = true;
    return false;
  }

  bool const pulse_block      = cryptonote::block_has_pulse_components(b);
  std::string_view block_type = pulse_block ? "PULSE"sv : "MINER"sv;

  // NOTE: Check proof of work
  block_pow_verified blk_pow         = {};
  difficulty_type const current_diff = get_difficulty_for_alternative_chain(alt_chain, blk_height);
  if (pulse_block)
  {
    // NOTE: Pulse blocks don't use PoW. They use Service Node signatures.
    // Delay signature verification until Service Node List adds the block in
    // the block_added hook.
  }
  else
  {
    block_pow_verified const blk_pow = verify_block_pow(b, current_diff, chain_height, true /*alt_block*/);
    if (!blk_pow.valid)
    {
      bvc.m_verifivation_failed = true;
      return false;
    }
  }

  // NOTE: Calculate cumulative difficulty
  cryptonote::alt_block_data_t alt_data = {};
  {
    alt_data.cumulative_difficulty = current_diff;
    if (alt_chain.size())
      alt_data.cumulative_difficulty += prev_data.cumulative_difficulty;
    else // passed-in block's previous block's cumulative difficulty, found on the main chain
      alt_data.cumulative_difficulty += m_db->get_block_cumulative_difficulty(m_db->get_block_height(b.prev_id));
  }

  // NOTE: Add alt block to DB storage and alt chain
  {
    CHECK_AND_ASSERT_MES(!m_db->get_alt_block(id, NULL, NULL, NULL), false, "insertion of new alternative block returned as it already exists");

    cryptonote::blobdata checkpoint_blob;
    if (checkpoint)
    {
      alt_data.checkpointed = true;
      checkpoint_blob       = t_serializable_object_to_blob(*checkpoint);
      num_checkpoints_on_alt_chain++;
    }

    alt_data.height            = blk_height;
    alt_data.cumulative_weight = cryptonote::get_transaction_weight(b.miner_tx);
    for (const crypto::hash &txid: b.tx_hashes)
    {
      cryptonote::txpool_tx_meta_t tx_meta;
      cryptonote::blobdata blob;
      if (get_txpool_tx_meta(txid, tx_meta))
      {
        alt_data.cumulative_weight += tx_meta.weight;
      }
      else if (m_db->get_pruned_tx_blob(txid, blob))
      {
        cryptonote::transaction tx;
        if (!cryptonote::parse_and_validate_tx_base_from_blob(blob, tx))
        {
          MERROR_VER("Block with id: " << epee::string_tools::pod_to_hex(id) << " (as alternative) refers to unparsable transaction hash " << txid << ".");
          bvc.m_verifivation_failed = true;
          return false;
        }
        alt_data.cumulative_weight += cryptonote::get_pruned_transaction_weight(tx);
      }
      else
      {
        // we can't determine the block weight, set it to 0 and break out of the loop
        alt_data.cumulative_weight = 0;
        break;
      }
    }

    uint64_t block_reward = get_outs_money_amount(b.miner_tx);
    const uint64_t prev_generated_coins = alt_chain.size() ? prev_data.already_generated_coins : m_db->get_block_already_generated_coins(blk_height - 1);
    alt_data.already_generated_coins = (block_reward < (MONEY_SUPPLY - prev_generated_coins)) ? prev_generated_coins + block_reward : MONEY_SUPPLY;
    m_db->add_alt_block(id, alt_data, cryptonote::block_to_blob(b), checkpoint_blob.empty() ? nullptr : &checkpoint_blob);

    // Check current height for pre-existing checkpoint
    bool height_is_checkpointed = false;
    bool alt_block_matches_checkpoint = m_checkpoints.check_block(alt_data.height, id, &height_is_checkpointed, nullptr);
    if (height_is_checkpointed)
    {
      if (!alt_block_matches_checkpoint)
        num_checkpoints_on_chain++;
    }

    alt_chain.push_back(block_extended_info(alt_data, b, checkpoint));
  }

  // NOTE: Block is within the allowable service node reorg window due to passing is_alternative_block_allowed().
  // So we don't need to check that this block matches the checkpoint unless it's a hardcoded checkpoint, in which
  // case it must. Otherwise if it fails a Service Node checkpoint that's fine because we're allowed to replace it in
  // this window
  if (bool service_node_checkpoint = false;
      !checkpoint && !m_checkpoints.check_block(blk_height, id, nullptr, &service_node_checkpoint))
  {
    if (!service_node_checkpoint)
    {
      LOG_ERROR("CHECKPOINT VALIDATION FAILED FOR ALT BLOCK");
      bvc.m_verifivation_failed = true;
      return false;
    }
  }

  // NOTE: Execute Alt Block Hooks
  {
    std::vector<transaction> txs;
    std::vector<crypto::hash> missed;
    if (!get_transactions(b.tx_hashes, txs, missed))
    {
      bvc.m_verifivation_failed = true;
      return false;
    }

    // NOTE: Foreign blocks will not necessarily have TX's stored in the main-db
    // (because they are not part of the main chain) but instead sitting in the
    // mempool.
    for (crypto::hash const &missed_tx : missed)
    {
      cryptonote::blobdata blob;
      if (!m_tx_pool.get_transaction(missed_tx, blob))
      {
        MERROR_VER("Alternative block references unknown TX, rejected alt block " << blk_height << " " << id);
        return false;
      }

      transaction tx;
      if (!parse_and_validate_tx_from_blob(blob, tx))
      {
        MERROR_VER("Failed to parse block blob from tx pool when querying the missed transactions in block " << blk_height << " " << id);
        return false;
      }

      txs.push_back(tx);
    }

    for (AltBlockAddedHook *hook : m_alt_block_added_hooks)
    {
      if (!hook->alt_block_added(b, txs, checkpoint))
          return false;
    }
  }

  bool const alt_chain_has_more_checkpoints  = (num_checkpoints_on_alt_chain > num_checkpoints_on_chain);
  bool const alt_chain_has_equal_checkpoints = (num_checkpoints_on_alt_chain == num_checkpoints_on_chain);

  if (b.major_version >= cryptonote::network_version_16_pulse)
  {
    // In Pulse, we move away from the concept of difficulty to solve ties
    // between chains. We calculate the preferred chain using a simpler system.
    bool alt_chain_wins = alt_chain_has_more_checkpoints;
    if (!alt_chain_wins && alt_chain_has_equal_checkpoints)
    {
      uint64_t start = alt_chain.front().height;
      uint64_t end   = std::max(alt_chain.back().height + 1, m_db->height());

      std::vector<block> blocks;
      if (!get_blocks_only(start, end - start, blocks, nullptr /*txs*/))
      {
        MERROR("Unexpected failure to query blocks for alt chain switching calculation from " << start << " to " << (end - 1));
        return false;
      }

      // Smallest number divisible by all integers from 1..32.  (This is fairly arbitrary,
      // but avoids remainders below in most cases, while being small enough that we can
      // add up a large number of blocks without risk of overflow).
      constexpr uint64_t PULSE_BASE_WEIGHT = 144403552893600ULL;

      // Minimal value increase for a longer chain so that two chains with the same cumulative
      // weight calculation below will marginally prefer the longer chain.  Also for mined blocks
      // we *only* get this longer chain value, effectively making mined blocks only matter
      // when there is no other chain contention.
      constexpr uint64_t MIN_WEIGHT_INCREMENT = 1;

      uint64_t alt_chain_weight  = 0;
      for (auto const &block : alt_chain)
      {
        alt_chain_weight += MIN_WEIGHT_INCREMENT;
        if (cryptonote::block_has_pulse_components(block.bl))
          alt_chain_weight += PULSE_BASE_WEIGHT / (1 + block.bl.pulse.round); // (0-based pulse_round)
      }

      uint64_t main_chain_weight = 0;
      for (auto const &block : blocks)
      {
        main_chain_weight += MIN_WEIGHT_INCREMENT;
        if (cryptonote::block_has_pulse_components(block))
          main_chain_weight += PULSE_BASE_WEIGHT / (1 + block.pulse.round);
      }

      alt_chain_wins = alt_chain_weight > main_chain_weight;
    }

    if (alt_chain_wins) // More checkpoints or equal checkpoints and more weight
    {
      bool r = switch_to_alternative_blockchain(alt_chain, false /*keep_alt_chain*/);
      if (r)
        bvc.m_added_to_main_chain = true;
      else
        bvc.m_verifivation_failed = true;
      return r;
    }
    else
    {
      MGINFO_BLUE("----- " << block_type << " BLOCK ADDED AS ALTERNATIVE ON HEIGHT " << blk_height << std::endl << "id:\t" << id << std::endl << "PoW:\t" << blk_pow.proof_of_work << std::endl << "difficulty:\t" << current_diff);
      return true;
    }
  }
  else
  {
    difficulty_type const main_chain_cumulative_difficulty = m_db->get_block_cumulative_difficulty(m_db->height() - 1);
    bool const alt_chain_has_greater_pow       = alt_data.cumulative_difficulty > main_chain_cumulative_difficulty;

    if (b.major_version >= network_version_13_enforce_checkpoints)
    {
      if (alt_chain_has_more_checkpoints || (alt_chain_has_greater_pow && alt_chain_has_equal_checkpoints))
      {
        bool keep_alt_chain = false;
        if (alt_chain_has_more_checkpoints)
        {
          MGINFO_GREEN("###### REORGANIZE on height: " << alt_chain.front().height << " of " << m_db->height() - 1 << ", checkpoint is found in alternative chain on height " << blk_height);
        }
        else
        {
          keep_alt_chain = true;
          MGINFO_GREEN("###### REORGANIZE on height: " << alt_chain.front().height << " of " << m_db->height() - 1 << " with cum_difficulty " << m_db->get_block_cumulative_difficulty(m_db->height() - 1) << std::endl << " alternative blockchain size: " << alt_chain.size() << " with cum_difficulty " << alt_data.cumulative_difficulty);
        }

        bool r = switch_to_alternative_blockchain(alt_chain, keep_alt_chain);
        if (r)
          bvc.m_added_to_main_chain = true;
        else
          bvc.m_verifivation_failed = true;
        return r;
      }
      else
      {
        MGINFO_BLUE("----- " << block_type << " BLOCK ADDED AS ALTERNATIVE ON HEIGHT " << blk_height << std::endl << "id:\t" << id << std::endl << "PoW:\t" << blk_pow.proof_of_work << std::endl << "difficulty:\t" << current_diff);
        return true;
      }
    }
    else
    {
      if (alt_chain_has_greater_pow)
      {
        MGINFO_GREEN("###### REORGANIZE on height: " << alt_chain.front().height << " of " << m_db->height() - 1 << " with cum_difficulty " << m_db->get_block_cumulative_difficulty(m_db->height() - 1) << std::endl << " alternative blockchain size: " << alt_chain.size() << " with cum_difficulty " << alt_data.cumulative_difficulty);
        bool r = switch_to_alternative_blockchain(alt_chain, true);
        if (r)
          bvc.m_added_to_main_chain = true;
        else
          bvc.m_verifivation_failed = true;
        return r;
      }
      else
      {
        MGINFO_BLUE("----- " << block_type << " BLOCK ADDED AS ALTERNATIVE ON HEIGHT " << blk_height << std::endl << "id:\t" << id << std::endl << "PoW:\t" << blk_pow.proof_of_work << std::endl << "difficulty:\t" << current_diff);
        return true;
      }
    }
  }

  return true;
}
//------------------------------------------------------------------
bool Blockchain::get_blocks_only(uint64_t start_offset, size_t count, std::vector<block>& blocks, std::vector<cryptonote::blobdata>* txs) const
{
  LOG_PRINT_L3("Blockchain::" << __func__);
  std::unique_lock lock{*this};
  const uint64_t height = m_db->height();
  if(start_offset >= height)
    return false;

  const size_t num_blocks = std::min<uint64_t>(height - start_offset, count);
  blocks.reserve(blocks.size() + num_blocks);
  for(size_t i = 0; i < num_blocks; i++)
  {
    try
    {
      blocks.emplace_back(m_db->get_block_from_height(start_offset + i));
    }
    catch(std::exception const &e)
    {
      LOG_ERROR("Invalid block at height " << start_offset + i << ". " << e.what());
      return false;
    }
  }

  if (txs)
  {
    for(const auto& blk : blocks)
    {
      std::vector<crypto::hash> missed_ids;
      get_transactions_blobs(blk.tx_hashes, *txs, missed_ids);
      CHECK_AND_ASSERT_MES(!missed_ids.size(), false, "has missed transactions in own block in main blockchain");
    }
  }

  return true;
}
//------------------------------------------------------------------
bool Blockchain::get_blocks(uint64_t start_offset, size_t count, std::vector<std::pair<cryptonote::blobdata,block>>& blocks, std::vector<cryptonote::blobdata>& txs) const
{
  LOG_PRINT_L3("Blockchain::" << __func__);
  std::unique_lock lock{*this};
  if(start_offset >= m_db->height())
    return false;

  if (!get_blocks(start_offset, count, blocks))
  {
    return false;
  }

  for(const auto& blk : blocks)
  {
    std::vector<crypto::hash> missed_ids;
    get_transactions_blobs(blk.second.tx_hashes, txs, missed_ids);
    CHECK_AND_ASSERT_MES(!missed_ids.size(), false, "has missed transactions in own block in main blockchain");
  }

  return true;
}
//------------------------------------------------------------------
bool Blockchain::get_blocks(uint64_t start_offset, size_t count, std::vector<std::pair<cryptonote::blobdata,block>>& blocks) const
{
  LOG_PRINT_L3("Blockchain::" << __func__);
  std::unique_lock lock{*this};
  const uint64_t height = m_db->height();
  if(start_offset >= height)
    return false;

  const size_t num_blocks = std::min<uint64_t>(height - start_offset, count);
  blocks.reserve(blocks.size() + num_blocks);
  for(size_t i = 0; i < num_blocks; i++)
  {
    blocks.emplace_back(m_db->get_block_blob_from_height(start_offset + i), block{});
    if (!parse_and_validate_block_from_blob(blocks.back().first, blocks.back().second))
    {
      LOG_ERROR("Invalid block");
      return false;
    }
  }
  return true;
}
//------------------------------------------------------------------
//TODO: This function *looks* like it won't need to be rewritten
//      to use BlockchainDB, as it calls other functions that were,
//      but it warrants some looking into later.
//
//FIXME: This function appears to want to return false if any transactions
//       that belong with blocks are missing, but not if blocks themselves
//       are missing.
bool Blockchain::handle_get_blocks(NOTIFY_REQUEST_GET_BLOCKS::request& arg, NOTIFY_RESPONSE_GET_BLOCKS::request& rsp)
{
  LOG_PRINT_L3("Blockchain::" << __func__);
  std::unique_lock blockchain_lock{m_blockchain_lock, std::defer_lock};
  auto blink_lock = m_tx_pool.blink_shared_lock(std::defer_lock);
  std::lock(blockchain_lock, blink_lock);

  db_rtxn_guard rtxn_guard (m_db);
  rsp.current_blockchain_height = get_current_blockchain_height();
  std::vector<std::pair<cryptonote::blobdata,block>> blocks;
  get_blocks(arg.blocks, blocks, rsp.missed_ids);

  uint64_t const top_height = (m_db->height() - 1);
  uint64_t const earliest_height_to_sync_checkpoints_granularly =
      (top_height < service_nodes::CHECKPOINT_STORE_PERSISTENTLY_INTERVAL)
          ? 0
          : top_height - service_nodes::CHECKPOINT_STORE_PERSISTENTLY_INTERVAL;

  for (auto& bl: blocks)
  {
    auto &block_blob = bl.first;
    auto &block = bl.second;

    rsp.blocks.push_back(block_complete_entry());
    block_complete_entry& block_entry = rsp.blocks.back();

    uint64_t const block_height  = get_block_height(block);
    uint64_t checkpoint_interval = service_nodes::CHECKPOINT_STORE_PERSISTENTLY_INTERVAL;
    if (block_height >= earliest_height_to_sync_checkpoints_granularly)
      checkpoint_interval = service_nodes::CHECKPOINT_INTERVAL;

    if ((block_height % checkpoint_interval) == 0)
    {
      try
      {
        checkpoint_t checkpoint;
        if (get_checkpoint(block_height, checkpoint))
          block_entry.checkpoint = t_serializable_object_to_blob(checkpoint);
      }
      catch (const std::exception &e)
      {
        MERROR("Get block checkpoint from DB failed non-trivially at height: " << block_height << ", what = " << e.what());
        return false;
      }
    }

    // FIXME: s/rsp.missed_ids/missed_tx_id/ ?  Seems like rsp.missed_ids
    //        is for missed blocks, not missed transactions as well.
    std::vector<crypto::hash> missed_tx_ids;
    get_transactions_blobs(block.tx_hashes, block_entry.txs, missed_tx_ids);

    for (auto &h : block.tx_hashes)
    {
      if (auto blink = m_tx_pool.get_blink(h))
      {
        auto l = blink->shared_lock();
        block_entry.blinks.emplace_back();
        blink->fill_serialization_data(block_entry.blinks.back());
      }
    }

    if (missed_tx_ids.size() != 0)
    {
      // do not display an error if the peer asked for an unpruned block which we are not meant to have
      if (tools::has_unpruned_block(get_block_height(block), get_current_blockchain_height(), get_blockchain_pruning_seed()))
      {
        LOG_ERROR("Error retrieving blocks, missed " << missed_tx_ids.size()
            << " transactions for block with hash: " << get_block_hash(block)
            << std::endl
        );
      }

      rsp.missed_ids.insert(rsp.missed_ids.end(), missed_tx_ids.begin(), missed_tx_ids.end());
      return false;
    }

    //pack block
    block_entry.block = std::move(block_blob);
  }

  return true;
}
//------------------------------------------------------------------
bool Blockchain::handle_get_txs(NOTIFY_REQUEST_GET_TXS::request& arg, NOTIFY_NEW_TRANSACTIONS::request& rsp)
{
  LOG_PRINT_L3("Blockchain::" << __func__);
  std::unique_lock blockchain_lock{m_blockchain_lock, std::defer_lock};
  auto blink_lock = m_tx_pool.blink_shared_lock(std::defer_lock);
  std::lock(blockchain_lock, blink_lock);

  db_rtxn_guard rtxn_guard (m_db);
  std::vector<crypto::hash> missed;

  // First check the blockchain for any txs:
  get_transactions_blobs(arg.txs, rsp.txs, missed);

  // Look for any missed txes in the mempool:
  m_tx_pool.find_transactions(missed, rsp.txs);

  for (auto &h : arg.txs)
  {
    if (auto blink = m_tx_pool.get_blink(h))
    {
      rsp.blinks.emplace_back();
      auto l = blink->shared_lock();
      blink->fill_serialization_data(rsp.blinks.back());
    }
  }

  return true;
}
//------------------------------------------------------------------
bool Blockchain::get_alternative_blocks(std::vector<block>& blocks) const
{
  LOG_PRINT_L3("Blockchain::" << __func__);
  std::unique_lock lock{*this};

  blocks.reserve(m_db->get_alt_block_count());
  m_db->for_all_alt_blocks([&blocks](const crypto::hash &blkid, const cryptonote::alt_block_data_t &data, const cryptonote::blobdata *block_blob, const cryptonote::blobdata *checkpoint_blob) {
    if (!block_blob)
    {
      MERROR("No blob, but blobs were requested");
      return false;
    }
    cryptonote::block bl;
    if (cryptonote::parse_and_validate_block_from_blob(*block_blob, bl))
      blocks.push_back(std::move(bl));
    else
      MERROR("Failed to parse block from blob");
    return true;
  }, true);
  return true;
}
//------------------------------------------------------------------
size_t Blockchain::get_alternative_blocks_count() const
{
  LOG_PRINT_L3("Blockchain::" << __func__);
  std::unique_lock lock{*this};
  return m_db->get_alt_block_count();
}
//------------------------------------------------------------------
// This function adds the output specified by <amount, i> to the result_outs container
// unlocked and other such checks should be done by here.
uint64_t Blockchain::get_num_mature_outputs(uint64_t amount) const
{
  uint64_t num_outs = m_db->get_num_outputs(amount);
  // ensure we don't include outputs that aren't yet eligible to be used
  // outpouts are sorted by height
  const uint64_t blockchain_height = m_db->height();
  while (num_outs > 0)
  {
    const tx_out_index toi = m_db->get_output_tx_and_index(amount, num_outs - 1);
    const uint64_t height = m_db->get_tx_block_height(toi.first);
    if (height + CRYPTONOTE_DEFAULT_TX_SPENDABLE_AGE <= blockchain_height)
      break;
    --num_outs;
  }

  return num_outs;
}

crypto::public_key Blockchain::get_output_key(uint64_t amount, uint64_t global_index) const
{
  output_data_t data = m_db->get_output_key(amount, global_index);
  return data.pubkey;
}

//------------------------------------------------------------------
bool Blockchain::get_outs(const rpc::GET_OUTPUTS_BIN::request& req, rpc::GET_OUTPUTS_BIN::response& res) const
{
  LOG_PRINT_L3("Blockchain::" << __func__);
  std::unique_lock lock{*this};

  res.outs.clear();
  res.outs.reserve(req.outputs.size());

  std::vector<cryptonote::output_data_t> data;
  try
  {
    std::vector<uint64_t> amounts, offsets;
    amounts.reserve(req.outputs.size());
    offsets.reserve(req.outputs.size());
    for (const auto &i: req.outputs)
    {
      amounts.push_back(i.amount);
      offsets.push_back(i.index);
    }
    m_db->get_output_key(epee::span<const uint64_t>(amounts.data(), amounts.size()), offsets, data);
    if (data.size() != req.outputs.size())
    {
      MERROR("Unexpected output data size: expected " << req.outputs.size() << ", got " << data.size());
      return false;
    }
    for (const auto &t: data)
      res.outs.push_back({t.pubkey, t.commitment, is_output_spendtime_unlocked(t.unlock_time), t.height, crypto::null_hash});

    if (req.get_txid)
    {
      for (size_t i = 0; i < req.outputs.size(); ++i)
      {
        tx_out_index toi = m_db->get_output_tx_and_index(req.outputs[i].amount, req.outputs[i].index);
        res.outs[i].txid = toi.first;
      }
    }
  }
  catch (const std::exception &e)
  {
    return false;
  }
  return true;
}
//------------------------------------------------------------------
void Blockchain::get_output_key_mask_unlocked(const uint64_t& amount, const uint64_t& index, crypto::public_key& key, rct::key& mask, bool& unlocked) const
{
  const auto o_data = m_db->get_output_key(amount, index);
  key = o_data.pubkey;
  mask = o_data.commitment;
  unlocked = is_output_spendtime_unlocked(o_data.unlock_time);
}
//------------------------------------------------------------------
bool Blockchain::get_output_distribution(uint64_t amount, uint64_t from_height, uint64_t to_height, uint64_t &start_height, std::vector<uint64_t> &distribution, uint64_t &base) const
{
  // rct outputs don't exist before v4, NOTE(loki): we started from v7 so our start is always 0
  start_height = 0;
  base = 0;

  if (to_height > 0 && to_height < from_height)
    return false;

  if (from_height > start_height)
    start_height = from_height;

  distribution.clear();
  uint64_t db_height = m_db->height();
  if (db_height == 0)
    return false;
  if (start_height >= db_height || to_height >= db_height)
    return false;

  if (amount == 0)
  {
    std::vector<uint64_t> heights;
    heights.reserve(to_height + 1 - start_height);
    const uint64_t real_start_height = start_height > 0 ? start_height-1 : start_height;
    for (uint64_t h = real_start_height; h <= to_height; ++h)
      heights.push_back(h);
    distribution = m_db->get_block_cumulative_rct_outputs(heights);
    if (start_height > 0)
    {
      base = distribution[0];
      distribution.erase(distribution.begin());
    }
    return true;
  }
  else
  {
    return m_db->get_output_distribution(amount, start_height, to_height, distribution, base);
  }
}
//------------------------------------------------------------------
void Blockchain::get_output_blacklist(std::vector<uint64_t> &blacklist) const
{
  m_db->get_output_blacklist(blacklist);
}
//------------------------------------------------------------------
// This function takes a list of block hashes from another node
// on the network to find where the split point is between us and them.
// This is used to see what to send another node that needs to sync.
bool Blockchain::find_blockchain_supplement(const std::list<crypto::hash>& qblock_ids, uint64_t& starter_offset) const
{
  LOG_PRINT_L3("Blockchain::" << __func__);
  std::unique_lock lock{*this};

  // make sure the request includes at least the genesis block, otherwise
  // how can we expect to sync from the client that the block list came from?
  if(qblock_ids.empty())
  {
    MCERROR("net.p2p", "Client sent wrong NOTIFY_REQUEST_CHAIN: m_block_ids.size()=" << qblock_ids.size() << ", dropping connection");
    return false;
  }

  db_rtxn_guard rtxn_guard(m_db);
  // make sure that the last block in the request's block list matches
  // the genesis block
  auto gen_hash = m_db->get_block_hash_from_height(0);
  if(qblock_ids.back() != gen_hash)
  {
    MCERROR("net.p2p", "Client sent wrong NOTIFY_REQUEST_CHAIN: genesis block mismatch: " << std::endl << "id: " << qblock_ids.back() << ", " << std::endl << "expected: " << gen_hash << "," << std::endl << " dropping connection");
    return false;
  }

  // Find the first block the foreign chain has that we also have.
  // Assume qblock_ids is in reverse-chronological order.
  auto bl_it = qblock_ids.begin();
  uint64_t split_height = 0;
  for(; bl_it != qblock_ids.end(); bl_it++)
  {
    try
    {
      if (m_db->block_exists(*bl_it, &split_height))
        break;
    }
    catch (const std::exception& e)
    {
      MWARNING("Non-critical error trying to find block by hash in BlockchainDB, hash: " << *bl_it);
      return false;
    }
  }

  // this should be impossible, as we checked that we share the genesis block,
  // but just in case...
  if(bl_it == qblock_ids.end())
  {
    MERROR("Internal error handling connection, can't find split point");
    return false;
  }

  //we start to put block ids INCLUDING last known id, just to make other side be sure
  starter_offset = split_height;
  return true;
}
//------------------------------------------------------------------
uint64_t Blockchain::block_difficulty(uint64_t i) const
{
  LOG_PRINT_L3("Blockchain::" << __func__);
  // WARNING: this function does not take m_blockchain_lock, and thus should only call read only
  // m_db functions which do not depend on one another (ie, no getheight + gethash(height-1), as
  // well as not accessing class members, even read only (ie, m_invalid_blocks). The caller must
  // lock if it is otherwise needed.
  try
  {
    return m_db->get_block_difficulty(i);
  }
  catch (const BLOCK_DNE& e)
  {
    MERROR("Attempted to get block difficulty for height above blockchain height");
  }
  return 0;
}
//------------------------------------------------------------------
//TODO: return type should be void, throw on exception
//       alternatively, return true only if no blocks missed
bool Blockchain::get_blocks(const std::vector<crypto::hash>& block_ids, std::vector<std::pair<cryptonote::blobdata,block>>& blocks, std::vector<crypto::hash>& missed_bs) const
{
  LOG_PRINT_L3("Blockchain::" << __func__);
  std::unique_lock lock{*this};

  blocks.reserve(block_ids.size());
  for (const auto& block_hash : block_ids)
  {
    try
    {
      uint64_t height = 0;
      if (m_db->block_exists(block_hash, &height))
      {
        blocks.push_back(std::make_pair(m_db->get_block_blob_from_height(height), block()));
        if (!parse_and_validate_block_from_blob(blocks.back().first, blocks.back().second))
        {
          LOG_ERROR("Invalid block: " << block_hash);
          blocks.pop_back();
          missed_bs.push_back(block_hash);
        }
      }
      else
        missed_bs.push_back(block_hash);
    }
    catch (const std::exception& e)
    {
      return false;
    }
  }
  return true;
}
//------------------------------------------------------------------
//TODO: return type should be void, throw on exception
//       alternatively, return true only if no transactions missed
bool Blockchain::get_transactions_blobs(const std::vector<crypto::hash>& txs_ids, std::vector<cryptonote::blobdata>& txs, std::vector<crypto::hash>& missed_txs, bool pruned) const
{
  LOG_PRINT_L3("Blockchain::" << __func__);
  std::unique_lock lock{*this};

  txs.reserve(txs_ids.size());
  for (const auto& tx_hash : txs_ids)
  {
    try
    {
      cryptonote::blobdata tx;
      if (pruned && m_db->get_pruned_tx_blob(tx_hash, tx))
        txs.push_back(std::move(tx));
      else if (!pruned && m_db->get_tx_blob(tx_hash, tx))
        txs.push_back(std::move(tx));
      else
        missed_txs.push_back(tx_hash);
    }
    catch (const std::exception& e)
    {
      return false;
    }
  }
  return true;
}
//------------------------------------------------------------------
std::vector<uint64_t> Blockchain::get_transactions_heights(const std::vector<crypto::hash>& txs_ids) const
{
  LOG_PRINT_L3("Blockchain::" << __func__);
  std::unique_lock lock{*this};

  auto heights = m_db->get_tx_block_heights(txs_ids);
  for (auto &h : heights)
    if (h == std::numeric_limits<uint64_t>::max())
      h = 0;

  return heights;
}
//------------------------------------------------------------------
size_t get_transaction_version(const cryptonote::blobdata &bd)
{
  size_t version;
  const char* begin = static_cast<const char*>(bd.data());
  const char* end = begin + bd.size();
  int read = tools::read_varint(begin, end, version);
  if (read <= 0)
    throw std::runtime_error("Internal error getting transaction version");
  return version;
}
//------------------------------------------------------------------
bool Blockchain::get_split_transactions_blobs(const std::vector<crypto::hash>& txs_ids, std::vector<std::tuple<crypto::hash, cryptonote::blobdata, crypto::hash, cryptonote::blobdata>>& txs, std::vector<crypto::hash>& missed_txs) const
{
  LOG_PRINT_L3("Blockchain::" << __func__);
  std::unique_lock lock{*this};

  txs.reserve(txs_ids.size());
  for (const auto& tx_hash : txs_ids)
  {
    try
    {
      cryptonote::blobdata tx;
      if (m_db->get_pruned_tx_blob(tx_hash, tx))
      {
        auto& [hash, pruned, pruned_hash, prunable] = txs.emplace_back(tx_hash, std::move(tx), crypto::null_hash, cryptonote::blobdata());
        if (!is_v1_tx(pruned) && !m_db->get_prunable_tx_hash(tx_hash, pruned_hash))
        {
          MERROR("Prunable data hash not found for " << tx_hash);
          return false;
        }
        if (!m_db->get_prunable_tx_blob(tx_hash, prunable))
          prunable.clear();
      }
      else
        missed_txs.push_back(tx_hash);
    }
    catch (const std::exception& e)
    {
      return false;
    }
  }
  return true;
}
//------------------------------------------------------------------
bool Blockchain::get_transactions(const std::vector<crypto::hash>& txs_ids, std::vector<transaction>& txs, std::vector<crypto::hash>& missed_txs) const
{
  LOG_PRINT_L3("Blockchain::" << __func__);
  std::unique_lock lock{*this};

  txs.reserve(txs_ids.size());
  cryptonote::blobdata tx;
  for (const auto& tx_hash : txs_ids)
  {
    tx.clear();
    try
    {
      if (m_db->get_tx_blob(tx_hash, tx))
      {
        txs.emplace_back();
        if (!parse_and_validate_tx_from_blob(tx, txs.back()))
        {
          LOG_ERROR("Invalid transaction");
          return false;
        }
      }
      else
        missed_txs.push_back(tx_hash);
    }
    catch (const std::exception& e)
    {
      return false;
    }
  }
  return true;
}
//------------------------------------------------------------------
// Find the split point between us and foreign blockchain and return
// (by reference) the most recent common block hash along with up to
// BLOCKS_IDS_SYNCHRONIZING_DEFAULT_COUNT additional (more recent) hashes.
bool Blockchain::find_blockchain_supplement(const std::list<crypto::hash>& qblock_ids, std::vector<crypto::hash>& hashes, uint64_t& start_height, uint64_t& current_height, bool clip_pruned) const
{
  LOG_PRINT_L3("Blockchain::" << __func__);
  std::unique_lock lock{*this};

  // if we can't find the split point, return false
  if(!find_blockchain_supplement(qblock_ids, start_height))
  {
    return false;
  }

  db_rtxn_guard rtxn_guard(m_db);
  current_height = get_current_blockchain_height();
  uint64_t stop_height = current_height;
  if (clip_pruned)
  {
    const uint32_t pruning_seed = get_blockchain_pruning_seed();
    start_height = tools::get_next_unpruned_block_height(start_height, current_height, pruning_seed);
    stop_height = tools::get_next_pruned_block_height(start_height, current_height, pruning_seed);
  }
  size_t count = 0;
  hashes.reserve(std::min((size_t)(stop_height - start_height), (size_t)BLOCKS_IDS_SYNCHRONIZING_DEFAULT_COUNT));
  for(size_t i = start_height; i < stop_height && count < BLOCKS_IDS_SYNCHRONIZING_DEFAULT_COUNT; i++, count++)
  {
    hashes.push_back(m_db->get_block_hash_from_height(i));
  }

  return true;
}

bool Blockchain::find_blockchain_supplement(const std::list<crypto::hash>& qblock_ids, NOTIFY_RESPONSE_CHAIN_ENTRY::request& resp) const
{
  LOG_PRINT_L3("Blockchain::" << __func__);
  std::unique_lock lock{*this};

  bool result = find_blockchain_supplement(qblock_ids, resp.m_block_ids, resp.start_height, resp.total_height, true);
  if (result)
    resp.cumulative_difficulty = m_db->get_block_cumulative_difficulty(resp.total_height - 1);

  return result;
}
//------------------------------------------------------------------
//FIXME: change argument to std::vector, low priority
// find split point between ours and foreign blockchain (or start at
// blockchain height <req_start_block>), and return up to max_count FULL
// blocks by reference.
bool Blockchain::find_blockchain_supplement(const uint64_t req_start_block, const std::list<crypto::hash>& qblock_ids, std::vector<std::pair<std::pair<cryptonote::blobdata, crypto::hash>, std::vector<std::pair<crypto::hash, cryptonote::blobdata> > > >& blocks, uint64_t& total_height, uint64_t& start_height, bool pruned, bool get_miner_tx_hash, size_t max_count) const
{
  LOG_PRINT_L3("Blockchain::" << __func__);
  std::unique_lock lock{*this};

  // if a specific start height has been requested
  if(req_start_block > 0)
  {
    // if requested height is higher than our chain, return false -- we can't help
    if (req_start_block >= m_db->height())
    {
      return false;
    }
    start_height = req_start_block;
  }
  else
  {
    if(!find_blockchain_supplement(qblock_ids, start_height))
    {
      return false;
    }
  }

  db_rtxn_guard rtxn_guard(m_db);
  total_height = get_current_blockchain_height();
  size_t count = 0, size = 0;
  blocks.reserve(std::min(std::min(max_count, (size_t)10000), (size_t)(total_height - start_height)));
  for(uint64_t i = start_height; i < total_height && count < max_count && (size < FIND_BLOCKCHAIN_SUPPLEMENT_MAX_SIZE || count < 3); i++, count++)
  {
    blocks.resize(blocks.size()+1);
    blocks.back().first.first = m_db->get_block_blob_from_height(i);
    block b;
    CHECK_AND_ASSERT_MES(parse_and_validate_block_from_blob(blocks.back().first.first, b), false, "internal error, invalid block");
    blocks.back().first.second = get_miner_tx_hash ? cryptonote::get_transaction_hash(b.miner_tx) : crypto::null_hash;
    std::vector<cryptonote::blobdata> txs;
    if (pruned)
    {
      CHECK_AND_ASSERT_MES(m_db->get_pruned_tx_blobs_from(b.tx_hashes.front(), b.tx_hashes.size(), txs), false, "Failed to retrieve all transactions needed");
    }
    else
    {
      std::vector<crypto::hash> mis;
      get_transactions_blobs(b.tx_hashes, txs, mis, pruned);
      CHECK_AND_ASSERT_MES(!mis.size(), false, "internal error, transaction from block not found");
    }
    size += blocks.back().first.first.size();
    for (const auto &t: txs)
      size += t.size();

    CHECK_AND_ASSERT_MES(txs.size() == b.tx_hashes.size(), false, "mismatched sizes of b.tx_hashes and txs");
    blocks.back().second.reserve(txs.size());
    for (size_t i = 0; i < txs.size(); ++i)
    {
      blocks.back().second.push_back(std::make_pair(b.tx_hashes[i], std::move(txs[i])));
    }
  }
  return true;
}
//------------------------------------------------------------------
bool Blockchain::add_block_as_invalid(cryptonote::block const &block)
{
  LOG_PRINT_L3("Blockchain::" << __func__);
  std::unique_lock lock{*this};
  auto i_res = m_invalid_blocks.insert(get_block_hash(block));
  CHECK_AND_ASSERT_MES(i_res.second, false, "at insertion invalid block returned status failed");
  MINFO("BLOCK ADDED AS INVALID: " << (*i_res.first) << std::endl << ", prev_id=" << block.prev_id << ", m_invalid_blocks count=" << m_invalid_blocks.size());
  return true;
}
//------------------------------------------------------------------
void Blockchain::flush_invalid_blocks()
{
  LOG_PRINT_L3("Blockchain::" << __func__);
  std::unique_lock lock{*this};
  m_invalid_blocks.clear();
}
//------------------------------------------------------------------
bool Blockchain::have_block(const crypto::hash& id) const
{
  LOG_PRINT_L3("Blockchain::" << __func__);
  std::unique_lock lock{*this};

  if(m_db->block_exists(id))
  {
    LOG_PRINT_L2("block " << id << " found in main chain");
    return true;
  }

  if(m_db->get_alt_block(id, NULL, NULL, NULL))
  {
    LOG_PRINT_L2("block " << id << " found in alternative chains");
    return true;
  }

  if(m_invalid_blocks.count(id))
  {
    LOG_PRINT_L2("block " << id << " found in m_invalid_blocks");
    return true;
  }

  return false;
}
//------------------------------------------------------------------
size_t Blockchain::get_total_transactions() const
{
  LOG_PRINT_L3("Blockchain::" << __func__);
  // WARNING: this function does not take m_blockchain_lock, and thus should only call read only
  // m_db functions which do not depend on one another (ie, no getheight + gethash(height-1), as
  // well as not accessing class members, even read only (ie, m_invalid_blocks). The caller must
  // lock if it is otherwise needed.
  return m_db->get_tx_count();
}
//------------------------------------------------------------------
// This function checks each input in the transaction <tx> to make sure it
// has not been used already, and adds its key to the container <keys_this_block>.
//
// This container should be managed by the code that validates blocks so we don't
// have to store the used keys in a given block in the permanent storage only to
// remove them later if the block fails validation.
bool Blockchain::check_for_double_spend(const transaction& tx, key_images_container& keys_this_block) const
{
  LOG_PRINT_L3("Blockchain::" << __func__);
  std::unique_lock lock{*this};
  auto add_transaction_input_visitor = [&keys_this_block, this](const auto& in) {
    using T = std::decay_t<decltype(in)>;
    if constexpr (std::is_same_v<T, txin_to_key>)
    {
      // attempt to insert the newly-spent key into the container of
      // keys spent this block.  If this fails, the key was spent already
      // in this block, return false to flag that a double spend was detected.
      //
      // if the insert into the block-wide spent keys container succeeds,
      // check the blockchain-wide spent keys container and make sure the
      // key wasn't used in another block already.
      auto r = keys_this_block.insert(in.k_image);
      return r.second && !m_db->has_key_image(in.k_image);
    }
    else if constexpr (std::is_same_v<T, txin_gen>)
      return true;
    else // txin_to_script*
      return false;
  };

  for (const txin_v& in : tx.vin)
  {
    if (!std::visit(add_transaction_input_visitor, in))
    {
      LOG_ERROR("Double spend detected!");
      return false;
    }
  }

  return true;
}
//------------------------------------------------------------------
bool Blockchain::get_tx_outputs_gindexs(const crypto::hash& tx_id, size_t n_txes, std::vector<std::vector<uint64_t>>& indexs) const
{
  LOG_PRINT_L3("Blockchain::" << __func__);
  std::unique_lock lock{*this};
  uint64_t tx_index;
  if (!m_db->tx_exists(tx_id, tx_index))
  {
    MERROR_VER("get_tx_outputs_gindexs failed to find transaction with id = " << tx_id);
    return false;
  }
  indexs = m_db->get_tx_amount_output_indices(tx_index, n_txes);
  CHECK_AND_ASSERT_MES(n_txes == indexs.size(), false, "Wrong indexs size");

  return true;
}
//------------------------------------------------------------------
bool Blockchain::get_tx_outputs_gindexs(const crypto::hash& tx_id, std::vector<uint64_t>& indexs) const
{
  LOG_PRINT_L3("Blockchain::" << __func__);
  std::unique_lock lock{*this};
  uint64_t tx_index;
  if (!m_db->tx_exists(tx_id, tx_index))
  {
    MERROR_VER("get_tx_outputs_gindexs failed to find transaction with id = " << tx_id);
    return false;
  }
  std::vector<std::vector<uint64_t>> indices = m_db->get_tx_amount_output_indices(tx_index, 1);
  CHECK_AND_ASSERT_MES(indices.size() == 1, false, "Wrong indices size");
  indexs = indices.front();
  return true;
}
//------------------------------------------------------------------
void Blockchain::on_new_tx_from_block(const cryptonote::transaction &tx)
{
#if defined(PER_BLOCK_CHECKPOINT)
  // check if we're doing per-block checkpointing
  if (m_db->height() < m_blocks_hash_check.size())
  {
    TIME_MEASURE_START(a);
    m_blocks_txs_check.push_back(get_transaction_hash(tx));
    TIME_MEASURE_FINISH(a);
    if(m_show_time_stats)
    {
      size_t ring_size = 0;
      if (!tx.vin.empty() && std::holds_alternative<txin_to_key>(tx.vin[0]))
        ring_size = std::get<txin_to_key>(tx.vin[0]).key_offsets.size();
      MINFO("HASH: " << "-" << " I/M/O: " << tx.vin.size() << "/" << ring_size << "/" << tx.vout.size() << " H: " << 0 << " chcktx: " << a);
    }
  }
#endif
}
//------------------------------------------------------------------
//FIXME: it seems this function is meant to be merely a wrapper around
//       another function of the same name, this one adding one bit of
//       functionality.  Should probably move anything more than that
//       (getting the hash of the block at height max_used_block_id)
//       to the other function to keep everything in one place.
// This function overloads its sister function with
// an extra value (hash of highest block that holds an output used as input)
// as a return-by-reference.
bool Blockchain::check_tx_inputs(transaction& tx, uint64_t& max_used_block_height, crypto::hash& max_used_block_id, tx_verification_context &tvc, bool kept_by_block, std::unordered_set<crypto::key_image>* key_image_conflicts)
{
  LOG_PRINT_L3("Blockchain::" << __func__);
  std::unique_lock lock{*this};

#if defined(PER_BLOCK_CHECKPOINT)
  // check if we're doing per-block checkpointing
  if (m_db->height() < m_blocks_hash_check.size() && kept_by_block)
  {
    max_used_block_id = null_hash;
    max_used_block_height = 0;
    return true;
  }
#endif

  TIME_MEASURE_START(a);
  bool res = check_tx_inputs(tx, tvc, &max_used_block_height, key_image_conflicts);
  TIME_MEASURE_FINISH(a);
  if(m_show_time_stats)
  {
    size_t ring_size = 0;
    if (!tx.vin.empty() && std::holds_alternative<txin_to_key>(tx.vin[0]))
      ring_size = std::get<txin_to_key>(tx.vin[0]).key_offsets.size();
    MINFO("HASH: " <<  get_transaction_hash(tx) << " I/M/O: " << tx.vin.size() << "/" << ring_size << "/" << tx.vout.size() <<
        " H: " << max_used_block_height << " ms: " << a + m_fake_scan_time << " B: " << get_object_blobsize(tx) << " W: " << get_transaction_weight(tx));
  }
  if (!res)
    return false;

  CHECK_AND_ASSERT_MES(max_used_block_height < m_db->height(), false, 
      "internal error: max used block index=" << max_used_block_height << " is not less then blockchain size = " << m_db->height());
  max_used_block_id = m_db->get_block_hash_from_height(max_used_block_height);
  return true;
}
//------------------------------------------------------------------
bool Blockchain::check_tx_outputs(const transaction& tx, tx_verification_context &tvc) const
{
  LOG_PRINT_L3("Blockchain::" << __func__);
  std::unique_lock lock{*this};

  for (const auto &o: tx.vout) {
    if (o.amount != 0) { // in a v2 tx, all outputs must have 0 amount NOTE(loki): All loki tx's are atleast v2 from the beginning
      tvc.m_invalid_output = true;
      return false;
    }

    // from hardfork v4, forbid invalid pubkeys NOTE(loki): We started from hf7 so always execute branch
    if (auto* out_to_key = std::get_if<txout_to_key>(&o.target)) {
      if (!crypto::check_key(out_to_key->key)) {
        tvc.m_invalid_output = true;
        return false;
      }
    }
  }

  // from v10, allow bulletproofs
  const uint8_t hf_version = m_hardfork->get_current_version();
  if (hf_version < network_version_10_bulletproofs) {
    const bool bulletproof = rct::is_rct_bulletproof(tx.rct_signatures.type);
    if (bulletproof || !tx.rct_signatures.p.bulletproofs.empty())
    {
      MERROR_VER("Bulletproofs are not allowed before v10");
      tvc.m_invalid_output = true;
      return false;
    }
  }
  else
  {
    const bool borromean = rct::is_rct_borromean(tx.rct_signatures.type);
    if (borromean)
    {
      uint64_t hf10_height = m_hardfork->get_earliest_ideal_height_for_version(network_version_10_bulletproofs);
      uint64_t curr_height = this->get_current_blockchain_height();
      if (curr_height == hf10_height)
      {
        // NOTE(loki): Allow the hardforking block to contain a borromean proof
        // incase there were some transactions in the TX Pool that were
        // generated pre-HF10 rules. Note, this isn't bulletproof. If there were
        // more than 1 blocks worth of borromean proof TX's sitting in the pool
        // this isn't going to work.
      }
      else
      {
        MERROR_VER("Borromean range proofs are not allowed after v10");
        tvc.m_invalid_output = true;
        return false;
      }
    }
  }

  if (hf_version < HF_VERSION_SMALLER_BP) {
    if (tx.rct_signatures.type == rct::RCTTypeBulletproof2)
    {
      MERROR_VER("Ringct type " << (unsigned)rct::RCTTypeBulletproof2 << " is not allowed before v" << HF_VERSION_SMALLER_BP);
      tvc.m_invalid_output = true;
      return false;
    }
  }

  if (hf_version > HF_VERSION_SMALLER_BP) {
    if (tx.version >= txversion::v4_tx_types && tx.is_transfer())
    {
      if (tx.rct_signatures.type == rct::RCTTypeBulletproof)
      {
        MERROR_VER("Ringct type " << (unsigned)rct::RCTTypeBulletproof << " is not allowed from v" << (HF_VERSION_SMALLER_BP + 1));
        tvc.m_invalid_output = true;
        return false;
      }
    }
  }

  // Disallow CLSAGs before the CLSAG hardfork
  if (hf_version < HF_VERSION_CLSAG) {
    if (tx.version >= txversion::v4_tx_types && tx.is_transfer()) {
      if (tx.rct_signatures.type == rct::RCTTypeCLSAG)
      {
        MERROR_VER("Ringct type " << (unsigned)rct::RCTTypeCLSAG << " is not allowed before v" << HF_VERSION_CLSAG);
        tvc.m_invalid_output = true;
        return false;
      }
    }
  }

  // Require CLSAGs starting 10 blocks after the CLSAG-enabling hard fork (the 10 block buffer is to
  // allow staggling txes around fork time to still make it into a block).
  if (hf_version >= HF_VERSION_CLSAG
      && tx.rct_signatures.type < rct::RCTTypeCLSAG
      && tx.version >= txversion::v4_tx_types && tx.is_transfer()
      && (hf_version > HF_VERSION_CLSAG || get_current_blockchain_height() >= 10 + m_hardfork->get_earliest_ideal_height_for_version(HF_VERSION_CLSAG)))
  {
    MERROR_VER("Ringct type " << (unsigned)tx.rct_signatures.type << " is not allowed from v" << HF_VERSION_CLSAG);
    tvc.m_invalid_output = true;
    return false;
  }

  return true;
}
//------------------------------------------------------------------
bool Blockchain::have_tx_keyimges_as_spent(const transaction &tx) const
{
  LOG_PRINT_L3("Blockchain::" << __func__);
  for (const txin_v& in: tx.vin)
  {
    CHECKED_GET_SPECIFIC_VARIANT(in, txin_to_key, in_to_key, true);
    if(have_tx_keyimg_as_spent(in_to_key.k_image))
      return true;
  }
  return false;
}
bool Blockchain::expand_transaction_2(transaction &tx, const crypto::hash &tx_prefix_hash, const std::vector<std::vector<rct::ctkey>> &pubkeys) const
{
  PERF_TIMER(expand_transaction_2);
  CHECK_AND_ASSERT_MES(tx.version >= txversion::v2_ringct, false, "Transaction version is not 2 or greater");

  rct::rctSig &rv = tx.rct_signatures;

  // message - hash of the transaction prefix
  rv.message = rct::hash2rct(tx_prefix_hash);

  // mixRing - full and simple store it in opposite ways
  if (rv.type == rct::RCTTypeFull)
  {
    CHECK_AND_ASSERT_MES(!pubkeys.empty() && !pubkeys[0].empty(), false, "empty pubkeys");
    rv.mixRing.resize(pubkeys[0].size());
    for (size_t m = 0; m < pubkeys[0].size(); ++m)
      rv.mixRing[m].clear();
    for (size_t n = 0; n < pubkeys.size(); ++n)
    {
      CHECK_AND_ASSERT_MES(pubkeys[n].size() <= pubkeys[0].size(), false, "More inputs that first ring");
      for (size_t m = 0; m < pubkeys[n].size(); ++m)
      {
        rv.mixRing[m].push_back(pubkeys[n][m]);
      }
    }
  }
  else if (tools::equals_any(rv.type, rct::RCTTypeSimple, rct::RCTTypeBulletproof, rct::RCTTypeBulletproof2, rct::RCTTypeCLSAG))
  {
    CHECK_AND_ASSERT_MES(!pubkeys.empty() && !pubkeys[0].empty(), false, "empty pubkeys");
    rv.mixRing.resize(pubkeys.size());
    for (size_t n = 0; n < pubkeys.size(); ++n)
    {
      rv.mixRing[n].clear();
      for (size_t m = 0; m < pubkeys[n].size(); ++m)
      {
        rv.mixRing[n].push_back(pubkeys[n][m]);
      }
    }
  }
  else if (rv.type == rct::RCTTypeCLSAG)
  {
    CHECK_AND_ASSERT_MES(rv.p.CLSAGs.size() == tx.vin.size(), false, "Bad CLSAGs size");
    for (size_t n = 0; n < tx.vin.size(); ++n)
    {
      rv.p.CLSAGs[n].I = rct::ki2rct(std::get<txin_to_key>(tx.vin[n]).k_image);
    }
  }
  else
  {
    CHECK_AND_ASSERT_MES(false, false, "Unsupported rct tx type: " + boost::lexical_cast<std::string>(rv.type));
  }

  // II
  if (rv.type == rct::RCTTypeFull)
  {
    rv.p.MGs.resize(1);
    rv.p.MGs[0].II.resize(tx.vin.size());
    for (size_t n = 0; n < tx.vin.size(); ++n)
      rv.p.MGs[0].II[n] = rct::ki2rct(std::get<txin_to_key>(tx.vin[n]).k_image);
  }
  else if (tools::equals_any(rv.type, rct::RCTTypeSimple, rct::RCTTypeBulletproof, rct::RCTTypeBulletproof2))
  {
    CHECK_AND_ASSERT_MES(rv.p.MGs.size() == tx.vin.size(), false, "Bad MGs size");
    for (size_t n = 0; n < tx.vin.size(); ++n)
    {
      rv.p.MGs[n].II.resize(1);
      rv.p.MGs[n].II[0] = rct::ki2rct(std::get<txin_to_key>(tx.vin[n]).k_image);
    }
  }
  else if (rv.type == rct::RCTTypeCLSAG)
  {
    if (!tx.pruned)
    {
      CHECK_AND_ASSERT_MES(rv.p.CLSAGs.size() == tx.vin.size(), false, "Bad CLSAGs size");
      for (size_t n = 0; n < tx.vin.size(); ++n)
      {
        rv.p.CLSAGs[n].I = rct::ki2rct(std::get<txin_to_key>(tx.vin[n]).k_image);
      }
    }
  }
  else
  {
    CHECK_AND_ASSERT_MES(false, false, "Unsupported rct tx type: " + boost::lexical_cast<std::string>(rv.type));
  }

  // outPk was already done by handle_incoming_tx

  return true;
}
//------------------------------------------------------------------
// This function validates transaction inputs and their keys.
// FIXME: consider moving functionality specific to one input into
//        check_tx_input() rather than here, and use this function simply
//        to iterate the inputs as necessary (splitting the task
//        using threads, etc.)
bool Blockchain::check_tx_inputs(transaction& tx, tx_verification_context &tvc, uint64_t* pmax_used_block_height, std::unordered_set<crypto::key_image>* key_image_conflicts)
{
  PERF_TIMER(check_tx_inputs);
  LOG_PRINT_L3("Blockchain::" << __func__);
  uint64_t max_used_block_height = 0;
  if (!pmax_used_block_height)
    pmax_used_block_height = &max_used_block_height;
  *pmax_used_block_height = 0;

  const auto hf_version = m_hardfork->get_current_version();

  // Min/Max Type/Version Check
  {
    txtype max_type       = transaction::get_max_type_for_hf(hf_version);
    txversion min_version = transaction::get_min_version_for_hf(hf_version);
    txversion max_version = transaction::get_max_version_for_hf(hf_version);
    tvc.m_invalid_type    = (tx.type > max_type);
    tvc.m_invalid_version = tx.version < min_version || tx.version > max_version;
    if (tvc.m_invalid_version || tvc.m_invalid_type)
    {
      if (tvc.m_invalid_version) MERROR_VER("TX Invalid version: " << tx.version << " for hardfork: " << (int)hf_version << " min/max version:  " << min_version << "/" << max_version);
      if (tvc.m_invalid_type)    MERROR_VER("TX Invalid type: " << tx.type << " for hardfork: " << (int)hf_version << " max type: " << max_type);
      return false;
    }
  }

  if (tx.is_transfer())
  {
    if (tx.type != txtype::loki_name_system && hf_version >= HF_VERSION_MIN_2_OUTPUTS && tx.vout.size() < 2)
    {
      MERROR_VER("Tx " << get_transaction_hash(tx) << " has fewer than two outputs, which is not allowed as of hardfork " << +HF_VERSION_MIN_2_OUTPUTS);
      tvc.m_too_few_outputs = true;
      return false;
    }

    crypto::hash tx_prefix_hash = get_transaction_prefix_hash(tx);

    std::vector<std::vector<rct::ctkey>> pubkeys(tx.vin.size());
    size_t sig_index = 0;
    const crypto::key_image *last_key_image = NULL;
    for (size_t sig_index = 0; sig_index < tx.vin.size(); sig_index++)
    {
      const auto& txin = tx.vin[sig_index];

      //
      // Monero Checks
      //
      // make sure output being spent is of type txin_to_key, rather than e.g.  txin_gen, which is only used for miner transactions
      CHECK_AND_ASSERT_MES(std::holds_alternative<txin_to_key>(txin), false, "wrong type id in tx input at Blockchain::check_tx_inputs");
      const txin_to_key& in_to_key = std::get<txin_to_key>(txin);
      {
        // make sure tx output has key offset(s) (is signed to be used)
        CHECK_AND_ASSERT_MES(in_to_key.key_offsets.size(), false, "empty in_to_key.key_offsets in transaction with id " << get_transaction_hash(tx));

        // Mixin Check, from hard fork 7, we require mixin at least 9, always.
        if (in_to_key.key_offsets.size() - 1 != CRYPTONOTE_DEFAULT_TX_MIXIN)
        {
          MERROR_VER("Tx " << get_transaction_hash(tx) << " has incorrect ring size (" << in_to_key.key_offsets.size() - 1 << ", expected (" << CRYPTONOTE_DEFAULT_TX_MIXIN << ")");
          tvc.m_low_mixin = true;
          return false;
        }

        // from v7, sorted ins
        {
          if (last_key_image && memcmp(&in_to_key.k_image, last_key_image, sizeof(*last_key_image)) >= 0)
          {
            MERROR_VER("transaction has unsorted inputs");
            tvc.m_verifivation_failed = true;
            return false;
          }
          last_key_image = &in_to_key.k_image;
        }

        if(have_tx_keyimg_as_spent(in_to_key.k_image))
        {
          MERROR_VER("Key image already spent in blockchain: " << epee::string_tools::pod_to_hex(in_to_key.k_image));
          if (key_image_conflicts)
            key_image_conflicts->insert(in_to_key.k_image);
          else
          {
            tvc.m_double_spend = true;
            return false;
          }
        }

        // make sure that output being spent matches up correctly with the
        // signature spending it.
        if (!check_tx_input(in_to_key, tx_prefix_hash, pubkeys[sig_index], pmax_used_block_height))
        {
          MERROR_VER("Failed to check ring signature for tx " << get_transaction_hash(tx) << "  vin key with k_image: " << in_to_key.k_image << "  sig_index: " << sig_index);
          if (pmax_used_block_height) // a default value of NULL is used when called from Blockchain::handle_block_to_main_chain()
          {
            MERROR_VER("  *pmax_used_block_height: " << *pmax_used_block_height);
          }

          return false;
        }
      }

      //
      // Service Node Checks
      //
      if (hf_version >= cryptonote::network_version_11_infinite_staking)
      {
        const auto &blacklist = m_service_node_list.get_blacklisted_key_images();
        for (const auto &entry : blacklist)
        {
          if (in_to_key.k_image == entry.key_image) // Check if key image is on the blacklist
          {
            MERROR_VER("Key image: " << epee::string_tools::pod_to_hex(entry.key_image) << " is blacklisted by the service node network");
            tvc.m_key_image_blacklisted = true;
            return false;
          }
        }

        uint64_t unlock_height = 0;
        if (m_service_node_list.is_key_image_locked(in_to_key.k_image, &unlock_height))
        {
          MERROR_VER("Key image: " << epee::string_tools::pod_to_hex(in_to_key.k_image) << " is locked in a stake until height: " << unlock_height);
          tvc.m_key_image_locked_by_snode = true;
          return false;
        }
      }
    }

    if (hf_version >= HF_VERSION_ENFORCE_MIN_AGE)
    {
      CHECK_AND_ASSERT_MES(*pmax_used_block_height + CRYPTONOTE_DEFAULT_TX_SPENDABLE_AGE <= m_db->height(),
          false, "Transaction spends at least one output which is too young");
    }

    if (!expand_transaction_2(tx, tx_prefix_hash, pubkeys))
    {
      MERROR_VER("Failed to expand rct signatures!");
      return false;
    }

    // from version 2, check ringct signatures
    // obviously, the original and simple rct APIs use a mixRing that's indexes
    // in opposite orders, because it'd be too simple otherwise...
    const rct::rctSig &rv = tx.rct_signatures;
    switch (rv.type)
    {
    case rct::RCTTypeNull: {
      // we only accept no signatures for coinbase txes
      MERROR_VER("Null rct signature on non-coinbase tx");
      return false;
    }
    case rct::RCTTypeSimple:
    case rct::RCTTypeBulletproof:
    case rct::RCTTypeBulletproof2:
    case rct::RCTTypeCLSAG:
    {
      // check all this, either reconstructed (so should really pass), or not
      {
        if (pubkeys.size() != rv.mixRing.size())
        {
          MERROR_VER("Failed to check ringct signatures: mismatched pubkeys/mixRing size");
          return false;
        }
        for (size_t i = 0; i < pubkeys.size(); ++i)
        {
          if (pubkeys[i].size() != rv.mixRing[i].size())
          {
            MERROR_VER("Failed to check ringct signatures: mismatched pubkeys/mixRing size");
            return false;
          }
        }

        for (size_t n = 0; n < pubkeys.size(); ++n)
        {
          for (size_t m = 0; m < pubkeys[n].size(); ++m)
          {
            if (pubkeys[n][m].dest != rct::rct2pk(rv.mixRing[n][m].dest))
            {
              MERROR_VER("Failed to check ringct signatures: mismatched pubkey at vin " << n << ", index " << m);
              return false;
            }
            if (pubkeys[n][m].mask != rct::rct2pk(rv.mixRing[n][m].mask))
            {
              MERROR_VER("Failed to check ringct signatures: mismatched commitment at vin " << n << ", index " << m);
              return false;
            }
          }
        }
      }

      const size_t n_sigs = rv.type == rct::RCTTypeCLSAG ? rv.p.CLSAGs.size() : rv.p.MGs.size();
      if (n_sigs != tx.vin.size())
      {
        MERROR_VER("Failed to check ringct signatures: mismatched MGs/vin sizes");
        return false;
      }
      for (size_t n = 0; n < tx.vin.size(); ++n)
      {
        bool error;
        if (rv.type == rct::RCTTypeCLSAG)
          error = memcmp(&std::get<txin_to_key>(tx.vin[n]).k_image, &rv.p.CLSAGs[n].I, 32);
        else
          error = rv.p.MGs[n].II.empty() || memcmp(&std::get<txin_to_key>(tx.vin[n]).k_image, &rv.p.MGs[n].II[0], 32);
        if (error)
        {
          MERROR_VER("Failed to check ringct signatures: mismatched key image");
          return false;
        }
      }

      if (!rct::verRctNonSemanticsSimple(rv))
      {
        MERROR_VER("Failed to check ringct signatures!");
        return false;
      }
      break;
    }
    case rct::RCTTypeFull:
    {
      // check all this, either reconstructed (so should really pass), or not
      {
        bool size_matches = true;
        for (size_t i = 0; i < pubkeys.size(); ++i)
          size_matches &= pubkeys[i].size() == rv.mixRing.size();
        for (size_t i = 0; i < rv.mixRing.size(); ++i)
          size_matches &= pubkeys.size() == rv.mixRing[i].size();
        if (!size_matches)
        {
          MERROR_VER("Failed to check ringct signatures: mismatched pubkeys/mixRing size");
          return false;
        }

        for (size_t n = 0; n < pubkeys.size(); ++n)
        {
          for (size_t m = 0; m < pubkeys[n].size(); ++m)
          {
            if (pubkeys[n][m].dest != rct::rct2pk(rv.mixRing[m][n].dest))
            {
              MERROR_VER("Failed to check ringct signatures: mismatched pubkey at vin " << n << ", index " << m);
              return false;
            }
            if (pubkeys[n][m].mask != rct::rct2pk(rv.mixRing[m][n].mask))
            {
              MERROR_VER("Failed to check ringct signatures: mismatched commitment at vin " << n << ", index " << m);
              return false;
            }
          }
        }
      }

      if (rv.p.MGs.size() != 1)
      {
        MERROR_VER("Failed to check ringct signatures: Bad MGs size");
        return false;
      }
      if (rv.p.MGs.empty() || rv.p.MGs[0].II.size() != tx.vin.size())
      {
        MERROR_VER("Failed to check ringct signatures: mismatched II/vin sizes");
        return false;
      }
      for (size_t n = 0; n < tx.vin.size(); ++n)
      {
        if (memcmp(&std::get<txin_to_key>(tx.vin[n]).k_image, &rv.p.MGs[0].II[n], 32))
        {
          MERROR_VER("Failed to check ringct signatures: mismatched II/vin sizes");
          return false;
        }
      }

      if (!rct::verRct(rv, false))
      {
        MERROR_VER("Failed to check ringct signatures!");
        return false;
      }
      break;
    }
    default:
      MERROR_VER(__func__ << ": Unsupported rct type: " << rv.type);
      return false;
    }

    // for bulletproofs, check they're only multi-output after v8
    if (rct::is_rct_bulletproof(rv.type) && hf_version < network_version_10_bulletproofs)
    {
      for (const rct::Bulletproof &proof: rv.p.bulletproofs)
      {
        if (proof.V.size() > 1)
        {
          MERROR_VER("Multi output bulletproofs are invalid before v10");
          return false;
        }
      }
    }

    if (tx.type == txtype::loki_name_system)
    {
      cryptonote::tx_extra_loki_name_system data;
      std::string fail_reason;
      if (!m_lns_db.validate_lns_tx(hf_version, get_current_blockchain_height(), tx, data, &fail_reason))
      {
        MERROR_VER("Failed to validate LNS TX reason: " << fail_reason);
        tvc.m_verbose_error = std::move(fail_reason);
        return false;
      }
    }
  }
  else
  {
    CHECK_AND_ASSERT_MES(tx.vin.size() == 0, false, "TX type: " << tx.type << " should have 0 inputs. This should have been rejected in check_tx_semantic!");

    if (tx.rct_signatures.txnFee != 0)
    {
      tvc.m_invalid_input = true;
      tvc.m_verifivation_failed = true;
      MERROR_VER("TX type: " << tx.type << " should have 0 fee!");
      return false;
    }

    if (tx.type == txtype::state_change)
    {
      tx_extra_service_node_state_change state_change;
      if (!get_service_node_state_change_from_tx_extra(tx.extra, state_change, hf_version))
      {
        MERROR_VER("TX did not have the state change metadata in the tx_extra");
        return false;
      }

      auto const quorum_type  = service_nodes::quorum_type::obligations;
      auto const quorum       = m_service_node_list.get_quorum(quorum_type, state_change.block_height);
      {
        if (!quorum)
        {
          MERROR_VER("could not get obligations quorum for recent state change tx");
          return false;
        }

        if (!service_nodes::verify_tx_state_change(state_change, get_current_blockchain_height(), tvc, *quorum, hf_version))
        {
          // will be set by the above on serious failures (i.e. illegal value), but not for less
          // serious ones like state change heights slightly outside of allowed bounds:
          //tvc.m_verifivation_failed = true;
          MERROR_VER("tx " << get_transaction_hash(tx) << ": state change tx could not be completely verified reason: " << print_vote_verification_context(tvc.m_vote_ctx));
          return false;
        }
      }

      crypto::public_key const &state_change_service_node_pubkey = quorum->workers[state_change.service_node_index];
      //
      // NOTE: Query the Service Node List for the in question Service Node the state change is for and disallow if conflicting
      //
      std::vector<service_nodes::service_node_pubkey_info> service_node_array = m_service_node_list.get_service_node_list_state({state_change_service_node_pubkey});
      if (service_node_array.empty())
      {
        MERROR_VER("Service Node no longer exists on the network, state change can be ignored");
        return hf_version < cryptonote::network_version_12_checkpointing; // NOTE: Used to be allowed pre HF12.
      }

      service_nodes::service_node_info const &service_node_info = *service_node_array[0].info;
      if (!service_node_info.can_transition_to_state(hf_version, state_change.block_height, state_change.state))
      {
        MERROR_VER("State change trying to vote Service Node into the same state it already is in, (aka double spend)");
        tvc.m_double_spend = true;
        return false;
      }
    }
    else if (tx.type == txtype::key_image_unlock)
    {
      cryptonote::tx_extra_tx_key_image_unlock unlock;
      if (!cryptonote::get_field_from_tx_extra(tx.extra, unlock))
      {
        MERROR("TX extra didn't have key image unlock in the tx_extra");
        return false;
      }

      service_nodes::service_node_info::contribution_t contribution = {};
      uint64_t unlock_height = 0;
      if (!m_service_node_list.is_key_image_locked(unlock.key_image, &unlock_height, &contribution))
      {
        MERROR_VER("Requested key image: " << epee::string_tools::pod_to_hex(unlock.key_image) << " to unlock is not locked");
        tvc.m_invalid_input = true;
        return false;
      }

      crypto::hash const hash = service_nodes::generate_request_stake_unlock_hash(unlock.nonce);
      if (!crypto::check_signature(hash, contribution.key_image_pub_key, unlock.signature))
      {
        MERROR("Could not verify key image unlock transaction signature for tx: " << get_transaction_hash(tx));
        return false;
      }

      // Otherwise is a locked key image, if the unlock_height is set, it has been previously requested to unlock
      if (unlock_height != service_nodes::KEY_IMAGE_AWAITING_UNLOCK_HEIGHT)
      {
        tvc.m_double_spend = true;
        return false;
      }
    }
    else
    {
      MERROR_VER("Unhandled tx type: " << tx.type << " rejecting tx: " << get_transaction_hash(tx));
      tvc.m_invalid_type = true;;
      return false;
    }
  }

  return true;
}

//------------------------------------------------------------------
void Blockchain::check_ring_signature(const crypto::hash &tx_prefix_hash, const crypto::key_image &key_image, const std::vector<rct::ctkey> &pubkeys, const std::vector<crypto::signature>& sig, uint64_t &result) const
{
  std::vector<const crypto::public_key *> p_output_keys;
  p_output_keys.reserve(pubkeys.size());
  for (auto &key : pubkeys)
  {
    // rct::key and crypto::public_key have the same structure, avoid object ctor/memcpy
    p_output_keys.push_back(&(const crypto::public_key&)key.dest);
  }

  result = crypto::check_ring_signature(tx_prefix_hash, key_image, p_output_keys, sig.data()) ? 1 : 0;
}

//------------------------------------------------------------------
uint64_t Blockchain::get_fee_quantization_mask()
{
  static uint64_t mask = 0;
  if (mask == 0)
  {
    mask = 1;
    for (size_t n = PER_KB_FEE_QUANTIZATION_DECIMALS; n < CRYPTONOTE_DISPLAY_DECIMAL_POINT; ++n)
      mask *= 10;
  }
  return mask;
}

//------------------------------------------------------------------
byte_and_output_fees Blockchain::get_dynamic_base_fee(uint64_t block_reward, size_t median_block_weight, uint8_t version)
{
  const uint64_t min_block_weight = get_min_block_weight(version);
  if (median_block_weight < min_block_weight)
    median_block_weight = min_block_weight;
  byte_and_output_fees fees{0, 0};
  uint64_t hi, &lo = fees.first;

  if (version >= HF_VERSION_PER_BYTE_FEE)
  {
    // fee = block_reward * DYNAMIC_FEE_REFERENCE_TRANSACTION_WEIGHT / min_block_weight / median_block_weight / 5
    // (but done in 128-bit math).  Note that the wallet uses FEE_PER_BYTE as a fallback if it can't
    // get the dynamic fee from the daemon, so it needs to satisfy
    // FEE_PER_BYTE >= BLOCK_REWARD * DYNAMIC_FEE_REFERENCE_TRANSACTION_WEIGHT / (min_block_weight)^2 / 5
    // (The square because median_block_weight >= min_block_weight).
    // As of writing we are past block 300000 with base block reward of ~32.04; and so the fee is below 214
    // (hence the use of 215 in cryptonote_config.h).
    //
    // In v12 we increase the reference transaction fee by 80 (to 240000), and so the
    // FEE_PER_BYTE fallback also goes up (to a conservative estimate of 17200).
    //
    // This calculation was painful for large txes (in particular sweeps and SN stakes), which
    // wasn't intended, so in v13 we reduce the reference tx fee back to what it was before and
    // introduce a per-output fee instead.  (This is why this is an hard == instead of a >=).
    const uint64_t reference_fee = version == HF_VERSION_INCREASE_FEE ? DYNAMIC_FEE_REFERENCE_TRANSACTION_WEIGHT_V12 : DYNAMIC_FEE_REFERENCE_TRANSACTION_WEIGHT;
    lo = mul128(block_reward, reference_fee, &hi);
    div128_32(hi, lo, min_block_weight, &hi, &lo);
    div128_32(hi, lo, median_block_weight, &hi, &lo);
    assert(hi == 0);
    lo /= 5;

    if (version >= HF_VERSION_PER_OUTPUT_FEE)
      fees.second = FEE_PER_OUTPUT;

    return fees;
  }

  constexpr uint64_t fee_base = DYNAMIC_FEE_PER_KB_BASE_FEE_V5;

  uint64_t unscaled_fee_base = (fee_base * min_block_weight / median_block_weight);
  lo = mul128(unscaled_fee_base, block_reward, &hi);
  static_assert(DYNAMIC_FEE_PER_KB_BASE_BLOCK_REWARD % 1000000 == 0, "DYNAMIC_FEE_PER_KB_BASE_BLOCK_REWARD must be divisible by 1000000");
  static_assert(DYNAMIC_FEE_PER_KB_BASE_BLOCK_REWARD / 1000000 <= std::numeric_limits<uint32_t>::max(), "DYNAMIC_FEE_PER_KB_BASE_BLOCK_REWARD is too large");

  // divide in two steps, since the divisor must be 32 bits, but DYNAMIC_FEE_PER_KB_BASE_BLOCK_REWARD isn't
  div128_32(hi, lo, DYNAMIC_FEE_PER_KB_BASE_BLOCK_REWARD / 1000000, &hi, &lo);
  div128_32(hi, lo, 1000000, &hi, &lo);
  assert(hi == 0);

  // quantize fee up to 8 decimals
  uint64_t mask = get_fee_quantization_mask();
  uint64_t qlo = (lo + mask - 1) / mask * mask;
  MDEBUG("lo " << print_money(lo) << ", qlo " << print_money(qlo) << ", mask " << mask);

  fees.first = qlo;
  return fees;
}

//------------------------------------------------------------------
bool Blockchain::check_fee(size_t tx_weight, size_t tx_outs, uint64_t fee, uint64_t burned, const tx_pool_options &opts) const
{
  const uint8_t version = get_current_hard_fork_version();
  const uint64_t blockchain_height = get_current_blockchain_height();

  uint64_t median = m_current_block_cumul_weight_limit / 2;
  uint64_t already_generated_coins = blockchain_height ? m_db->get_block_already_generated_coins(blockchain_height - 1) : 0;
  uint64_t base_reward, base_reward_unpenalized;
  if (!get_base_block_reward(median, 1, already_generated_coins, base_reward, base_reward_unpenalized, version, blockchain_height))
    return false;

  uint64_t needed_fee;
  if (version >= HF_VERSION_PER_BYTE_FEE)
  {
    const bool use_long_term_median_in_fee = version >= HF_VERSION_LONG_TERM_BLOCK_WEIGHT;
    auto fees = get_dynamic_base_fee(base_reward, use_long_term_median_in_fee ? std::min<uint64_t>(median, m_long_term_effective_median_block_weight) : median, version);
    MDEBUG("Using " << print_money(fees.first) << "/byte + " << print_money(fees.second) << "/out fee");
    needed_fee = tx_weight * fees.first + tx_outs * fees.second;
    // quantize fee up to 8 decimals
    const uint64_t mask = get_fee_quantization_mask();
    needed_fee = (needed_fee + mask - 1) / mask * mask;
  }
  else
  {
    auto fees = get_dynamic_base_fee(base_reward, median, version);
    assert(fees.second == 0);
    MDEBUG("Using " << print_money(fees.first) << "/kB fee");

    needed_fee = tx_weight / 1024;
    needed_fee += (tx_weight % 1024) ? 1 : 0;
    needed_fee *= fees.first;
  }

  uint64_t required_percent = std::max(opts.fee_percent, uint64_t{100});

  needed_fee -= needed_fee / 50; // keep a little 2% buffer on acceptance

  uint64_t base_miner_fee = needed_fee;
  needed_fee = needed_fee * required_percent / 100;

  if (fee < needed_fee)
  {
    MERROR_VER("transaction fee is not enough: " << print_money(fee) << ", minimum fee: " << print_money(needed_fee));
    return false;
  }

  if (opts.burn_fixed || opts.burn_percent)
  {
    uint64_t need_burned = opts.burn_fixed + base_miner_fee * opts.burn_percent / 100;
    if (burned < need_burned)
    {
      MERROR_VER("transaction burned fee is not enough: " << print_money(burned) << ", minimum fee: " << print_money(need_burned));
      return false;
    }
  }
  return true;
}

//------------------------------------------------------------------
byte_and_output_fees Blockchain::get_dynamic_base_fee_estimate(uint64_t grace_blocks) const
{
  const uint8_t version = get_current_hard_fork_version();
  const uint64_t db_height = m_db->height();

  if (grace_blocks >= CRYPTONOTE_REWARD_BLOCKS_WINDOW)
    grace_blocks = CRYPTONOTE_REWARD_BLOCKS_WINDOW - 1;

  const uint64_t min_block_weight = get_min_block_weight(version);
  std::vector<uint64_t> weights;
  get_last_n_blocks_weights(weights, CRYPTONOTE_REWARD_BLOCKS_WINDOW - grace_blocks);
  weights.reserve(grace_blocks);
  for (size_t i = 0; i < grace_blocks; ++i)
    weights.push_back(min_block_weight);

  uint64_t median = epee::misc_utils::median(weights);
  if(median <= min_block_weight)
    median = min_block_weight;

  uint64_t already_generated_coins = db_height ? m_db->get_block_already_generated_coins(db_height - 1) : 0;
  uint64_t base_reward, base_reward_unpenalized;
  if (!get_base_block_reward(m_current_block_cumul_weight_limit / 2, 1, already_generated_coins, base_reward, base_reward_unpenalized, version, m_db->height()))
  {
    MERROR("Failed to determine block reward, using placeholder " << print_money(BLOCK_REWARD_OVERESTIMATE) << " as a high bound");
    base_reward = BLOCK_REWARD_OVERESTIMATE;
  }

  const bool use_long_term_median_in_fee = version >= HF_VERSION_LONG_TERM_BLOCK_WEIGHT;
  const uint64_t use_median_value = use_long_term_median_in_fee ? std::min<uint64_t>(median, m_long_term_effective_median_block_weight) : median;
  auto fee = get_dynamic_base_fee(base_reward, use_median_value, version);
  const bool per_byte = version < HF_VERSION_PER_BYTE_FEE;
  MDEBUG("Estimating " << grace_blocks << "-block fee at " << print_money(fee.first) << "/" << (per_byte ? "byte" : "kB") <<
      " + " << print_money(fee.second) << "/out");
  return fee;
}

//------------------------------------------------------------------
// This function checks to see if a tx is unlocked.  unlock_time is either
// a block index or a unix time.
bool Blockchain::is_output_spendtime_unlocked(uint64_t unlock_time) const
{
  LOG_PRINT_L3("Blockchain::" << __func__);
  return cryptonote::rules::is_output_unlocked(unlock_time, m_db->height());
}
//------------------------------------------------------------------
// This function locates all outputs associated with a given input (mixins)
// and validates that they exist and are usable.
bool Blockchain::check_tx_input(const txin_to_key& txin, const crypto::hash& tx_prefix_hash, std::vector<rct::ctkey> &output_keys, uint64_t* pmax_related_block_height)
{
  LOG_PRINT_L3("Blockchain::" << __func__);

  // ND:
  // 1. Disable locking and make method private.
  //std::unique_lock lock{*this};

  struct outputs_visitor
  {
    std::vector<rct::ctkey >& m_output_keys;
    const Blockchain& m_bch;
    outputs_visitor(std::vector<rct::ctkey>& output_keys, const Blockchain& bch) :
      m_output_keys(output_keys), m_bch(bch)
    {
    }
    bool handle_output(uint64_t unlock_time, const crypto::public_key &pubkey, const rct::key &commitment)
    {
      //check tx unlock time
      if (!m_bch.is_output_spendtime_unlocked(unlock_time))
      {
        MERROR_VER("One of outputs for one of inputs has wrong tx.unlock_time = " << unlock_time);
        return false;
      }

      // The original code includes a check for the output corresponding to this input
      // to be a txout_to_key. This is removed, as the database does not store this info,
      // but only txout_to_key outputs are stored in the DB in the first place, done in
      // Blockchain*::add_output

      m_output_keys.push_back(rct::ctkey({rct::pk2rct(pubkey), commitment}));
      return true;
    }
  };

  output_keys.clear();

  // collect output keys
  outputs_visitor vi(output_keys, *this);
  if (!scan_outputkeys_for_indexes(txin, vi, tx_prefix_hash, pmax_related_block_height))
  {
    MERROR_VER("Failed to get output keys for tx with amount = " << print_money(txin.amount) << " and count indexes " << txin.key_offsets.size());
    return false;
  }

  if(txin.key_offsets.size() != output_keys.size())
  {
    MERROR_VER("Output keys for tx with amount = " << txin.amount << " and count indexes " << txin.key_offsets.size() << " returned wrong keys count " << output_keys.size());
    return false;
  }
  // rct_signatures will be expanded after this
  return true;
}
//------------------------------------------------------------------
//TODO: Is this intended to do something else?  Need to look into the todo there.
uint64_t Blockchain::get_adjusted_time() const
{
  LOG_PRINT_L3("Blockchain::" << __func__);
  //TODO: add collecting median time
  return time(NULL);
}
//------------------------------------------------------------------
//TODO: revisit, has changed a bit on upstream
bool Blockchain::check_block_timestamp(std::vector<uint64_t>& timestamps, const block& b, uint64_t& median_ts) const
{
  LOG_PRINT_L3("Blockchain::" << __func__);
  median_ts = epee::misc_utils::median(timestamps);

  if(b.timestamp < median_ts)
  {
    MERROR_VER("Timestamp of block with id: " << get_block_hash(b) << ", " << b.timestamp << ", less than median of last " << BLOCKCHAIN_TIMESTAMP_CHECK_WINDOW << " blocks, " << median_ts);
    return false;
  }

  return true;
}
//------------------------------------------------------------------
// This function grabs the timestamps from the most recent <n> blocks,
// where n = BLOCKCHAIN_TIMESTAMP_CHECK_WINDOW.  If there are not those many
// blocks in the blockchain, the timestap is assumed to be valid.  If there
// are, this function returns:
//   true if the block's timestamp is not less than the timestamp of the
//       median of the selected blocks
//   false otherwise
bool Blockchain::check_block_timestamp(const block& b, uint64_t& median_ts) const
{
  LOG_PRINT_L3("Blockchain::" << __func__);
  uint64_t cryptonote_block_future_time_limit = CRYPTONOTE_BLOCK_FUTURE_TIME_LIMIT_V2;
  if(b.timestamp > get_adjusted_time() + cryptonote_block_future_time_limit)
  {
    MERROR_VER("Timestamp of block with id: " << get_block_hash(b) << ", " << b.timestamp << ", bigger than adjusted time + 2 hours");
    return false;
  }

  const auto h = m_db->height();

  // if not enough blocks, no proper median yet, return true
  if(h < BLOCKCHAIN_TIMESTAMP_CHECK_WINDOW)
  {
    return true;
  }

  std::vector<uint64_t> timestamps;

  // need most recent 60 blocks, get index of first of those
  size_t offset = h - BLOCKCHAIN_TIMESTAMP_CHECK_WINDOW;
  timestamps.reserve(h - offset);
  for(;offset < h; ++offset)
  {
    timestamps.push_back(m_db->get_block_timestamp(offset));
  }

  return check_block_timestamp(timestamps, b, median_ts);
}
//------------------------------------------------------------------
void Blockchain::return_tx_to_pool(std::vector<std::pair<transaction, blobdata>> &txs)
{
  uint8_t version = get_current_hard_fork_version();
  for (auto& tx : txs)
  {
    cryptonote::tx_verification_context tvc{};
    // We assume that if they were in a block, the transactions are already
    // known to the network as a whole. However, if we had mined that block,
    // that might not be always true. Unlikely though, and always relaying
    // these again might cause a spike of traffic as many nodes re-relay
    // all the transactions in a popped block when a reorg happens.
    const size_t weight = get_transaction_weight(tx.first, tx.second.size());
    const crypto::hash tx_hash = get_transaction_hash(tx.first);
    if (!m_tx_pool.add_tx(tx.first, tx_hash, tx.second, weight, tvc, tx_pool_options::from_block(), version))
    {
      MERROR("Failed to return taken transaction with hash: " << get_transaction_hash(tx.first) << " to tx_pool");
    }
  }
}
//------------------------------------------------------------------
bool Blockchain::flush_txes_from_pool(const std::vector<crypto::hash> &txids)
{
  std::unique_lock lock{m_tx_pool};

  bool res = true;
  for (const auto &txid: txids)
  {
    cryptonote::transaction tx;
    cryptonote::blobdata txblob;
    size_t tx_weight;
    uint64_t fee;
    bool relayed, do_not_relay, double_spend_seen;
    MINFO("Removing txid " << txid << " from the pool");
    if(m_tx_pool.have_tx(txid) && !m_tx_pool.take_tx(txid, tx, txblob, tx_weight, fee, relayed, do_not_relay, double_spend_seen))
    {
      MERROR("Failed to remove txid " << txid << " from the pool");
      res = false;
    }
  }
  return res;
}

Blockchain::block_pow_verified Blockchain::verify_block_pow(cryptonote::block const &blk, difficulty_type difficulty, uint64_t chain_height, bool alt_block)
{
  block_pow_verified result = {};
  std::memset(result.proof_of_work.data, 0xff, sizeof(result.proof_of_work.data));
  crypto::hash const blk_hash = cryptonote::get_block_hash(blk);
  uint64_t const blk_height   = cryptonote::get_block_height(blk);

  // There is a difficulty bug in lokid that caused a network disagreement at height 526483 where
  // somewhere around half the network had a slightly-too-high difficulty value and accepted the
  // block while nodes with the correct difficulty value rejected it.  However this not-quite-enough
  // difficulty chain had enough of the network following it that it got checkpointed several times
  // and so cannot be rolled back.
  //
  // Hence this hack: starting at that block until the next hard fork, we allow a slight grace
  // (0.2%) on the required difficulty (but we don't *change* the actual difficulty value used for
  // diff calculation).
  if (cryptonote::get_block_height(blk) >= 526483 && m_hardfork->get_current_version() < network_version_16_pulse)
    difficulty = (difficulty * 998) / 1000;

  CHECK_AND_ASSERT_MES(difficulty, result, "!!!!!!!!! difficulty overhead !!!!!!!!!");
  if (alt_block)
  {
    randomx_longhash_context randomx_context = {};
    if (blk.major_version >= cryptonote::network_version_12_checkpointing)
    {
      randomx_context.current_blockchain_height = chain_height;
      randomx_context.seed_height               = rx_seedheight(blk_height);
      randomx_context.seed_block_hash           = get_block_id_by_height(randomx_context.seed_height);
    }

    result.proof_of_work = get_altblock_longhash(m_nettype, randomx_context, blk, blk_height);
  }
  else
  {
    // Formerly the code below contained an if loop with the following condition
    // !m_checkpoints.is_in_checkpoint_zone(get_current_blockchain_height())
    // however, this caused the daemon to not bother checking PoW for blocks
    // before checkpoints, which is very dangerous behaviour. We moved the PoW
    // validation out of the next chunk of code to make sure that we correctly
    // check PoW now.
    // FIXME: height parameter is not used...should it be used or should it not
    // be a parameter?
    // validate proof_of_work versus difficulty target
#if defined(PER_BLOCK_CHECKPOINT)
    if (chain_height < m_blocks_hash_check.size())
    {
      const auto &expected_hash = m_blocks_hash_check[chain_height];
      if (expected_hash != crypto::null_hash)
      {
        if (blk_hash != expected_hash)
        {
          MERROR_VER("Block with id is INVALID: " << blk_hash << ", expected " << expected_hash);
          result.valid = false;
          return result;
        }

        result.per_block_checkpointed = true;
      }
      else
      {
        MCINFO("verify", "No pre-validated hash at height " << chain_height << ", verifying fully");
      }
    }
    else
#endif
    {
      auto it = m_blocks_longhash_table.find(blk_hash);
      if (it != m_blocks_longhash_table.end())
      {
        result.precomputed   = true;
        result.proof_of_work = it->second;
      }
      else
        result.proof_of_work = get_block_longhash_w_blockchain(m_nettype, this, blk, chain_height, 0);
    }
  }

  // validate proof_of_work versus difficulty target
  result.valid = check_hash(result.proof_of_work, difficulty);
  if (!result.valid)
    MGINFO_RED((alt_block ? "Alternative block" : "Block") << " with id: " << blk_hash << "\n does not have enough proof of work: " << result.proof_of_work << " at height " << blk_height << ", required difficulty: " << difficulty);

  return result;
}

bool Blockchain::basic_block_checks(cryptonote::block const &blk, bool alt_block)
{
  const crypto::hash blk_hash = cryptonote::get_block_hash(blk);
  const uint64_t blk_height   = cryptonote::get_block_height(blk);
  const uint64_t chain_height = get_current_blockchain_height();
  const uint8_t hf_version    = get_current_hard_fork_version();

  if (alt_block)
  {
    if(cryptonote::get_block_height(blk) == 0)
    {
      MERROR_VER("Block with id: " << blk_hash << " (as alternative), but miner tx says height is 0.");
      return false;
    }

    if (!m_checkpoints.is_alternative_block_allowed(chain_height, blk_height, nullptr))
    {
      MERROR_VER("Block with id: " << blk_hash << " can't be accepted for alternative chain, block height: " << blk_height << ", chain height: " << chain_height);
      return false;
    }

    // this is a cheap test
    if (!m_hardfork->check_for_height(blk, blk_height))
    {
      LOG_PRINT_L1("Block with id: " << blk_hash << ", has old version: " << +blk.major_version << ", current: " << +hf_version << " for height " << blk_height);
      return false;
    }
  }
  else
  {
    crypto::hash top_hash = get_tail_id();
    if(blk.prev_id != top_hash)
    {
      MGINFO_RED("Block with id: " << blk_hash << ", has wrong prev_id: " << blk.prev_id << ", expected: " << top_hash);
      return false;
    }

    for (static bool seen_future_version = false;
         !seen_future_version && blk.major_version > m_hardfork->get_ideal_version();
         seen_future_version = true)
    {
      const el::Level level = el::Level::Warning;
      MCLOG_RED(level, "global", "**********************************************************************");
      MCLOG_RED(level, "global", "A block was seen on the network with a version higher than the last");
      MCLOG_RED(level, "global", "known one. This may be an old version of the daemon, and a software");
      MCLOG_RED(level, "global", "update may be required to sync further. Try running: update check");
      MCLOG_RED(level, "global", "**********************************************************************");
    }

    if (!m_hardfork->check(blk))
    {
      MGINFO_RED("Block with id: " << blk_hash << ", has old version: " << +blk.major_version << ", current: " << (unsigned)m_hardfork->get_current_version());
      return false;
    }

    // If we're at a checkpoint, ensure that our hardcoded checkpoint hash
    // is correct.
    if(m_checkpoints.is_in_checkpoint_zone(chain_height))
    {
      bool service_node_checkpoint = false;
      if(!m_checkpoints.check_block(chain_height, blk_hash, nullptr, &service_node_checkpoint))
      {
        if (!service_node_checkpoint || (service_node_checkpoint && blk.major_version >= cryptonote::network_version_13_enforce_checkpoints))
        {
          MGINFO_RED("CHECKPOINT VALIDATION FAILED");
          return false;
        }
      }
    }

    // make sure block timestamp is not less than the median timestamp of a set
    // number of the most recent blocks.
    if(!check_block_timestamp(blk))
    {
      MGINFO_RED("Block with id: " << blk_hash << ", has invalid timestamp: " << blk.timestamp);
      return false;
    }
  }

  // When verifying an alt block, we're replacing the blk at blk_height, not
  // adding a new block to the chain
  // sanity check basic miner tx properties;
  if(!prevalidate_miner_transaction(blk, alt_block ? blk_height : chain_height, hf_version))
  {
    MGINFO_RED("Block with id: " << blk_hash << " failed to pass prevalidation");
    return false;
  }

  return true;
}
//------------------------------------------------------------------
//      Needs to validate the block and acquire each transaction from the
//      transaction mem_pool, then pass the block and transactions to
//      m_db->add_block()
bool Blockchain::handle_block_to_main_chain(const block& bl, const crypto::hash& id, block_verification_context& bvc, checkpoint_t const *checkpoint, bool notify)
{
  LOG_PRINT_L3("Blockchain::" << __func__);

  TIME_MEASURE_START(block_processing_time);
  std::unique_lock lock{*this};
  db_rtxn_guard rtxn_guard(m_db);

  TIME_MEASURE_START(t1);
  if (!basic_block_checks(bl, false /*alt_block*/))
  {
    bvc.m_verifivation_failed = true;
    return false;
  }
  TIME_MEASURE_FINISH(t1);

  uint64_t const chain_height   = get_current_blockchain_height();
  uint64_t const current_diffic = get_difficulty_for_next_block();

  struct
  {
    uint64_t           verify_pow_time;
    uint64_t           difficulty_calc_time;
    block_pow_verified blk_pow = {};
  } miner = {};

  bool const pulse_block = cryptonote::block_has_pulse_components(bl);
  if (pulse_block)
  {
    // NOTE: Pulse blocks don't use PoW. They use Service Node signatures.
    // Delay signature verification until Service Node List adds the block in
    // the block_added hook.
  }
  else // check proof of work
  {
    miner.difficulty_calc_time = epee::misc_utils::get_tick_count();
    miner.difficulty_calc_time = epee::misc_utils::get_tick_count() - miner.difficulty_calc_time;

    miner.verify_pow_time = epee::misc_utils::get_tick_count();
    miner.blk_pow         = verify_block_pow(bl, current_diffic, chain_height, false /*alt_block*/);
    miner.verify_pow_time = epee::misc_utils::get_tick_count() - miner.verify_pow_time;

    if (!miner.blk_pow.valid)
    {
      bvc.m_verifivation_failed = true;
      return false;
    }

    if (miner.blk_pow.precomputed)
      miner.verify_pow_time += m_fake_pow_calc_time;
  }

  size_t const coinbase_weight   = get_transaction_weight(bl.miner_tx);
  size_t cumulative_block_weight = coinbase_weight;

  std::vector<std::pair<transaction, blobdata>> txs;
  key_images_container keys;

  uint64_t fee_summary = 0;
  uint64_t t_checktx = 0;
  uint64_t t_exists = 0;
  uint64_t t_pool = 0;
  uint64_t t_dblspnd = 0;

// XXX old code adds miner tx here

  size_t tx_index = 0;
  // Iterate over the block's transaction hashes, grabbing each
  // from the tx_pool and validating them.  Each is then added
  // to txs.  Keys spent in each are added to <keys> by the double spend check.
  txs.reserve(bl.tx_hashes.size());
  for (const crypto::hash& tx_id : bl.tx_hashes)
  {
    transaction tx_tmp;
    blobdata txblob;
    size_t tx_weight = 0;
    uint64_t fee = 0;
    bool relayed = false, do_not_relay = false, double_spend_seen = false;
    TIME_MEASURE_START(aa);

// XXX old code does not check whether tx exists
    if (m_db->tx_exists(tx_id))
    {
      MGINFO_RED("Block with id: " << id << " attempting to add transaction already in blockchain with id: " << tx_id);
      bvc.m_verifivation_failed = true;
      return_tx_to_pool(txs);
      return false;
    }

    TIME_MEASURE_FINISH(aa);
    t_exists += aa;
    TIME_MEASURE_START(bb);

    // get transaction with hash <tx_id> from tx_pool
    if(!m_tx_pool.take_tx(tx_id, tx_tmp, txblob, tx_weight, fee, relayed, do_not_relay, double_spend_seen))
    {
      MGINFO_RED("Block with id: " << id  << " has at least one unknown transaction with id: " << tx_id);
      bvc.m_verifivation_failed = true;
      return_tx_to_pool(txs);
      return false;
    }

    TIME_MEASURE_FINISH(bb);
    t_pool += bb;
    // add the transaction to the temp list of transactions, so we can either
    // store the list of transactions all at once or return the ones we've
    // taken from the tx_pool back to it if the block fails verification.
    txs.push_back(std::make_pair(std::move(tx_tmp), std::move(txblob)));
    transaction &tx = txs.back().first;
    TIME_MEASURE_START(dd);

    // FIXME: the storage should not be responsible for validation.
    //        If it does any, it is merely a sanity check.
    //        Validation is the purview of the Blockchain class
    //        - TW
    //
    // ND: this is not needed, db->add_block() checks for duplicate k_images and fails accordingly.
    // if (!check_for_double_spend(tx, keys))
    // {
    //     LOG_PRINT_L0("Double spend detected in transaction (id: " << tx_id);
    //     bvc.m_verifivation_failed = true;
    //     break;
    // }

    TIME_MEASURE_FINISH(dd);
    t_dblspnd += dd;
    TIME_MEASURE_START(cc);

#if defined(PER_BLOCK_CHECKPOINT)
    if (!miner.blk_pow.per_block_checkpointed)
#endif
    {
      // validate that transaction inputs and the keys spending them are correct.
      tx_verification_context tvc{};
      if(!check_tx_inputs(tx, tvc))
      {
        MGINFO_RED("Block with id: " << id  << " has at least one transaction (id: " << tx_id << ") with wrong inputs.");

        add_block_as_invalid(bl);
        MGINFO_RED("Block with id " << id << " added as invalid because of wrong inputs in transactions");
        MGINFO_RED("tx_index " << tx_index << ", m_blocks_txs_check " << m_blocks_txs_check.size() << ":");
        for (const auto &h: m_blocks_txs_check) MERROR_VER("  " << h);
        bvc.m_verifivation_failed = true;
        return_tx_to_pool(txs);
        return false;
      }
    }
#if defined(PER_BLOCK_CHECKPOINT)
    else
    {
      // ND: if fast_check is enabled for blocks, there is no need to check
      // the transaction inputs, but do some sanity checks anyway.
      if (tx_index >= m_blocks_txs_check.size() || memcmp(&m_blocks_txs_check[tx_index++], &tx_id, sizeof(tx_id)) != 0)
      {
        MERROR_VER("Block with id: " << id << " has at least one transaction (id: " << tx_id << ") with wrong inputs.");
        add_block_as_invalid(bl);
        MERROR_VER("Block with id " << id << " added as invalid because of wrong inputs in transactions");
        bvc.m_verifivation_failed = true;
        return_tx_to_pool(txs);
        return false;
      }
    }
#endif
    TIME_MEASURE_FINISH(cc);
    t_checktx += cc;
    fee_summary += fee;
    cumulative_block_weight += tx_weight;
  }

  m_blocks_txs_check.clear();

  TIME_MEASURE_START(vmt);
  uint64_t base_reward = 0;
  uint64_t already_generated_coins = chain_height ? m_db->get_block_already_generated_coins(chain_height - 1) : 0;
  if(!validate_miner_transaction(bl, cumulative_block_weight, fee_summary, base_reward, already_generated_coins, m_hardfork->get_current_version()))
  {
    MGINFO_RED("Block with id: " << id << " has incorrect miner transaction");
    bvc.m_verifivation_failed = true;
    return_tx_to_pool(txs);
    return false;
  }

  TIME_MEASURE_FINISH(vmt);
  // populate various metadata about the block to be stored alongside it.
  size_t block_weight                   = cumulative_block_weight;
  difficulty_type cumulative_difficulty = current_diffic;

  // In the "tail" state when the minimum subsidy (implemented in get_block_reward) is in effect, the number of
  // coins will eventually exceed MONEY_SUPPLY and overflow a uint64. To prevent overflow, cap already_generated_coins
  // at MONEY_SUPPLY. already_generated_coins is only used to compute the block subsidy and MONEY_SUPPLY yields a
  // subsidy of 0 under the base formula and therefore the minimum subsidy >0 in the tail state.
  already_generated_coins = base_reward < (MONEY_SUPPLY-already_generated_coins) ? already_generated_coins + base_reward : MONEY_SUPPLY;
  if(chain_height)
    cumulative_difficulty += m_db->get_block_cumulative_difficulty(chain_height - 1);

  TIME_MEASURE_FINISH(block_processing_time);
  if(miner.blk_pow.precomputed)
    block_processing_time += m_fake_pow_calc_time;

  rtxn_guard.stop();
  TIME_MEASURE_START(addblock);
  uint64_t new_height = 0;
  if (!bvc.m_verifivation_failed)
  {
    try
    {
      uint64_t long_term_block_weight = get_next_long_term_block_weight(block_weight);
      cryptonote::blobdata bd = cryptonote::block_to_blob(bl);
      new_height = m_db->add_block(std::make_pair(std::move(bl), std::move(bd)), block_weight, long_term_block_weight, cumulative_difficulty, already_generated_coins, txs);
    }
    catch (const KEY_IMAGE_EXISTS& e)
    {
      MGINFO_RED("Error adding block with hash: " << id << " to blockchain, what = " << e.what());
      m_batch_success = false;
      bvc.m_verifivation_failed = true;
      return_tx_to_pool(txs);
      return false;
    }
    catch (const std::exception& e)
    {
      //TODO: figure out the best way to deal with this failure
      MGINFO_RED("Error adding block with hash: " << id << " to blockchain, what = " << e.what());
      m_batch_success = false;
      bvc.m_verifivation_failed = true;
      return_tx_to_pool(txs);
      return false;
    }
  }
  else
  {
    MGINFO_RED("Blocks that failed verification should not reach here");
  }

  auto abort_block = loki::defer([&]() {
      pop_block_from_blockchain();
      auto old_height = m_db->height();
      for (BlockchainDetachedHook* hook : m_blockchain_detached_hooks)
        hook->blockchain_detached(old_height, false /*by_pop_blocks*/);
  });

  // TODO(loki): Not nice, making the hook take in a vector of pair<transaction,
  // blobdata> messes with service_node_list::init which only constructs
  // a vector of transactions and then subsequently calls block_added, so the
  // init step would have to intentionally allocate the blobs or retrieve them
  // from the DB.
  // Secondly we don't use the blobs at all in the hooks, so passing it in
  // doesn't seem right.
  std::vector<transaction> only_txs;
  only_txs.reserve(txs.size());
  for (std::pair<transaction, blobdata> const &tx_pair : txs)
    only_txs.push_back(tx_pair.first);

  if (!m_service_node_list.block_added(bl, only_txs, checkpoint))
  {
    MGINFO_RED("Failed to add block to Service Node List.");
    bvc.m_verifivation_failed = true;
    return false;
  }

  if (!m_lns_db.add_block(bl, only_txs))
  {
    MGINFO_RED("Failed to add block to LNS DB.");
    bvc.m_verifivation_failed = true;
    return false;
  }

  for (BlockAddedHook* hook : m_block_added_hooks)
  {
    if (!hook->block_added(bl, only_txs, checkpoint))
    {
      MGINFO_RED("Block added hook signalled failure");
      bvc.m_verifivation_failed = true;
      return false;
    }
  }

  TIME_MEASURE_FINISH(addblock);

  // TODO(loki): Temporary forking code.
  {
    // Rescan difficulty every N block we have a reocurring difficulty bug that causes daemons to miscalculate difficulty
    uint64_t block_height = get_block_height(bl);
    if (nettype() == MAINNET && (block_height % BLOCKS_EXPECTED_IN_DAYS(1) == 0))
    {
      cryptonote::BlockchainDB::fixup_context context  = {};
      context.nettype = m_nettype;
      context.recalc_diff.start_height = block_height - BLOCKS_EXPECTED_IN_DAYS(1);
      m_db->fixup(context);
    }
  }

  // do this after updating the hard fork state since the weight limit may change due to fork
  if (!update_next_cumulative_weight_limit())
  {
    MGINFO_RED("Failed to update next cumulative weight limit");
    return false;
  }

  abort_block.cancel();
<<<<<<< HEAD
  MINFO("+++++ BLOCK SUCCESSFULLY ADDED"
      "\n\tid:  " << id <<
      "\n\tPoW: " << proof_of_work <<
      "\n\tHEIGHT: " << new_height-1 << ", v" << +bl.major_version << '.' << +bl.minor_version << ", difficulty: " << current_diffic <<
      "\n\tblock reward: " << print_money(fee_summary + base_reward) << " (" << print_money(base_reward) << " + " << print_money(fee_summary) << ")"
        ", coinbase_weight: " << coinbase_weight << ", cumulative weight: " << cumulative_block_weight <<
        ", " << block_processing_time << "(" << target_calculating_time << "/" << longhash_calculating_time << ")ms"
      );
=======
  if (bl.signatures.size() == service_nodes::PULSE_BLOCK_REQUIRED_SIGNATURES)
  {
    MINFO("+++++ PULSE BLOCK SUCCESSFULLY ADDED\n"
                   << "id:\t" << id << "\n"
                   << "HEIGHT " << new_height - 1 << "\n"
                   << "block reward: " << print_money(fee_summary + base_reward) << "(" << print_money(base_reward)
                   << " + " << print_money(fee_summary) << "), coinbase_weight: " << coinbase_weight
                   << ", cumulative weight: " << cumulative_block_weight << ", " << block_processing_time);
  }
  else
  {
    assert(bl.signatures.empty() && "Signatures were supposed to be checked in Service Node List already.");
    MINFO("+++++ MINER BLOCK SUCCESSFULLY ADDED\n"
          << "id:\t" << id << "\n"
          << "PoW:\t" << miner.blk_pow.proof_of_work << "\n"
          << "HEIGHT " << new_height - 1 << ", difficulty:\t" << current_diffic << "\n"
          << "block reward: " << print_money(fee_summary + base_reward) << "(" << print_money(base_reward) << " + "
          << print_money(fee_summary) << "), coinbase_weight: " << coinbase_weight
          << ", cumulative weight: " << cumulative_block_weight << ", " << block_processing_time << "("
          << miner.difficulty_calc_time << "/" << miner.verify_pow_time << ")ms");
  }

>>>>>>> 686faefc
  if(m_show_time_stats)
  {
    MINFO("Height: " << new_height << " coinbase weight: " << coinbase_weight << " cumm: "
        << cumulative_block_weight << " p/t: " << block_processing_time << " ("
        << miner.difficulty_calc_time << "/" << miner.verify_pow_time << "/"
        << t1 << "/" << t_exists << "/" << t_pool
        << "/" << t_checktx << "/" << t_dblspnd << "/" << vmt << "/" << addblock << ")ms");
  }


  bvc.m_added_to_main_chain = true;
  ++m_sync_counter;

  m_tx_pool.on_blockchain_inc(bl);
  get_difficulty_for_next_block(); // just to cache it
  invalidate_block_template_cache();

  if (notify)
  {
    std::shared_ptr<tools::Notify> block_notify = m_block_notify;
    if (block_notify)
      block_notify->notify("%s", epee::string_tools::pod_to_hex(id).c_str(), NULL);
  }

  return true;
}
//------------------------------------------------------------------
bool Blockchain::prune_blockchain(uint32_t pruning_seed)
{
  auto lock = tools::unique_locks(m_tx_pool, *this);
  return m_db->prune_blockchain(pruning_seed);
}
//------------------------------------------------------------------
bool Blockchain::update_blockchain_pruning()
{
  auto lock = tools::unique_locks(m_tx_pool, *this);
  return m_db->update_pruning();
}
//------------------------------------------------------------------
bool Blockchain::check_blockchain_pruning()
{
  auto lock = tools::unique_locks(m_tx_pool, *this);
  return m_db->check_pruning();
}
//------------------------------------------------------------------
uint64_t Blockchain::get_next_long_term_block_weight(uint64_t block_weight) const
{
  PERF_TIMER(get_next_long_term_block_weight);

  const uint64_t db_height = m_db->height();
  const uint64_t nblocks = std::min<uint64_t>(m_long_term_block_weights_window, db_height);

  const uint8_t hf_version = get_current_hard_fork_version();
  if (hf_version < HF_VERSION_LONG_TERM_BLOCK_WEIGHT)
    return block_weight;

  uint64_t long_term_median = get_long_term_block_weight_median(db_height - nblocks, nblocks);
  uint64_t long_term_effective_median_block_weight = std::max<uint64_t>(CRYPTONOTE_BLOCK_GRANTED_FULL_REWARD_ZONE_V5, long_term_median);

  uint64_t short_term_constraint = long_term_effective_median_block_weight + long_term_effective_median_block_weight * 2 / 5;
  uint64_t long_term_block_weight = std::min<uint64_t>(block_weight, short_term_constraint);

  return long_term_block_weight;
}
//------------------------------------------------------------------
bool Blockchain::update_next_cumulative_weight_limit(uint64_t *long_term_effective_median_block_weight)
{
  PERF_TIMER(update_next_cumulative_weight_limit);

  LOG_PRINT_L3("Blockchain::" << __func__);

  // when we reach this, the last hf version is not yet written to the db
  const uint64_t db_height = m_db->height();
  const uint8_t hf_version = get_current_hard_fork_version();
  uint64_t full_reward_zone = get_min_block_weight(hf_version);

  if (hf_version < HF_VERSION_LONG_TERM_BLOCK_WEIGHT)
  {
    std::vector<uint64_t> weights;
    get_last_n_blocks_weights(weights, CRYPTONOTE_REWARD_BLOCKS_WINDOW);
    m_current_block_cumul_weight_median = epee::misc_utils::median(weights);
  }
  else
  {
    const uint64_t block_weight = m_db->get_block_weight(db_height - 1);

    uint64_t long_term_median;
    if (db_height == 1)
    {
      long_term_median = CRYPTONOTE_BLOCK_GRANTED_FULL_REWARD_ZONE_V5;
    }
    else
    {
      uint64_t nblocks = std::min<uint64_t>(m_long_term_block_weights_window, db_height);
      if (nblocks == db_height)
        --nblocks;
      long_term_median = get_long_term_block_weight_median(db_height - nblocks - 1, nblocks);
    }

    m_long_term_effective_median_block_weight = std::max<uint64_t>(CRYPTONOTE_BLOCK_GRANTED_FULL_REWARD_ZONE_V5, long_term_median);

    uint64_t short_term_constraint = m_long_term_effective_median_block_weight + m_long_term_effective_median_block_weight * 2 / 5;
    uint64_t long_term_block_weight = std::min<uint64_t>(block_weight, short_term_constraint);

    if (db_height == 1)
    {
      long_term_median = long_term_block_weight;
    }
    else
    {
      m_long_term_block_weights_cache_tip_hash = m_db->get_block_hash_from_height(db_height - 1);
      m_long_term_block_weights_cache_rolling_median.insert(long_term_block_weight);
      long_term_median = m_long_term_block_weights_cache_rolling_median.median();
    }
    m_long_term_effective_median_block_weight = std::max<uint64_t>(CRYPTONOTE_BLOCK_GRANTED_FULL_REWARD_ZONE_V5, long_term_median);

    std::vector<uint64_t> weights;
    get_last_n_blocks_weights(weights, CRYPTONOTE_REWARD_BLOCKS_WINDOW);

    uint64_t short_term_median = epee::misc_utils::median(weights);
    uint64_t effective_median_block_weight = std::min<uint64_t>(std::max<uint64_t>(CRYPTONOTE_BLOCK_GRANTED_FULL_REWARD_ZONE_V5, short_term_median), CRYPTONOTE_SHORT_TERM_BLOCK_WEIGHT_SURGE_FACTOR * m_long_term_effective_median_block_weight);

    m_current_block_cumul_weight_median = effective_median_block_weight;
  }

  if (m_current_block_cumul_weight_median <= full_reward_zone)
    m_current_block_cumul_weight_median = full_reward_zone;

  m_current_block_cumul_weight_limit = m_current_block_cumul_weight_median * 2;

  if (long_term_effective_median_block_weight)
    *long_term_effective_median_block_weight = m_long_term_effective_median_block_weight;

  if (!m_db->is_read_only())
    m_db->add_max_block_size(m_current_block_cumul_weight_limit);

  return true;
}
//------------------------------------------------------------------
bool Blockchain::add_new_block(const block& bl, block_verification_context& bvc, checkpoint_t const *checkpoint)
{

  LOG_PRINT_L3("Blockchain::" << __func__);
  crypto::hash id = get_block_hash(bl);
  auto lock = tools::unique_locks(m_tx_pool, *this);
  db_rtxn_guard rtxn_guard(m_db);
  if(have_block(id))
  {
    LOG_PRINT_L3("block with id = " << id << " already exists");
    bvc.m_already_exists = true;
    m_blocks_txs_check.clear();
    return false;
  }

  if (checkpoint)
  {
    checkpoint_t existing_checkpoint;
    uint64_t block_height = get_block_height(bl);
    try
    {
      if (get_checkpoint(block_height, existing_checkpoint))
      {
        if (checkpoint->signatures.size() < existing_checkpoint.signatures.size())
          checkpoint = nullptr;
      }
    }
    catch (const std::exception &e)
    {
      MERROR("Get block checkpoint from DB failed at height: " << block_height << ", what = " << e.what());
    }
  }

  bool result = false;
  rtxn_guard.stop();
  if(bl.prev_id == get_tail_id()) //check that block refers to chain tail
  {
    result = handle_block_to_main_chain(bl, id, bvc, checkpoint);
  }
  else
  {
    //chain switching or wrong block
    bvc.m_added_to_main_chain = false;
    result = handle_alternative_block(bl, id, bvc, checkpoint);
    m_blocks_txs_check.clear();
    //never relay alternative blocks
  }

  return result;
}
//------------------------------------------------------------------
// returns false if any of the checkpoints loading returns false.
// That should happen only if a checkpoint is added that conflicts
// with an existing checkpoint.
bool Blockchain::update_checkpoints_from_json_file(const std::string& file_path)
{
  std::vector<height_to_hash> checkpoint_hashes;
  if (!cryptonote::load_checkpoints_from_json(file_path, checkpoint_hashes))
    return false;

  std::vector<height_to_hash>::const_iterator first_to_check = checkpoint_hashes.end();
  std::vector<height_to_hash>::const_iterator one_past_last_to_check  = checkpoint_hashes.end();

  uint64_t prev_max_height = m_checkpoints.get_max_height();
  LOG_PRINT_L1("Adding checkpoints from blockchain hashfile: " << file_path);
  LOG_PRINT_L1("Hard-coded max checkpoint height is " << prev_max_height);
  for (std::vector<height_to_hash>::const_iterator it = checkpoint_hashes.begin(); it != one_past_last_to_check; it++)
  {
    uint64_t height;
    height = it->height;
    if (height <= prev_max_height) {
      LOG_PRINT_L1("ignoring checkpoint height " << height);
    } else {
      if (first_to_check == checkpoint_hashes.end())
        first_to_check = it;

      std::string blockhash = it->hash;
      LOG_PRINT_L1("Adding checkpoint height " << height << ", hash=" << blockhash);

      if (!m_checkpoints.add_checkpoint(height, blockhash))
      {
        one_past_last_to_check = it;
        LOG_PRINT_L1("Failed to add checkpoint at height " << height << ", hash=" << blockhash);
        break;
      }
    }
  }

  /*
   * If a block fails a checkpoint the blockchain
   * will be rolled back to two blocks prior to that block.
   */
  //TODO: Refactor, consider returning a failure height and letting
  //      caller decide course of action.
  bool result = true;
  {
    std::unique_lock lock{*this};
    bool stop_batch = m_db->batch_start();

    for (std::vector<height_to_hash>::const_iterator it = first_to_check; it != one_past_last_to_check; it++)
    {
      uint64_t block_height = it->height;
      if (block_height >= m_db->height()) // if the checkpoint is for a block we don't have yet, move on
        break;

      if (!m_checkpoints.check_block(block_height, m_db->get_block_hash_from_height(block_height), nullptr))
      {
        // roll back to a couple of blocks before the checkpoint
        LOG_ERROR("Local blockchain failed to pass a checkpoint, rolling back!");
        std::list<block_and_checkpoint> empty;
        rollback_blockchain_switching(empty, block_height- 2);
        result = false;
      }
    }

    if (stop_batch)
      m_db->batch_stop();
  }

  return result;
}
//------------------------------------------------------------------
bool Blockchain::update_checkpoint(cryptonote::checkpoint_t const &checkpoint)
{
  std::unique_lock lock{*this};
  bool result = m_checkpoints.update_checkpoint(checkpoint);
  return result;
}
//------------------------------------------------------------------
bool Blockchain::get_checkpoint(uint64_t height, checkpoint_t &checkpoint) const
{
  std::unique_lock lock{*this};
  return m_checkpoints.get_checkpoint(height, checkpoint);
}
//------------------------------------------------------------------
void Blockchain::block_longhash_worker(uint64_t height, const epee::span<const block> &blocks, std::unordered_map<crypto::hash, crypto::hash> &map) const
{
  TIME_MEASURE_START(t);

  for (const auto & block : blocks)
  {
    if (m_cancel)
      break;
    crypto::hash id = get_block_hash(block);
    crypto::hash pow = get_block_longhash_w_blockchain(m_nettype, this, block, height++, 0);
    map.emplace(id, pow);
  }

  TIME_MEASURE_FINISH(t);
}

//------------------------------------------------------------------
bool Blockchain::cleanup_handle_incoming_blocks(bool force_sync)
{
  bool success = false;

  MTRACE("Blockchain::" << __func__);
  TIME_MEASURE_START(t1);

  try
  {
    if (m_batch_success)
      m_db->batch_stop();
    else
      m_db->batch_abort();
    success = true;
  }
  catch (const std::exception &e)
  {
    MERROR("Exception in cleanup_handle_incoming_blocks: " << e.what());
  }

  if (success && m_sync_counter > 0)
  {
    if (force_sync)
    {
      if(m_db_sync_mode != db_nosync)
        store_blockchain();
      m_sync_counter = 0;
    }
    else if (m_db_sync_threshold && ((m_db_sync_on_blocks && m_sync_counter >= m_db_sync_threshold) || (!m_db_sync_on_blocks && m_bytes_to_sync >= m_db_sync_threshold)))
    {
      MDEBUG("Sync threshold met, syncing");
      if(m_db_sync_mode == db_async)
      {
        m_sync_counter = 0;
        m_bytes_to_sync = 0;
        m_async_service.dispatch([this] { return store_blockchain(); });
      }
      else if(m_db_sync_mode == db_sync)
      {
        store_blockchain();
      }
      else // db_nosync
      {
        // DO NOTHING, not required to call sync.
      }
    }
  }

  TIME_MEASURE_FINISH(t1);
  m_blocks_longhash_table.clear();
  m_scan_table.clear();
  m_blocks_txs_check.clear();

  // when we're well clear of the precomputed hashes, free the memory
  if (!m_blocks_hash_check.empty() && m_db->height() > m_blocks_hash_check.size() + 4096)
  {
    MINFO("Dumping block hashes, we're now 4k past " << m_blocks_hash_check.size());
    m_blocks_hash_check.clear();
    m_blocks_hash_check.shrink_to_fit();
  }

  unlock();
  m_tx_pool.unlock();

  update_blockchain_pruning();

  return success;
}

//------------------------------------------------------------------
void Blockchain::output_scan_worker(const uint64_t amount, const std::vector<uint64_t> &offsets, std::vector<output_data_t> &outputs) const
{
  try
  {
    m_db->get_output_key(epee::span<const uint64_t>(&amount, 1), offsets, outputs, true);
  }
  catch (const std::exception& e)
  {
    MERROR_VER("EXCEPTION: " << e.what());
  }
  catch (...)
  {

  }
}

uint64_t Blockchain::prevalidate_block_hashes(uint64_t height, const std::vector<crypto::hash> &hashes)
{
  // new: . . . . . X X X X X . . . . . .
  // pre: A A A A B B B B C C C C D D D D

  // easy case: height >= hashes
  if (height >= m_blocks_hash_of_hashes.size() * HASH_OF_HASHES_STEP)
    return hashes.size();

  // if we're getting old blocks, we might have jettisoned the hashes already
  if (m_blocks_hash_check.empty())
    return hashes.size();

  // find hashes encompassing those block
  size_t first_index = height / HASH_OF_HASHES_STEP;
  size_t last_index = (height + hashes.size() - 1) / HASH_OF_HASHES_STEP;
  MDEBUG("Blocks " << height << " - " << (height + hashes.size() - 1) << " start at " << first_index << " and end at " << last_index);

  // case of not enough to calculate even a single hash
  if (first_index == last_index && hashes.size() < HASH_OF_HASHES_STEP && (height + hashes.size()) % HASH_OF_HASHES_STEP)
    return hashes.size();

  // build hashes vector to hash hashes together
  std::vector<crypto::hash> data;
  data.reserve(hashes.size() + HASH_OF_HASHES_STEP - 1); // may be a bit too much

  // we expect height to be either equal or a bit below db height
  bool disconnected = (height > m_db->height());
  size_t pop;
  if (disconnected && height % HASH_OF_HASHES_STEP)
  {
    ++first_index;
    pop = HASH_OF_HASHES_STEP - height % HASH_OF_HASHES_STEP;
  }
  else
  {
    // we might need some already in the chain for the first part of the first hash
    for (uint64_t h = first_index * HASH_OF_HASHES_STEP; h < height; ++h)
    {
      data.push_back(m_db->get_block_hash_from_height(h));
    }
    pop = 0;
  }

  // push the data to check
  for (const auto &h: hashes)
  {
    if (pop)
      --pop;
    else
      data.push_back(h);
  }

  // hash and check
  uint64_t usable = first_index * HASH_OF_HASHES_STEP - height; // may start negative, but unsigned under/overflow is not UB
  for (size_t n = first_index; n <= last_index; ++n)
  {
    if (n < m_blocks_hash_of_hashes.size())
    {
      // if the last index isn't fully filled, we can't tell if valid
      if (data.size() < (n - first_index) * HASH_OF_HASHES_STEP + HASH_OF_HASHES_STEP)
        break;

      crypto::hash hash;
      cn_fast_hash(data.data() + (n - first_index) * HASH_OF_HASHES_STEP, HASH_OF_HASHES_STEP * sizeof(crypto::hash), hash);
      bool valid = hash == m_blocks_hash_of_hashes[n];

      // add to the known hashes array
      if (!valid)
      {
        MDEBUG("invalid hash for blocks " << n * HASH_OF_HASHES_STEP << " - " << (n * HASH_OF_HASHES_STEP + HASH_OF_HASHES_STEP - 1));
        break;
      }

      size_t end = n * HASH_OF_HASHES_STEP + HASH_OF_HASHES_STEP;
      for (size_t i = n * HASH_OF_HASHES_STEP; i < end; ++i)
      {
        CHECK_AND_ASSERT_MES(m_blocks_hash_check[i] == crypto::null_hash || m_blocks_hash_check[i] == data[i - first_index * HASH_OF_HASHES_STEP],
            0, "Consistency failure in m_blocks_hash_check construction");
        m_blocks_hash_check[i] = data[i - first_index * HASH_OF_HASHES_STEP];
      }
      usable += HASH_OF_HASHES_STEP;
    }
    else
    {
      // if after the end of the precomputed blocks, accept anything
      usable += HASH_OF_HASHES_STEP;
      if (usable > hashes.size())
        usable = hashes.size();
    }
  }
  MDEBUG("usable: " << usable << " / " << hashes.size());
  CHECK_AND_ASSERT_MES(usable < std::numeric_limits<uint64_t>::max() / 2, 0, "usable is negative");
  return usable;
}

bool Blockchain::calc_batched_governance_reward(uint64_t height, uint64_t &reward) const
{
  reward = 0;
  auto hard_fork_version = get_ideal_hard_fork_version(height);
  if (hard_fork_version <= network_version_9_service_nodes)
  {
    return true;
  }

  if (!height_has_governance_output(nettype(), hard_fork_version, height))
  {
    return true;
  }

  // Ignore governance reward and payout instead the last
  // GOVERNANCE_BLOCK_REWARD_INTERVAL number of blocks governance rewards.  We
  // come back for this height's rewards in the next interval. The reward is
  // 0 if it's not time to pay out the batched payments (in which case we
  // already returned, above).

  size_t num_blocks = cryptonote::get_config(nettype()).GOVERNANCE_REWARD_INTERVAL_IN_BLOCKS;

  // Fixed reward starting at HF15
  if (hard_fork_version >= network_version_15_lns)
  {
    reward = num_blocks * (
        hard_fork_version >= network_version_16_pulse ? FOUNDATION_REWARD_HF16 : FOUNDATION_REWARD_HF15);
    return true;
  }

  uint64_t start_height = height - num_blocks;
  if (height < num_blocks)
  {
    start_height = 0;
    num_blocks   = height;
  }

  std::vector<cryptonote::block> blocks;
  if (!get_blocks_only(start_height, num_blocks, blocks))
  {
    LOG_ERROR("Unable to get historical blocks to calculated batched governance payment");
    return false;
  }

  for (const auto &block : blocks)
  {
    if (block.major_version >= network_version_10_bulletproofs)
      reward += derive_governance_from_block_reward(nettype(), block, hard_fork_version);
  }

  return true;
}

//------------------------------------------------------------------
// ND: Speedups:
// 1. Thread long_hash computations if possible (m_max_prepare_blocks_threads = nthreads, default = 4)
// 2. Group all amounts (from txs) and related absolute offsets and form a table of tx_prefix_hash
//    vs [k_image, output_keys] (m_scan_table). This is faster because it takes advantage of bulk queries
//    and is threaded if possible. The table (m_scan_table) will be used later when querying output
//    keys.
bool Blockchain::prepare_handle_incoming_blocks(const std::vector<block_complete_entry> &blocks_entry, std::vector<block> &blocks)
{
  MTRACE("Blockchain::" << __func__);
  TIME_MEASURE_START(prepare);
  uint64_t bytes = 0;
  size_t total_txs = 0;
  blocks.clear();

  // Order of locking must be:
  //  m_incoming_tx_lock (optional)
  //  m_tx_pool lock
  //  blockchain lock
  //
  //  Something which takes the blockchain lock may never take the txpool lock
  //  if it has not provably taken the txpool lock earlier
  //
  //  The txpool lock and blockchain lock are now taken here
  //  and released in cleanup_handle_incoming_blocks. This avoids issues
  //  when something uses the pool, which now uses the blockchain and
  //  needs a batch, since a batch could otherwise be active while the
  //  txpool and blockchain locks were not held

  std::lock(m_tx_pool, *this);

  if(blocks_entry.size() == 0)
    return false;

  for (const auto &entry : blocks_entry)
  {
    bytes += entry.block.size();
    bytes += entry.checkpoint.size();
    for (const auto &tx_blob : entry.txs)
    {
      bytes += tx_blob.size();
    }
    total_txs += entry.txs.size();
  }
  m_bytes_to_sync += bytes;
  while (!m_db->batch_start(blocks_entry.size(), bytes)) {
    unlock();
    m_tx_pool.unlock();
    epee::misc_utils::sleep_no_w(100);
    std::lock(m_tx_pool, *this);
  }
  m_batch_success = true;

  const uint64_t height = m_db->height();
  if ((height + blocks_entry.size()) < m_blocks_hash_check.size())
    return true;

  bool blocks_exist = false;
  tools::threadpool& tpool = tools::threadpool::getInstance();
  unsigned threads = tpool.get_max_concurrency();
  blocks.resize(blocks_entry.size());

  {
    // limit threads, default limit = 4
    if(threads > m_max_prepare_blocks_threads)
      threads = m_max_prepare_blocks_threads;

    unsigned int batches = blocks_entry.size() / threads;
    unsigned int extra = blocks_entry.size() % threads;
    MDEBUG("block_batches: " << batches);
    std::vector<std::unordered_map<crypto::hash, crypto::hash>> maps(threads);
    auto it = blocks_entry.begin();
    unsigned blockidx = 0;

    const crypto::hash tophash = m_db->top_block_hash();
    for (unsigned i = 0; i < threads; i++)
    {
      for (unsigned int j = 0; j < batches; j++, ++blockidx)
      {
        block &block = blocks[blockidx];
        crypto::hash block_hash;

        if (!parse_and_validate_block_from_blob(it->block, block, block_hash))
          return false;

        // check first block and skip all blocks if its not chained properly
        if (blockidx == 0)
        {
          if (block.prev_id != tophash)
          {
            MDEBUG("Skipping prepare blocks. New blocks don't belong to chain.");
            blocks.clear();
            return true;
          }
        }
        if (have_block(block_hash))
          blocks_exist = true;

        std::advance(it, 1);
      }
    }

    for (unsigned i = 0; i < extra && !blocks_exist; i++, blockidx++)
    {
      block &block = blocks[blockidx];
      crypto::hash block_hash;

      if (!parse_and_validate_block_from_blob(it->block, block, block_hash))
        return false;

      if (have_block(block_hash))
        blocks_exist = true;

      std::advance(it, 1);
    }

    if (!blocks_exist)
    {
      m_blocks_longhash_table.clear();
      uint64_t thread_height = height;
      tools::threadpool::waiter waiter;
      m_prepare_height = height;
      m_prepare_nblocks = blocks_entry.size();
      m_prepare_blocks = &blocks;
      for (unsigned int i = 0; i < threads; i++)
      {
        unsigned nblocks = batches;
        if (i < extra)
          ++nblocks;
        tpool.submit(&waiter, [this, thread_height, blocks=epee::span<const block>(&blocks[thread_height - height], nblocks), &map=maps[i]]
            { block_longhash_worker(thread_height, blocks, map); }, true);
        thread_height += nblocks;
      }

      waiter.wait(&tpool);
      m_prepare_height = 0;

      if (m_cancel)
         return false;

      for (const auto & map : maps)
      {
        m_blocks_longhash_table.insert(map.begin(), map.end());
      }
    }
  }

  if (m_cancel)
    return false;

  if (blocks_exist)
  {
    MDEBUG("Skipping remainder of prepare blocks. Blocks exist.");
    return true;
  }

  m_fake_scan_time = 0;
  m_fake_pow_calc_time = 0;

  m_scan_table.clear();

  TIME_MEASURE_FINISH(prepare);
  m_fake_pow_calc_time = prepare / blocks_entry.size();

  if (blocks_entry.size() > 1 && threads > 1 && m_show_time_stats)
    MDEBUG("Prepare blocks took: " << prepare << " ms");

  TIME_MEASURE_START(scantable);

  // [input] stores all unique amounts found
  std::vector < uint64_t > amounts;
  // [input] stores all absolute_offsets for each amount
  std::map<uint64_t, std::vector<uint64_t>> offset_map;
  // [output] stores all output_data_t for each absolute_offset
  std::map<uint64_t, std::vector<output_data_t>> tx_map;
  std::vector<std::pair<cryptonote::transaction, crypto::hash>> txes(total_txs);

#define SCAN_TABLE_QUIT(m) \
  do { \
    MERROR_VER(m) ;\
    m_scan_table.clear(); \
    return false; \
  } while(0); \

  // generate sorted tables for all amounts and absolute offsets
  size_t tx_index = 0, block_index = 0;
  for (const auto &entry : blocks_entry)
  {
    if (m_cancel)
      return false;

    for (const auto &tx_blob : entry.txs)
    {
      if (tx_index >= txes.size())
        SCAN_TABLE_QUIT("tx_index is out of sync");
      transaction &tx = txes[tx_index].first;
      crypto::hash &tx_prefix_hash = txes[tx_index].second;
      ++tx_index;

      if (!parse_and_validate_tx_base_from_blob(tx_blob, tx))
        SCAN_TABLE_QUIT("Could not parse tx from incoming blocks.");
      cryptonote::get_transaction_prefix_hash(tx, tx_prefix_hash);

      auto its = m_scan_table.find(tx_prefix_hash);
      if (its != m_scan_table.end())
        SCAN_TABLE_QUIT("Duplicate tx found from incoming blocks.");

      m_scan_table.emplace(tx_prefix_hash, std::unordered_map<crypto::key_image, std::vector<output_data_t>>());
      its = m_scan_table.find(tx_prefix_hash);
      assert(its != m_scan_table.end());

      // get all amounts from tx.vin(s)
      for (const auto &txin : tx.vin)
      {
        const auto& in_to_key = std::get<txin_to_key>(txin);

        // check for duplicate
        auto it = its->second.find(in_to_key.k_image);
        if (it != its->second.end())
          SCAN_TABLE_QUIT("Duplicate key_image found from incoming blocks.");

        amounts.push_back(in_to_key.amount);
      }

      // sort and remove duplicate amounts from amounts list
      std::sort(amounts.begin(), amounts.end());
      auto last = std::unique(amounts.begin(), amounts.end());
      amounts.erase(last, amounts.end());

      // add amount to the offset_map and tx_map
      for (const uint64_t &amount : amounts)
      {
        if (offset_map.find(amount) == offset_map.end())
          offset_map.emplace(amount, std::vector<uint64_t>());

        if (tx_map.find(amount) == tx_map.end())
          tx_map.emplace(amount, std::vector<output_data_t>());
      }

      // add new absolute_offsets to offset_map
      for (const auto &txin : tx.vin)
      {
        const auto& in_to_key = std::get<txin_to_key>(txin);
        // no need to check for duplicate here.
        auto absolute_offsets = relative_output_offsets_to_absolute(in_to_key.key_offsets);
        for (const auto & offset : absolute_offsets)
          offset_map[in_to_key.amount].push_back(offset);

      }
    }
    ++block_index;
  }

  // sort and remove duplicate absolute_offsets in offset_map
  for (auto &offsets : offset_map)
  {
    std::sort(offsets.second.begin(), offsets.second.end());
    auto last = std::unique(offsets.second.begin(), offsets.second.end());
    offsets.second.erase(last, offsets.second.end());
  }

  // gather all the output keys
  threads = tpool.get_max_concurrency();
  if (!m_db->can_thread_bulk_indices())
    threads = 1;

  if (threads > 1 && amounts.size() > 1)
  {
    tools::threadpool::waiter waiter;

    for (size_t i = 0; i < amounts.size(); i++)
    {
      uint64_t amount = amounts[i];
      tpool.submit(&waiter, [this, amount, &offsets=offset_map[amount], &outputs=tx_map[amount]]
          { output_scan_worker(amount, offsets, outputs); }, true);
    }
    waiter.wait(&tpool);
  }
  else
  {
    for (size_t i = 0; i < amounts.size(); i++)
    {
      uint64_t amount = amounts[i];
      output_scan_worker(amount, offset_map[amount], tx_map[amount]);
    }
  }

  // now generate a table for each tx_prefix and k_image hashes
  tx_index = 0;
  for (const auto &entry : blocks_entry)
  {
    if (m_cancel)
      return false;

    for (const auto &tx_blob : entry.txs)
    {
      if (tx_index >= txes.size())
        SCAN_TABLE_QUIT("tx_index is out of sync");
      const transaction &tx = txes[tx_index].first;
      const crypto::hash &tx_prefix_hash = txes[tx_index].second;
      ++tx_index;

      auto its = m_scan_table.find(tx_prefix_hash);
      if (its == m_scan_table.end())
        SCAN_TABLE_QUIT("Tx not found on scan table from incoming blocks.");

      for (const auto &txin : tx.vin)
      {
        const txin_to_key &in_to_key = std::get<txin_to_key>(txin);
        auto needed_offsets = relative_output_offsets_to_absolute(in_to_key.key_offsets);

        std::vector<output_data_t> outputs;
        for (const uint64_t & offset_needed : needed_offsets)
        {
          size_t pos = 0;
          bool found = false;

          for (const uint64_t &offset_found : offset_map[in_to_key.amount])
          {
            if (offset_needed == offset_found)
            {
              found = true;
              break;
            }

            ++pos;
          }

          if (found && pos < tx_map[in_to_key.amount].size())
            outputs.push_back(tx_map[in_to_key.amount].at(pos));
          else
            break;
        }

        its->second.emplace(in_to_key.k_image, outputs);
      }
    }
  }

  TIME_MEASURE_FINISH(scantable);
  if (total_txs > 0)
  {
    m_fake_scan_time = scantable / total_txs;
    if(m_show_time_stats)
      MDEBUG("Prepare scantable took: " << scantable << " ms");
  }

  return true;
}

void Blockchain::add_txpool_tx(const crypto::hash &txid, const cryptonote::blobdata &blob, const txpool_tx_meta_t &meta)
{
  m_db->add_txpool_tx(txid, blob, meta);
}

void Blockchain::update_txpool_tx(const crypto::hash &txid, const txpool_tx_meta_t &meta)
{
  m_db->update_txpool_tx(txid, meta);
}

void Blockchain::remove_txpool_tx(const crypto::hash &txid)
{
  m_db->remove_txpool_tx(txid);
}

uint64_t Blockchain::get_txpool_tx_count(bool include_unrelayed_txes) const
{
  return m_db->get_txpool_tx_count(include_unrelayed_txes);
}

bool Blockchain::get_txpool_tx_meta(const crypto::hash& txid, txpool_tx_meta_t &meta) const
{
  return m_db->get_txpool_tx_meta(txid, meta);
}

bool Blockchain::get_txpool_tx_blob(const crypto::hash& txid, cryptonote::blobdata &bd) const
{
  return m_db->get_txpool_tx_blob(txid, bd);
}

cryptonote::blobdata Blockchain::get_txpool_tx_blob(const crypto::hash& txid) const
{
  return m_db->get_txpool_tx_blob(txid);
}

bool Blockchain::for_all_txpool_txes(std::function<bool(const crypto::hash&, const txpool_tx_meta_t&, const cryptonote::blobdata*)> f, bool include_blob, bool include_unrelayed_txes) const
{
  return m_db->for_all_txpool_txes(f, include_blob, include_unrelayed_txes);
}

uint64_t Blockchain::get_immutable_height() const
{
  std::unique_lock lock{*this};
  checkpoint_t checkpoint;
  if (m_db->get_immutable_checkpoint(&checkpoint, get_current_blockchain_height()))
    return checkpoint.height;
  return 0;
}

void Blockchain::set_user_options(uint64_t maxthreads, bool sync_on_blocks, uint64_t sync_threshold, blockchain_db_sync_mode sync_mode, bool fast_sync)
{
  if (sync_mode == db_defaultsync)
  {
    m_db_default_sync = true;
    sync_mode = db_async;
  }
  m_db_sync_mode = sync_mode;
  m_fast_sync = fast_sync;
  m_db_sync_on_blocks = sync_on_blocks;
  m_db_sync_threshold = sync_threshold;
  m_max_prepare_blocks_threads = maxthreads;
}

void Blockchain::safesyncmode(const bool onoff)
{
  /* all of this is no-op'd if the user set a specific
   * --db-sync-mode at startup.
   */
  if (m_db_default_sync)
  {
    m_db->safesyncmode(onoff);
    m_db_sync_mode = onoff ? db_nosync : db_async;
  }
}

HardFork::State Blockchain::get_hard_fork_state() const
{
  return m_hardfork->get_state();
}

bool Blockchain::get_hard_fork_voting_info(uint8_t version, uint32_t &window, uint32_t &votes, uint32_t &threshold, uint64_t &earliest_height, uint8_t &voting) const
{
  return m_hardfork->get_voting_info(version, window, votes, threshold, earliest_height, voting);
}

std::map<uint64_t, std::tuple<uint64_t, uint64_t, uint64_t>> Blockchain:: get_output_histogram(const std::vector<uint64_t> &amounts, bool unlocked, uint64_t recent_cutoff, uint64_t min_count) const
{
  return m_db->get_output_histogram(amounts, unlocked, recent_cutoff, min_count);
}

std::vector<std::pair<Blockchain::block_extended_info,std::vector<crypto::hash>>> Blockchain::get_alternative_chains() const
{
  std::vector<std::pair<Blockchain::block_extended_info,std::vector<crypto::hash>>> chains;

  blocks_ext_by_hash alt_blocks;
  alt_blocks.reserve(m_db->get_alt_block_count());
  m_db->for_all_alt_blocks([&alt_blocks](const crypto::hash &blkid, const cryptonote::alt_block_data_t &data, const cryptonote::blobdata *block_blob, const cryptonote::blobdata *checkpoint_blob) {
    if (!block_blob)
    {
      MERROR("No blob, but blobs were requested");
      return false;
    }

    checkpoint_t checkpoint = {};
    if (data.checkpointed && checkpoint_blob)
    {
      if (!t_serializable_object_from_blob(checkpoint, *checkpoint_blob))
        MERROR("Failed to parse checkpoint from blob");
    }

    cryptonote::block block;
    if (cryptonote::parse_and_validate_block_from_blob(*block_blob, block))
    {
      block_extended_info bei(data, std::move(block), data.checkpointed ? &checkpoint : nullptr);
      alt_blocks.insert(std::make_pair(cryptonote::get_block_hash(bei.bl), std::move(bei)));
    }
    else
      MERROR("Failed to parse block from blob");
    return true;
  }, true);

  for (const auto &i: alt_blocks)
  {
    const crypto::hash top = cryptonote::get_block_hash(i.second.bl);
    bool found = false;
    for (const auto &j: alt_blocks)
    {
      if (j.second.bl.prev_id == top)
      {
        found = true;
        break;
      }
    }
    if (!found)
    {
      std::vector<crypto::hash> chain;
      auto h = i.second.bl.prev_id;
      chain.push_back(top);
      blocks_ext_by_hash::const_iterator prev;
      while ((prev = alt_blocks.find(h)) != alt_blocks.end())
      {
        chain.push_back(h);
        h = prev->second.bl.prev_id;
      }
      chains.push_back(std::make_pair(i.second, chain));
    }
  }
  return chains;
}

void Blockchain::cancel()
{
  m_cancel = true;
}

#if defined(PER_BLOCK_CHECKPOINT)
static const char expected_block_hashes_hash[] = "8754309c4501f4b1c547c5c14d41dca30e0836a2942b09584ccc43b287040d07";
void Blockchain::load_compiled_in_block_hashes(const GetCheckpointsCallback& get_checkpoints)
{
  if (!get_checkpoints || !m_fast_sync)
  {
    return;
  }
  std::string_view checkpoints = get_checkpoints(m_nettype);
  if (!checkpoints.empty())
  {
    MINFO("Loading precomputed blocks (" << checkpoints.size() << " bytes)");
    if (m_nettype == MAINNET)
    {
      // first check hash
      crypto::hash hash;
      if (!tools::sha256sum_str(checkpoints, hash))
      {
        MERROR("Failed to hash precomputed blocks data");
        return;
      }
      MINFO("precomputed blocks hash: " << hash << ", expected " << expected_block_hashes_hash);
      cryptonote::blobdata expected_hash_data;
      if (!epee::string_tools::parse_hexstr_to_binbuff(std::string(expected_block_hashes_hash), expected_hash_data) || expected_hash_data.size() != sizeof(crypto::hash))
      {
        MERROR("Failed to parse expected block hashes hash");
        return;
      }
      const crypto::hash expected_hash = *reinterpret_cast<const crypto::hash*>(expected_hash_data.data());
      if (hash != expected_hash)
      {
        MERROR("Block hash data does not match expected hash");
        return;
      }
    }

    if (checkpoints.size() > 4)
    {
      uint32_t nblocks;
      std::memcpy(&nblocks, checkpoints.data(), 4);
      boost::endian::little_to_native_inplace(nblocks);
      if (nblocks > (std::numeric_limits<uint32_t>::max() - 4) / sizeof(hash))
      {
        MERROR("Block hash data is too large");
        return;
      }
      const size_t size_needed = 4 + nblocks * (sizeof(crypto::hash) * 2);
      if(checkpoints.size() != size_needed)
      {
        MERROR("Failed to load hashes - unexpected data size " << checkpoints.size() << ", expected " << size_needed);
        return;
      }
      else if(nblocks > 0 && nblocks > (m_db->height() + HASH_OF_HASHES_STEP - 1) / HASH_OF_HASHES_STEP)
      {
        checkpoints.remove_prefix(4);
        m_blocks_hash_of_hashes.reserve(nblocks);
        for (uint32_t i = 0; i < nblocks; i++)
        {
          crypto::hash& hash = m_blocks_hash_of_hashes.emplace_back();
          std::memcpy(hash.data, checkpoints.data(), sizeof(hash.data));
          checkpoints.remove_prefix(sizeof(hash.data));
        }
        m_blocks_hash_check.resize(m_blocks_hash_of_hashes.size() * HASH_OF_HASHES_STEP, crypto::null_hash);
        MINFO(nblocks << " block hashes loaded");

        // FIXME: clear tx_pool because the process might have been
        // terminated and caused it to store txs kept by blocks.
        // The core will not call check_tx_inputs(..) for these
        // transactions in this case. Consequently, the sanity check
        // for tx hashes will fail in handle_block_to_main_chain(..)
        std::unique_lock lock{m_tx_pool};

        std::vector<transaction> txs;
        m_tx_pool.get_transactions(txs);

        size_t tx_weight;
        uint64_t fee;
        bool relayed, do_not_relay, double_spend_seen;
        transaction pool_tx;
        blobdata txblob;
        for(const transaction &tx : txs)
        {
          crypto::hash tx_hash = get_transaction_hash(tx);
          m_tx_pool.take_tx(tx_hash, pool_tx, txblob, tx_weight, fee, relayed, do_not_relay, double_spend_seen);
        }
      }
    }
  }
}
#endif

bool Blockchain::is_within_compiled_block_hash_area(uint64_t height) const
{
#if defined(PER_BLOCK_CHECKPOINT)
  return height < m_blocks_hash_of_hashes.size() * HASH_OF_HASHES_STEP;
#else
  return false;
#endif
}

bool Blockchain::for_all_key_images(std::function<bool(const crypto::key_image&)> f) const
{
  return m_db->for_all_key_images(f);
}

bool Blockchain::for_blocks_range(const uint64_t& h1, const uint64_t& h2, std::function<bool(uint64_t, const crypto::hash&, const block&)> f) const
{
  return m_db->for_blocks_range(h1, h2, f);
}

bool Blockchain::for_all_transactions(std::function<bool(const crypto::hash&, const cryptonote::transaction&)> f, bool pruned) const
{
  return m_db->for_all_transactions(f, pruned);
}

bool Blockchain::for_all_outputs(std::function<bool(uint64_t amount, const crypto::hash &tx_hash, uint64_t height, size_t tx_idx)> f) const
{
  return m_db->for_all_outputs(f);
}

bool Blockchain::for_all_outputs(uint64_t amount, std::function<bool(uint64_t height)> f) const
{
  return m_db->for_all_outputs(amount, f);
}

void Blockchain::invalidate_block_template_cache()
{
  MDEBUG("Invalidating block template cache");
  m_btc_valid = false;
}

void Blockchain::cache_block_template(const block &b, const cryptonote::account_public_address &address, const blobdata &nonce, const difficulty_type &diff, uint64_t height, uint64_t expected_reward, uint64_t pool_cookie)
{
  MDEBUG("Setting block template cache");
  m_btc = b;
  m_btc_address = address;
  m_btc_nonce = nonce;
  m_btc_difficulty = diff;
  m_btc_height = height;
  m_btc_expected_reward = expected_reward;
  m_btc_pool_cookie = pool_cookie;
  m_btc_valid = true;
}<|MERGE_RESOLUTION|>--- conflicted
+++ resolved
@@ -4492,39 +4492,29 @@
   }
 
   abort_block.cancel();
-<<<<<<< HEAD
-  MINFO("+++++ BLOCK SUCCESSFULLY ADDED"
-      "\n\tid:  " << id <<
-      "\n\tPoW: " << proof_of_work <<
-      "\n\tHEIGHT: " << new_height-1 << ", v" << +bl.major_version << '.' << +bl.minor_version << ", difficulty: " << current_diffic <<
-      "\n\tblock reward: " << print_money(fee_summary + base_reward) << " (" << print_money(base_reward) << " + " << print_money(fee_summary) << ")"
-        ", coinbase_weight: " << coinbase_weight << ", cumulative weight: " << cumulative_block_weight <<
-        ", " << block_processing_time << "(" << target_calculating_time << "/" << longhash_calculating_time << ")ms"
-      );
-=======
   if (bl.signatures.size() == service_nodes::PULSE_BLOCK_REQUIRED_SIGNATURES)
   {
-    MINFO("+++++ PULSE BLOCK SUCCESSFULLY ADDED\n"
-                   << "id:\t" << id << "\n"
-                   << "HEIGHT " << new_height - 1 << "\n"
-                   << "block reward: " << print_money(fee_summary + base_reward) << "(" << print_money(base_reward)
-                   << " + " << print_money(fee_summary) << "), coinbase_weight: " << coinbase_weight
-                   << ", cumulative weight: " << cumulative_block_weight << ", " << block_processing_time);
+    MINFO("+++++ PULSE BLOCK SUCCESSFULLY ADDED"
+        "\n\tid: " << id <<
+        "\n\tHEIGHT: " << new_height-1 << ", v" << +bl.major_version << '.' << +bl.minor_version <<
+        "\n\tblock reward: " << print_money(fee_summary + base_reward) << "(" << print_money(base_reward) << " + " << print_money(fee_summary) << ")"
+          ", coinbase_weight: " << coinbase_weight <<
+          ", cumulative weight: " << cumulative_block_weight <<
+          ", " << block_processing_time << "ms");
   }
   else
   {
     assert(bl.signatures.empty() && "Signatures were supposed to be checked in Service Node List already.");
     MINFO("+++++ MINER BLOCK SUCCESSFULLY ADDED\n"
-          << "id:\t" << id << "\n"
-          << "PoW:\t" << miner.blk_pow.proof_of_work << "\n"
-          << "HEIGHT " << new_height - 1 << ", difficulty:\t" << current_diffic << "\n"
-          << "block reward: " << print_money(fee_summary + base_reward) << "(" << print_money(base_reward) << " + "
-          << print_money(fee_summary) << "), coinbase_weight: " << coinbase_weight
-          << ", cumulative weight: " << cumulative_block_weight << ", " << block_processing_time << "("
-          << miner.difficulty_calc_time << "/" << miner.verify_pow_time << ")ms");
-  }
-
->>>>>>> 686faefc
+        "\n\tid:  " << id <<
+        "\n\tPoW: " << miner.blk_pow.proof_of_work <<
+        "\n\tHEIGHT: " << new_height - 1 << ", v" << +bl.major_version << '.' << +bl.minor_version << ", difficulty: " << current_diffic <<
+        "\n\tblock reward: " << print_money(fee_summary + base_reward) << "(" << print_money(base_reward) << " + " << print_money(fee_summary) << ")"
+          ", coinbase_weight: " << coinbase_weight <<
+          ", cumulative weight: " << cumulative_block_weight <<
+          ", " << block_processing_time << "(" << miner.difficulty_calc_time << "/" << miner.verify_pow_time << ")ms");
+  }
+
   if(m_show_time_stats)
   {
     MINFO("Height: " << new_height << " coinbase weight: " << coinbase_weight << " cumm: "
