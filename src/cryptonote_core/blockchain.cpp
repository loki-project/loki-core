--- conflicted
+++ resolved
@@ -98,20 +98,11 @@
 // version 7 from the start of the blockchain, inhereted from Monero mainnet
 static const hard_fork_record mainnet_hard_forks[] =
 {
-<<<<<<< HEAD
   { network_version_7,                   1, 0, 1561680000 },
   { network_version_8,                   2, 0, 1561680001 },
   { network_version_9_service_nodes,     3, 0, 1561680002 },
   { network_version_10_bulletproofs,     4, 0, 1561680003 },
   { network_version_11_infinite_staking, 5, 0, 1561680004 }, 
-=======
-  { network_version_7,                   1,      0, 1503046577 },
-  { network_version_8,                   64324,  0, 1533006000 },
-  { network_version_9_service_nodes,     101250, 0, 1537444800 },
-  { network_version_10_bulletproofs,     161849, 0, 1544743800 }, // 2018-12-13 23:30UTC
-  { network_version_11_infinite_staking, 234767, 0, 1554170400 }, // 2019-03-26 13:00AEDT
-  { network_version_12_checkpointing,    321467, 0, 1563940800 }, // 2019-07-24 14:00AEDT
->>>>>>> 71d3d220
 };
 
 static const hard_fork_record testnet_hard_forks[] =
