--- conflicted
+++ resolved
@@ -3097,8 +3097,10 @@
 {
   PERF_TIMER(check_tx_inputs);
   LOG_PRINT_L3("Blockchain::" << __func__);
-  if(pmax_used_block_height)
-    *pmax_used_block_height = 0;
+  uint64_t max_used_block_height = 0;
+  if (!pmax_used_block_height)
+    pmax_used_block_height = &max_used_block_height;
+  *pmax_used_block_height = 0;
 
   const auto hf_version = m_hardfork->get_current_version();
 
@@ -3152,48 +3154,6 @@
           tvc.m_low_mixin = true;
           return false;
         }
-<<<<<<< HEAD
-=======
-        last_key_image = &in_to_key.k_image;
-      }
-    }
-  }
-
-  std::vector<std::vector<rct::ctkey>> pubkeys(tx.vin.size());
-  std::vector < uint64_t > results;
-  results.resize(tx.vin.size(), 0);
-
-  tools::threadpool& tpool = tools::threadpool::getInstance();
-  tools::threadpool::waiter waiter;
-  const auto waiter_guard = epee::misc_utils::create_scope_leave_handler([&]() { waiter.wait(&tpool); });
-  int threads = tpool.get_max_concurrency();
-
-  uint64_t max_used_block_height = 0;
-  if (!pmax_used_block_height)
-    pmax_used_block_height = &max_used_block_height;
-  for (const auto& txin : tx.vin)
-  {
-    // make sure output being spent is of type txin_to_key, rather than
-    // e.g. txin_gen, which is only used for miner transactions
-    CHECK_AND_ASSERT_MES(txin.type() == typeid(txin_to_key), false, "wrong type id in tx input at Blockchain::check_tx_inputs");
-    const txin_to_key& in_to_key = boost::get<txin_to_key>(txin);
-
-    // make sure tx output has key offset(s) (is signed to be used)
-    CHECK_AND_ASSERT_MES(in_to_key.key_offsets.size(), false, "empty in_to_key.key_offsets in transaction with id " << get_transaction_hash(tx));
-
-    if(have_tx_keyimg_as_spent(in_to_key.k_image))
-    {
-      MERROR_VER("Key image already spent in blockchain: " << epee::string_tools::pod_to_hex(in_to_key.k_image));
-      tvc.m_double_spend = true;
-      return false;
-    }
-
-    if (tx.version == 1)
-    {
-      // basically, make sure number of inputs == number of signatures
-      CHECK_AND_ASSERT_MES(sig_index < tx.signatures.size(), false, "wrong transaction: not signature entry for input with index= " << sig_index);
-    }
->>>>>>> 44aa7d54
 
         // from v7, sorted ins
         {
@@ -3232,27 +3192,10 @@
         }
       }
 
-<<<<<<< HEAD
       //
       // Service Node Checks
       //
       if (hf_version >= cryptonote::network_version_11_infinite_staking)
-=======
-  // enforce min output age
-  if (hf_version >= HF_VERSION_ENFORCE_MIN_AGE)
-  {
-    CHECK_AND_ASSERT_MES(*pmax_used_block_height + CRYPTONOTE_DEFAULT_TX_SPENDABLE_AGE <= m_db->height(),
-        false, "Transaction spends at least one output which is too young");
-  }
-
-  if (tx.version == 1)
-  {
-    if (threads > 1)
-    {
-      // save results to table, passed or otherwise
-      bool failed = false;
-      for (size_t i = 0; i < tx.vin.size(); i++)
->>>>>>> 44aa7d54
       {
         const auto &blacklist = m_service_node_list.get_blacklisted_key_images();
         for (const auto &entry : blacklist)
@@ -3273,6 +3216,12 @@
           return false;
         }
       }
+    }
+
+    if (hf_version >= HF_VERSION_ENFORCE_MIN_AGE)
+    {
+      CHECK_AND_ASSERT_MES(*pmax_used_block_height + CRYPTONOTE_DEFAULT_TX_SPENDABLE_AGE <= m_db->height(),
+          false, "Transaction spends at least one output which is too young");
     }
 
     if (!expand_transaction_2(tx, tx_prefix_hash, pubkeys))
