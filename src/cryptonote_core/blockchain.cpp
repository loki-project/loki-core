// Copyright (c) 2014-2019, The Monero Project
// Copyright (c)      2018, The Loki Project
//
// All rights reserved.
//
// Redistribution and use in source and binary forms, with or without modification, are
// permitted provided that the following conditions are met:
//
// 1. Redistributions of source code must retain the above copyright notice, this list of
//    conditions and the following disclaimer.
//
// 2. Redistributions in binary form must reproduce the above copyright notice, this list
//    of conditions and the following disclaimer in the documentation and/or other
//    materials provided with the distribution.
//
// 3. Neither the name of the copyright holder nor the names of its contributors may be
//    used to endorse or promote products derived from this software without specific
//    prior written permission.
//
// THIS SOFTWARE IS PROVIDED BY THE COPYRIGHT HOLDERS AND CONTRIBUTORS "AS IS" AND ANY
// EXPRESS OR IMPLIED WARRANTIES, INCLUDING, BUT NOT LIMITED TO, THE IMPLIED WARRANTIES OF
// MERCHANTABILITY AND FITNESS FOR A PARTICULAR PURPOSE ARE DISCLAIMED. IN NO EVENT SHALL
// THE COPYRIGHT HOLDER OR CONTRIBUTORS BE LIABLE FOR ANY DIRECT, INDIRECT, INCIDENTAL,
// SPECIAL, EXEMPLARY, OR CONSEQUENTIAL DAMAGES (INCLUDING, BUT NOT LIMITED TO,
// PROCUREMENT OF SUBSTITUTE GOODS OR SERVICES; LOSS OF USE, DATA, OR PROFITS; OR BUSINESS
// INTERRUPTION) HOWEVER CAUSED AND ON ANY THEORY OF LIABILITY, WHETHER IN CONTRACT,
// STRICT LIABILITY, OR TORT (INCLUDING NEGLIGENCE OR OTHERWISE) ARISING IN ANY WAY OUT OF
// THE USE OF THIS SOFTWARE, EVEN IF ADVISED OF THE POSSIBILITY OF SUCH DAMAGE.
//
// Parts of this file are originally copyright (c) 2012-2013 The Cryptonote developers

#include <algorithm>
#include <cstdio>
#include <boost/filesystem.hpp>
#include <boost/range/adaptor/reversed.hpp>

#include "common/rules.h"
#include "include_base_utils.h"
#include "cryptonote_basic/cryptonote_basic_impl.h"
#include "cryptonote_core/cryptonote_tx_utils.h"
#include "tx_pool.h"
#include "blockchain.h"
#include "blockchain_db/blockchain_db.h"
#include "cryptonote_basic/cryptonote_boost_serialization.h"
#include "cryptonote_config.h"
#include "cryptonote_core/miner.h"
#include "misc_language.h"
#include "profile_tools.h"
#include "file_io_utils.h"
#include "int-util.h"
#include "common/threadpool.h"
#include "common/boost_serialization_helper.h"
#include "warnings.h"
#include "crypto/hash.h"
#include "cryptonote_core.h"
#include "ringct/rctSigs.h"
#include "common/perf_timer.h"
#include "common/notify.h"
#include "service_node_voting.h"
#include "service_node_list.h"
#include "common/varint.h"
#include "common/pruning.h"
#include "common/lock.h"

#ifdef ENABLE_SYSTEMD
extern "C" {
#  include <systemd/sd-daemon.h>
}
#endif

#undef LOKI_DEFAULT_LOG_CATEGORY
#define LOKI_DEFAULT_LOG_CATEGORY "blockchain"

#define FIND_BLOCKCHAIN_SUPPLEMENT_MAX_SIZE (100*1024*1024) // 100 MB

using namespace crypto;

//#include "serialization/json_archive.h"

/* TODO:
 *  Clean up code:
 *    Possibly change how outputs are referred to/indexed in blockchain and wallets
 *
 */

using namespace cryptonote;
using epee::string_tools::pod_to_hex;

DISABLE_VS_WARNINGS(4267)

#define MERROR_VER(x) MCERROR("verify", x)

// used to overestimate the block reward when estimating a per kB to use
#define BLOCK_REWARD_OVERESTIMATE (10 * 1000000000000)

Blockchain::block_extended_info::block_extended_info(const alt_block_data_t &src, block const &blk, checkpoint_t const *checkpoint)
{
  assert((src.checkpointed) == (checkpoint != nullptr));
  *this                         = {};
  this->bl                      = blk;
  this->checkpointed            = src.checkpointed;
  if (checkpoint) this->checkpoint = *checkpoint;
  this->height                  = src.height;
  this->block_cumulative_weight = src.cumulative_weight;
  this->cumulative_difficulty   = src.cumulative_difficulty;
  this->already_generated_coins = src.already_generated_coins;
}

//------------------------------------------------------------------
Blockchain::Blockchain(tx_memory_pool& tx_pool, service_nodes::service_node_list& service_node_list):
  m_db(), m_tx_pool(tx_pool), m_hardfork(NULL), m_timestamps_and_difficulties_height(0), m_current_block_cumul_weight_limit(0), m_current_block_cumul_weight_median(0),
  m_max_prepare_blocks_threads(4), m_db_sync_on_blocks(true), m_db_sync_threshold(1), m_db_sync_mode(db_async), m_db_default_sync(false), m_fast_sync(true), m_show_time_stats(false), m_sync_counter(0), m_bytes_to_sync(0), m_cancel(false),
  m_long_term_block_weights_window(CRYPTONOTE_LONG_TERM_BLOCK_WEIGHT_WINDOW_SIZE),
  m_long_term_effective_median_block_weight(0),
  m_long_term_block_weights_cache_tip_hash(crypto::null_hash),
  m_long_term_block_weights_cache_rolling_median(CRYPTONOTE_LONG_TERM_BLOCK_WEIGHT_WINDOW_SIZE),
  m_difficulty_for_next_block_top_hash(crypto::null_hash),
  m_difficulty_for_next_block(1),
  m_service_node_list(service_node_list),
  m_btc_valid(false),
  m_batch_success(true),
  m_prepare_height(0)
{
  LOG_PRINT_L3("Blockchain::" << __func__);
}
//------------------------------------------------------------------
Blockchain::~Blockchain()
{
  try { deinit(); }
  catch (const std::exception &e) { /* ignore */ }
}
//------------------------------------------------------------------
bool Blockchain::have_tx(const crypto::hash &id) const
{
  LOG_PRINT_L3("Blockchain::" << __func__);
  // WARNING: this function does not take m_blockchain_lock, and thus should only call read only
  // m_db functions which do not depend on one another (ie, no getheight + gethash(height-1), as
  // well as not accessing class members, even read only (ie, m_invalid_blocks). The caller must
  // lock if it is otherwise needed.
  return m_db->tx_exists(id);
}
//------------------------------------------------------------------
bool Blockchain::have_tx_keyimg_as_spent(const crypto::key_image &key_im) const
{
  LOG_PRINT_L3("Blockchain::" << __func__);
  // WARNING: this function does not take m_blockchain_lock, and thus should only call read only
  // m_db functions which do not depend on one another (ie, no getheight + gethash(height-1), as
  // well as not accessing class members, even read only (ie, m_invalid_blocks). The caller must
  // lock if it is otherwise needed.
  return  m_db->has_key_image(key_im);
}
//------------------------------------------------------------------
// This function makes sure that each "input" in an input (mixins) exists
// and collects the public key for each from the transaction it was included in
// via the visitor passed to it.
template <class visitor_t>
bool Blockchain::scan_outputkeys_for_indexes(const txin_to_key& tx_in_to_key, visitor_t &vis, const crypto::hash &tx_prefix_hash, uint64_t* pmax_related_block_height) const
{
  LOG_PRINT_L3("Blockchain::" << __func__);

  // ND: Disable locking and make method private.
  //auto lock = tools::unique_lock(*this);

  // verify that the input has key offsets (that it exists properly, really)
  if(!tx_in_to_key.key_offsets.size())
    return false;

  // cryptonote_format_utils uses relative offsets for indexing to the global
  // outputs list.  that is to say that absolute offset #2 is absolute offset
  // #1 plus relative offset #2.
  // TODO: Investigate if this is necessary / why this is done.
  std::vector<uint64_t> absolute_offsets = relative_output_offsets_to_absolute(tx_in_to_key.key_offsets);
  std::vector<output_data_t> outputs;

  bool found = false;
  auto it = m_scan_table.find(tx_prefix_hash);
  if (it != m_scan_table.end())
  {
    auto its = it->second.find(tx_in_to_key.k_image);
    if (its != it->second.end())
    {
      outputs = its->second;
      found = true;
    }
  }

  if (!found)
  {
    try
    {
      m_db->get_output_key(epee::span<const uint64_t>(&tx_in_to_key.amount, 1), absolute_offsets, outputs, true);
      if (absolute_offsets.size() != outputs.size())
      {
        MERROR_VER("Output does not exist! amount = " << tx_in_to_key.amount);
        return false;
      }
    }
    catch (...)
    {
      MERROR_VER("Output does not exist! amount = " << tx_in_to_key.amount);
      return false;
    }
  }
  else
  {
    // check for partial results and add the rest if needed;
    if (outputs.size() < absolute_offsets.size() && outputs.size() > 0)
    {
      MDEBUG("Additional outputs needed: " << absolute_offsets.size() - outputs.size());
      std::vector < uint64_t > add_offsets;
      std::vector<output_data_t> add_outputs;
      add_outputs.reserve(absolute_offsets.size() - outputs.size());
      for (size_t i = outputs.size(); i < absolute_offsets.size(); i++)
        add_offsets.push_back(absolute_offsets[i]);
      try
      {
        m_db->get_output_key(epee::span<const uint64_t>(&tx_in_to_key.amount, 1), add_offsets, add_outputs, true);
        if (add_offsets.size() != add_outputs.size())
        {
          MERROR_VER("Output does not exist! amount = " << tx_in_to_key.amount);
          return false;
        }
      }
      catch (...)
      {
        MERROR_VER("Output does not exist! amount = " << tx_in_to_key.amount);
        return false;
      }
      outputs.insert(outputs.end(), add_outputs.begin(), add_outputs.end());
    }
  }

  size_t count = 0;
  for (const uint64_t& i : absolute_offsets)
  {
    try
    {
      output_data_t output_index;
      try
      {
        // get tx hash and output index for output
        if (count < outputs.size())
          output_index = outputs.at(count);
        else
          output_index = m_db->get_output_key(tx_in_to_key.amount, i);

        // call to the passed boost visitor to grab the public key for the output
        if (!vis.handle_output(output_index.unlock_time, output_index.pubkey, output_index.commitment))
        {
          MERROR_VER("Failed to handle_output for output no = " << count << ", with absolute offset " << i);
          return false;
        }
      }
      catch (...)
      {
        MERROR_VER("Output does not exist! amount = " << tx_in_to_key.amount << ", absolute_offset = " << i);
        return false;
      }

      // if on last output and pmax_related_block_height not null pointer
      if(++count == absolute_offsets.size() && pmax_related_block_height)
      {
        // set *pmax_related_block_height to tx block height for this output
        auto h = output_index.height;
        if(*pmax_related_block_height < h)
        {
          *pmax_related_block_height = h;
        }
      }

    }
    catch (const OUTPUT_DNE& e)
    {
      MERROR_VER("Output does not exist: " << e.what());
      return false;
    }
    catch (const TX_DNE& e)
    {
      MERROR_VER("Transaction does not exist: " << e.what());
      return false;
    }

  }

  return true;
}
//------------------------------------------------------------------
uint64_t Blockchain::get_current_blockchain_height() const
{
  LOG_PRINT_L3("Blockchain::" << __func__);
  // WARNING: this function does not take m_blockchain_lock, and thus should only call read only
  // m_db functions which do not depend on one another (ie, no getheight + gethash(height-1), as
  // well as not accessing class members, even read only (ie, m_invalid_blocks). The caller must
  // lock if it is otherwise needed.
  return m_db->height();
}
//------------------------------------------------------------------
bool Blockchain::load_missing_blocks_into_loki_subsystems()
{
  uint64_t const snl_height   = std::max(m_hardfork->get_earliest_ideal_height_for_version(network_version_9_service_nodes), m_service_node_list.height() + 1);
  uint64_t const lns_height   = std::max(m_hardfork->get_earliest_ideal_height_for_version(network_version_15_lns),          m_lns_db.height() + 1);
  uint64_t const end_height   = m_db->height();
  uint64_t const start_height = std::min(end_height, std::min(lns_height, snl_height));

  int64_t const total_blocks = static_cast<int64_t>(end_height) - static_cast<int64_t>(start_height);
  if (total_blocks <= 0) return true;
  if (total_blocks > 1)
    MGINFO("Loading blocks into loki subsystems, scanning blockchain from height: " << start_height << " to: " << end_height << " (snl: " << snl_height << ", lns: " << lns_height << ")");

  using clock                   = std::chrono::steady_clock;
  using work_time               = std::chrono::duration<float>;
  int64_t constexpr BLOCK_COUNT = 1000;
  auto work_start               = clock::now();
  auto scan_start               = work_start;
  work_time lns_duration{}, snl_duration{}, lns_iteration_duration{}, snl_iteration_duration{};

  std::vector<std::pair<cryptonote::blobdata, cryptonote::block>> blocks;
  std::vector<cryptonote::transaction> txs;
  std::vector<crypto::hash> missed_txs;

  for (int64_t block_count = total_blocks,
               index       = 0;
       block_count > 0;
       block_count -= BLOCK_COUNT, index++)
  {
    if (index > 0 && (index % 10 == 0))
    {
      m_service_node_list.store();
      auto duration = work_time{clock::now() - work_start};
      MGINFO("... scanning height " << start_height + (index * BLOCK_COUNT) << " (" << duration.count() << "s) (snl: " << snl_iteration_duration.count() << "s; lns: " << lns_iteration_duration.count() << "s)");
#ifdef ENABLE_SYSTEMD
      // Tell systemd that we're doing something so that it should let us continue starting up
      // (giving us 120s until we have to send the next notification):
      sd_notify(0, ("EXTEND_TIMEOUT_USEC=120000000\nSTATUS=Recanning blockchain; height " + std::to_string(start_height + (index * BLOCK_COUNT))).c_str());
#endif
      work_start = clock::now();

      lns_duration += lns_iteration_duration;
      snl_duration += snl_iteration_duration;
      lns_iteration_duration = snl_iteration_duration = {};
    }

    blocks.clear();
    uint64_t height = start_height + (index * BLOCK_COUNT);
    if (!get_blocks(height, static_cast<uint64_t>(BLOCK_COUNT), blocks))
    {
      LOG_ERROR("Unable to get checkpointed historical blocks for updating loki subsystems");
      return false;
    }

    for (std::pair<cryptonote::blobdata, cryptonote::block> const &pair : blocks)
    {
      cryptonote::block const &blk = pair.second;
      uint64_t block_height        = get_block_height(blk);

      txs.clear();
      missed_txs.clear();
      if (!get_transactions(blk.tx_hashes, txs, missed_txs))
      {
        MERROR("Unable to get transactions for block for updating LNS DB: " << cryptonote::get_block_hash(blk));
        return false;
      }

      if (block_height >= snl_height)
      {
        auto snl_start = clock::now();

        checkpoint_t *checkpoint_ptr = nullptr;
        checkpoint_t checkpoint;
        if (blk.major_version >= cryptonote::network_version_13_enforce_checkpoints && get_checkpoint(block_height, checkpoint))
            checkpoint_ptr = &checkpoint;

        if (!m_service_node_list.block_added(blk, txs, checkpoint_ptr))
        {
          MERROR("Unable to process block for updating service node list: " << cryptonote::get_block_hash(blk));
          return false;
        }
        snl_iteration_duration += clock::now() - snl_start;
      }

      if (m_lns_db.db && (block_height >= lns_height))
      {
        auto lns_start = clock::now();
        if (!m_lns_db.add_block(pair.second, txs))
        {
          MERROR("Unable to process block for updating LNS DB: " << cryptonote::get_block_hash(pair.second));
          return false;
        }
        lns_iteration_duration += clock::now() - lns_start;
      }
    }
  }

  if (total_blocks > 1)
  {
    auto duration = work_time{clock::now() - scan_start};
    MGINFO("Done recalculating loki subsystems (" << duration.count() << "s) (snl: " << snl_duration.count() << "s; lns: " << lns_duration.count() << "s)");
  }

  if (total_blocks > 0)
    m_service_node_list.store();

  return true;
}
//------------------------------------------------------------------
//FIXME: possibly move this into the constructor, to avoid accidentally
//       dereferencing a null BlockchainDB pointer
bool Blockchain::init(BlockchainDB* db, sqlite3 *lns_db, const network_type nettype, bool offline, const cryptonote::test_options *test_options, difficulty_type fixed_difficulty, const GetCheckpointsCallback& get_checkpoints/* = nullptr*/)
{
  LOG_PRINT_L3("Blockchain::" << __func__);

  CHECK_AND_ASSERT_MES(nettype != FAKECHAIN || test_options, false, "fake chain network type used without options");

  auto lock = tools::unique_locks(m_tx_pool, *this);

  if (db == nullptr)
  {
    LOG_ERROR("Attempted to init Blockchain with null DB");
    return false;
  }
  if (!db->is_open())
  {
    LOG_ERROR("Attempted to init Blockchain with unopened DB");
    delete db;
    return false;
  }

  m_db = db;

#if defined(LOKI_ENABLE_INTEGRATION_TEST_HOOKS)
  // NOTE(doyle): Passing in test options in integration mode means we're
  // overriding fork heights for any nettype in our integration tests using
  // a command line argument. So m_nettype should just be nettype. In
  // non-integration test mode passing in test options means you started the
  // daemon with --regtest OR you're running core_tests. So don't run core tests
  // in integration mode or --regtest
  m_nettype = nettype;
#else
  m_nettype = test_options != NULL ? FAKECHAIN : nettype;
#endif

  if (!m_checkpoints.init(m_nettype, m_db))
    throw std::runtime_error("Failed to initialize checkpoints");

  m_offline = offline;
  m_fixed_difficulty = fixed_difficulty;
  if (m_hardfork == nullptr)
    m_hardfork = new HardFork(*db, 7);

  if (test_options) // Fakechain mode or in integration testing mode we're overriding hardfork dates
  {
    for (auto n = 0u; n < test_options->hard_forks.size(); ++n)
    {
      const auto& hf = test_options->hard_forks.at(n);
      m_hardfork->add_fork(hf.first, hf.second, 0, n + 1);
    }
  }
  else
  {
    for (const auto &record : HardFork::get_hardcoded_hard_forks(m_nettype))
    {
      m_hardfork->add_fork(record.version, record.height, record.threshold, record.time);
    }
  }

  m_hardfork->init();

  m_db->set_hard_fork(m_hardfork);

  // if the blockchain is new, add the genesis block
  // this feels kinda kludgy to do it this way, but can be looked at later.
  // TODO: add function to create and store genesis block,
  //       taking testnet into account
  if(!m_db->height())
  {
    MINFO("Blockchain not loaded, generating genesis block.");
    block bl;
    block_verification_context bvc{};
    generate_genesis_block(bl, get_config(m_nettype).GENESIS_TX, get_config(m_nettype).GENESIS_NONCE);
    db_wtxn_guard wtxn_guard(m_db);
    add_new_block(bl, bvc, nullptr /*checkpoint*/);
    CHECK_AND_ASSERT_MES(!bvc.m_verifivation_failed, false, "Failed to add genesis block to blockchain");
  }
  // TODO: if blockchain load successful, verify blockchain against both
  //       hard-coded and runtime-loaded (and enforced) checkpoints.
  else
  {
  }

  if (m_nettype != FAKECHAIN)
  {
    // ensure we fixup anything we found and fix in the future
    m_db->fixup();
  }

  db_rtxn_guard rtxn_guard(m_db);

  // check how far behind we are
  uint64_t top_block_timestamp = m_db->get_top_block_timestamp();
  uint64_t timestamp_diff = time(NULL) - top_block_timestamp;

  // genesis block has no timestamp, could probably change it to have timestamp of 1341378000...
  if(!top_block_timestamp)
    timestamp_diff = time(NULL) - 1341378000;

  // create general purpose async service queue

  m_async_work_idle = std::unique_ptr < boost::asio::io_service::work > (new boost::asio::io_service::work(m_async_service));
  // we only need 1
  m_async_pool.create_thread(boost::bind(&boost::asio::io_service::run, &m_async_service));

#if defined(PER_BLOCK_CHECKPOINT)
  if (m_nettype != FAKECHAIN)
    load_compiled_in_block_hashes(get_checkpoints);
#endif

  MINFO("Blockchain initialized. last block: " << m_db->height() - 1 << ", " << epee::misc_utils::get_time_interval_string(timestamp_diff) << " time ago, current difficulty: " << get_difficulty_for_next_block());

  rtxn_guard.stop();

  uint64_t num_popped_blocks = 0;
  while (!m_db->is_read_only())
  {
    uint64_t top_height;
    const crypto::hash top_id = m_db->top_block_hash(&top_height);
    const block top_block = m_db->get_top_block();
    const uint8_t ideal_hf_version = get_ideal_hard_fork_version(top_height);
    if (ideal_hf_version <= 1 || ideal_hf_version == top_block.major_version)
    {
      if (num_popped_blocks > 0)
        MGINFO("Initial popping done, top block: " << top_id << ", top height: " << top_height << ", block version: " << (uint64_t)top_block.major_version);
      break;
    }
    else
    {
      if (num_popped_blocks == 0)
        MGINFO("Current top block " << top_id << " at height " << top_height << " has version " << (uint64_t)top_block.major_version << " which disagrees with the ideal version " << (uint64_t)ideal_hf_version);
      if (num_popped_blocks % 100 == 0)
        MGINFO("Popping blocks... " << top_height);
      ++num_popped_blocks;
      block popped_block;
      std::vector<transaction> popped_txs;
      try
      {
        m_db->pop_block(popped_block, popped_txs);
      }
      // anything that could cause this to throw is likely catastrophic,
      // so we re-throw
      catch (const std::exception& e)
      {
        MERROR("Error popping block from blockchain: " << e.what());
        throw;
      }
      catch (...)
      {
        MERROR("Error popping block from blockchain, throwing!");
        throw;
      }
    }
  }
  if (num_popped_blocks > 0)
  {
    m_timestamps_and_difficulties_height = 0;
    m_hardfork->reorganize_from_chain_height(get_current_blockchain_height());
    m_tx_pool.on_blockchain_dec();
  }

  if (test_options && test_options->long_term_block_weight_window)
  {
    m_long_term_block_weights_window = test_options->long_term_block_weight_window;
    m_long_term_block_weights_cache_rolling_median = epee::misc_utils::rolling_median_t<uint64_t>(m_long_term_block_weights_window);
  }

  {
    db_txn_guard txn_guard(m_db, m_db->is_read_only());
    if (!update_next_cumulative_weight_limit())
      return false;
  }

  if (lns_db && !m_lns_db.init(this, nettype, lns_db))
  {
    MERROR("LNS failed to initialise");
    return false;
  }

  hook_block_added(m_checkpoints);
  hook_blockchain_detached(m_checkpoints);
  for (InitHook* hook : m_init_hooks)
    hook->init();

  if (!m_db->is_read_only() && !load_missing_blocks_into_loki_subsystems())
  {
    MERROR("Failed to load blocks into loki subsystems");
    return false;
  }

  return true;
}
//------------------------------------------------------------------
bool Blockchain::init(BlockchainDB* db, HardFork*& hf, sqlite3 *lns_db, const network_type nettype, bool offline)
{
  if (hf != nullptr)
    m_hardfork = hf;
  bool res = init(db, lns_db, nettype, offline, NULL);
  if (hf == nullptr)
    hf = m_hardfork;
  return res;
}
//------------------------------------------------------------------
bool Blockchain::store_blockchain()
{
  LOG_PRINT_L3("Blockchain::" << __func__);
  // lock because the rpc_thread command handler also calls this
  auto lock = tools::unique_lock(m_db->m_synchronization_lock);

  TIME_MEASURE_START(save);
  // TODO: make sure sync(if this throws that it is not simply ignored higher
  // up the call stack
  try
  {
    m_db->sync();
  }
  catch (const std::exception& e)
  {
    MERROR(std::string("Error syncing blockchain db: ") + e.what() + "-- shutting down now to prevent issues!");
    throw;
  }
  catch (...)
  {
    MERROR("There was an issue storing the blockchain, shutting down now to prevent issues!");
    throw;
  }

  TIME_MEASURE_FINISH(save);
  if(m_show_time_stats)
    MINFO("Blockchain stored OK, took: " << save << " ms");
  return true;
}
//------------------------------------------------------------------
bool Blockchain::deinit()
{
  LOG_PRINT_L3("Blockchain::" << __func__);

  MTRACE("Stopping blockchain read/write activity");

 // stop async service
  m_async_work_idle.reset();
  m_async_pool.join_all();
  m_async_service.stop();

  // as this should be called if handling a SIGSEGV, need to check
  // if m_db is a NULL pointer (and thus may have caused the illegal
  // memory operation), otherwise we may cause a loop.
  try
  {
    if (m_db)
    {
      m_db->close();
      MTRACE("Local blockchain read/write activity stopped successfully");
    }
  }
  catch (const std::exception& e)
  {
    LOG_ERROR(std::string("Error closing blockchain db: ") + e.what());
  }
  catch (...)
  {
    LOG_ERROR("There was an issue closing/storing the blockchain, shutting down now to prevent issues!");
  }

  delete m_hardfork;
  m_hardfork = NULL;
  delete m_db;
  m_db = NULL;
  return true;
}
//------------------------------------------------------------------
// This function removes blocks from the top of blockchain.
// It starts a batch and calls private method pop_block_from_blockchain().
void Blockchain::pop_blocks(uint64_t nblocks)
{
  uint64_t i = 0;
  auto lock = tools::unique_locks(m_tx_pool, *this);

  bool stop_batch = m_db->batch_start();

  try
  {
    const uint64_t blockchain_height = m_db->height();
    if (blockchain_height > 0)
      nblocks = std::min(nblocks, blockchain_height - 1);

    uint64_t constexpr PERCENT_PER_PROGRESS_UPDATE = 10;
    uint64_t const blocks_per_update               = (nblocks / PERCENT_PER_PROGRESS_UPDATE);

    tools::PerformanceTimer timer;
    for (int progress = 0; i < nblocks; ++i)
    {
      if (nblocks >= BLOCKS_EXPECTED_IN_HOURS(24) && (i != 0 && (i % blocks_per_update == 0)))
      {
        MGINFO("... popping blocks " << (++progress * PERCENT_PER_PROGRESS_UPDATE) << "% completed, height: " << (blockchain_height - i) << " (" << timer.seconds() << "s)");
        timer.reset();
      }

      pop_block_from_blockchain();
    }
  }
  catch (const std::exception& e)
  {
    LOG_ERROR("Error when popping blocks after processing " << i << " blocks: " << e.what());
    if (stop_batch)
      m_db->batch_abort();
    return;
  }

  auto split_height = m_db->height();
  for (BlockchainDetachedHook* hook : m_blockchain_detached_hooks)
    hook->blockchain_detached(split_height, true /*by_pop_blocks*/);
  load_missing_blocks_into_loki_subsystems();

  if (stop_batch)
    m_db->batch_stop();
}
//------------------------------------------------------------------
// This function tells BlockchainDB to remove the top block from the
// blockchain and then returns all transactions (except the miner tx, of course)
// from it to the tx_pool
block Blockchain::pop_block_from_blockchain()
{
  LOG_PRINT_L3("Blockchain::" << __func__);
  auto lock = tools::unique_lock(*this);

  m_timestamps_and_difficulties_height = 0;

  block popped_block;
  std::vector<transaction> popped_txs;

  CHECK_AND_ASSERT_THROW_MES(m_db->height() > 1, "Cannot pop the genesis block");

  try
  {
    m_db->pop_block(popped_block, popped_txs);
  }
  // anything that could cause this to throw is likely catastrophic,
  // so we re-throw
  catch (const std::exception& e)
  {
    LOG_ERROR("Error popping block from blockchain: " << e.what());
    throw;
  }
  catch (...)
  {
    LOG_ERROR("Error popping block from blockchain, throwing!");
    throw;
  }

  // make sure the hard fork object updates its current version
  m_hardfork->on_block_popped(1);
  m_lns_db.block_detach(*this, m_db->height());

  // return transactions from popped block to the tx_pool
  size_t pruned = 0;
  for (transaction& tx : popped_txs)
  {
    if (tx.pruned)
    {
      ++pruned;
      continue;
    }
    if (!is_coinbase(tx))
    {
      cryptonote::tx_verification_context tvc{};

      // FIXME: HardFork
      // Besides the below, popping a block should also remove the last entry
      // in hf_versions.
      uint8_t version = get_ideal_hard_fork_version(m_db->height());

      // We assume that if they were in a block, the transactions are already
      // known to the network as a whole. However, if we had mined that block,
      // that might not be always true. Unlikely though, and always relaying
      // these again might cause a spike of traffic as many nodes re-relay
      // all the transactions in a popped block when a reorg happens.
      bool r = m_tx_pool.add_tx(tx, tvc, tx_pool_options::from_block(), version);
      if (!r)
      {
        LOG_ERROR("Error returning transaction to tx_pool");
      }
    }
  }
  if (pruned)
    MWARNING(pruned << " pruned txes could not be added back to the txpool");

  m_blocks_longhash_table.clear();
  m_scan_table.clear();
  m_blocks_txs_check.clear();
  m_check_txin_table.clear();

  CHECK_AND_ASSERT_THROW_MES(update_next_cumulative_weight_limit(), "Error updating next cumulative weight limit");
  m_tx_pool.on_blockchain_dec();
  invalidate_block_template_cache();
  return popped_block;
}
//------------------------------------------------------------------
bool Blockchain::reset_and_set_genesis_block(const block& b)
{
  LOG_PRINT_L3("Blockchain::" << __func__);
  auto lock = tools::unique_lock(*this);
  m_timestamps_and_difficulties_height = 0;
  invalidate_block_template_cache();
  m_db->reset();
  m_db->drop_alt_blocks();
  m_hardfork->init();

  for (InitHook* hook : m_init_hooks)
    hook->init();

  db_wtxn_guard wtxn_guard(m_db);
  block_verification_context bvc{};
  add_new_block(b, bvc, nullptr /*checkpoint*/);
  if (!update_next_cumulative_weight_limit())
    return false;
  return bvc.m_added_to_main_chain && !bvc.m_verifivation_failed;
}
//------------------------------------------------------------------
crypto::hash Blockchain::get_tail_id(uint64_t& height) const
{
  LOG_PRINT_L3("Blockchain::" << __func__);
  auto lock = tools::unique_lock(*this);
  return m_db->top_block_hash(&height);
}
//------------------------------------------------------------------
crypto::hash Blockchain::get_tail_id() const
{
  LOG_PRINT_L3("Blockchain::" << __func__);
  // WARNING: this function does not take m_blockchain_lock, and thus should only call read only
  // m_db functions which do not depend on one another (ie, no getheight + gethash(height-1), as
  // well as not accessing class members, even read only (ie, m_invalid_blocks). The caller must
  // lock if it is otherwise needed.
  return m_db->top_block_hash();
}
//------------------------------------------------------------------
/* Builds a list of block hashes representing certain blocks from the blockchain in reverse
 * chronological order; used when synchronizing to verify that a peer's chain matches ours.
 *
 * The blocks chosen for height H, are:
 *   - the most recent 11 (H-1, H-2, ..., H-10, H-11)
 *   - base-2 exponential drop off from there, so: H-13, H-17, H-25, etc... (going down to, at smallest, height 1)
 *   - the genesis block (height 0)
 */
void Blockchain::get_short_chain_history(std::list<crypto::hash>& ids) const
{
  LOG_PRINT_L3("Blockchain::" << __func__);
  auto lock = tools::unique_lock(*this);
  uint64_t sz = m_db->height();
  if(!sz)
    return;

  db_rtxn_guard rtxn_guard(m_db);
  for (uint64_t i = 0, decr = 1, offset = 1; offset < sz; ++i)
  {
    ids.push_back(m_db->get_block_hash_from_height(sz - offset));
    if (i >= 10) decr *= 2;
    offset += decr;
  }
  ids.push_back(m_db->get_block_hash_from_height(0));
}
//------------------------------------------------------------------
crypto::hash Blockchain::get_block_id_by_height(uint64_t height) const
{
  LOG_PRINT_L3("Blockchain::" << __func__);
  // WARNING: this function does not take m_blockchain_lock, and thus should only call read only
  // m_db functions which do not depend on one another (ie, no getheight + gethash(height-1), as
  // well as not accessing class members, even read only (ie, m_invalid_blocks). The caller must
  // lock if it is otherwise needed.
  try
  {
    return m_db->get_block_hash_from_height(height);
  }
  catch (const BLOCK_DNE& e)
  {
  }
  catch (const std::exception& e)
  {
    MERROR(std::string("Something went wrong fetching block hash by height: ") + e.what());
    throw;
  }
  catch (...)
  {
    MERROR(std::string("Something went wrong fetching block hash by height"));
    throw;
  }
  return null_hash;
}
//------------------------------------------------------------------
crypto::hash Blockchain::get_pending_block_id_by_height(uint64_t height) const
{
  if (m_prepare_height && height >= m_prepare_height && height - m_prepare_height < m_prepare_nblocks)
    return (*m_prepare_blocks)[height - m_prepare_height].hash;
  return get_block_id_by_height(height);
}
//------------------------------------------------------------------
bool Blockchain::get_block_by_hash(const crypto::hash &h, block &blk, bool *orphan) const
{
  LOG_PRINT_L3("Blockchain::" << __func__);
  auto lock = tools::unique_lock(*this);

  // try to find block in main chain
  try
  {
    blk = m_db->get_block(h);
    if (orphan)
      *orphan = false;
    return true;
  }
  // try to find block in alternative chain
  catch (const BLOCK_DNE& e)
  {
    alt_block_data_t data;
    cryptonote::blobdata blob;
    if (m_db->get_alt_block(h, &data, &blob, nullptr /*checkpoint*/))
    {
      if (!cryptonote::parse_and_validate_block_from_blob(blob, blk))
      {
        MERROR("Found block " << h << " in alt chain, but failed to parse it");
        throw std::runtime_error("Found block in alt chain, but failed to parse it");
      }
      if (orphan)
        *orphan = true;
      return true;
    }
  }
  catch (const std::exception& e)
  {
    MERROR(std::string("Something went wrong fetching block by hash: ") + e.what());
    throw;
  }
  catch (...)
  {
    MERROR(std::string("Something went wrong fetching block hash by hash"));
    throw;
  }

  return false;
}
//------------------------------------------------------------------
// This function aggregates the cumulative difficulties and timestamps of the
// last DIFFICULTY_BLOCKS_COUNT blocks and passes them to next_difficulty,
// returning the result of that call.  Ignores the genesis block, and can use
// less blocks than desired if there aren't enough.
difficulty_type Blockchain::get_difficulty_for_next_block()
{
  if (m_fixed_difficulty)
  {
    return m_db->height() ? m_fixed_difficulty : 1;
  }

  LOG_PRINT_L3("Blockchain::" << __func__);

  crypto::hash top_hash = get_tail_id();
  {
    auto diff_lock = tools::unique_lock(m_difficulty_lock);
    // we can call this without the blockchain lock, it might just give us
    // something a bit out of date, but that's fine since anything which
    // requires the blockchain lock will have acquired it in the first place,
    // and it will be unlocked only when called from the getinfo RPC
    if (top_hash == m_difficulty_for_next_block_top_hash)
      return m_difficulty_for_next_block;
  }

  auto lock = tools::unique_lock(*this);
  std::vector<uint64_t> timestamps;
  std::vector<difficulty_type> difficulties;
  uint64_t height;
  uint8_t version = get_current_hard_fork_version();
  size_t difficulty_blocks_count = DIFFICULTY_BLOCKS_COUNT_V2;
  top_hash = get_tail_id(height); // get it again now that we have the lock
  ++height; // top block height to blockchain height
  // ND: Speedup
  // 1. Keep a list of the last 735 (or less) blocks that is used to compute difficulty,
  //    then when the next block difficulty is queried, push the latest height data and
  //    pop the oldest one from the list. This only requires 1x read per height instead
  //    of doing 735 (DIFFICULTY_BLOCKS_COUNT).
  if (m_timestamps_and_difficulties_height != 0 && ((height - m_timestamps_and_difficulties_height) == 1) && m_timestamps.size() >= difficulty_blocks_count)
  {
    uint64_t index = height - 1;
    m_timestamps.push_back(m_db->get_block_timestamp(index));
    m_difficulties.push_back(m_db->get_block_cumulative_difficulty(index));

    while (m_timestamps.size() > difficulty_blocks_count)
      m_timestamps.erase(m_timestamps.begin());
    while (m_difficulties.size() > difficulty_blocks_count)
      m_difficulties.erase(m_difficulties.begin());

    m_timestamps_and_difficulties_height = height;
    timestamps = m_timestamps;
    difficulties = m_difficulties;
  }
  else
  {
    uint64_t offset = height - std::min < size_t > (height, static_cast<size_t>(difficulty_blocks_count));
    if (offset == 0)
      ++offset;

    timestamps.clear();
    difficulties.clear();
    if (height > offset)
    {
      timestamps.reserve(height - offset);
      difficulties.reserve(height - offset);
    }
    for (; offset < height; offset++)
    {
      timestamps.push_back(m_db->get_block_timestamp(offset));
      difficulties.push_back(m_db->get_block_cumulative_difficulty(offset));
    }

    m_timestamps_and_difficulties_height = height;
    m_timestamps = timestamps;
    m_difficulties = difficulties;
  }
  size_t target = get_difficulty_target();

  // HF12 switches to RandomX with a likely drastically reduced hashrate versus Turtle, so override
  // difficulty for the first difficulty window blocks:
  uint64_t hf12_height = m_hardfork->get_earliest_ideal_height_for_version(network_version_12_checkpointing);

  difficulty_type diff = next_difficulty_v2(timestamps, difficulties, target, version <= cryptonote::network_version_9_service_nodes,
          height >= hf12_height && height < hf12_height + DIFFICULTY_WINDOW_V2);

  auto diff_lock = tools::unique_lock(m_difficulty_lock);
  m_difficulty_for_next_block_top_hash = top_hash;
  m_difficulty_for_next_block = diff;
  return diff;
}
//------------------------------------------------------------------
std::vector<time_t> Blockchain::get_last_block_timestamps(unsigned int blocks) const
{
  uint64_t height = m_db->height();
  if (blocks > height)
    blocks = height;
  std::vector<time_t> timestamps(blocks);
  while (blocks--)
    timestamps[blocks] = m_db->get_block_timestamp(height - blocks - 1);
  return timestamps;
}
//------------------------------------------------------------------
// This function removes blocks from the blockchain until it gets to the
// position where the blockchain switch started and then re-adds the blocks
// that had been removed.
bool Blockchain::rollback_blockchain_switching(const std::list<block_and_checkpoint>& original_chain, uint64_t rollback_height)
{
  LOG_PRINT_L3("Blockchain::" << __func__);
  auto lock = tools::unique_lock(*this);

  // fail if rollback_height passed is too high
  if (rollback_height > m_db->height())
  {
    return true;
  }

  m_timestamps_and_difficulties_height = 0;

  // remove blocks from blockchain until we get back to where we should be.
  while (m_db->height() != rollback_height)
  {
    pop_block_from_blockchain();
  }

  // Revert all changes from switching to the alt chain before adding the original chain back in
  for (BlockchainDetachedHook* hook : m_blockchain_detached_hooks)
    hook->blockchain_detached(rollback_height, false /*by_pop_blocks*/);
  load_missing_blocks_into_loki_subsystems();

  // make sure the hard fork object updates its current version
  m_hardfork->reorganize_from_chain_height(rollback_height);

  //return back original chain
  for (auto& entry : original_chain)
  {
    block_verification_context bvc{};
    bool r = handle_block_to_main_chain(entry.block, cryptonote::get_block_hash(entry.block), bvc, entry.checkpointed ? &entry.checkpoint : nullptr);
    CHECK_AND_ASSERT_MES(r && bvc.m_added_to_main_chain, false, "PANIC! failed to add (again) block while chain switching during the rollback!");
  }

  m_hardfork->reorganize_from_chain_height(rollback_height);
  MINFO("Rollback to height " << rollback_height << " was successful.");
  if (!original_chain.empty())
  {
    MINFO("Restoration to previous blockchain successful as well.");
  }
  return true;
}
//------------------------------------------------------------------
bool Blockchain::blink_rollback(uint64_t rollback_height)
{
  auto lock = tools::unique_locks(m_tx_pool, *this);
  bool stop_batch = m_db->batch_start();
  MDEBUG("Rolling back to height " << rollback_height);
  bool ret = rollback_blockchain_switching({}, rollback_height);
  if (stop_batch)
    m_db->batch_stop();
  return ret;
}
//------------------------------------------------------------------
// This function attempts to switch to an alternate chain, returning
// boolean based on success therein.
bool Blockchain::switch_to_alternative_blockchain(const std::list<block_extended_info>& alt_chain, bool keep_disconnected_chain)
{
  LOG_PRINT_L3("Blockchain::" << __func__);
  auto lock = tools::unique_lock(*this);

  m_timestamps_and_difficulties_height = 0;

  // if empty alt chain passed (not sure how that could happen), return false
  CHECK_AND_ASSERT_MES(alt_chain.size(), false, "switch_to_alternative_blockchain: empty chain passed");

  // verify that main chain has front of alt chain's parent block
  if (!m_db->block_exists(alt_chain.front().bl.prev_id))
  {
    LOG_ERROR("Attempting to move to an alternate chain, but it doesn't appear to connect to the main chain!");
    return false;
  }

  // pop blocks from the blockchain until the top block is the parent
  // of the front block of the alt chain.
  std::list<block_and_checkpoint> disconnected_chain; // TODO(loki): use a vector and rbegin(), rend() because we don't have push_front
  while (m_db->top_block_hash() != alt_chain.front().bl.prev_id)
  {
    block_and_checkpoint entry = {};
    entry.block                = pop_block_from_blockchain();
    entry.checkpointed         = m_db->get_block_checkpoint(cryptonote::get_block_height(entry.block), entry.checkpoint);
    disconnected_chain.push_front(entry);
  }

  auto split_height = m_db->height();
  for (BlockchainDetachedHook* hook : m_blockchain_detached_hooks)
    hook->blockchain_detached(split_height, false /*by_pop_blocks*/);
  load_missing_blocks_into_loki_subsystems();

  //connecting new alternative chain
  for(auto alt_ch_iter = alt_chain.begin(); alt_ch_iter != alt_chain.end(); alt_ch_iter++)
  {
    const auto &bei = *alt_ch_iter;
    block_verification_context bvc{};

    // add block to main chain
    bool r = handle_block_to_main_chain(bei.bl, cryptonote::get_block_hash(bei.bl), bvc, bei.checkpointed ? &bei.checkpoint : nullptr);

    // if adding block to main chain failed, rollback to previous state and
    // return false
    if(!r || !bvc.m_added_to_main_chain)
    {
      MERROR("Failed to switch to alternative blockchain");
      // rollback_blockchain_switching should be moved to two different
      // functions: rollback and apply_chain, but for now we pretend it is
      // just the latter (because the rollback was done above).
      rollback_blockchain_switching(disconnected_chain, split_height);

      const crypto::hash blkid = cryptonote::get_block_hash(bei.bl);
      add_block_as_invalid(bei.bl);
      MERROR("The block was inserted as invalid while connecting new alternative chain, block_id: " << blkid);
      m_db->remove_alt_block(blkid);
      alt_ch_iter++;

      for(auto alt_ch_to_orph_iter = alt_ch_iter; alt_ch_to_orph_iter != alt_chain.end(); )
      {
        const auto &bei = *alt_ch_to_orph_iter++;
        add_block_as_invalid(bei.bl);
        m_db->remove_alt_block(blkid);
      }
      return false;
    }
  }

  if (keep_disconnected_chain) //pushing old chain as alternative chain
  {
    for (auto &old_ch_ent : disconnected_chain)
    {
      block_verification_context bvc{};
      bool r = handle_alternative_block(old_ch_ent.block, cryptonote::get_block_hash(old_ch_ent.block), bvc, old_ch_ent.checkpointed ? &old_ch_ent.checkpoint : nullptr);
      if (!r)
      {
        MERROR("Failed to push ex-main chain blocks to alternative chain ");
        // previously this would fail the blockchain switching, but I don't
        // think this is bad enough to warrant that.
      }
    }
  }

  //removing alt_chain entries from alternative chains container
  for (const auto &bei: alt_chain)
  {
    m_db->remove_alt_block(cryptonote::get_block_hash(bei.bl));
  }

  m_hardfork->reorganize_from_chain_height(split_height);
  get_block_longhash_reorg(split_height);

  std::shared_ptr<tools::Notify> reorg_notify = m_reorg_notify;
  if (reorg_notify)
    reorg_notify->notify("%s", std::to_string(split_height).c_str(), "%h", std::to_string(m_db->height()).c_str(),
        "%n", std::to_string(m_db->height() - split_height).c_str(), NULL);

  MGINFO_GREEN("REORGANIZE SUCCESS! on height: " << split_height << ", new blockchain size: " << m_db->height());
  return true;
}
//------------------------------------------------------------------
// This function calculates the difficulty target for the block being added to
// an alternate chain.
difficulty_type Blockchain::get_next_difficulty_for_alternative_chain(const std::list<block_extended_info>& alt_chain, uint64_t alt_block_height) const
{
  if (m_fixed_difficulty)
  {
    return m_db->height() ? m_fixed_difficulty : 1;
  }

  LOG_PRINT_L3("Blockchain::" << __func__);
  std::vector<uint64_t> timestamps;
  std::vector<difficulty_type> cumulative_difficulties;
  size_t difficulty_blocks_count = DIFFICULTY_BLOCKS_COUNT_V2;

  // if the alt chain isn't long enough to calculate the difficulty target
  // based on its blocks alone, need to get more blocks from the main chain
  if(alt_chain.size()< difficulty_blocks_count)
  {
    auto lock = tools::unique_lock(*this);

    // Figure out start and stop offsets for main chain blocks
    size_t main_chain_stop_offset = alt_chain.size() ? alt_chain.front().height : alt_block_height;
    size_t main_chain_count = difficulty_blocks_count - std::min(static_cast<size_t>(difficulty_blocks_count), alt_chain.size());
    main_chain_count = std::min(main_chain_count, main_chain_stop_offset);
    size_t main_chain_start_offset = main_chain_stop_offset - main_chain_count;

    if(!main_chain_start_offset)
      ++main_chain_start_offset; //skip genesis block

    // get difficulties and timestamps from relevant main chain blocks
    for(; main_chain_start_offset < main_chain_stop_offset; ++main_chain_start_offset)
    {
      timestamps.push_back(m_db->get_block_timestamp(main_chain_start_offset));
      cumulative_difficulties.push_back(m_db->get_block_cumulative_difficulty(main_chain_start_offset));
    }

    // make sure we haven't accidentally grabbed too many blocks...maybe don't need this check?
    CHECK_AND_ASSERT_MES((alt_chain.size() + timestamps.size()) <= difficulty_blocks_count, false, "Internal error, alt_chain.size()[" << alt_chain.size() << "] + vtimestampsec.size()[" << timestamps.size() << "] NOT <= DIFFICULTY_WINDOW[]" << DIFFICULTY_BLOCKS_COUNT_V2);

    for (const auto &bei : alt_chain)
    {
      timestamps.push_back(bei.bl.timestamp);
      cumulative_difficulties.push_back(bei.cumulative_difficulty);
    }
  }
  // if the alt chain is long enough for the difficulty calc, grab difficulties
  // and timestamps from it alone
  else
  {
    timestamps.resize(static_cast<size_t>(difficulty_blocks_count));
    cumulative_difficulties.resize(static_cast<size_t>(difficulty_blocks_count));
    size_t count = 0;
    size_t max_i = timestamps.size()-1;
    // get difficulties and timestamps from most recent blocks in alt chain
    for (const auto bei: boost::adaptors::reverse(alt_chain))
    {
      timestamps[max_i - count] = bei.bl.timestamp;
      cumulative_difficulties[max_i - count] = bei.cumulative_difficulty;
      count++;
      if(count >= difficulty_blocks_count)
        break;
    }
  }

  // FIXME: This will fail if fork activation heights are subject to voting
  size_t target = DIFFICULTY_TARGET_V2;

  // HF12 switches to RandomX with a likely drastically reduced hashrate versus Turtle, so override
  // difficulty for the first difficulty window blocks:
  uint64_t hf12_height = m_hardfork->get_earliest_ideal_height_for_version(network_version_12_checkpointing);
  uint64_t height = (alt_chain.size() ? alt_chain.front().height : alt_block_height) + alt_chain.size() + 1;

  // calculate the difficulty target for the block and return it
  return next_difficulty_v2(timestamps, cumulative_difficulties, target, get_current_hard_fork_version() <= cryptonote::network_version_9_service_nodes,
      height >= hf12_height && height < hf12_height + DIFFICULTY_WINDOW_V2);
}
//------------------------------------------------------------------
// This function does a sanity check on basic things that all miner
// transactions have in common, such as:
//   one input, of type txin_gen, with height set to the block's height
//   correct miner tx unlock time
//   a non-overflowing tx amount (dubious necessity on this check)
bool Blockchain::prevalidate_miner_transaction(const block& b, uint64_t height)
{
  LOG_PRINT_L3("Blockchain::" << __func__);
  CHECK_AND_ASSERT_MES(b.miner_tx.vin.size() == 1, false, "coinbase transaction in the block has no inputs");
  CHECK_AND_ASSERT_MES(b.miner_tx.vin[0].type() == typeid(txin_gen), false, "coinbase transaction in the block has the wrong type");
  if(boost::get<txin_gen>(b.miner_tx.vin[0]).height != height)
  {
    MWARNING("The miner transaction in block has invalid height: " << boost::get<txin_gen>(b.miner_tx.vin[0]).height << ", expected: " << height);
    return false;
  }
  MDEBUG("Miner tx hash: " << get_transaction_hash(b.miner_tx));
  CHECK_AND_ASSERT_MES(b.miner_tx.unlock_time == height + CRYPTONOTE_MINED_MONEY_UNLOCK_WINDOW, false, "coinbase transaction transaction has the wrong unlock time=" << b.miner_tx.unlock_time << ", expected " << height + CRYPTONOTE_MINED_MONEY_UNLOCK_WINDOW);

  //check outs overflow
  //NOTE: not entirely sure this is necessary, given that this function is
  //      designed simply to make sure the total amount for a transaction
  //      does not overflow a uint64_t, and this transaction *is* a uint64_t...
  if(!check_outs_overflow(b.miner_tx))
  {
    MERROR("miner transaction has money overflow in block " << get_block_hash(b));
    return false;
  }

  return true;
}
//------------------------------------------------------------------
// This function validates the miner transaction reward
bool Blockchain::validate_miner_transaction(const block& b, size_t cumulative_block_weight, uint64_t fee, uint64_t& base_reward, uint64_t already_generated_coins, uint8_t version)
{
  LOG_PRINT_L3("Blockchain::" << __func__);
  //validate reward
  uint64_t money_in_use = 0;
  for (auto& o: b.miner_tx.vout)
    money_in_use += o.amount;

  if (b.miner_tx.vout.size() == 0) {
    MERROR_VER("miner tx has no outputs");
    return false;
  }

  uint64_t height = cryptonote::get_block_height(b);
  std::vector<uint64_t> last_blocks_weights;
  get_last_n_blocks_weights(last_blocks_weights, CRYPTONOTE_REWARD_BLOCKS_WINDOW);

  loki_block_reward_context block_reward_context = {};
  block_reward_context.fee                       = fee;
  block_reward_context.height                    = height;
  if (!calc_batched_governance_reward(height, block_reward_context.batched_governance))
  {
    MERROR_VER("Failed to calculate batched governance reward");
    return false;
  }

  block_reward_parts reward_parts;
  if (!get_loki_block_reward(epee::misc_utils::median(last_blocks_weights), cumulative_block_weight, already_generated_coins, version, reward_parts, block_reward_context))
  {
    MERROR_VER("block weight " << cumulative_block_weight << " is bigger than allowed for this blockchain");
    return false;
  }

  for (ValidateMinerTxHook* hook : m_validate_miner_tx_hooks)
  {
    if (!hook->validate_miner_tx(b.prev_id, b.miner_tx, m_db->height(), version, reward_parts))
      return false;
  }

  if (already_generated_coins != 0 && block_has_governance_output(nettype(), b))
  {
    if (version >= network_version_10_bulletproofs && reward_parts.governance_paid == 0)
    {
      MERROR("Governance reward should not be 0 after hardfork v10 if this height has a governance output because it is the batched payout height");
      return false;
    }

    if (b.miner_tx.vout.back().amount != reward_parts.governance_paid)
    {
      MERROR("Governance reward amount incorrect.  Should be: " << print_money(reward_parts.governance_paid) << ", is: " << print_money(b.miner_tx.vout.back().amount));
      return false;
    }

    if (!validate_governance_reward_key(m_db->height(), *cryptonote::get_config(m_nettype, version).GOVERNANCE_WALLET_ADDRESS, b.miner_tx.vout.size() - 1, boost::get<txout_to_key>(b.miner_tx.vout.back().target).key, m_nettype))
    {
      MERROR("Governance reward public key incorrect.");
      return false;
    }
  }

  if (version >= cryptonote::network_version_12_checkpointing)
  {
    if (b.miner_tx.type != txtype::standard)
    {
      MERROR("Coinbase invalid transaction type for coinbase transaction.");
      return false;
    }

    txversion min_version = transaction::get_max_version_for_hf(version);
    txversion max_version = transaction::get_min_version_for_hf(version);
    if (b.miner_tx.version < min_version || b.miner_tx.version > max_version)
    {
      MERROR_VER("Coinbase invalid version: " << b.miner_tx.version << " for hardfork: " << version << " min/max version:  " << min_version << "/" << max_version);
      return false;
    }
  }

  // +1 here to allow a 1 atomic unit error in the calculation (which can happen because of floating point errors or rounding)
  // TODO(loki): eliminate all floating point math in reward calculations.
  uint64_t max_base_reward = reward_parts.base_miner + reward_parts.governance_paid + reward_parts.service_node_paid + 1;
  uint64_t max_money_in_use = max_base_reward + fee;
  if (money_in_use > max_money_in_use)
  {
    MERROR_VER("coinbase transaction spends too much money (" << print_money(money_in_use) << "). Maximum block reward is "
            << print_money(max_money_in_use) << " (= " << print_money(max_base_reward) << " base + " << print_money(fee) << " fees)");
    return false;
  }

  CHECK_AND_ASSERT_MES(money_in_use >= fee, false, "base reward calculation bug");
  base_reward = money_in_use - fee;

  return true;
}
//------------------------------------------------------------------
// get the block weights of the last <count> blocks, and return by reference <sz>.
void Blockchain::get_last_n_blocks_weights(std::vector<uint64_t>& weights, size_t count) const
{
  LOG_PRINT_L3("Blockchain::" << __func__);
  auto lock = tools::unique_lock(*this);
  auto h = m_db->height();

  // this function is meaningless for an empty blockchain...granted it should never be empty
  if(h == 0)
    return;

  // add weight of last <count> blocks to vector <weights> (or less, if blockchain size < count)
  size_t start_offset = h - std::min<size_t>(h, count);
  weights = m_db->get_block_weights(start_offset, count);
}
//------------------------------------------------------------------
uint64_t Blockchain::get_long_term_block_weight_median(uint64_t start_height, size_t count) const
{
  LOG_PRINT_L3("Blockchain::" << __func__);
  auto lock = tools::unique_lock(*this);

  PERF_TIMER(get_long_term_block_weights);

  CHECK_AND_ASSERT_THROW_MES(count > 0, "count == 0");

  bool cached = false;
  uint64_t blockchain_height = m_db->height();
  uint64_t tip_height = start_height + count - 1;
  crypto::hash tip_hash = crypto::null_hash;
  if (tip_height < blockchain_height && count == (size_t)m_long_term_block_weights_cache_rolling_median.size())
  {
    tip_hash = m_db->get_block_hash_from_height(tip_height);
    cached = tip_hash == m_long_term_block_weights_cache_tip_hash;
  }

  if (cached)
  {
    MTRACE("requesting " << count << " from " << start_height << ", cached");
    return m_long_term_block_weights_cache_rolling_median.median();
  }

  // in the vast majority of uncached cases, most is still cached,
  // as we just move the window one block up:
  if (tip_height > 0 && count == (size_t)m_long_term_block_weights_cache_rolling_median.size() && tip_height < blockchain_height)
  {
    crypto::hash old_tip_hash = m_db->get_block_hash_from_height(tip_height - 1);
    if (old_tip_hash == m_long_term_block_weights_cache_tip_hash)
    {
      MTRACE("requesting " << count << " from " << start_height << ", incremental");
      m_long_term_block_weights_cache_tip_hash = tip_hash;
      m_long_term_block_weights_cache_rolling_median.insert(m_db->get_block_long_term_weight(tip_height));
      return m_long_term_block_weights_cache_rolling_median.median();
    }
  }

  MTRACE("requesting " << count << " from " << start_height << ", uncached");
  std::vector<uint64_t> weights = m_db->get_long_term_block_weights(start_height, count);
  m_long_term_block_weights_cache_tip_hash = tip_hash;
  m_long_term_block_weights_cache_rolling_median.clear();
  for (uint64_t w: weights)
    m_long_term_block_weights_cache_rolling_median.insert(w);
  return m_long_term_block_weights_cache_rolling_median.median();
}
//------------------------------------------------------------------
uint64_t Blockchain::get_current_cumulative_block_weight_limit() const
{
  LOG_PRINT_L3("Blockchain::" << __func__);
  return m_current_block_cumul_weight_limit;
}
//------------------------------------------------------------------
uint64_t Blockchain::get_current_cumulative_block_weight_median() const
{
  LOG_PRINT_L3("Blockchain::" << __func__);
  return m_current_block_cumul_weight_median;
}
//------------------------------------------------------------------
//TODO: This function only needed minor modification to work with BlockchainDB,
//      and *works*.  As such, to reduce the number of things that might break
//      in moving to BlockchainDB, this function will remain otherwise
//      unchanged for the time being.
//
// This function makes a new block for a miner to mine the hash for
bool Blockchain::create_block_template(block& b, const crypto::hash *from_block, const account_public_address& miner_address, difficulty_type& diffic, uint64_t& height, uint64_t& expected_reward, const blobdata& ex_nonce)
{
  LOG_PRINT_L3("Blockchain::" << __func__);
  size_t median_weight;
  uint64_t already_generated_coins;
  uint64_t pool_cookie;

  auto lock = tools::unique_locks(m_tx_pool, *this);
  if (m_btc_valid && !from_block) {
    // The pool cookie is atomic. The lack of locking is OK, as if it changes
    // just as we compare it, we'll just use a slightly old template, but
    // this would be the case anyway if we'd lock, and the change happened
    // just after the block template was created
    if (!memcmp(&miner_address, &m_btc_address, sizeof(cryptonote::account_public_address)) && m_btc_nonce == ex_nonce
      && m_btc_pool_cookie == m_tx_pool.cookie() && m_btc.prev_id == get_tail_id()) {
      MDEBUG("Using cached template");
      m_btc.timestamp = time(NULL); // update timestamp unconditionally
      b = m_btc;
      diffic = m_btc_difficulty;
      height = m_btc_height;
      expected_reward = m_btc_expected_reward;
      return true;
    }
    MDEBUG("Not using cached template: address " << (!memcmp(&miner_address, &m_btc_address, sizeof(cryptonote::account_public_address))) << ", nonce " << (m_btc_nonce == ex_nonce) << ", cookie " << (m_btc_pool_cookie == m_tx_pool.cookie()) << ", from_block " << (!!from_block));
    invalidate_block_template_cache();
  }

  if (from_block)
  {
    //build alternative subchain, front -> mainchain, back -> alternative head
    //block is not related with head of main chain
    //first of all - look in alternative chains container
    alt_block_data_t prev_data;
    bool parent_in_alt = m_db->get_alt_block(*from_block, &prev_data, NULL, nullptr /*checkpoint*/);
    bool parent_in_main = m_db->block_exists(*from_block);
    if (!parent_in_alt && !parent_in_main)
    {
      MERROR("Unknown from block");
      return false;
    }

    //we have new block in alternative chain
    std::list<block_extended_info> alt_chain;
    block_verification_context bvc{};
    std::vector<uint64_t> timestamps;
    if (!build_alt_chain(*from_block, alt_chain, timestamps, bvc, nullptr /*num_alt_checkpoints*/, nullptr /*num_checkpoints*/))
      return false;

    if (parent_in_main)
    {
      cryptonote::block prev_block;
      CHECK_AND_ASSERT_MES(get_block_by_hash(*from_block, prev_block), false, "From block not found"); // TODO
      uint64_t from_block_height = cryptonote::get_block_height(prev_block);
      height = from_block_height + 1;
    }
    else
    {
      height = alt_chain.back().height + 1;
    }
    b.major_version = m_hardfork->get_ideal_version(height);
    b.minor_version = m_hardfork->get_ideal_version();
    b.prev_id = *from_block;

    // cheat and use the weight of the block we start from, virtually certain to be acceptable
    // and use 1.9 times rather than 2 times so we're even more sure
    if (parent_in_main)
    {
      median_weight = m_db->get_block_weight(height - 1);
      already_generated_coins = m_db->get_block_already_generated_coins(height - 1);
    }
    else
    {
      median_weight = prev_data.cumulative_weight - prev_data.cumulative_weight / 20;
      already_generated_coins = alt_chain.back().already_generated_coins;
    }

    // FIXME: consider moving away from block_extended_info at some point
    block_extended_info bei{};
    bei.bl = b;
    bei.height = alt_chain.size() ? prev_data.height + 1 : m_db->get_block_height(*from_block) + 1;

    diffic = get_next_difficulty_for_alternative_chain(alt_chain, bei.height);
  }
  else
  {
    height = m_db->height();
    b.major_version = m_hardfork->get_current_version();
    b.minor_version = m_hardfork->get_ideal_version();
    b.prev_id = get_tail_id();
    median_weight = m_current_block_cumul_weight_limit / 2;
    diffic = get_difficulty_for_next_block();
    already_generated_coins = m_db->get_block_already_generated_coins(height - 1);
  }
  b.timestamp = time(NULL);

  uint64_t median_ts;
  if (!check_block_timestamp(b, median_ts))
  {
    b.timestamp = median_ts;
  }

  CHECK_AND_ASSERT_MES(diffic, false, "difficulty overhead.");

  size_t txs_weight;
  uint64_t fee;
  if (!m_tx_pool.fill_block_template(b, median_weight, already_generated_coins, txs_weight, fee, expected_reward, b.major_version, height))
  {
    return false;
  }
  pool_cookie = m_tx_pool.cookie();

  /*
   two-phase miner transaction generation: we don't know exact block weight until we prepare block, but we don't know reward until we know
   block weight, so first miner transaction generated with fake amount of money, and with phase we know think we know expected block weight
   */
  //make blocks coin-base tx looks close to real coinbase tx to get truthful blob weight
  uint8_t hf_version = b.major_version;
  loki_miner_tx_context miner_tx_context(m_nettype, m_service_node_list.get_block_winner());
  if (!calc_batched_governance_reward(height, miner_tx_context.batched_governance))
  {
    LOG_ERROR("Failed to calculate batched governance reward");
    return false;
  }

  bool r = construct_miner_tx(height, median_weight, already_generated_coins, txs_weight, fee, miner_address, b.miner_tx, ex_nonce, hf_version, miner_tx_context);

  CHECK_AND_ASSERT_MES(r, false, "Failed to construct miner tx, first chance");
  size_t cumulative_weight = txs_weight + get_transaction_weight(b.miner_tx);
  for (size_t try_count = 0; try_count != 10; ++try_count)
  {
    r = construct_miner_tx(height, median_weight, already_generated_coins, cumulative_weight, fee, miner_address, b.miner_tx, ex_nonce, hf_version, miner_tx_context);

    CHECK_AND_ASSERT_MES(r, false, "Failed to construct miner tx, second chance");
    size_t coinbase_weight = get_transaction_weight(b.miner_tx);
    if (coinbase_weight > cumulative_weight - txs_weight)
    {
      cumulative_weight = txs_weight + coinbase_weight;
      continue;
    }

    if (coinbase_weight < cumulative_weight - txs_weight)
    {
      size_t delta = cumulative_weight - txs_weight - coinbase_weight;
      b.miner_tx.extra.insert(b.miner_tx.extra.end(), delta, 0);
      //here  could be 1 byte difference, because of extra field counter is varint, and it can become from 1-byte len to 2-bytes len.
      if (cumulative_weight != txs_weight + get_transaction_weight(b.miner_tx))
      {
        CHECK_AND_ASSERT_MES(cumulative_weight + 1 == txs_weight + get_transaction_weight(b.miner_tx), false, "unexpected case: cumulative_weight=" << cumulative_weight << " + 1 is not equal txs_cumulative_weight=" << txs_weight << " + get_transaction_weight(b.miner_tx)=" << get_transaction_weight(b.miner_tx));
        b.miner_tx.extra.resize(b.miner_tx.extra.size() - 1);
        if (cumulative_weight != txs_weight + get_transaction_weight(b.miner_tx))
        {
          //fuck, not lucky, -1 makes varint-counter size smaller, in that case we continue to grow with cumulative_weight
          MDEBUG("Miner tx creation has no luck with delta_extra size = " << delta << " and " << delta - 1);
          cumulative_weight += delta - 1;
          continue;
        }
        MDEBUG("Setting extra for block: " << b.miner_tx.extra.size() << ", try_count=" << try_count);
      }
    }
    CHECK_AND_ASSERT_MES(cumulative_weight == txs_weight + get_transaction_weight(b.miner_tx), false, "unexpected case: cumulative_weight=" << cumulative_weight << " is not equal txs_cumulative_weight=" << txs_weight << " + get_transaction_weight(b.miner_tx)=" << get_transaction_weight(b.miner_tx));

    if (!from_block)
      cache_block_template(b, miner_address, ex_nonce, diffic, height, expected_reward, pool_cookie);
    return true;
  }
  LOG_ERROR("Failed to create_block_template with " << 10 << " tries");
  return false;
}
//------------------------------------------------------------------
bool Blockchain::create_block_template(block& b, const account_public_address& miner_address, difficulty_type& diffic, uint64_t& height, uint64_t& expected_reward, const blobdata& ex_nonce)
{
  return create_block_template(b, NULL, miner_address, diffic, height, expected_reward, ex_nonce);
}
//------------------------------------------------------------------
// for an alternate chain, get the timestamps from the main chain to complete
// the needed number of timestamps for the BLOCKCHAIN_TIMESTAMP_CHECK_WINDOW.
bool Blockchain::complete_timestamps_vector(uint64_t start_top_height, std::vector<uint64_t>& timestamps) const
{
  LOG_PRINT_L3("Blockchain::" << __func__);

  if(timestamps.size() >= BLOCKCHAIN_TIMESTAMP_CHECK_WINDOW)
    return true;

  auto lock = tools::unique_lock(*this);
  size_t need_elements = BLOCKCHAIN_TIMESTAMP_CHECK_WINDOW - timestamps.size();
  CHECK_AND_ASSERT_MES(start_top_height < m_db->height(), false, "internal error: passed start_height not < " << " m_db->height() -- " << start_top_height << " >= " << m_db->height());
  size_t stop_offset = start_top_height > need_elements ? start_top_height - need_elements : 0;
  timestamps.reserve(timestamps.size() + start_top_height - stop_offset);
  while (start_top_height != stop_offset)
  {
    timestamps.push_back(m_db->get_block_timestamp(start_top_height));
    --start_top_height;
  }
  return true;
}
//------------------------------------------------------------------
bool Blockchain::build_alt_chain(const crypto::hash &prev_id,
                                 std::list<block_extended_info> &alt_chain,
                                 std::vector<uint64_t> &timestamps,
                                 block_verification_context &bvc,
                                 int *num_alt_checkpoints,
                                 int *num_checkpoints)
{
    //build alternative subchain, front -> mainchain, back -> alternative head
    cryptonote::alt_block_data_t data;
    cryptonote::blobdata blob;
    timestamps.clear();

    int alt_checkpoint_count = 0;
    int checkpoint_count     = 0;
    crypto::hash prev_hash = crypto::null_hash;
    block_extended_info bei = {};
    blobdata checkpoint_blob;
    for(bool found = m_db->get_alt_block(prev_id, &data, &blob, &checkpoint_blob);
        found;
        found = m_db->get_alt_block(prev_hash, &data, &blob, &checkpoint_blob))
    {
      CHECK_AND_ASSERT_MES(cryptonote::parse_and_validate_block_from_blob(blob, bei.bl), false, "Failed to parse alt block");
      if (data.checkpointed) // Take checkpoint from blob stored alongside alt block
      {
        CHECK_AND_ASSERT_MES(t_serializable_object_from_blob(bei.checkpoint, checkpoint_blob), false, "Failed to parse alt checkpoint from blob");
        alt_checkpoint_count++;
      }

      // NOTE: If we receive or pre-define a checkpoint for a historical block
      // that conflicts with current blocks on the blockchain, upon receipt of
      // a new alt block, along this alt chain we should also double check all
      // blocks that are checkpointed along this chain in m_checkpoints

      // This is particularly relevant for receiving checkpoints via P2P votes
      // Which can form checkpoints retrospectively, that may conflict with
      // your canonical chain.
      bool height_is_checkpointed = false;
      bool alt_block_matches_checkpoint = m_checkpoints.check_block(data.height, get_block_hash(bei.bl), &height_is_checkpointed, nullptr);

      if (height_is_checkpointed)
      {
        if (alt_block_matches_checkpoint)
        {
          if (!data.checkpointed)
          {
            data.checkpointed = true;
            CHECK_AND_ASSERT_MES(get_checkpoint(data.height, bei.checkpoint), false, "Unexpected failure to retrieve checkpoint after checking it existed");
            alt_checkpoint_count++;
          }
        }
        else
          checkpoint_count++; // One of our stored-checkpoints references another block that's not this alt block.
      }

      bei.height                  = data.height;
      bei.block_cumulative_weight = data.cumulative_weight;
      bei.cumulative_difficulty   = data.cumulative_difficulty;
      bei.already_generated_coins = data.already_generated_coins;
      bei.checkpointed            = data.checkpointed;

      prev_hash = bei.bl.prev_id;
      timestamps.push_back(bei.bl.timestamp);
      alt_chain.push_front(std::move(bei));
      bei = {};
    }

    if (num_alt_checkpoints) *num_alt_checkpoints = alt_checkpoint_count;
    if (num_checkpoints) *num_checkpoints = checkpoint_count;

    // if block to be added connects to known blocks that aren't part of the
    // main chain -- that is, if we're adding on to an alternate chain
    if(!alt_chain.empty())
    {
      bool failed = false;
      uint64_t blockchain_height = m_db->height();
      // make sure alt chain doesn't somehow start past the end of the main chain
      if (blockchain_height < alt_chain.front().height)
      {
        LOG_PRINT_L1("main blockchain wrong height: " << m_db->height() << ", alt_chain: " << alt_chain.front().height);
        failed = true;
      }

      // make sure that the blockchain contains the block that should connect
      // this alternate chain with it.
      if (!failed && !m_db->block_exists(alt_chain.front().bl.prev_id))
      {
        LOG_PRINT_L1("alternate chain does not appear to connect to main chain...: " << alt_chain.front().bl.prev_id);
        failed = true;
      }

      // make sure block connects correctly to the main chain
      auto h = m_db->get_block_hash_from_height(alt_chain.front().height - 1);
      if (!failed && h != alt_chain.front().bl.prev_id)
      {
        LOG_PRINT_L1("alternative chain has wrong connection to main chain: " << h << ", mismatched with: " << alt_chain.front().bl.prev_id);
        failed = true;
      }

      if (!failed && !m_checkpoints.is_alternative_block_allowed(blockchain_height, alt_chain.front().height, nullptr /*service_node_checkpoint*/))
      {
        LOG_PRINT_L2("alternative chain is too old to consider: " << h);
        failed = true;
      }

      if (failed)
      {
        // Cleanup alt chain, it's invalid
        bvc.m_verifivation_failed = true;
        for (auto const &bei : alt_chain)
          m_db->remove_alt_block(cryptonote::get_block_hash(bei.bl));

        return false;
      }

      complete_timestamps_vector(m_db->get_block_height(alt_chain.front().bl.prev_id), timestamps);
    }
    // if block not associated with known alternate chain
    else
    {
      // if block parent is not part of main chain or an alternate chain,
      // we ignore it
      bool parent_in_main = m_db->block_exists(prev_id);
      CHECK_AND_ASSERT_MES(parent_in_main, false, "internal error: broken imperative condition: parent_in_main");

      complete_timestamps_vector(m_db->get_block_height(prev_id), timestamps);
    }

    return true;
}
//------------------------------------------------------------------
// If a block is to be added and its parent block is not the current
// main chain top block, then we need to see if we know about its parent block.
// If its parent block is part of a known forked chain, then we need to see
// if that chain is long enough to become the main chain and re-org accordingly
// if so.  If not, we need to hang on to the block in case it becomes part of
// a long forked chain eventually.
bool Blockchain::handle_alternative_block(const block& b, const crypto::hash& id, block_verification_context& bvc, checkpoint_t const *checkpoint)
{
  LOG_PRINT_L3("Blockchain::" << __func__);
  auto lock = tools::unique_lock(*this);
  m_timestamps_and_difficulties_height = 0;
  uint64_t const block_height = get_block_height(b);
  if(0 == block_height)
  {
    MERROR_VER("Block with id: " << epee::string_tools::pod_to_hex(id) << " (as alternative), but miner tx says height is 0.");
    bvc.m_verifivation_failed = true;
    return false;
  }

  bool service_node_checkpoint = false;
  if (!m_checkpoints.is_alternative_block_allowed(get_current_blockchain_height(), block_height, &service_node_checkpoint))
  {
    // NOTE: The only case where we want to override this is_alternative_block_allowed failing is when you are in the soft forking period
    bool soft_fork_checkpoint = (b.major_version <= cryptonote::network_version_12_checkpointing && service_node_checkpoint);
    if (!soft_fork_checkpoint)
    {
      MERROR_VER("Block with id: " << id << std::endl << " can't be accepted for alternative chain, block height: " << block_height << std::endl << " blockchain height: " << get_current_blockchain_height());
      bvc.m_verifivation_failed = true;
      return false;
    }
  }

  // this is a cheap test
  if (!m_hardfork->check_for_height(b, block_height))
  {
    LOG_PRINT_L1("Block with id: " << id << std::endl << "has old version for height " << block_height);
    bvc.m_verifivation_failed = true;
    return false;
  }

  //block is not related with head of main chain
  //first of all - look in alternative chains container
  uint64_t const curr_blockchain_height = get_current_blockchain_height();
  alt_block_data_t prev_data;
  bool parent_in_alt = m_db->get_alt_block(b.prev_id, &prev_data, NULL, nullptr /*checkpoint_blob*/);
  bool parent_in_main = m_db->block_exists(b.prev_id);
  if (parent_in_alt || parent_in_main)
  {
    //we have new block in alternative chain
    std::list<block_extended_info> alt_chain;
    std::vector<uint64_t> timestamps;
    int num_checkpoints_on_alt_chain = 0;
    int num_checkpoints_on_chain = 0;
    if (!build_alt_chain(b.prev_id, alt_chain, timestamps, bvc, &num_checkpoints_on_alt_chain, &num_checkpoints_on_chain))
      return false;

    // verify that the block's timestamp is within the acceptable range
    // (not earlier than the median of the last X blocks)
    if(!check_block_timestamp(timestamps, b))
    {
      MERROR_VER("Block with id: " << id << std::endl << " for alternative chain, has invalid timestamp: " << b.timestamp);
      bvc.m_verifivation_failed = true;
      return false;
    }

    // Check the block's hash against the difficulty target for its alt chain
    difficulty_type current_diff = get_next_difficulty_for_alternative_chain(alt_chain, block_height);
    CHECK_AND_ASSERT_MES(current_diff, false, "!!!!!!! DIFFICULTY OVERHEAD !!!!!!!");
    crypto::hash proof_of_work = null_hash;
    if (b.major_version >= cryptonote::network_version_12_checkpointing)
    {
      crypto::hash seedhash = null_hash;
      uint64_t seedheight = rx_seedheight(block_height);
      // seedblock is on the alt chain somewhere
      if (alt_chain.size() && alt_chain.front().height <= seedheight)
      {
        for (auto it=alt_chain.begin(); it != alt_chain.end(); it++)
        {
          if (it->height == seedheight+1)
          {
            seedhash = it->bl.prev_id;
            break;
          }
        }
      } else
      {
        seedhash = get_block_id_by_height(seedheight);
      }
      get_altblock_longhash(b, proof_of_work, curr_blockchain_height, block_height, seedheight, seedhash);
    } else
    {
      get_block_longhash(this, b, proof_of_work, block_height, 0);
    }
    if(!check_hash(proof_of_work, current_diff))
    {
      MERROR_VER("Block with id: " << id << std::endl << " for alternative chain, does not have enough proof of work: " << proof_of_work << std::endl << " expected difficulty: " << current_diff);
      bvc.m_verifivation_failed = true;
      return false;
    }

    if(!prevalidate_miner_transaction(b, block_height))
    {
      MERROR_VER("Block with id: " << epee::string_tools::pod_to_hex(id) << " (as alternative) has incorrect miner transaction.");
      bvc.m_verifivation_failed = true;
      return false;
    }

    // FIXME:
    // this brings up an interesting point: consider allowing to get block
    // difficulty both by height OR by hash, not just height.
    cryptonote::alt_block_data_t alt_data            = {};
    difficulty_type main_chain_cumulative_difficulty = m_db->get_block_cumulative_difficulty(m_db->height() - 1);
    if (alt_chain.size())
    {
      alt_data.cumulative_difficulty = prev_data.cumulative_difficulty;
    }
    else
    {
      // passed-in block's previous block's cumulative difficulty, found on the main chain
      alt_data.cumulative_difficulty = m_db->get_block_cumulative_difficulty(m_db->get_block_height(b.prev_id));
    }
    alt_data.cumulative_difficulty += current_diff;

    // add block to alternate blocks storage,
    // as well as the current "alt chain" container
    CHECK_AND_ASSERT_MES(!m_db->get_alt_block(id, NULL, NULL, NULL), false, "insertion of new alternative block returned as it already exists");
    {
      cryptonote::blobdata checkpoint_blob;
      if (checkpoint)
      {
        alt_data.checkpointed = true;
        checkpoint_blob       = t_serializable_object_to_blob(*checkpoint);
        num_checkpoints_on_alt_chain++;
      }

      alt_data.height                   = block_height;
      // TODO(loki): Block cumulative weight wasn't being set in the fist place in bei?
      // alt_data.cumulative_weight       = bei.block_cumulative_weight;
      alt_data.already_generated_coins  = get_outs_money_amount(b.miner_tx);
      alt_data.already_generated_coins += (alt_chain.size() ? prev_data.already_generated_coins : m_db->get_block_already_generated_coins(block_height - 1));
      m_db->add_alt_block(id, alt_data, cryptonote::block_to_blob(b), checkpoint_blob.empty() ? nullptr : &checkpoint_blob);

      // Check current height for pre-existing checkpoint
      bool height_is_checkpointed = false;
      bool alt_block_matches_checkpoint = m_checkpoints.check_block(alt_data.height, id, &height_is_checkpointed, nullptr);
      if (height_is_checkpointed)
      {
        if (!alt_block_matches_checkpoint)
          num_checkpoints_on_chain++;
      }
    }
    alt_chain.push_back(block_extended_info(alt_data, b, checkpoint));

    // NOTE: Block is within the allowable service node reorg window due to passing is_alternative_block_allowed().
    // So we don't need to check that this block matches the checkpoint unless it's a hardcoded checkpoint, in which
    // case it must. Otherwise if it fails a Service Node checkpoint that's fine because we're allowed to replace it in
    // this window
    bool service_node_checkpoint = false;
    if (!checkpoint && !m_checkpoints.check_block(block_height, id, nullptr, &service_node_checkpoint))
    {
      if (!service_node_checkpoint)
      {
        LOG_ERROR("CHECKPOINT VALIDATION FAILED FOR ALT BLOCK");
        bvc.m_verifivation_failed = true;
        return false;
      }
    }

    bool alt_chain_has_greater_pow       = alt_data.cumulative_difficulty > main_chain_cumulative_difficulty;
    bool alt_chain_has_more_checkpoints  = (num_checkpoints_on_alt_chain > num_checkpoints_on_chain);
    bool alt_chain_has_equal_checkpoints = (num_checkpoints_on_alt_chain == num_checkpoints_on_chain);
    {
      std::vector<transaction> txs;
      std::vector<crypto::hash> missed;
      if (!get_transactions(b.tx_hashes, txs, missed))
      {
        bvc.m_verifivation_failed = true;
        return false;
      }

      for (AltBlockAddedHook *hook : m_alt_block_added_hooks)
      {
        if (!hook->alt_block_added(b, txs, checkpoint))
            return false;
      }
    }

    if (b.major_version >= network_version_13_enforce_checkpoints)
    {
      if (alt_chain_has_more_checkpoints || (alt_chain_has_greater_pow && alt_chain_has_equal_checkpoints))
      {
        bool keep_alt_chain = false;
        if (alt_chain_has_more_checkpoints)
        {
          MGINFO_GREEN("###### REORGANIZE on height: " << alt_chain.front().height << " of " << m_db->height() - 1 << ", checkpoint is found in alternative chain on height " << block_height);
        }
        else
        {
          keep_alt_chain = true;
          MGINFO_GREEN("###### REORGANIZE on height: " << alt_chain.front().height << " of " << m_db->height() - 1 << " with cum_difficulty " << m_db->get_block_cumulative_difficulty(m_db->height() - 1) << std::endl << " alternative blockchain size: " << alt_chain.size() << " with cum_difficulty " << alt_data.cumulative_difficulty);
        }

        bool r = switch_to_alternative_blockchain(alt_chain, keep_alt_chain);
        if (r)
          bvc.m_added_to_main_chain = true;
        else
          bvc.m_verifivation_failed = true;
        return r;
      }
      else
      {
        MGINFO_BLUE("----- BLOCK ADDED AS ALTERNATIVE ON HEIGHT " << block_height << std::endl << "id:\t" << id << std::endl << "PoW:\t" << proof_of_work << std::endl << "difficulty:\t" << current_diff);
        return true;
      }
    }
    else
    {
      if (alt_chain_has_greater_pow)
      {
        MGINFO_GREEN("###### REORGANIZE on height: " << alt_chain.front().height << " of " << m_db->height() - 1 << " with cum_difficulty " << m_db->get_block_cumulative_difficulty(m_db->height() - 1) << std::endl << " alternative blockchain size: " << alt_chain.size() << " with cum_difficulty " << alt_data.cumulative_difficulty);
        bool r = switch_to_alternative_blockchain(alt_chain, true);
        if (r)
          bvc.m_added_to_main_chain = true;
        else
          bvc.m_verifivation_failed = true;
        return r;
      }
      else
      {
        MGINFO_BLUE("----- BLOCK ADDED AS ALTERNATIVE ON HEIGHT " << block_height << std::endl << "id:\t" << id << std::endl << "PoW:\t" << proof_of_work << std::endl << "difficulty:\t" << current_diff);
        return true;
      }
    }

  }
  else
  {
    //block orphaned
    bvc.m_marked_as_orphaned = true;
    MERROR_VER("Block recognized as orphaned and rejected, id = " << id << ", height " << block_height
        << ", parent in alt " << parent_in_alt << ", parent in main " << parent_in_main
        << " (parent " << b.prev_id << ", current top " << get_tail_id() << ", chain height " << curr_blockchain_height << ")");
  }

  return true;
}
//------------------------------------------------------------------
bool Blockchain::get_blocks(uint64_t start_offset, size_t count, std::vector<std::pair<cryptonote::blobdata,block>>& blocks, std::vector<cryptonote::blobdata>& txs) const
{
  LOG_PRINT_L3("Blockchain::" << __func__);
  auto lock = tools::unique_lock(*this);
  if(start_offset >= m_db->height())
    return false;

  if (!get_blocks(start_offset, count, blocks))
  {
    return false;
  }

  for(const auto& blk : blocks)
  {
    std::vector<crypto::hash> missed_ids;
    get_transactions_blobs(blk.second.tx_hashes, txs, missed_ids);
    CHECK_AND_ASSERT_MES(!missed_ids.size(), false, "has missed transactions in own block in main blockchain");
  }

  return true;
}
//------------------------------------------------------------------
bool Blockchain::get_blocks(uint64_t start_offset, size_t count, std::vector<std::pair<cryptonote::blobdata,block>>& blocks) const
{
  LOG_PRINT_L3("Blockchain::" << __func__);
  auto lock = tools::unique_lock(*this);
  const uint64_t height = m_db->height();
  if(start_offset >= height)
    return false;

  const size_t num_blocks = std::min<uint64_t>(height - start_offset, count);
  blocks.reserve(blocks.size() + num_blocks);
  for(size_t i = 0; i < num_blocks; i++)
  {
    blocks.emplace_back(m_db->get_block_blob_from_height(start_offset + i), block{});
    if (!parse_and_validate_block_from_blob(blocks.back().first, blocks.back().second))
    {
      LOG_ERROR("Invalid block");
      return false;
    }
  }
  return true;
}
//------------------------------------------------------------------
//TODO: This function *looks* like it won't need to be rewritten
//      to use BlockchainDB, as it calls other functions that were,
//      but it warrants some looking into later.
//
//FIXME: This function appears to want to return false if any transactions
//       that belong with blocks are missing, but not if blocks themselves
//       are missing.
bool Blockchain::handle_get_blocks(NOTIFY_REQUEST_GET_BLOCKS::request& arg, NOTIFY_RESPONSE_GET_BLOCKS::request& rsp)
{
  LOG_PRINT_L3("Blockchain::" << __func__);
  std::unique_lock<decltype(m_blockchain_lock)> blockchain_lock{m_blockchain_lock, std::defer_lock};
  auto blink_lock = m_tx_pool.blink_shared_lock(std::defer_lock);
  std::lock(blockchain_lock, blink_lock);

  db_rtxn_guard rtxn_guard (m_db);
  rsp.current_blockchain_height = get_current_blockchain_height();
  std::vector<std::pair<cryptonote::blobdata,block>> blocks;
  get_blocks(arg.blocks, blocks, rsp.missed_ids);

  uint64_t const top_height = (m_db->height() - 1);
  uint64_t const earliest_height_to_sync_checkpoints_granularly =
      (top_height < service_nodes::CHECKPOINT_STORE_PERSISTENTLY_INTERVAL)
          ? 0
          : top_height - service_nodes::CHECKPOINT_STORE_PERSISTENTLY_INTERVAL;

  for (auto& bl: blocks)
  {
    auto &block_blob = bl.first;
    auto &block = bl.second;

    rsp.blocks.push_back(block_complete_entry());
    block_complete_entry& block_entry = rsp.blocks.back();

    uint64_t const block_height  = get_block_height(block);
    uint64_t checkpoint_interval = service_nodes::CHECKPOINT_STORE_PERSISTENTLY_INTERVAL;
    if (block_height >= earliest_height_to_sync_checkpoints_granularly)
      checkpoint_interval = service_nodes::CHECKPOINT_INTERVAL;

    if ((block_height % checkpoint_interval) == 0)
    {
      try
      {
        checkpoint_t checkpoint;
        if (get_checkpoint(block_height, checkpoint))
          block_entry.checkpoint = t_serializable_object_to_blob(checkpoint);
      }
      catch (const std::exception &e)
      {
        MERROR("Get block checkpoint from DB failed non-trivially at height: " << block_height << ", what = " << e.what());
        return false;
      }
    }

    // FIXME: s/rsp.missed_ids/missed_tx_id/ ?  Seems like rsp.missed_ids
    //        is for missed blocks, not missed transactions as well.
    std::vector<crypto::hash> missed_tx_ids;
    get_transactions_blobs(block.tx_hashes, block_entry.txs, missed_tx_ids);

    for (auto &h : block.tx_hashes)
    {
      if (auto blink = m_tx_pool.get_blink(h))
      {
        auto l = blink->shared_lock();
        block_entry.blinks.emplace_back();
        blink->fill_serialization_data(block_entry.blinks.back());
      }
    }

    if (missed_tx_ids.size() != 0)
    {
<<<<<<< HEAD
      LOG_ERROR("Error retrieving blocks, missed " << missed_tx_ids.size()
          << " transactions for block with hash: " << get_block_hash(block)
          << std::endl
      );
=======
      // do not display an error if the peer asked for an unpruned block which we are not meant to have
      if (tools::has_unpruned_block(get_block_height(bl.second), get_current_blockchain_height(), get_blockchain_pruning_seed()))
      {
        LOG_ERROR("Error retrieving blocks, missed " << missed_tx_ids.size()
            << " transactions for block with hash: " << get_block_hash(bl.second)
            << std::endl
        );
      }
>>>>>>> 9d7107c8

      rsp.missed_ids.insert(rsp.missed_ids.end(), missed_tx_ids.begin(), missed_tx_ids.end());
      return false;
    }

    //pack block
    block_entry.block = std::move(block_blob);
  }

  return true;
}
//------------------------------------------------------------------
bool Blockchain::handle_get_txs(NOTIFY_REQUEST_GET_TXS::request& arg, NOTIFY_NEW_TRANSACTIONS::request& rsp)
{
  LOG_PRINT_L3("Blockchain::" << __func__);
  auto blockchain_lock = tools::unique_lock(m_blockchain_lock, std::defer_lock);
  auto blink_lock = m_tx_pool.blink_shared_lock(std::defer_lock);
  std::lock(blockchain_lock, blink_lock);

  db_rtxn_guard rtxn_guard (m_db);
  std::vector<crypto::hash> missed;

  // First check the blockchain for any txs:
  get_transactions_blobs(arg.txs, rsp.txs, missed);

  // Look for any missed txes in the mempool:
  m_tx_pool.find_transactions(missed, rsp.txs);

  for (auto &h : arg.txs)
  {
    if (auto blink = m_tx_pool.get_blink(h))
    {
      rsp.blinks.emplace_back();
      auto l = blink->shared_lock();
      blink->fill_serialization_data(rsp.blinks.back());
    }
  }

  return true;
}
//------------------------------------------------------------------
bool Blockchain::get_alternative_blocks(std::vector<block>& blocks) const
{
  LOG_PRINT_L3("Blockchain::" << __func__);
  auto lock = tools::unique_lock(*this);

  blocks.reserve(m_db->get_alt_block_count());
  m_db->for_all_alt_blocks([&blocks](const crypto::hash &blkid, const cryptonote::alt_block_data_t &data, const cryptonote::blobdata *block_blob, const cryptonote::blobdata *checkpoint_blob) {
    if (!block_blob)
    {
      MERROR("No blob, but blobs were requested");
      return false;
    }
    cryptonote::block bl;
    if (cryptonote::parse_and_validate_block_from_blob(*block_blob, bl))
      blocks.push_back(std::move(bl));
    else
      MERROR("Failed to parse block from blob");
    return true;
  }, true);
  return true;
}
//------------------------------------------------------------------
size_t Blockchain::get_alternative_blocks_count() const
{
  LOG_PRINT_L3("Blockchain::" << __func__);
  auto lock = tools::unique_lock(*this);
  return m_db->get_alt_block_count();
}
//------------------------------------------------------------------
// This function adds the output specified by <amount, i> to the result_outs container
// unlocked and other such checks should be done by here.
uint64_t Blockchain::get_num_mature_outputs(uint64_t amount) const
{
  uint64_t num_outs = m_db->get_num_outputs(amount);
  // ensure we don't include outputs that aren't yet eligible to be used
  // outpouts are sorted by height
  const uint64_t blockchain_height = m_db->height();
  while (num_outs > 0)
  {
    const tx_out_index toi = m_db->get_output_tx_and_index(amount, num_outs - 1);
    const uint64_t height = m_db->get_tx_block_height(toi.first);
    if (height + CRYPTONOTE_DEFAULT_TX_SPENDABLE_AGE <= blockchain_height)
      break;
    --num_outs;
  }

  return num_outs;
}

crypto::public_key Blockchain::get_output_key(uint64_t amount, uint64_t global_index) const
{
  output_data_t data = m_db->get_output_key(amount, global_index);
  return data.pubkey;
}

//------------------------------------------------------------------
bool Blockchain::get_outs(const COMMAND_RPC_GET_OUTPUTS_BIN::request& req, COMMAND_RPC_GET_OUTPUTS_BIN::response& res) const
{
  LOG_PRINT_L3("Blockchain::" << __func__);
  auto lock = tools::unique_lock(*this);

  res.outs.clear();
  res.outs.reserve(req.outputs.size());

  std::vector<cryptonote::output_data_t> data;
  try
  {
    std::vector<uint64_t> amounts, offsets;
    amounts.reserve(req.outputs.size());
    offsets.reserve(req.outputs.size());
    for (const auto &i: req.outputs)
    {
      amounts.push_back(i.amount);
      offsets.push_back(i.index);
    }
    m_db->get_output_key(epee::span<const uint64_t>(amounts.data(), amounts.size()), offsets, data);
    if (data.size() != req.outputs.size())
    {
      MERROR("Unexpected output data size: expected " << req.outputs.size() << ", got " << data.size());
      return false;
    }
    for (const auto &t: data)
      res.outs.push_back({t.pubkey, t.commitment, is_output_spendtime_unlocked(t.unlock_time), t.height, crypto::null_hash});

    if (req.get_txid)
    {
      for (size_t i = 0; i < req.outputs.size(); ++i)
      {
        tx_out_index toi = m_db->get_output_tx_and_index(req.outputs[i].amount, req.outputs[i].index);
        res.outs[i].txid = toi.first;
      }
    }
  }
  catch (const std::exception &e)
  {
    return false;
  }
  return true;
}
//------------------------------------------------------------------
void Blockchain::get_output_key_mask_unlocked(const uint64_t& amount, const uint64_t& index, crypto::public_key& key, rct::key& mask, bool& unlocked) const
{
  const auto o_data = m_db->get_output_key(amount, index);
  key = o_data.pubkey;
  mask = o_data.commitment;
  unlocked = is_output_spendtime_unlocked(o_data.unlock_time);
}
//------------------------------------------------------------------
bool Blockchain::get_output_distribution(uint64_t amount, uint64_t from_height, uint64_t to_height, uint64_t &start_height, std::vector<uint64_t> &distribution, uint64_t &base) const
{
  // rct outputs don't exist before v4, NOTE(loki): we started from v7 so our start is always 0
  start_height = 0;
  base = 0;

  if (to_height > 0 && to_height < from_height)
    return false;

  const uint64_t real_start_height = start_height;
  if (from_height > start_height)
    start_height = from_height;

  distribution.clear();
  uint64_t db_height = m_db->height();
  if (db_height == 0)
    return false;
  if (start_height >= db_height || to_height >= db_height)
    return false;

  if (amount == 0)
  {
    std::vector<uint64_t> heights;
    heights.reserve(to_height + 1 - start_height);
    uint64_t real_start_height = start_height > 0 ? start_height-1 : start_height;
    for (uint64_t h = real_start_height; h <= to_height; ++h)
      heights.push_back(h);
    distribution = m_db->get_block_cumulative_rct_outputs(heights);
    if (start_height > 0)
    {
      base = distribution[0];
      distribution.erase(distribution.begin());
    }
    return true;
  }
  else
  {
    return m_db->get_output_distribution(amount, start_height, to_height, distribution, base);
  }
}
//------------------------------------------------------------------
bool Blockchain::get_output_blacklist(std::vector<uint64_t> &blacklist) const
{
  return m_db->get_output_blacklist(blacklist);
}
//------------------------------------------------------------------
// This function takes a list of block hashes from another node
// on the network to find where the split point is between us and them.
// This is used to see what to send another node that needs to sync.
bool Blockchain::find_blockchain_supplement(const std::list<crypto::hash>& qblock_ids, uint64_t& starter_offset) const
{
  LOG_PRINT_L3("Blockchain::" << __func__);
  auto lock = tools::unique_lock(*this);

  // make sure the request includes at least the genesis block, otherwise
  // how can we expect to sync from the client that the block list came from?
  if(qblock_ids.empty())
  {
    MCERROR("net.p2p", "Client sent wrong NOTIFY_REQUEST_CHAIN: m_block_ids.size()=" << qblock_ids.size() << ", dropping connection");
    return false;
  }

  db_rtxn_guard rtxn_guard(m_db);
  // make sure that the last block in the request's block list matches
  // the genesis block
  auto gen_hash = m_db->get_block_hash_from_height(0);
  if(qblock_ids.back() != gen_hash)
  {
    MCERROR("net.p2p", "Client sent wrong NOTIFY_REQUEST_CHAIN: genesis block mismatch: " << std::endl << "id: " << qblock_ids.back() << ", " << std::endl << "expected: " << gen_hash << "," << std::endl << " dropping connection");
    return false;
  }

  // Find the first block the foreign chain has that we also have.
  // Assume qblock_ids is in reverse-chronological order.
  auto bl_it = qblock_ids.begin();
  uint64_t split_height = 0;
  for(; bl_it != qblock_ids.end(); bl_it++)
  {
    try
    {
      if (m_db->block_exists(*bl_it, &split_height))
        break;
    }
    catch (const std::exception& e)
    {
      MWARNING("Non-critical error trying to find block by hash in BlockchainDB, hash: " << *bl_it);
      return false;
    }
  }

  // this should be impossible, as we checked that we share the genesis block,
  // but just in case...
  if(bl_it == qblock_ids.end())
  {
    MERROR("Internal error handling connection, can't find split point");
    return false;
  }

  //we start to put block ids INCLUDING last known id, just to make other side be sure
  starter_offset = split_height;
  return true;
}
//------------------------------------------------------------------
uint64_t Blockchain::block_difficulty(uint64_t i) const
{
  LOG_PRINT_L3("Blockchain::" << __func__);
  // WARNING: this function does not take m_blockchain_lock, and thus should only call read only
  // m_db functions which do not depend on one another (ie, no getheight + gethash(height-1), as
  // well as not accessing class members, even read only (ie, m_invalid_blocks). The caller must
  // lock if it is otherwise needed.
  try
  {
    return m_db->get_block_difficulty(i);
  }
  catch (const BLOCK_DNE& e)
  {
    MERROR("Attempted to get block difficulty for height above blockchain height");
  }
  return 0;
}
//------------------------------------------------------------------
//TODO: return type should be void, throw on exception
//       alternatively, return true only if no blocks missed
bool Blockchain::get_blocks(const std::vector<crypto::hash>& block_ids, std::vector<std::pair<cryptonote::blobdata,block>>& blocks, std::vector<crypto::hash>& missed_bs) const
{
  LOG_PRINT_L3("Blockchain::" << __func__);
  auto lock = tools::unique_lock(*this);

  blocks.reserve(block_ids.size());
  for (const auto& block_hash : block_ids)
  {
    try
    {
      uint64_t height = 0;
      if (m_db->block_exists(block_hash, &height))
      {
        blocks.push_back(std::make_pair(m_db->get_block_blob_from_height(height), block()));
        if (!parse_and_validate_block_from_blob(blocks.back().first, blocks.back().second))
        {
          LOG_ERROR("Invalid block: " << block_hash);
          blocks.pop_back();
          missed_bs.push_back(block_hash);
        }
      }
      else
        missed_bs.push_back(block_hash);
    }
    catch (const std::exception& e)
    {
      return false;
    }
  }
  return true;
}
//------------------------------------------------------------------
//TODO: return type should be void, throw on exception
//       alternatively, return true only if no transactions missed
bool Blockchain::get_transactions_blobs(const std::vector<crypto::hash>& txs_ids, std::vector<cryptonote::blobdata>& txs, std::vector<crypto::hash>& missed_txs, bool pruned) const
{
  LOG_PRINT_L3("Blockchain::" << __func__);
  auto lock = tools::unique_lock(*this);

  txs.reserve(txs_ids.size());
  for (const auto& tx_hash : txs_ids)
  {
    try
    {
      cryptonote::blobdata tx;
      if (pruned && m_db->get_pruned_tx_blob(tx_hash, tx))
        txs.push_back(std::move(tx));
      else if (!pruned && m_db->get_tx_blob(tx_hash, tx))
        txs.push_back(std::move(tx));
      else
        missed_txs.push_back(tx_hash);
    }
    catch (const std::exception& e)
    {
      return false;
    }
  }
  return true;
}
//------------------------------------------------------------------
std::vector<uint64_t> Blockchain::get_transactions_heights(const std::vector<crypto::hash>& txs_ids) const
{
  LOG_PRINT_L3("Blockchain::" << __func__);
  auto lock = tools::unique_lock(*this);

  auto heights = m_db->get_tx_block_heights(txs_ids);
  for (auto &h : heights)
    if (h == std::numeric_limits<uint64_t>::max())
      h = 0;

  return heights;
}
//------------------------------------------------------------------
size_t get_transaction_version(const cryptonote::blobdata &bd)
{
  size_t version;
  const char* begin = static_cast<const char*>(bd.data());
  const char* end = begin + bd.size();
  int read = tools::read_varint(begin, end, version);
  if (read <= 0)
    throw std::runtime_error("Internal error getting transaction version");
  return version;
}
//------------------------------------------------------------------
bool Blockchain::get_split_transactions_blobs(const std::vector<crypto::hash>& txs_ids, std::vector<std::tuple<crypto::hash, cryptonote::blobdata, crypto::hash, cryptonote::blobdata>>& txs, std::vector<crypto::hash>& missed_txs) const
{
  LOG_PRINT_L3("Blockchain::" << __func__);
  auto lock = tools::unique_lock(*this);

  txs.reserve(txs_ids.size());
  for (const auto& tx_hash : txs_ids)
  {
    try
    {
      cryptonote::blobdata tx;
      if (m_db->get_pruned_tx_blob(tx_hash, tx))
      {
        txs.emplace_back(tx_hash, std::move(tx), crypto::null_hash, cryptonote::blobdata());
        if (!is_v1_tx(std::get<1>(txs.back())) && !m_db->get_prunable_tx_hash(tx_hash, std::get<2>(txs.back())))
        {
          MERROR("Prunable data hash not found for " << tx_hash);
          return false;
        }
        if (!m_db->get_prunable_tx_blob(tx_hash, std::get<3>(txs.back())))
          std::get<3>(txs.back()).clear();
      }
      else
        missed_txs.push_back(tx_hash);
    }
    catch (const std::exception& e)
    {
      return false;
    }
  }
  return true;
}
//------------------------------------------------------------------
bool Blockchain::get_transactions(const std::vector<crypto::hash>& txs_ids, std::vector<transaction>& txs, std::vector<crypto::hash>& missed_txs) const
{
  LOG_PRINT_L3("Blockchain::" << __func__);
  auto lock = tools::unique_lock(*this);

  txs.reserve(txs_ids.size());
  for (const auto& tx_hash : txs_ids)
  {
    try
    {
      cryptonote::blobdata tx;
      if (m_db->get_tx_blob(tx_hash, tx))
      {
        txs.emplace_back();
        if (!parse_and_validate_tx_from_blob(tx, txs.back()))
        {
          LOG_ERROR("Invalid transaction");
          return false;
        }
      }
      else
        missed_txs.push_back(tx_hash);
    }
    catch (const std::exception& e)
    {
      return false;
    }
  }
  return true;
}
//------------------------------------------------------------------
// Find the split point between us and foreign blockchain and return
// (by reference) the most recent common block hash along with up to
// BLOCKS_IDS_SYNCHRONIZING_DEFAULT_COUNT additional (more recent) hashes.
bool Blockchain::find_blockchain_supplement(const std::list<crypto::hash>& qblock_ids, std::vector<crypto::hash>& hashes, uint64_t& start_height, uint64_t& current_height, bool clip_pruned) const
{
  LOG_PRINT_L3("Blockchain::" << __func__);
  auto lock = tools::unique_lock(*this);

  // if we can't find the split point, return false
  if(!find_blockchain_supplement(qblock_ids, start_height))
  {
    return false;
  }

  db_rtxn_guard rtxn_guard(m_db);
  current_height = get_current_blockchain_height();
  uint64_t stop_height = current_height;
  if (clip_pruned)
  {
    const uint32_t pruning_seed = get_blockchain_pruning_seed();
    start_height = tools::get_next_unpruned_block_height(start_height, current_height, pruning_seed);
    stop_height = tools::get_next_pruned_block_height(start_height, current_height, pruning_seed);
  }
  size_t count = 0;
  hashes.reserve(std::min((size_t)(stop_height - start_height), (size_t)BLOCKS_IDS_SYNCHRONIZING_DEFAULT_COUNT));
  for(size_t i = start_height; i < stop_height && count < BLOCKS_IDS_SYNCHRONIZING_DEFAULT_COUNT; i++, count++)
  {
    hashes.push_back(m_db->get_block_hash_from_height(i));
  }

  return true;
}

bool Blockchain::find_blockchain_supplement(const std::list<crypto::hash>& qblock_ids, NOTIFY_RESPONSE_CHAIN_ENTRY::request& resp) const
{
  LOG_PRINT_L3("Blockchain::" << __func__);
  auto lock = tools::unique_lock(*this);

  bool result = find_blockchain_supplement(qblock_ids, resp.m_block_ids, resp.start_height, resp.total_height, true);
  if (result)
    resp.cumulative_difficulty = m_db->get_block_cumulative_difficulty(resp.total_height - 1);

  return result;
}
//------------------------------------------------------------------
//FIXME: change argument to std::vector, low priority
// find split point between ours and foreign blockchain (or start at
// blockchain height <req_start_block>), and return up to max_count FULL
// blocks by reference.
bool Blockchain::find_blockchain_supplement(const uint64_t req_start_block, const std::list<crypto::hash>& qblock_ids, std::vector<std::pair<std::pair<cryptonote::blobdata, crypto::hash>, std::vector<std::pair<crypto::hash, cryptonote::blobdata> > > >& blocks, uint64_t& total_height, uint64_t& start_height, bool pruned, bool get_miner_tx_hash, size_t max_count) const
{
  LOG_PRINT_L3("Blockchain::" << __func__);
  auto lock = tools::unique_lock(*this);

  // if a specific start height has been requested
  if(req_start_block > 0)
  {
    // if requested height is higher than our chain, return false -- we can't help
    if (req_start_block >= m_db->height())
    {
      return false;
    }
    start_height = req_start_block;
  }
  else
  {
    if(!find_blockchain_supplement(qblock_ids, start_height))
    {
      return false;
    }
  }

  db_rtxn_guard rtxn_guard(m_db);
  total_height = get_current_blockchain_height();
  size_t count = 0, size = 0;
  blocks.reserve(std::min(std::min(max_count, (size_t)10000), (size_t)(total_height - start_height)));
  for(uint64_t i = start_height; i < total_height && count < max_count && (size < FIND_BLOCKCHAIN_SUPPLEMENT_MAX_SIZE || count < 3); i++, count++)
  {
    blocks.resize(blocks.size()+1);
    blocks.back().first.first = m_db->get_block_blob_from_height(i);
    block b;
    CHECK_AND_ASSERT_MES(parse_and_validate_block_from_blob(blocks.back().first.first, b), false, "internal error, invalid block");
    blocks.back().first.second = get_miner_tx_hash ? cryptonote::get_transaction_hash(b.miner_tx) : crypto::null_hash;
    std::vector<crypto::hash> mis;
    std::vector<cryptonote::blobdata> txs;
    get_transactions_blobs(b.tx_hashes, txs, mis, pruned);
    CHECK_AND_ASSERT_MES(!mis.size(), false, "internal error, transaction from block not found");
    size += blocks.back().first.first.size();
    for (const auto &t: txs)
      size += t.size();

    CHECK_AND_ASSERT_MES(txs.size() == b.tx_hashes.size(), false, "mismatched sizes of b.tx_hashes and txs");
    blocks.back().second.reserve(txs.size());
    for (size_t i = 0; i < txs.size(); ++i)
    {
      blocks.back().second.push_back(std::make_pair(b.tx_hashes[i], std::move(txs[i])));
    }
  }
  return true;
}
//------------------------------------------------------------------
bool Blockchain::add_block_as_invalid(cryptonote::block const &block)
{
  LOG_PRINT_L3("Blockchain::" << __func__);
  auto lock = tools::unique_lock(*this);
  auto i_res = m_invalid_blocks.insert(get_block_hash(block));
  CHECK_AND_ASSERT_MES(i_res.second, false, "at insertion invalid block returned status failed");
  MINFO("BLOCK ADDED AS INVALID: " << (*i_res.first) << std::endl << ", prev_id=" << block.prev_id << ", m_invalid_blocks count=" << m_invalid_blocks.size());
  return true;
}
//------------------------------------------------------------------
bool Blockchain::have_block(const crypto::hash& id) const
{
  LOG_PRINT_L3("Blockchain::" << __func__);
  auto lock = tools::unique_lock(*this);

  if(m_db->block_exists(id))
  {
    LOG_PRINT_L2("block " << id << " found in main chain");
    return true;
  }

  if(m_db->get_alt_block(id, NULL, NULL, NULL))
  {
    LOG_PRINT_L2("block " << id << " found in alternative chains");
    return true;
  }

  if(m_invalid_blocks.count(id))
  {
    LOG_PRINT_L2("block " << id << " found in m_invalid_blocks");
    return true;
  }

  return false;
}
//------------------------------------------------------------------
bool Blockchain::handle_block_to_main_chain(const block& bl, block_verification_context& bvc)
{
    LOG_PRINT_L3("Blockchain::" << __func__);
    crypto::hash id = get_block_hash(bl);
    return handle_block_to_main_chain(bl, id, bvc, nullptr /*checkpoint*/);
}
//------------------------------------------------------------------
size_t Blockchain::get_total_transactions() const
{
  LOG_PRINT_L3("Blockchain::" << __func__);
  // WARNING: this function does not take m_blockchain_lock, and thus should only call read only
  // m_db functions which do not depend on one another (ie, no getheight + gethash(height-1), as
  // well as not accessing class members, even read only (ie, m_invalid_blocks). The caller must
  // lock if it is otherwise needed.
  return m_db->get_tx_count();
}
//------------------------------------------------------------------
// This function checks each input in the transaction <tx> to make sure it
// has not been used already, and adds its key to the container <keys_this_block>.
//
// This container should be managed by the code that validates blocks so we don't
// have to store the used keys in a given block in the permanent storage only to
// remove them later if the block fails validation.
bool Blockchain::check_for_double_spend(const transaction& tx, key_images_container& keys_this_block) const
{
  LOG_PRINT_L3("Blockchain::" << __func__);
  auto lock = tools::unique_lock(*this);
  struct add_transaction_input_visitor: public boost::static_visitor<bool>
  {
    key_images_container& m_spent_keys;
    BlockchainDB* m_db;
    add_transaction_input_visitor(key_images_container& spent_keys, BlockchainDB* db) :
      m_spent_keys(spent_keys), m_db(db)
    {
    }
    bool operator()(const txin_to_key& in) const
    {
      const crypto::key_image& ki = in.k_image;

      // attempt to insert the newly-spent key into the container of
      // keys spent this block.  If this fails, the key was spent already
      // in this block, return false to flag that a double spend was detected.
      //
      // if the insert into the block-wide spent keys container succeeds,
      // check the blockchain-wide spent keys container and make sure the
      // key wasn't used in another block already.
      auto r = m_spent_keys.insert(ki);
      if(!r.second || m_db->has_key_image(ki))
      {
        //double spend detected
        return false;
      }

      // if no double-spend detected, return true
      return true;
    }

    bool operator()(const txin_gen& tx) const
    {
      return true;
    }
    bool operator()(const txin_to_script& tx) const
    {
      return false;
    }
    bool operator()(const txin_to_scripthash& tx) const
    {
      return false;
    }
  };

  for (const txin_v& in : tx.vin)
  {
    if(!boost::apply_visitor(add_transaction_input_visitor(keys_this_block, m_db), in))
    {
      LOG_ERROR("Double spend detected!");
      return false;
    }
  }

  return true;
}
//------------------------------------------------------------------
bool Blockchain::get_tx_outputs_gindexs(const crypto::hash& tx_id, size_t n_txes, std::vector<std::vector<uint64_t>>& indexs) const
{
  LOG_PRINT_L3("Blockchain::" << __func__);
  auto lock = tools::unique_lock(*this);
  uint64_t tx_index;
  if (!m_db->tx_exists(tx_id, tx_index))
  {
    MERROR_VER("get_tx_outputs_gindexs failed to find transaction with id = " << tx_id);
    return false;
  }
  indexs = m_db->get_tx_amount_output_indices(tx_index, n_txes);
  CHECK_AND_ASSERT_MES(n_txes == indexs.size(), false, "Wrong indexs size");

  return true;
}
//------------------------------------------------------------------
bool Blockchain::get_tx_outputs_gindexs(const crypto::hash& tx_id, std::vector<uint64_t>& indexs) const
{
  LOG_PRINT_L3("Blockchain::" << __func__);
  auto lock = tools::unique_lock(*this);
  uint64_t tx_index;
  if (!m_db->tx_exists(tx_id, tx_index))
  {
    MERROR_VER("get_tx_outputs_gindexs failed to find transaction with id = " << tx_id);
    return false;
  }
  std::vector<std::vector<uint64_t>> indices = m_db->get_tx_amount_output_indices(tx_index, 1);
  CHECK_AND_ASSERT_MES(indices.size() == 1, false, "Wrong indices size");
  indexs = indices.front();
  return true;
}
//------------------------------------------------------------------
void Blockchain::on_new_tx_from_block(const cryptonote::transaction &tx)
{
#if defined(PER_BLOCK_CHECKPOINT)
  // check if we're doing per-block checkpointing
  if (m_db->height() < m_blocks_hash_check.size())
  {
    TIME_MEASURE_START(a);
    m_blocks_txs_check.push_back(get_transaction_hash(tx));
    TIME_MEASURE_FINISH(a);
    if(m_show_time_stats)
    {
      size_t ring_size = !tx.vin.empty() && tx.vin[0].type() == typeid(txin_to_key) ? boost::get<txin_to_key>(tx.vin[0]).key_offsets.size() : 0;
      MINFO("HASH: " << "-" << " I/M/O: " << tx.vin.size() << "/" << ring_size << "/" << tx.vout.size() << " H: " << 0 << " chcktx: " << a);
    }
  }
#endif
}
//------------------------------------------------------------------
//FIXME: it seems this function is meant to be merely a wrapper around
//       another function of the same name, this one adding one bit of
//       functionality.  Should probably move anything more than that
//       (getting the hash of the block at height max_used_block_id)
//       to the other function to keep everything in one place.
// This function overloads its sister function with
// an extra value (hash of highest block that holds an output used as input)
// as a return-by-reference.
bool Blockchain::check_tx_inputs(transaction& tx, uint64_t& max_used_block_height, crypto::hash& max_used_block_id, tx_verification_context &tvc, bool kept_by_block, std::unordered_set<crypto::key_image>* key_image_conflicts)
{
  LOG_PRINT_L3("Blockchain::" << __func__);
  auto lock = tools::unique_lock(*this);

#if defined(PER_BLOCK_CHECKPOINT)
  // check if we're doing per-block checkpointing
  if (m_db->height() < m_blocks_hash_check.size() && kept_by_block)
  {
    max_used_block_id = null_hash;
    max_used_block_height = 0;
    return true;
  }
#endif

  TIME_MEASURE_START(a);
  bool res = check_tx_inputs(tx, tvc, &max_used_block_height, key_image_conflicts);
  TIME_MEASURE_FINISH(a);
  if(m_show_time_stats)
  {
    size_t ring_size = !tx.vin.empty() && tx.vin[0].type() == typeid(txin_to_key) ? boost::get<txin_to_key>(tx.vin[0]).key_offsets.size() : 0;
    MINFO("HASH: " <<  get_transaction_hash(tx) << " I/M/O: " << tx.vin.size() << "/" << ring_size << "/" << tx.vout.size() << " H: " << max_used_block_height << " ms: " << a + m_fake_scan_time << " B: " << get_object_blobsize(tx) << " W: " << get_transaction_weight(tx));
  }
  if (!res)
    return false;

  CHECK_AND_ASSERT_MES(max_used_block_height < m_db->height(), false,  "internal error: max used block index=" << max_used_block_height << " is not less then blockchain size = " << m_db->height());
  max_used_block_id = m_db->get_block_hash_from_height(max_used_block_height);
  return true;
}
//------------------------------------------------------------------
bool Blockchain::check_tx_outputs(const transaction& tx, tx_verification_context &tvc)
{
  LOG_PRINT_L3("Blockchain::" << __func__);
  auto lock = tools::unique_lock(*this);

  for (const auto &o: tx.vout) {
    if (o.amount != 0) { // in a v2 tx, all outputs must have 0 amount NOTE(loki): All loki tx's are atleast v2 from the beginning
      tvc.m_invalid_output = true;
      return false;
    }

    // from hardfork v4, forbid invalid pubkeys NOTE(loki): We started from hf7 so always execute branch
    if (o.target.type() == typeid(txout_to_key)) {
      const txout_to_key& out_to_key = boost::get<txout_to_key>(o.target);
      if (!crypto::check_key(out_to_key.key)) {
        tvc.m_invalid_output = true;
        return false;
      }
    }
  }

  // from v10, allow bulletproofs
  const uint8_t hf_version = m_hardfork->get_current_version();
  if (hf_version < network_version_10_bulletproofs) {
    const bool bulletproof = rct::is_rct_bulletproof(tx.rct_signatures.type);
    if (bulletproof || !tx.rct_signatures.p.bulletproofs.empty())
    {
      MERROR_VER("Bulletproofs are not allowed before v10");
      tvc.m_invalid_output = true;
      return false;
    }
  }
  else
  {
    const bool borromean = rct::is_rct_borromean(tx.rct_signatures.type);
    if (borromean)
    {
      uint64_t hf10_height = m_hardfork->get_earliest_ideal_height_for_version(network_version_10_bulletproofs);
      uint64_t curr_height = this->get_current_blockchain_height();
      if (curr_height == hf10_height)
      {
        // NOTE(loki): Allow the hardforking block to contain a borromean proof
        // incase there were some transactions in the TX Pool that were
        // generated pre-HF10 rules. Note, this isn't bulletproof. If there were
        // more than 1 blocks worth of borromean proof TX's sitting in the pool
        // this isn't going to work.
      }
      else
      {
        MERROR_VER("Borromean range proofs are not allowed after v10");
        tvc.m_invalid_output = true;
        return false;
      }
    }
  }

  if (hf_version < HF_VERSION_SMALLER_BP) {
    if (tx.rct_signatures.type == rct::RCTTypeBulletproof2)
    {
      MERROR_VER("Ringct type " << (unsigned)rct::RCTTypeBulletproof2 << " is not allowed before v" << HF_VERSION_SMALLER_BP);
      tvc.m_invalid_output = true;
      return false;
    }
  }

  if (hf_version > HF_VERSION_SMALLER_BP) {
    if (tx.version >= txversion::v4_tx_types && tx.is_transfer())
    {
      if (tx.rct_signatures.type == rct::RCTTypeBulletproof)
      {
        MERROR_VER("Ringct type " << (unsigned)rct::RCTTypeBulletproof << " is not allowed from v" << (HF_VERSION_SMALLER_BP + 1));
        tvc.m_invalid_output = true;
        return false;
      }
    }
  }

  return true;
}
//------------------------------------------------------------------
bool Blockchain::have_tx_keyimges_as_spent(const transaction &tx) const
{
  LOG_PRINT_L3("Blockchain::" << __func__);
  for (const txin_v& in: tx.vin)
  {
    CHECKED_GET_SPECIFIC_VARIANT(in, const txin_to_key, in_to_key, true);
    if(have_tx_keyimg_as_spent(in_to_key.k_image))
      return true;
  }
  return false;
}
bool Blockchain::expand_transaction_2(transaction &tx, const crypto::hash &tx_prefix_hash, const std::vector<std::vector<rct::ctkey>> &pubkeys)
{
  PERF_TIMER(expand_transaction_2);
  CHECK_AND_ASSERT_MES(tx.version >= txversion::v2_ringct, false, "Transaction version is not 2 or greater");

  rct::rctSig &rv = tx.rct_signatures;

  // message - hash of the transaction prefix
  rv.message = rct::hash2rct(tx_prefix_hash);

  // mixRing - full and simple store it in opposite ways
  if (rv.type == rct::RCTTypeFull)
  {
    CHECK_AND_ASSERT_MES(!pubkeys.empty() && !pubkeys[0].empty(), false, "empty pubkeys");
    rv.mixRing.resize(pubkeys[0].size());
    for (size_t m = 0; m < pubkeys[0].size(); ++m)
      rv.mixRing[m].clear();
    for (size_t n = 0; n < pubkeys.size(); ++n)
    {
      CHECK_AND_ASSERT_MES(pubkeys[n].size() <= pubkeys[0].size(), false, "More inputs that first ring");
      for (size_t m = 0; m < pubkeys[n].size(); ++m)
      {
        rv.mixRing[m].push_back(pubkeys[n][m]);
      }
    }
  }
  else if (rv.type == rct::RCTTypeSimple || rv.type == rct::RCTTypeBulletproof || rv.type == rct::RCTTypeBulletproof2)
  {
    CHECK_AND_ASSERT_MES(!pubkeys.empty() && !pubkeys[0].empty(), false, "empty pubkeys");
    rv.mixRing.resize(pubkeys.size());
    for (size_t n = 0; n < pubkeys.size(); ++n)
    {
      rv.mixRing[n].clear();
      for (size_t m = 0; m < pubkeys[n].size(); ++m)
      {
        rv.mixRing[n].push_back(pubkeys[n][m]);
      }
    }
  }
  else
  {
    CHECK_AND_ASSERT_MES(false, false, "Unsupported rct tx type: " + boost::lexical_cast<std::string>(rv.type));
  }

  // II
  if (rv.type == rct::RCTTypeFull)
  {
    rv.p.MGs.resize(1);
    rv.p.MGs[0].II.resize(tx.vin.size());
    for (size_t n = 0; n < tx.vin.size(); ++n)
      rv.p.MGs[0].II[n] = rct::ki2rct(boost::get<txin_to_key>(tx.vin[n]).k_image);
  }
  else if (rv.type == rct::RCTTypeSimple || rv.type == rct::RCTTypeBulletproof || rv.type == rct::RCTTypeBulletproof2)
  {
    CHECK_AND_ASSERT_MES(rv.p.MGs.size() == tx.vin.size(), false, "Bad MGs size");
    for (size_t n = 0; n < tx.vin.size(); ++n)
    {
      rv.p.MGs[n].II.resize(1);
      rv.p.MGs[n].II[0] = rct::ki2rct(boost::get<txin_to_key>(tx.vin[n]).k_image);
    }
  }
  else
  {
    CHECK_AND_ASSERT_MES(false, false, "Unsupported rct tx type: " + boost::lexical_cast<std::string>(rv.type));
  }

  // outPk was already done by handle_incoming_tx

  return true;
}
//------------------------------------------------------------------
// This function validates transaction inputs and their keys.
// FIXME: consider moving functionality specific to one input into
//        check_tx_input() rather than here, and use this function simply
//        to iterate the inputs as necessary (splitting the task
//        using threads, etc.)
bool Blockchain::check_tx_inputs(transaction& tx, tx_verification_context &tvc, uint64_t* pmax_used_block_height, std::unordered_set<crypto::key_image>* key_image_conflicts)
{
  PERF_TIMER(check_tx_inputs);
  LOG_PRINT_L3("Blockchain::" << __func__);
  if(pmax_used_block_height)
    *pmax_used_block_height = 0;

  const auto hf_version = m_hardfork->get_current_version();

  // Min/Max Type/Version Check
  {
    txtype max_type       = transaction::get_max_type_for_hf(hf_version);
    txversion min_version = transaction::get_min_version_for_hf(hf_version);
    txversion max_version = transaction::get_max_version_for_hf(hf_version);
    tvc.m_invalid_type    = (tx.type > max_type);
    tvc.m_invalid_version = tx.version < min_version || tx.version > max_version;
    if (tvc.m_invalid_version || tvc.m_invalid_type)
    {
      if (tvc.m_invalid_version) MERROR_VER("TX Invalid version: " << tx.version << " for hardfork: " << (int)hf_version << " min/max version:  " << min_version << "/" << max_version);
      if (tvc.m_invalid_type)    MERROR_VER("TX Invalid type: " << tx.type << " for hardfork: " << (int)hf_version << " max type: " << max_type);
      return false;
    }
  }

  if (tx.is_transfer())
  {
    crypto::hash tx_prefix_hash = get_transaction_prefix_hash(tx);

    auto it = m_check_txin_table.find(tx_prefix_hash);
    if(it == m_check_txin_table.end())
    {
      m_check_txin_table.emplace(tx_prefix_hash, std::unordered_map<crypto::key_image, bool>());
      it = m_check_txin_table.find(tx_prefix_hash);
      assert(it != m_check_txin_table.end());
    }

    std::vector<std::vector<rct::ctkey>> pubkeys(tx.vin.size());
    size_t sig_index = 0;
    const crypto::key_image *last_key_image = NULL;
    for (size_t sig_index = 0; sig_index < tx.vin.size(); sig_index++)
    {
      const auto& txin = tx.vin[sig_index];

      //
      // Monero Checks
      //
      // make sure output being spent is of type txin_to_key, rather than e.g.  txin_gen, which is only used for miner transactions
      CHECK_AND_ASSERT_MES(txin.type() == typeid(txin_to_key), false, "wrong type id in tx input at Blockchain::check_tx_inputs");
      const txin_to_key& in_to_key = boost::get<txin_to_key>(txin);
      {
        // make sure tx output has key offset(s) (is signed to be used)
        CHECK_AND_ASSERT_MES(in_to_key.key_offsets.size(), false, "empty in_to_key.key_offsets in transaction with id " << get_transaction_hash(tx));

        // Mixin Check, from hard fork 7, we require mixin at least 9, always.
        if (in_to_key.key_offsets.size() - 1 != CRYPTONOTE_DEFAULT_TX_MIXIN)
        {
          MERROR_VER("Tx " << get_transaction_hash(tx) << " has incorrect ring size (" << in_to_key.key_offsets.size() - 1 << ", expected (" << CRYPTONOTE_DEFAULT_TX_MIXIN << ")");
          tvc.m_low_mixin = true;
          return false;
        }

        // from v7, sorted ins
        {
          if (last_key_image && memcmp(&in_to_key.k_image, last_key_image, sizeof(*last_key_image)) >= 0)
          {
            MERROR_VER("transaction has unsorted inputs");
            tvc.m_verifivation_failed = true;
            return false;
          }
          last_key_image = &in_to_key.k_image;
        }

        if(have_tx_keyimg_as_spent(in_to_key.k_image))
        {
          MERROR_VER("Key image already spent in blockchain: " << epee::string_tools::pod_to_hex(in_to_key.k_image));
          if (key_image_conflicts)
            key_image_conflicts->insert(in_to_key.k_image);
          else
          {
            tvc.m_double_spend = true;
            return false;
          }
        }

        // make sure that output being spent matches up correctly with the
        // signature spending it.
        if (!check_tx_input(in_to_key, tx_prefix_hash, pubkeys[sig_index], pmax_used_block_height))
        {
          it->second[in_to_key.k_image] = false;
          MERROR_VER("Failed to check ring signature for tx " << get_transaction_hash(tx) << "  vin key with k_image: " << in_to_key.k_image << "  sig_index: " << sig_index);
          if (pmax_used_block_height) // a default value of NULL is used when called from Blockchain::handle_block_to_main_chain()
          {
            MERROR_VER("  *pmax_used_block_height: " << *pmax_used_block_height);
          }

          return false;
        }
      }

      //
      // Service Node Checks
      //
      if (hf_version >= cryptonote::network_version_11_infinite_staking)
      {
        const auto &blacklist = m_service_node_list.get_blacklisted_key_images();
        for (const auto &entry : blacklist)
        {
          if (in_to_key.k_image == entry.key_image) // Check if key image is on the blacklist
          {
            MERROR_VER("Key image: " << epee::string_tools::pod_to_hex(entry.key_image) << " is blacklisted by the service node network");
            tvc.m_key_image_blacklisted = true;
            return false;
          }
        }

        uint64_t unlock_height = 0;
        if (m_service_node_list.is_key_image_locked(in_to_key.k_image, &unlock_height))
        {
          MERROR_VER("Key image: " << epee::string_tools::pod_to_hex(in_to_key.k_image) << " is locked in a stake until height: " << unlock_height);
          tvc.m_key_image_locked_by_snode = true;
          return false;
        }
      }
    }

    if (!expand_transaction_2(tx, tx_prefix_hash, pubkeys))
    {
      MERROR_VER("Failed to expand rct signatures!");
      return false;
    }

    // from version 2, check ringct signatures
    // obviously, the original and simple rct APIs use a mixRing that's indexes
    // in opposite orders, because it'd be too simple otherwise...
    const rct::rctSig &rv = tx.rct_signatures;
    switch (rv.type)
    {
    case rct::RCTTypeNull: {
      // we only accept no signatures for coinbase txes
      MERROR_VER("Null rct signature on non-coinbase tx");
      return false;
    }
    case rct::RCTTypeSimple:
    case rct::RCTTypeBulletproof:
    case rct::RCTTypeBulletproof2:
    {
      // check all this, either reconstructed (so should really pass), or not
      {
        if (pubkeys.size() != rv.mixRing.size())
        {
          MERROR_VER("Failed to check ringct signatures: mismatched pubkeys/mixRing size");
          return false;
        }
        for (size_t i = 0; i < pubkeys.size(); ++i)
        {
          if (pubkeys[i].size() != rv.mixRing[i].size())
          {
            MERROR_VER("Failed to check ringct signatures: mismatched pubkeys/mixRing size");
            return false;
          }
        }

        for (size_t n = 0; n < pubkeys.size(); ++n)
        {
          for (size_t m = 0; m < pubkeys[n].size(); ++m)
          {
            if (pubkeys[n][m].dest != rct::rct2pk(rv.mixRing[n][m].dest))
            {
              MERROR_VER("Failed to check ringct signatures: mismatched pubkey at vin " << n << ", index " << m);
              return false;
            }
            if (pubkeys[n][m].mask != rct::rct2pk(rv.mixRing[n][m].mask))
            {
              MERROR_VER("Failed to check ringct signatures: mismatched commitment at vin " << n << ", index " << m);
              return false;
            }
          }
        }
      }

      if (rv.p.MGs.size() != tx.vin.size())
      {
        MERROR_VER("Failed to check ringct signatures: mismatched MGs/vin sizes");
        return false;
      }
      for (size_t n = 0; n < tx.vin.size(); ++n)
      {
        if (rv.p.MGs[n].II.empty() || memcmp(&boost::get<txin_to_key>(tx.vin[n]).k_image, &rv.p.MGs[n].II[0], 32))
        {
          MERROR_VER("Failed to check ringct signatures: mismatched key image");
          return false;
        }
      }

      if (!rct::verRctNonSemanticsSimple(rv))
      {
        MERROR_VER("Failed to check ringct signatures!");
        return false;
      }
      break;
    }
    case rct::RCTTypeFull:
    {
      // check all this, either reconstructed (so should really pass), or not
      {
        bool size_matches = true;
        for (size_t i = 0; i < pubkeys.size(); ++i)
          size_matches &= pubkeys[i].size() == rv.mixRing.size();
        for (size_t i = 0; i < rv.mixRing.size(); ++i)
          size_matches &= pubkeys.size() == rv.mixRing[i].size();
        if (!size_matches)
        {
          MERROR_VER("Failed to check ringct signatures: mismatched pubkeys/mixRing size");
          return false;
        }

        for (size_t n = 0; n < pubkeys.size(); ++n)
        {
          for (size_t m = 0; m < pubkeys[n].size(); ++m)
          {
            if (pubkeys[n][m].dest != rct::rct2pk(rv.mixRing[m][n].dest))
            {
              MERROR_VER("Failed to check ringct signatures: mismatched pubkey at vin " << n << ", index " << m);
              return false;
            }
            if (pubkeys[n][m].mask != rct::rct2pk(rv.mixRing[m][n].mask))
            {
              MERROR_VER("Failed to check ringct signatures: mismatched commitment at vin " << n << ", index " << m);
              return false;
            }
          }
        }
      }

      if (rv.p.MGs.size() != 1)
      {
        MERROR_VER("Failed to check ringct signatures: Bad MGs size");
        return false;
      }
      if (rv.p.MGs.empty() || rv.p.MGs[0].II.size() != tx.vin.size())
      {
        MERROR_VER("Failed to check ringct signatures: mismatched II/vin sizes");
        return false;
      }
      for (size_t n = 0; n < tx.vin.size(); ++n)
      {
        if (memcmp(&boost::get<txin_to_key>(tx.vin[n]).k_image, &rv.p.MGs[0].II[n], 32))
        {
          MERROR_VER("Failed to check ringct signatures: mismatched II/vin sizes");
          return false;
        }
      }

      if (!rct::verRct(rv, false))
      {
        MERROR_VER("Failed to check ringct signatures!");
        return false;
      }
      break;
    }
    default:
      MERROR_VER(__func__ << ": Unsupported rct type: " << rv.type);
      return false;
    }

    // for bulletproofs, check they're only multi-output after v8
    if (rct::is_rct_bulletproof(rv.type) && hf_version < network_version_10_bulletproofs)
    {
      for (const rct::Bulletproof &proof: rv.p.bulletproofs)
      {
        if (proof.V.size() > 1)
        {
          MERROR_VER("Multi output bulletproofs are invalid before v10");
          return false;
        }
      }
    }

    if (tx.type == txtype::loki_name_system)
    {
      cryptonote::tx_extra_loki_name_system data;
      std::string fail_reason;
      if (!m_lns_db.validate_lns_tx(hf_version, get_current_blockchain_height(), tx, &data, &fail_reason))
      {
        MERROR_VER("Failed to validate LNS TX reason: " << fail_reason);
        tvc.m_verbose_error = std::move(fail_reason);
        return false;
      }
    }
  }
  else
  {
    CHECK_AND_ASSERT_MES(tx.vin.size() == 0, false, "TX type: " << tx.type << " should have 0 inputs. This should have been rejected in check_tx_semantic!");

    if (tx.rct_signatures.txnFee != 0)
    {
      tvc.m_invalid_input = true;
      tvc.m_verifivation_failed = true;
      MERROR_VER("TX type: " << tx.type << " should have 0 fee!");
      return false;
    }

    if (tx.type == txtype::state_change)
    {
      tx_extra_service_node_state_change state_change;
      if (!get_service_node_state_change_from_tx_extra(tx.extra, state_change, hf_version))
      {
        MERROR_VER("TX did not have the state change metadata in the tx_extra");
        return false;
      }

      auto const quorum_type  = service_nodes::quorum_type::obligations;
      auto const quorum       = m_service_node_list.get_quorum(quorum_type, state_change.block_height);
      {
        if (!quorum)
        {
          MERROR_VER("could not get obligations quorum for recent state change tx");
          return false;
        }

        if (!service_nodes::verify_tx_state_change(state_change, get_current_blockchain_height(), tvc, *quorum, hf_version))
        {
          // will be set by the above on serious failures (i.e. illegal value), but not for less
          // serious ones like state change heights slightly outside of allowed bounds:
          //tvc.m_verifivation_failed = true;
          MERROR_VER("tx " << get_transaction_hash(tx) << ": state change tx could not be completely verified reason: " << print_vote_verification_context(tvc.m_vote_ctx));
          return false;
        }
      }

      crypto::public_key const &state_change_service_node_pubkey = quorum->workers[state_change.service_node_index];
      //
      // NOTE: Query the Service Node List for the in question Service Node the state change is for and disallow if conflicting
      //
      std::vector<service_nodes::service_node_pubkey_info> service_node_array = m_service_node_list.get_service_node_list_state({state_change_service_node_pubkey});
      if (service_node_array.empty())
      {
        MERROR_VER("Service Node no longer exists on the network, state change can be ignored");
        return hf_version < cryptonote::network_version_12_checkpointing; // NOTE: Used to be allowed pre HF12.
      }

      service_nodes::service_node_info const &service_node_info = *service_node_array[0].info;
      if (!service_node_info.can_transition_to_state(hf_version, state_change.block_height, state_change.state))
      {
        MERROR_VER("State change trying to vote Service Node into the same state it already is in, (aka double spend)");
        tvc.m_double_spend = true;
        return false;
      }
    }
    else if (tx.type == txtype::key_image_unlock)
    {
      cryptonote::tx_extra_tx_key_image_unlock unlock;
      if (!cryptonote::get_tx_key_image_unlock_from_tx_extra(tx.extra, unlock))
      {
        MERROR("TX extra didn't have key image unlock in the tx_extra");
        return false;
      }

      service_nodes::service_node_info::contribution_t contribution = {};
      uint64_t unlock_height = 0;
      if (!m_service_node_list.is_key_image_locked(unlock.key_image, &unlock_height, &contribution))
      {
        MERROR_VER("Requested key image: " << epee::string_tools::pod_to_hex(unlock.key_image) << " to unlock is not locked");
        tvc.m_invalid_input = true;
        return false;
      }

      crypto::hash const hash = service_nodes::generate_request_stake_unlock_hash(unlock.nonce);
      if (!crypto::check_signature(hash, contribution.key_image_pub_key, unlock.signature))
      {
        MERROR("Could not verify key image unlock transaction signature for tx: " << get_transaction_hash(tx));
        return false;
      }

      // Otherwise is a locked key image, if the unlock_height is set, it has been previously requested to unlock
      if (unlock_height != service_nodes::KEY_IMAGE_AWAITING_UNLOCK_HEIGHT)
      {
        tvc.m_double_spend = true;
        return false;
      }
    }
    else
    {
      MERROR_VER("Unhandled tx type: " << tx.type << " rejecting tx: " << get_transaction_hash(tx));
      tvc.m_invalid_type = true;;
      return false;
    }
  }

  return true;
}

//------------------------------------------------------------------
void Blockchain::check_ring_signature(const crypto::hash &tx_prefix_hash, const crypto::key_image &key_image, const std::vector<rct::ctkey> &pubkeys, const std::vector<crypto::signature>& sig, uint64_t &result)
{
  std::vector<const crypto::public_key *> p_output_keys;
  p_output_keys.reserve(pubkeys.size());
  for (auto &key : pubkeys)
  {
    // rct::key and crypto::public_key have the same structure, avoid object ctor/memcpy
    p_output_keys.push_back(&(const crypto::public_key&)key.dest);
  }

  result = crypto::check_ring_signature(tx_prefix_hash, key_image, p_output_keys, sig.data()) ? 1 : 0;
}

//------------------------------------------------------------------
uint64_t Blockchain::get_fee_quantization_mask()
{
  static uint64_t mask = 0;
  if (mask == 0)
  {
    mask = 1;
    for (size_t n = PER_KB_FEE_QUANTIZATION_DECIMALS; n < CRYPTONOTE_DISPLAY_DECIMAL_POINT; ++n)
      mask *= 10;
  }
  return mask;
}

//------------------------------------------------------------------
byte_and_output_fees Blockchain::get_dynamic_base_fee(uint64_t block_reward, size_t median_block_weight, uint8_t version)
{
  const uint64_t min_block_weight = get_min_block_weight(version);
  if (median_block_weight < min_block_weight)
    median_block_weight = min_block_weight;
  byte_and_output_fees fees{0, 0};
  uint64_t hi, &lo = fees.first;

  if (version >= HF_VERSION_PER_BYTE_FEE)
  {
    // fee = block_reward * DYNAMIC_FEE_REFERENCE_TRANSACTION_WEIGHT / min_block_weight / median_block_weight / 5
    // (but done in 128-bit math).  Note that the wallet uses FEE_PER_BYTE as a fallback if it can't
    // get the dynamic fee from the daemon, so it needs to satisfy
    // FEE_PER_BYTE >= BLOCK_REWARD * DYNAMIC_FEE_REFERENCE_TRANSACTION_WEIGHT / (min_block_weight)^2 / 5
    // (The square because median_block_weight >= min_block_weight).
    // As of writing we are past block 300000 with base block reward of ~32.04; and so the fee is below 214
    // (hence the use of 215 in cryptonote_config.h).
    //
    // In v12 we increase the reference transaction fee by 80 (to 240000), and so the
    // FEE_PER_BYTE fallback also goes up (to a conservative estimate of 17200).
    //
    // This calculation was painful for large txes (in particular sweeps and SN stakes), which
    // wasn't intended, so in v13 we reduce the reference tx fee back to what it was before and
    // introduce a per-output fee instead.  (This is why this is an hard == instead of a >=).
    const uint64_t reference_fee = version == HF_VERSION_INCREASE_FEE ? DYNAMIC_FEE_REFERENCE_TRANSACTION_WEIGHT_V12 : DYNAMIC_FEE_REFERENCE_TRANSACTION_WEIGHT;
    lo = mul128(block_reward, reference_fee, &hi);
    div128_32(hi, lo, min_block_weight, &hi, &lo);
    div128_32(hi, lo, median_block_weight, &hi, &lo);
    assert(hi == 0);
    lo /= 5;

    if (version >= HF_VERSION_PER_OUTPUT_FEE)
      fees.second = FEE_PER_OUTPUT;

    return fees;
  }

  constexpr uint64_t fee_base = DYNAMIC_FEE_PER_KB_BASE_FEE_V5;

  uint64_t unscaled_fee_base = (fee_base * min_block_weight / median_block_weight);
  lo = mul128(unscaled_fee_base, block_reward, &hi);
  static_assert(DYNAMIC_FEE_PER_KB_BASE_BLOCK_REWARD % 1000000 == 0, "DYNAMIC_FEE_PER_KB_BASE_BLOCK_REWARD must be divisible by 1000000");
  static_assert(DYNAMIC_FEE_PER_KB_BASE_BLOCK_REWARD / 1000000 <= std::numeric_limits<uint32_t>::max(), "DYNAMIC_FEE_PER_KB_BASE_BLOCK_REWARD is too large");

  // divide in two steps, since the divisor must be 32 bits, but DYNAMIC_FEE_PER_KB_BASE_BLOCK_REWARD isn't
  div128_32(hi, lo, DYNAMIC_FEE_PER_KB_BASE_BLOCK_REWARD / 1000000, &hi, &lo);
  div128_32(hi, lo, 1000000, &hi, &lo);
  assert(hi == 0);

  // quantize fee up to 8 decimals
  uint64_t mask = get_fee_quantization_mask();
  uint64_t qlo = (lo + mask - 1) / mask * mask;
  MDEBUG("lo " << print_money(lo) << ", qlo " << print_money(qlo) << ", mask " << mask);

  fees.first = qlo;
  return fees;
}

//------------------------------------------------------------------
bool Blockchain::check_fee(size_t tx_weight, size_t tx_outs, uint64_t fee, uint64_t burned, const tx_pool_options &opts) const
{
  const uint8_t version = get_current_hard_fork_version();
  const uint64_t blockchain_height = m_db->height();

  uint64_t median = m_current_block_cumul_weight_limit / 2;
  uint64_t already_generated_coins = blockchain_height ? m_db->get_block_already_generated_coins(blockchain_height - 1) : 0;
  uint64_t base_reward, base_reward_unpenalized;
  if (!get_base_block_reward(median, 1, already_generated_coins, base_reward, base_reward_unpenalized, version, blockchain_height))
    return false;

  uint64_t needed_fee;
  if (version >= HF_VERSION_PER_BYTE_FEE)
  {
    const bool use_long_term_median_in_fee = version >= HF_VERSION_LONG_TERM_BLOCK_WEIGHT;
    auto fees = get_dynamic_base_fee(base_reward, use_long_term_median_in_fee ? m_long_term_effective_median_block_weight : median, version);
    MDEBUG("Using " << print_money(fees.first) << "/byte + " << print_money(fees.second) << "/out fee");
    needed_fee = tx_weight * fees.first + tx_outs * fees.second;
    // quantize fee up to 8 decimals
    const uint64_t mask = get_fee_quantization_mask();
    needed_fee = (needed_fee + mask - 1) / mask * mask;
  }
  else
  {
    auto fees = get_dynamic_base_fee(base_reward, median, version);
    assert(fees.second == 0);
    MDEBUG("Using " << print_money(fees.first) << "/kB fee");

    needed_fee = tx_weight / 1024;
    needed_fee += (tx_weight % 1024) ? 1 : 0;
    needed_fee *= fees.first;
  }

  uint64_t required_percent = std::max(opts.fee_percent, uint64_t{100});

  needed_fee -= needed_fee / 50; // keep a little 2% buffer on acceptance

  uint64_t base_miner_fee = needed_fee;
  needed_fee = needed_fee * required_percent / 100;

  if (fee < needed_fee)
  {
    MERROR_VER("transaction fee is not enough: " << print_money(fee) << ", minimum fee: " << print_money(needed_fee));
    return false;
  }

  if (opts.burn_fixed || opts.burn_percent)
  {
    uint64_t need_burned = opts.burn_fixed + base_miner_fee * opts.burn_percent / 100;
    if (burned < need_burned)
    {
      MERROR_VER("transaction burned fee is not enough: " << print_money(burned) << ", minimum fee: " << print_money(need_burned));
      return false;
    }
  }
  return true;
}

//------------------------------------------------------------------
byte_and_output_fees Blockchain::get_dynamic_base_fee_estimate(uint64_t grace_blocks) const
{
  const uint8_t version = get_current_hard_fork_version();
  const uint64_t db_height = m_db->height();

  if (grace_blocks >= CRYPTONOTE_REWARD_BLOCKS_WINDOW)
    grace_blocks = CRYPTONOTE_REWARD_BLOCKS_WINDOW - 1;

  const uint64_t min_block_weight = get_min_block_weight(version);
  std::vector<uint64_t> weights;
  get_last_n_blocks_weights(weights, CRYPTONOTE_REWARD_BLOCKS_WINDOW - grace_blocks);
  weights.reserve(grace_blocks);
  for (size_t i = 0; i < grace_blocks; ++i)
    weights.push_back(min_block_weight);

  uint64_t median = epee::misc_utils::median(weights);
  if(median <= min_block_weight)
    median = min_block_weight;

  uint64_t already_generated_coins = db_height ? m_db->get_block_already_generated_coins(db_height - 1) : 0;
  uint64_t base_reward, base_reward_unpenalized;
  if (!get_base_block_reward(median, 1, already_generated_coins, base_reward, base_reward_unpenalized, version, m_db->height()))
  {
    MERROR("Failed to determine block reward, using placeholder " << print_money(BLOCK_REWARD_OVERESTIMATE) << " as a high bound");
    base_reward = BLOCK_REWARD_OVERESTIMATE;
  }

  const bool use_long_term_median_in_fee = version >= HF_VERSION_LONG_TERM_BLOCK_WEIGHT;
  auto fee = get_dynamic_base_fee(base_reward, use_long_term_median_in_fee ? m_long_term_effective_median_block_weight : median, version);
  const bool per_byte = version < HF_VERSION_PER_BYTE_FEE;
  MDEBUG("Estimating " << grace_blocks << "-block fee at " << print_money(fee.first) << "/" << (per_byte ? "byte" : "kB") <<
      " + " << print_money(fee.second) << "/out");
  return fee;
}

//------------------------------------------------------------------
// This function checks to see if a tx is unlocked.  unlock_time is either
// a block index or a unix time.
bool Blockchain::is_output_spendtime_unlocked(uint64_t unlock_time) const
{
  LOG_PRINT_L3("Blockchain::" << __func__);
  return cryptonote::rules::is_output_unlocked(unlock_time, m_db->height());
}
//------------------------------------------------------------------
// This function locates all outputs associated with a given input (mixins)
// and validates that they exist and are usable.
bool Blockchain::check_tx_input(const txin_to_key& txin, const crypto::hash& tx_prefix_hash, std::vector<rct::ctkey> &output_keys, uint64_t* pmax_related_block_height)
{
  LOG_PRINT_L3("Blockchain::" << __func__);

  // ND:
  // 1. Disable locking and make method private.
  //auto lock = tools::unique_lock(*this);

  struct outputs_visitor
  {
    std::vector<rct::ctkey >& m_output_keys;
    const Blockchain& m_bch;
    outputs_visitor(std::vector<rct::ctkey>& output_keys, const Blockchain& bch) :
      m_output_keys(output_keys), m_bch(bch)
    {
    }
    bool handle_output(uint64_t unlock_time, const crypto::public_key &pubkey, const rct::key &commitment)
    {
      //check tx unlock time
      if (!m_bch.is_output_spendtime_unlocked(unlock_time))
      {
        MERROR_VER("One of outputs for one of inputs has wrong tx.unlock_time = " << unlock_time);
        return false;
      }

      // The original code includes a check for the output corresponding to this input
      // to be a txout_to_key. This is removed, as the database does not store this info,
      // but only txout_to_key outputs are stored in the DB in the first place, done in
      // Blockchain*::add_output

      m_output_keys.push_back(rct::ctkey({rct::pk2rct(pubkey), commitment}));
      return true;
    }
  };

  output_keys.clear();

  // collect output keys
  outputs_visitor vi(output_keys, *this);
  if (!scan_outputkeys_for_indexes(txin, vi, tx_prefix_hash, pmax_related_block_height))
  {
    MERROR_VER("Failed to get output keys for tx with amount = " << print_money(txin.amount) << " and count indexes " << txin.key_offsets.size());
    return false;
  }

  if(txin.key_offsets.size() != output_keys.size())
  {
    MERROR_VER("Output keys for tx with amount = " << txin.amount << " and count indexes " << txin.key_offsets.size() << " returned wrong keys count " << output_keys.size());
    return false;
  }
  // rct_signatures will be expanded after this
  return true;
}
//------------------------------------------------------------------
//TODO: Is this intended to do something else?  Need to look into the todo there.
uint64_t Blockchain::get_adjusted_time() const
{
  LOG_PRINT_L3("Blockchain::" << __func__);
  //TODO: add collecting median time
  return time(NULL);
}
//------------------------------------------------------------------
//TODO: revisit, has changed a bit on upstream
bool Blockchain::check_block_timestamp(std::vector<uint64_t>& timestamps, const block& b, uint64_t& median_ts) const
{
  LOG_PRINT_L3("Blockchain::" << __func__);
  median_ts = epee::misc_utils::median(timestamps);

  if(b.timestamp < median_ts)
  {
    MERROR_VER("Timestamp of block with id: " << get_block_hash(b) << ", " << b.timestamp << ", less than median of last " << BLOCKCHAIN_TIMESTAMP_CHECK_WINDOW << " blocks, " << median_ts);
    return false;
  }

  return true;
}
//------------------------------------------------------------------
// This function grabs the timestamps from the most recent <n> blocks,
// where n = BLOCKCHAIN_TIMESTAMP_CHECK_WINDOW.  If there are not those many
// blocks in the blockchain, the timestap is assumed to be valid.  If there
// are, this function returns:
//   true if the block's timestamp is not less than the timestamp of the
//       median of the selected blocks
//   false otherwise
bool Blockchain::check_block_timestamp(const block& b, uint64_t& median_ts) const
{
  LOG_PRINT_L3("Blockchain::" << __func__);
  uint64_t cryptonote_block_future_time_limit = CRYPTONOTE_BLOCK_FUTURE_TIME_LIMIT_V2;
  if(b.timestamp > get_adjusted_time() + cryptonote_block_future_time_limit)
  {
    MERROR_VER("Timestamp of block with id: " << get_block_hash(b) << ", " << b.timestamp << ", bigger than adjusted time + 2 hours");
    return false;
  }

  const auto h = m_db->height();

  // if not enough blocks, no proper median yet, return true
  if(h < BLOCKCHAIN_TIMESTAMP_CHECK_WINDOW)
  {
    return true;
  }

  std::vector<uint64_t> timestamps;

  // need most recent 60 blocks, get index of first of those
  size_t offset = h - BLOCKCHAIN_TIMESTAMP_CHECK_WINDOW;
  timestamps.reserve(h - offset);
  for(;offset < h; ++offset)
  {
    timestamps.push_back(m_db->get_block_timestamp(offset));
  }

  return check_block_timestamp(timestamps, b, median_ts);
}
//------------------------------------------------------------------
void Blockchain::return_tx_to_pool(std::vector<std::pair<transaction, blobdata>> &txs)
{
  uint8_t version = get_current_hard_fork_version();
  for (auto& tx : txs)
  {
    cryptonote::tx_verification_context tvc{};
    // We assume that if they were in a block, the transactions are already
    // known to the network as a whole. However, if we had mined that block,
    // that might not be always true. Unlikely though, and always relaying
    // these again might cause a spike of traffic as many nodes re-relay
    // all the transactions in a popped block when a reorg happens.
    const size_t weight = get_transaction_weight(tx.first, tx.second.size());
    const crypto::hash tx_hash = get_transaction_hash(tx.first);
    if (!m_tx_pool.add_tx(tx.first, tx_hash, tx.second, weight, tvc, tx_pool_options::from_block(), version))
    {
      MERROR("Failed to return taken transaction with hash: " << get_transaction_hash(tx.first) << " to tx_pool");
    }
  }
}
//------------------------------------------------------------------
bool Blockchain::flush_txes_from_pool(const std::vector<crypto::hash> &txids)
{
  auto lock = tools::unique_lock(m_tx_pool);

  bool res = true;
  for (const auto &txid: txids)
  {
    cryptonote::transaction tx;
    cryptonote::blobdata txblob;
    size_t tx_weight;
    uint64_t fee;
    bool relayed, do_not_relay, double_spend_seen;
    MINFO("Removing txid " << txid << " from the pool");
    if(m_tx_pool.have_tx(txid) && !m_tx_pool.take_tx(txid, tx, txblob, tx_weight, fee, relayed, do_not_relay, double_spend_seen))
    {
      MERROR("Failed to remove txid " << txid << " from the pool");
      res = false;
    }
  }
  return res;
}
//------------------------------------------------------------------
//      Needs to validate the block and acquire each transaction from the
//      transaction mem_pool, then pass the block and transactions to
//      m_db->add_block()
bool Blockchain::handle_block_to_main_chain(const block& bl, const crypto::hash& id, block_verification_context& bvc, checkpoint_t const *checkpoint)
{
  LOG_PRINT_L3("Blockchain::" << __func__);

  TIME_MEASURE_START(block_processing_time);
  auto lock = tools::unique_lock(*this);
  TIME_MEASURE_START(t1);

  static bool seen_future_version = false;

  db_rtxn_guard rtxn_guard(m_db);
  uint64_t blockchain_height;
  const crypto::hash top_hash = get_tail_id(blockchain_height);
  ++blockchain_height; // block height to chain height
  if(bl.prev_id != top_hash)
  {
    MERROR_VER("Block with id: " << id << std::endl << "has wrong prev_id: " << bl.prev_id << std::endl << "expected: " << top_hash);
    bvc.m_verifivation_failed = true;
    return false;
  }

  // warn users if they're running an old version
  if (!seen_future_version && bl.major_version > m_hardfork->get_ideal_version())
  {
    seen_future_version = true;
    const el::Level level = el::Level::Warning;
    MCLOG_RED(level, "global", "**********************************************************************");
    MCLOG_RED(level, "global", "A block was seen on the network with a version higher than the last");
    MCLOG_RED(level, "global", "known one. This may be an old version of the daemon, and a software");
    MCLOG_RED(level, "global", "update may be required to sync further. Try running: update check");
    MCLOG_RED(level, "global", "**********************************************************************");
  }

  // this is a cheap test
  if (!m_hardfork->check(bl))
  {
    MERROR_VER("Block with id: " << id << std::endl << "has old version: " << (unsigned)bl.major_version << std::endl << "current: " << (unsigned)m_hardfork->get_current_version());
    bvc.m_verifivation_failed = true;
    return false;
  }

  TIME_MEASURE_FINISH(t1);
  TIME_MEASURE_START(t2);

  // make sure block timestamp is not less than the median timestamp
  // of a set number of the most recent blocks.
  if(!check_block_timestamp(bl))
  {
    MERROR_VER("Block with id: " << id << std::endl << "has invalid timestamp: " << bl.timestamp);
    bvc.m_verifivation_failed = true;
    return false;
  }

  TIME_MEASURE_FINISH(t2);
  //check proof of work
  TIME_MEASURE_START(target_calculating_time);

  // get the target difficulty for the block.
  // the calculation can overflow, among other failure cases,
  // so we need to check the return type.
  // FIXME: get_difficulty_for_next_block can also assert, look into
  // changing this to throwing exceptions instead so we can clean up.
  difficulty_type current_diffic = get_difficulty_for_next_block();
  CHECK_AND_ASSERT_MES(current_diffic, false, "!!!!!!!!! difficulty overhead !!!!!!!!!");

  TIME_MEASURE_FINISH(target_calculating_time);

  TIME_MEASURE_START(longhash_calculating_time);

  crypto::hash proof_of_work = null_hash;

  // Formerly the code below contained an if loop with the following condition
  // !m_checkpoints.is_in_checkpoint_zone(get_current_blockchain_height())
  // however, this caused the daemon to not bother checking PoW for blocks
  // before checkpoints, which is very dangerous behaviour. We moved the PoW
  // validation out of the next chunk of code to make sure that we correctly
  // check PoW now.
  // FIXME: height parameter is not used...should it be used or should it not
  // be a parameter?
  // validate proof_of_work versus difficulty target
  bool precomputed = false;
  bool fast_check = false;
#if defined(PER_BLOCK_CHECKPOINT)
  if (blockchain_height < m_blocks_hash_check.size())
  {
    const auto &expected_hash = m_blocks_hash_check[blockchain_height];
    if (expected_hash != crypto::null_hash)
    {
      if (memcmp(&id, &expected_hash, sizeof(hash)) != 0)
      {
        MERROR_VER("Block with id is INVALID: " << id << ", expected " << expected_hash);
        bvc.m_verifivation_failed = true;
        return false;
      }
      fast_check = true;
    }
    else
    {
      MCINFO("verify", "No pre-validated hash at height " << blockchain_height << ", verifying fully");
    }
  }
  else
#endif
  {
    auto it = m_blocks_longhash_table.find(id);
    if (it != m_blocks_longhash_table.end())
    {
      precomputed = true;
      proof_of_work = it->second;
    }
    else
      proof_of_work = get_block_longhash(this, bl, blockchain_height, 0);

    // validate proof_of_work versus difficulty target
    if(!check_hash(proof_of_work, current_diffic))
    {
      MERROR_VER("Block with id: " << id << std::endl << "does not have enough proof of work: " << proof_of_work << " at height " << blockchain_height << ", unexpected difficulty: " << current_diffic);
      bvc.m_verifivation_failed = true;
      return false;
    }
  }

  // If we're at a checkpoint, ensure that our hardcoded checkpoint hash
  // is correct.
  if(m_checkpoints.is_in_checkpoint_zone(blockchain_height))
  {
    bool service_node_checkpoint = false;
    if(!m_checkpoints.check_block(blockchain_height, id, nullptr, &service_node_checkpoint))
    {
      if (!service_node_checkpoint || (service_node_checkpoint && bl.major_version >= cryptonote::network_version_13_enforce_checkpoints))
      {
        LOG_ERROR("CHECKPOINT VALIDATION FAILED");
        bvc.m_verifivation_failed = true;
        return false;
      }
    }

  }

  TIME_MEASURE_FINISH(longhash_calculating_time);
  if (precomputed)
    longhash_calculating_time += m_fake_pow_calc_time;

  TIME_MEASURE_START(t3);

  // sanity check basic miner tx properties;
  if(!prevalidate_miner_transaction(bl, blockchain_height))
  {
    MERROR_VER("Block with id: " << id << " failed to pass prevalidation");
    bvc.m_verifivation_failed = true;
    return false;
  }

  size_t coinbase_weight = get_transaction_weight(bl.miner_tx);
  size_t cumulative_block_weight = coinbase_weight;

  std::vector<std::pair<transaction, blobdata>> txs;
  key_images_container keys;

  uint64_t fee_summary = 0;
  uint64_t t_checktx = 0;
  uint64_t t_exists = 0;
  uint64_t t_pool = 0;
  uint64_t t_dblspnd = 0;
  TIME_MEASURE_FINISH(t3);

// XXX old code adds miner tx here

  size_t tx_index = 0;
  // Iterate over the block's transaction hashes, grabbing each
  // from the tx_pool and validating them.  Each is then added
  // to txs.  Keys spent in each are added to <keys> by the double spend check.
  txs.reserve(bl.tx_hashes.size());
  for (const crypto::hash& tx_id : bl.tx_hashes)
  {
    transaction tx_tmp;
    blobdata txblob;
    size_t tx_weight = 0;
    uint64_t fee = 0;
    bool relayed = false, do_not_relay = false, double_spend_seen = false;
    TIME_MEASURE_START(aa);

// XXX old code does not check whether tx exists
    if (m_db->tx_exists(tx_id))
    {
      MERROR("Block with id: " << id << " attempting to add transaction already in blockchain with id: " << tx_id);
      bvc.m_verifivation_failed = true;
      return_tx_to_pool(txs);
      return false;
    }

    TIME_MEASURE_FINISH(aa);
    t_exists += aa;
    TIME_MEASURE_START(bb);

    // get transaction with hash <tx_id> from tx_pool
    if(!m_tx_pool.take_tx(tx_id, tx_tmp, txblob, tx_weight, fee, relayed, do_not_relay, double_spend_seen))
    {
      MERROR_VER("Block with id: " << id  << " has at least one unknown transaction with id: " << tx_id);
      bvc.m_verifivation_failed = true;
      return_tx_to_pool(txs);
      return false;
    }

    TIME_MEASURE_FINISH(bb);
    t_pool += bb;
    // add the transaction to the temp list of transactions, so we can either
    // store the list of transactions all at once or return the ones we've
    // taken from the tx_pool back to it if the block fails verification.
    txs.push_back(std::make_pair(std::move(tx_tmp), std::move(txblob)));
    transaction &tx = txs.back().first;
    TIME_MEASURE_START(dd);

    // FIXME: the storage should not be responsible for validation.
    //        If it does any, it is merely a sanity check.
    //        Validation is the purview of the Blockchain class
    //        - TW
    //
    // ND: this is not needed, db->add_block() checks for duplicate k_images and fails accordingly.
    // if (!check_for_double_spend(tx, keys))
    // {
    //     LOG_PRINT_L0("Double spend detected in transaction (id: " << tx_id);
    //     bvc.m_verifivation_failed = true;
    //     break;
    // }

    TIME_MEASURE_FINISH(dd);
    t_dblspnd += dd;
    TIME_MEASURE_START(cc);

#if defined(PER_BLOCK_CHECKPOINT)
    if (!fast_check)
#endif
    {
      // validate that transaction inputs and the keys spending them are correct.
      tx_verification_context tvc{};
      if(!check_tx_inputs(tx, tvc))
      {
        MERROR_VER("Block with id: " << id  << " has at least one transaction (id: " << tx_id << ") with wrong inputs.");

        add_block_as_invalid(bl);
        MERROR_VER("Block with id " << id << " added as invalid because of wrong inputs in transactions");
        MERROR_VER("tx_index " << tx_index << ", m_blocks_txs_check " << m_blocks_txs_check.size() << ":");
        for (const auto &h: m_blocks_txs_check) MERROR_VER("  " << h);
        bvc.m_verifivation_failed = true;
        return_tx_to_pool(txs);
        return false;
      }
    }
#if defined(PER_BLOCK_CHECKPOINT)
    else
    {
      // ND: if fast_check is enabled for blocks, there is no need to check
      // the transaction inputs, but do some sanity checks anyway.
      if (tx_index >= m_blocks_txs_check.size() || memcmp(&m_blocks_txs_check[tx_index++], &tx_id, sizeof(tx_id)) != 0)
      {
        MERROR_VER("Block with id: " << id << " has at least one transaction (id: " << tx_id << ") with wrong inputs.");
        add_block_as_invalid(bl);
        MERROR_VER("Block with id " << id << " added as invalid because of wrong inputs in transactions");
        bvc.m_verifivation_failed = true;
        return_tx_to_pool(txs);
        return false;
      }
    }
#endif
    TIME_MEASURE_FINISH(cc);
    t_checktx += cc;
    fee_summary += fee;
    cumulative_block_weight += tx_weight;
  }

  m_blocks_txs_check.clear();

  TIME_MEASURE_START(vmt);
  uint64_t base_reward = 0;
  uint64_t already_generated_coins = blockchain_height ? m_db->get_block_already_generated_coins(blockchain_height - 1) : 0;
  if(!validate_miner_transaction(bl, cumulative_block_weight, fee_summary, base_reward, already_generated_coins, m_hardfork->get_current_version()))
  {
    MERROR_VER("Block with id: " << id << " has incorrect miner transaction");
    bvc.m_verifivation_failed = true;
    return_tx_to_pool(txs);
    return false;
  }

  TIME_MEASURE_FINISH(vmt);
  size_t block_weight;
  difficulty_type cumulative_difficulty;

  // populate various metadata about the block to be stored alongside it.
  block_weight = cumulative_block_weight;
  cumulative_difficulty = current_diffic;
  // In the "tail" state when the minimum subsidy (implemented in get_block_reward) is in effect, the number of
  // coins will eventually exceed MONEY_SUPPLY and overflow a uint64. To prevent overflow, cap already_generated_coins
  // at MONEY_SUPPLY. already_generated_coins is only used to compute the block subsidy and MONEY_SUPPLY yields a
  // subsidy of 0 under the base formula and therefore the minimum subsidy >0 in the tail state.
  already_generated_coins = base_reward < (MONEY_SUPPLY-already_generated_coins) ? already_generated_coins + base_reward : MONEY_SUPPLY;
  if(blockchain_height)
    cumulative_difficulty += m_db->get_block_cumulative_difficulty(blockchain_height - 1);

  TIME_MEASURE_FINISH(block_processing_time);
  if(precomputed)
    block_processing_time += m_fake_pow_calc_time;

  rtxn_guard.stop();
  TIME_MEASURE_START(addblock);
  uint64_t new_height = 0;
  if (!bvc.m_verifivation_failed)
  {
    try
    {
      uint64_t long_term_block_weight = get_next_long_term_block_weight(block_weight);
      cryptonote::blobdata bd = cryptonote::block_to_blob(bl);
      new_height = m_db->add_block(std::make_pair(std::move(bl), std::move(bd)), block_weight, long_term_block_weight, cumulative_difficulty, already_generated_coins, txs);
    }
    catch (const KEY_IMAGE_EXISTS& e)
    {
      LOG_ERROR("Error adding block with hash: " << id << " to blockchain, what = " << e.what());
      m_batch_success = false;
      bvc.m_verifivation_failed = true;
      return_tx_to_pool(txs);
      return false;
    }
    catch (const std::exception& e)
    {
      //TODO: figure out the best way to deal with this failure
      LOG_ERROR("Error adding block with hash: " << id << " to blockchain, what = " << e.what());
      m_batch_success = false;
      bvc.m_verifivation_failed = true;
      return_tx_to_pool(txs);
      return false;
    }
  }
  else
  {
    LOG_ERROR("Blocks that failed verification should not reach here");
  }

  auto abort_block = loki::defer([&]() {
      pop_block_from_blockchain();
      auto old_height = m_db->height();
      for (BlockchainDetachedHook* hook : m_blockchain_detached_hooks)
        hook->blockchain_detached(old_height, false /*by_pop_blocks*/);
  });

  // TODO(loki): Not nice, making the hook take in a vector of pair<transaction,
  // blobdata> messes with service_node_list::init which only constructs
  // a vector of transactions and then subsequently calls block_added, so the
  // init step would have to intentionally allocate the blobs or retrieve them
  // from the DB.
  // Secondly we don't use the blobs at all in the hooks, so passing it in
  // doesn't seem right.
  std::vector<transaction> only_txs;
  only_txs.reserve(txs.size());
  for (std::pair<transaction, blobdata> const &tx_pair : txs)
    only_txs.push_back(tx_pair.first);

  m_service_node_list.block_added(bl, only_txs, checkpoint);
  m_lns_db.add_block(bl, only_txs);

  for (BlockAddedHook* hook : m_block_added_hooks)
  {
    if (!hook->block_added(bl, only_txs, checkpoint))
    {
      MERROR("Block added hook signalled failure");
      return false;
    }
  }

  TIME_MEASURE_FINISH(addblock);

  // TODO(loki): Temporary forking code.
  {
    // Rescan difficulty every N block we have a reocurring difficulty bug that causes daemons to miscalculate difficulty
    uint64_t block_height = get_block_height(bl);
    if (nettype() == MAINNET && (block_height % BLOCKS_EXPECTED_IN_DAYS(1) == 0))
    {
      cryptonote::BlockchainDB::fixup_context context  = {};
      context.type                                     = cryptonote::BlockchainDB::fixup_type::calculate_difficulty;
      context.calculate_difficulty_params.start_height = block_height - BLOCKS_EXPECTED_IN_DAYS(1);
      m_db->fixup(context);
    }
  }

  // do this after updating the hard fork state since the weight limit may change due to fork
  if (!update_next_cumulative_weight_limit())
  {
    MERROR("Failed to update next cumulative weight limit");
    return false;
  }

  abort_block.cancel();
  MINFO("+++++ BLOCK SUCCESSFULLY ADDED" << std::endl << "id:\t" << id << std::endl << "PoW:\t" << proof_of_work << std::endl << "HEIGHT " << new_height-1 << ", difficulty:\t" << current_diffic << std::endl << "block reward: " << print_money(fee_summary + base_reward) << "(" << print_money(base_reward) << " + " << print_money(fee_summary) << "), coinbase_weight: " << coinbase_weight << ", cumulative weight: " << cumulative_block_weight << ", " << block_processing_time << "(" << target_calculating_time << "/" << longhash_calculating_time << ")ms");
  if(m_show_time_stats)
  {
    MINFO("Height: " << new_height << " coinbase weight: " << coinbase_weight << " cumm: "
        << cumulative_block_weight << " p/t: " << block_processing_time << " ("
        << target_calculating_time << "/" << longhash_calculating_time << "/"
        << t1 << "/" << t2 << "/" << t3 << "/" << t_exists << "/" << t_pool
        << "/" << t_checktx << "/" << t_dblspnd << "/" << vmt << "/" << addblock << ")ms");
  }


  bvc.m_added_to_main_chain = true;
  ++m_sync_counter;

  m_tx_pool.on_blockchain_inc(bl);
  get_difficulty_for_next_block(); // just to cache it
  invalidate_block_template_cache();

  std::shared_ptr<tools::Notify> block_notify = m_block_notify;
  if (block_notify)
    block_notify->notify("%s", epee::string_tools::pod_to_hex(id).c_str(), NULL);

  return true;
}
//------------------------------------------------------------------
bool Blockchain::prune_blockchain(uint32_t pruning_seed)
{
  auto lock = tools::unique_locks(m_tx_pool, *this);
  return m_db->prune_blockchain(pruning_seed);
}
//------------------------------------------------------------------
bool Blockchain::update_blockchain_pruning()
{
  auto lock = tools::unique_locks(m_tx_pool, *this);
  return m_db->update_pruning();
}
//------------------------------------------------------------------
bool Blockchain::check_blockchain_pruning()
{
  auto lock = tools::unique_locks(m_tx_pool, *this);
  return m_db->check_pruning();
}
//------------------------------------------------------------------
uint64_t Blockchain::get_next_long_term_block_weight(uint64_t block_weight) const
{
  PERF_TIMER(get_next_long_term_block_weight);

  const uint64_t db_height = m_db->height();
  const uint64_t nblocks = std::min<uint64_t>(m_long_term_block_weights_window, db_height);

  const uint8_t hf_version = get_current_hard_fork_version();
  if (hf_version < HF_VERSION_LONG_TERM_BLOCK_WEIGHT)
    return block_weight;

  uint64_t long_term_median = get_long_term_block_weight_median(db_height - nblocks, nblocks);
  uint64_t long_term_effective_median_block_weight = std::max<uint64_t>(CRYPTONOTE_BLOCK_GRANTED_FULL_REWARD_ZONE_V5, long_term_median);

  uint64_t short_term_constraint = long_term_effective_median_block_weight + long_term_effective_median_block_weight * 2 / 5;
  uint64_t long_term_block_weight = std::min<uint64_t>(block_weight, short_term_constraint);

  return long_term_block_weight;
}
//------------------------------------------------------------------
bool Blockchain::update_next_cumulative_weight_limit(uint64_t *long_term_effective_median_block_weight)
{
  PERF_TIMER(update_next_cumulative_weight_limit);

  LOG_PRINT_L3("Blockchain::" << __func__);

  // when we reach this, the last hf version is not yet written to the db
  const uint64_t db_height = m_db->height();
  const uint8_t hf_version = get_current_hard_fork_version();
  uint64_t full_reward_zone = get_min_block_weight(hf_version);
  uint64_t long_term_block_weight;

  if (hf_version < HF_VERSION_LONG_TERM_BLOCK_WEIGHT)
  {
    std::vector<uint64_t> weights;
    get_last_n_blocks_weights(weights, CRYPTONOTE_REWARD_BLOCKS_WINDOW);
    m_current_block_cumul_weight_median = epee::misc_utils::median(weights);
    long_term_block_weight = weights.back();
  }
  else
  {
    const uint64_t block_weight = m_db->get_block_weight(db_height - 1);

    uint64_t long_term_median;
    if (db_height == 1)
    {
      long_term_median = CRYPTONOTE_BLOCK_GRANTED_FULL_REWARD_ZONE_V5;
    }
    else
    {
      uint64_t nblocks = std::min<uint64_t>(m_long_term_block_weights_window, db_height);
      if (nblocks == db_height)
        --nblocks;
      long_term_median = get_long_term_block_weight_median(db_height - nblocks - 1, nblocks);
    }

    m_long_term_effective_median_block_weight = std::max<uint64_t>(CRYPTONOTE_BLOCK_GRANTED_FULL_REWARD_ZONE_V5, long_term_median);

    uint64_t short_term_constraint = m_long_term_effective_median_block_weight + m_long_term_effective_median_block_weight * 2 / 5;
    long_term_block_weight = std::min<uint64_t>(block_weight, short_term_constraint);

    if (db_height == 1)
    {
      long_term_median = long_term_block_weight;
    }
    else
    {
      m_long_term_block_weights_cache_tip_hash = m_db->get_block_hash_from_height(db_height - 1);
      m_long_term_block_weights_cache_rolling_median.insert(long_term_block_weight);
      long_term_median = m_long_term_block_weights_cache_rolling_median.median();
    }
    m_long_term_effective_median_block_weight = std::max<uint64_t>(CRYPTONOTE_BLOCK_GRANTED_FULL_REWARD_ZONE_V5, long_term_median);

    std::vector<uint64_t> weights;
    get_last_n_blocks_weights(weights, CRYPTONOTE_REWARD_BLOCKS_WINDOW);

    uint64_t short_term_median = epee::misc_utils::median(weights);
    uint64_t effective_median_block_weight = std::min<uint64_t>(std::max<uint64_t>(CRYPTONOTE_BLOCK_GRANTED_FULL_REWARD_ZONE_V5, short_term_median), CRYPTONOTE_SHORT_TERM_BLOCK_WEIGHT_SURGE_FACTOR * m_long_term_effective_median_block_weight);

    m_current_block_cumul_weight_median = effective_median_block_weight;
  }

  if (m_current_block_cumul_weight_median <= full_reward_zone)
    m_current_block_cumul_weight_median = full_reward_zone;

  m_current_block_cumul_weight_limit = m_current_block_cumul_weight_median * 2;

  if (long_term_effective_median_block_weight)
    *long_term_effective_median_block_weight = m_long_term_effective_median_block_weight;

  if (!m_db->is_read_only())
    m_db->add_max_block_size(m_current_block_cumul_weight_limit);

  return true;
}
//------------------------------------------------------------------
bool Blockchain::add_new_block(const block& bl, block_verification_context& bvc, checkpoint_t const *checkpoint)
{

  LOG_PRINT_L3("Blockchain::" << __func__);
  crypto::hash id = get_block_hash(bl);
  auto lock = tools::unique_locks(m_tx_pool, *this);
  db_rtxn_guard rtxn_guard(m_db);
  if(have_block(id))
  {
    LOG_PRINT_L3("block with id = " << id << " already exists");
    bvc.m_already_exists = true;
    m_blocks_txs_check.clear();
    return false;
  }

  if (checkpoint)
  {
    checkpoint_t existing_checkpoint;
    uint64_t block_height = get_block_height(bl);
    try
    {
      if (get_checkpoint(block_height, existing_checkpoint))
      {
        if (checkpoint->signatures.size() < existing_checkpoint.signatures.size())
          checkpoint = nullptr;
      }
    }
    catch (const std::exception &e)
    {
      MERROR("Get block checkpoint from DB failed at height: " << block_height << ", what = " << e.what());
    }
  }

  bool result = false;
  rtxn_guard.stop();
  if(bl.prev_id == get_tail_id()) //check that block refers to chain tail
  {
    result = handle_block_to_main_chain(bl, id, bvc, checkpoint);
  }
  else
  {
    //chain switching or wrong block
    bvc.m_added_to_main_chain = false;
    result = handle_alternative_block(bl, id, bvc, checkpoint);
    m_blocks_txs_check.clear();
    //never relay alternative blocks
  }

  return result;
}
//------------------------------------------------------------------
// returns false if any of the checkpoints loading returns false.
// That should happen only if a checkpoint is added that conflicts
// with an existing checkpoint.
bool Blockchain::update_checkpoints_from_json_file(const std::string& file_path)
{
  std::vector<height_to_hash> checkpoint_hashes;
  if (!cryptonote::load_checkpoints_from_json(file_path, checkpoint_hashes))
    return false;

  std::vector<height_to_hash>::const_iterator first_to_check = checkpoint_hashes.end();
  std::vector<height_to_hash>::const_iterator one_past_last_to_check  = checkpoint_hashes.end();

  uint64_t prev_max_height = m_checkpoints.get_max_height();
  LOG_PRINT_L1("Adding checkpoints from blockchain hashfile: " << file_path);
  LOG_PRINT_L1("Hard-coded max checkpoint height is " << prev_max_height);
  for (std::vector<height_to_hash>::const_iterator it = checkpoint_hashes.begin(); it != one_past_last_to_check; it++)
  {
    uint64_t height;
    height = it->height;
    if (height <= prev_max_height) {
      LOG_PRINT_L1("ignoring checkpoint height " << height);
    } else {
      if (first_to_check == checkpoint_hashes.end())
        first_to_check = it;

      std::string blockhash = it->hash;
      LOG_PRINT_L1("Adding checkpoint height " << height << ", hash=" << blockhash);

      if (!m_checkpoints.add_checkpoint(height, blockhash))
      {
        one_past_last_to_check = it;
        LOG_PRINT_L1("Failed to add checkpoint at height " << height << ", hash=" << blockhash);
        break;
      }
    }
  }

  /*
   * If a block fails a checkpoint the blockchain
   * will be rolled back to two blocks prior to that block.
   */
  //TODO: Refactor, consider returning a failure height and letting
  //      caller decide course of action.
  bool result = true;
  {
    auto lock = tools::unique_lock(*this);
    bool stop_batch = m_db->batch_start();

    for (std::vector<height_to_hash>::const_iterator it = first_to_check; it != one_past_last_to_check; it++)
    {
      uint64_t block_height = it->height;
      if (block_height >= m_db->height()) // if the checkpoint is for a block we don't have yet, move on
        break;

      if (!m_checkpoints.check_block(block_height, m_db->get_block_hash_from_height(block_height), nullptr))
      {
        // roll back to a couple of blocks before the checkpoint
        LOG_ERROR("Local blockchain failed to pass a checkpoint, rolling back!");
        std::list<block_and_checkpoint> empty;
        rollback_blockchain_switching(empty, block_height- 2);
        result = false;
      }
    }

    if (stop_batch)
      m_db->batch_stop();
  }

  return result;
}
//------------------------------------------------------------------
bool Blockchain::update_checkpoint(cryptonote::checkpoint_t const &checkpoint)
{
  auto lock = tools::unique_lock(*this);
  bool result = m_checkpoints.update_checkpoint(checkpoint);
  return result;
}
//------------------------------------------------------------------
bool Blockchain::get_checkpoint(uint64_t height, checkpoint_t &checkpoint) const
{
  auto lock = tools::unique_lock(*this);
  return m_checkpoints.get_checkpoint(height, checkpoint);
}
//------------------------------------------------------------------
void Blockchain::block_longhash_worker(uint64_t height, const epee::span<const block> &blocks, std::unordered_map<crypto::hash, crypto::hash> &map) const
{
  TIME_MEASURE_START(t);

  for (const auto & block : blocks)
  {
    if (m_cancel)
      break;
    crypto::hash id = get_block_hash(block);
    crypto::hash pow = get_block_longhash(this, block, height++, 0);
    map.emplace(id, pow);
  }

  TIME_MEASURE_FINISH(t);
}

//------------------------------------------------------------------
bool Blockchain::cleanup_handle_incoming_blocks(bool force_sync)
{
  bool success = false;

  MTRACE("Blockchain::" << __func__);
  TIME_MEASURE_START(t1);

  try
  {
    if (m_batch_success)
      m_db->batch_stop();
    else
      m_db->batch_abort();
    success = true;
  }
  catch (const std::exception &e)
  {
    MERROR("Exception in cleanup_handle_incoming_blocks: " << e.what());
  }

  if (success && m_sync_counter > 0)
  {
    if (force_sync)
    {
      if(m_db_sync_mode != db_nosync)
        store_blockchain();
      m_sync_counter = 0;
    }
    else if (m_db_sync_threshold && ((m_db_sync_on_blocks && m_sync_counter >= m_db_sync_threshold) || (!m_db_sync_on_blocks && m_bytes_to_sync >= m_db_sync_threshold)))
    {
      MDEBUG("Sync threshold met, syncing");
      if(m_db_sync_mode == db_async)
      {
        m_sync_counter = 0;
        m_bytes_to_sync = 0;
        m_async_service.dispatch(boost::bind(&Blockchain::store_blockchain, this));
      }
      else if(m_db_sync_mode == db_sync)
      {
        store_blockchain();
      }
      else // db_nosync
      {
        // DO NOTHING, not required to call sync.
      }
    }
  }

  TIME_MEASURE_FINISH(t1);
  m_blocks_longhash_table.clear();
  m_scan_table.clear();
  m_blocks_txs_check.clear();
  m_check_txin_table.clear();

  // when we're well clear of the precomputed hashes, free the memory
  if (!m_blocks_hash_check.empty() && m_db->height() > m_blocks_hash_check.size() + 4096)
  {
    MINFO("Dumping block hashes, we're now 4k past " << m_blocks_hash_check.size());
    m_blocks_hash_check.clear();
    m_blocks_hash_check.shrink_to_fit();
  }

  unlock();
  m_tx_pool.unlock();

  update_blockchain_pruning();

  return success;
}

//------------------------------------------------------------------
void Blockchain::output_scan_worker(const uint64_t amount, const std::vector<uint64_t> &offsets, std::vector<output_data_t> &outputs) const
{
  try
  {
    m_db->get_output_key(epee::span<const uint64_t>(&amount, 1), offsets, outputs, true);
  }
  catch (const std::exception& e)
  {
    MERROR_VER("EXCEPTION: " << e.what());
  }
  catch (...)
  {

  }
}

uint64_t Blockchain::prevalidate_block_hashes(uint64_t height, const std::vector<crypto::hash> &hashes)
{
  // new: . . . . . X X X X X . . . . . .
  // pre: A A A A B B B B C C C C D D D D

  // easy case: height >= hashes
  if (height >= m_blocks_hash_of_hashes.size() * HASH_OF_HASHES_STEP)
    return hashes.size();

  // if we're getting old blocks, we might have jettisoned the hashes already
  if (m_blocks_hash_check.empty())
    return hashes.size();

  // find hashes encompassing those block
  size_t first_index = height / HASH_OF_HASHES_STEP;
  size_t last_index = (height + hashes.size() - 1) / HASH_OF_HASHES_STEP;
  MDEBUG("Blocks " << height << " - " << (height + hashes.size() - 1) << " start at " << first_index << " and end at " << last_index);

  // case of not enough to calculate even a single hash
  if (first_index == last_index && hashes.size() < HASH_OF_HASHES_STEP && (height + hashes.size()) % HASH_OF_HASHES_STEP)
    return hashes.size();

  // build hashes vector to hash hashes together
  std::vector<crypto::hash> data;
  data.reserve(hashes.size() + HASH_OF_HASHES_STEP - 1); // may be a bit too much

  // we expect height to be either equal or a bit below db height
  bool disconnected = (height > m_db->height());
  size_t pop;
  if (disconnected && height % HASH_OF_HASHES_STEP)
  {
    ++first_index;
    pop = HASH_OF_HASHES_STEP - height % HASH_OF_HASHES_STEP;
  }
  else
  {
    // we might need some already in the chain for the first part of the first hash
    for (uint64_t h = first_index * HASH_OF_HASHES_STEP; h < height; ++h)
    {
      data.push_back(m_db->get_block_hash_from_height(h));
    }
    pop = 0;
  }

  // push the data to check
  for (const auto &h: hashes)
  {
    if (pop)
      --pop;
    else
      data.push_back(h);
  }

  // hash and check
  uint64_t usable = first_index * HASH_OF_HASHES_STEP - height; // may start negative, but unsigned under/overflow is not UB
  for (size_t n = first_index; n <= last_index; ++n)
  {
    if (n < m_blocks_hash_of_hashes.size())
    {
      // if the last index isn't fully filled, we can't tell if valid
      if (data.size() < (n - first_index) * HASH_OF_HASHES_STEP + HASH_OF_HASHES_STEP)
        break;

      crypto::hash hash;
      cn_fast_hash(data.data() + (n - first_index) * HASH_OF_HASHES_STEP, HASH_OF_HASHES_STEP * sizeof(crypto::hash), hash);
      bool valid = hash == m_blocks_hash_of_hashes[n];

      // add to the known hashes array
      if (!valid)
      {
        MDEBUG("invalid hash for blocks " << n * HASH_OF_HASHES_STEP << " - " << (n * HASH_OF_HASHES_STEP + HASH_OF_HASHES_STEP - 1));
        break;
      }

      size_t end = n * HASH_OF_HASHES_STEP + HASH_OF_HASHES_STEP;
      for (size_t i = n * HASH_OF_HASHES_STEP; i < end; ++i)
      {
        CHECK_AND_ASSERT_MES(m_blocks_hash_check[i] == crypto::null_hash || m_blocks_hash_check[i] == data[i - first_index * HASH_OF_HASHES_STEP],
            0, "Consistency failure in m_blocks_hash_check construction");
        m_blocks_hash_check[i] = data[i - first_index * HASH_OF_HASHES_STEP];
      }
      usable += HASH_OF_HASHES_STEP;
    }
    else
    {
      // if after the end of the precomputed blocks, accept anything
      usable += HASH_OF_HASHES_STEP;
      if (usable > hashes.size())
        usable = hashes.size();
    }
  }
  MDEBUG("usable: " << usable << " / " << hashes.size());
  CHECK_AND_ASSERT_MES(usable < std::numeric_limits<uint64_t>::max() / 2, 0, "usable is negative");
  return usable;
}

bool Blockchain::calc_batched_governance_reward(uint64_t height, uint64_t &reward) const
{
  reward = 0;
  auto hard_fork_version = get_ideal_hard_fork_version(height);
  if (hard_fork_version <= network_version_9_service_nodes)
  {
    return true;
  }

  if (!height_has_governance_output(nettype(), hard_fork_version, height))
  {
    return true;
  }

  // Ignore governance reward and payout instead the last
  // GOVERNANCE_BLOCK_REWARD_INTERVAL number of blocks governance rewards.  We
  // come back for this height's rewards in the next interval. The reward is
  // 0 if it's not time to pay out the batched payments (in which case we
  // already returned, above).

  const cryptonote::config_t &network = cryptonote::get_config(nettype(), hard_fork_version);
  size_t num_blocks                   = network.GOVERNANCE_REWARD_INTERVAL_IN_BLOCKS;

  // Fixed reward starting at HF15
  if (hard_fork_version >= network_version_15_lns)
  {
    reward = num_blocks * (
        hard_fork_version >= network_version_16 ? FOUNDATION_REWARD_HF16 : FOUNDATION_REWARD_HF15);
    return true;
  }

  uint64_t start_height = height - num_blocks;
  if (height < num_blocks)
  {
    start_height = 0;
    num_blocks   = height;
  }

  std::vector<std::pair<cryptonote::blobdata, cryptonote::block>> blocks;
  if (!get_blocks(start_height, num_blocks, blocks))
  {
    LOG_ERROR("Unable to get historical blocks to calculated batched governance payment");
    return false;
  }

  for (const auto &it : blocks)
  {
    cryptonote::block const &block = it.second;
    if (block.major_version >= network_version_10_bulletproofs)
      reward += derive_governance_from_block_reward(nettype(), block, hard_fork_version);
  }

  return true;
}

//------------------------------------------------------------------
// ND: Speedups:
// 1. Thread long_hash computations if possible (m_max_prepare_blocks_threads = nthreads, default = 4)
// 2. Group all amounts (from txs) and related absolute offsets and form a table of tx_prefix_hash
//    vs [k_image, output_keys] (m_scan_table). This is faster because it takes advantage of bulk queries
//    and is threaded if possible. The table (m_scan_table) will be used later when querying output
//    keys.
bool Blockchain::prepare_handle_incoming_blocks(const std::vector<block_complete_entry> &blocks_entry, std::vector<block> &blocks)
{
  MTRACE("Blockchain::" << __func__);
  TIME_MEASURE_START(prepare);
  uint64_t bytes = 0;
  size_t total_txs = 0;
  blocks.clear();

  // Order of locking must be:
  //  m_incoming_tx_lock (optional)
  //  m_tx_pool lock
  //  blockchain lock
  //
  //  Something which takes the blockchain lock may never take the txpool lock
  //  if it has not provably taken the txpool lock earlier
  //
  //  The txpool lock and blockchain lock are now taken here
  //  and released in cleanup_handle_incoming_blocks. This avoids issues
  //  when something uses the pool, which now uses the blockchain and
  //  needs a batch, since a batch could otherwise be active while the
  //  txpool and blockchain locks were not held

  std::lock(m_tx_pool, *this);

  if(blocks_entry.size() == 0)
    return false;

  for (const auto &entry : blocks_entry)
  {
    bytes += entry.block.size();
    bytes += entry.checkpoint.size();
    for (const auto &tx_blob : entry.txs)
    {
      bytes += tx_blob.size();
    }
    total_txs += entry.txs.size();
  }
  m_bytes_to_sync += bytes;
  while (!m_db->batch_start(blocks_entry.size(), bytes)) {
    unlock();
    m_tx_pool.unlock();
    epee::misc_utils::sleep_no_w(100);
    std::lock(m_tx_pool, *this);
  }
  m_batch_success = true;

  const uint64_t height = m_db->height();
  if ((height + blocks_entry.size()) < m_blocks_hash_check.size())
    return true;

  bool blocks_exist = false;
  tools::threadpool& tpool = tools::threadpool::getInstance();
  unsigned threads = tpool.get_max_concurrency();
  blocks.resize(blocks_entry.size());

  {
    // limit threads, default limit = 4
    if(threads > m_max_prepare_blocks_threads)
      threads = m_max_prepare_blocks_threads;

    unsigned int batches = blocks_entry.size() / threads;
    unsigned int extra = blocks_entry.size() % threads;
    MDEBUG("block_batches: " << batches);
    std::vector<std::unordered_map<crypto::hash, crypto::hash>> maps(threads);
    auto it = blocks_entry.begin();
    unsigned blockidx = 0;

    const crypto::hash tophash = m_db->top_block_hash();
    for (unsigned i = 0; i < threads; i++)
    {
      for (unsigned int j = 0; j < batches; j++, ++blockidx)
      {
        block &block = blocks[blockidx];
        crypto::hash block_hash;

        if (!parse_and_validate_block_from_blob(it->block, block, block_hash))
          return false;

        // check first block and skip all blocks if its not chained properly
        if (blockidx == 0)
        {
          if (block.prev_id != tophash)
          {
            MDEBUG("Skipping prepare blocks. New blocks don't belong to chain.");
            blocks.clear();
            return true;
          }
        }
        if (have_block(block_hash))
          blocks_exist = true;

        std::advance(it, 1);
      }
    }

    for (unsigned i = 0; i < extra && !blocks_exist; i++, blockidx++)
    {
      block &block = blocks[blockidx];
      crypto::hash block_hash;

      if (!parse_and_validate_block_from_blob(it->block, block, block_hash))
        return false;

      if (have_block(block_hash))
        blocks_exist = true;

      std::advance(it, 1);
    }

    if (!blocks_exist)
    {
      m_blocks_longhash_table.clear();
      uint64_t thread_height = height;
      tools::threadpool::waiter waiter;
      m_prepare_height = height;
      m_prepare_nblocks = blocks_entry.size();
      m_prepare_blocks = &blocks;
      for (unsigned int i = 0; i < threads; i++)
      {
        unsigned nblocks = batches;
        if (i < extra)
          ++nblocks;
        tpool.submit(&waiter, boost::bind(&Blockchain::block_longhash_worker, this, thread_height, epee::span<const block>(&blocks[thread_height - height], nblocks), std::ref(maps[i])), true);
        thread_height += nblocks;
      }

      waiter.wait(&tpool);
      m_prepare_height = 0;

      if (m_cancel)
         return false;

      for (const auto & map : maps)
      {
        m_blocks_longhash_table.insert(map.begin(), map.end());
      }
    }
  }

  if (m_cancel)
    return false;

  if (blocks_exist)
  {
    MDEBUG("Skipping remainder of prepare blocks. Blocks exist.");
    return true;
  }

  m_fake_scan_time = 0;
  m_fake_pow_calc_time = 0;

  m_scan_table.clear();
  m_check_txin_table.clear();

  TIME_MEASURE_FINISH(prepare);
  m_fake_pow_calc_time = prepare / blocks_entry.size();

  if (blocks_entry.size() > 1 && threads > 1 && m_show_time_stats)
    MDEBUG("Prepare blocks took: " << prepare << " ms");

  TIME_MEASURE_START(scantable);

  // [input] stores all unique amounts found
  std::vector < uint64_t > amounts;
  // [input] stores all absolute_offsets for each amount
  std::map<uint64_t, std::vector<uint64_t>> offset_map;
  // [output] stores all output_data_t for each absolute_offset
  std::map<uint64_t, std::vector<output_data_t>> tx_map;
  std::vector<std::pair<cryptonote::transaction, crypto::hash>> txes(total_txs);

#define SCAN_TABLE_QUIT(m) \
  do { \
    MERROR_VER(m) ;\
    m_scan_table.clear(); \
    return false; \
  } while(0); \

  // generate sorted tables for all amounts and absolute offsets
  size_t tx_index = 0, block_index = 0;
  for (const auto &entry : blocks_entry)
  {
    if (m_cancel)
      return false;

    for (const auto &tx_blob : entry.txs)
    {
      if (tx_index >= txes.size())
        SCAN_TABLE_QUIT("tx_index is out of sync");
      transaction &tx = txes[tx_index].first;
      crypto::hash &tx_prefix_hash = txes[tx_index].second;
      ++tx_index;

      if (!parse_and_validate_tx_base_from_blob(tx_blob, tx))
        SCAN_TABLE_QUIT("Could not parse tx from incoming blocks.");
      cryptonote::get_transaction_prefix_hash(tx, tx_prefix_hash);

      auto its = m_scan_table.find(tx_prefix_hash);
      if (its != m_scan_table.end())
        SCAN_TABLE_QUIT("Duplicate tx found from incoming blocks.");

      m_scan_table.emplace(tx_prefix_hash, std::unordered_map<crypto::key_image, std::vector<output_data_t>>());
      its = m_scan_table.find(tx_prefix_hash);
      assert(its != m_scan_table.end());

      // get all amounts from tx.vin(s)
      for (const auto &txin : tx.vin)
      {
        const txin_to_key &in_to_key = boost::get < txin_to_key > (txin);

        // check for duplicate
        auto it = its->second.find(in_to_key.k_image);
        if (it != its->second.end())
          SCAN_TABLE_QUIT("Duplicate key_image found from incoming blocks.");

        amounts.push_back(in_to_key.amount);
      }

      // sort and remove duplicate amounts from amounts list
      std::sort(amounts.begin(), amounts.end());
      auto last = std::unique(amounts.begin(), amounts.end());
      amounts.erase(last, amounts.end());

      // add amount to the offset_map and tx_map
      for (const uint64_t &amount : amounts)
      {
        if (offset_map.find(amount) == offset_map.end())
          offset_map.emplace(amount, std::vector<uint64_t>());

        if (tx_map.find(amount) == tx_map.end())
          tx_map.emplace(amount, std::vector<output_data_t>());
      }

      // add new absolute_offsets to offset_map
      for (const auto &txin : tx.vin)
      {
        const txin_to_key &in_to_key = boost::get < txin_to_key > (txin);
        // no need to check for duplicate here.
        auto absolute_offsets = relative_output_offsets_to_absolute(in_to_key.key_offsets);
        for (const auto & offset : absolute_offsets)
          offset_map[in_to_key.amount].push_back(offset);

      }
    }
    ++block_index;
  }

  // sort and remove duplicate absolute_offsets in offset_map
  for (auto &offsets : offset_map)
  {
    std::sort(offsets.second.begin(), offsets.second.end());
    auto last = std::unique(offsets.second.begin(), offsets.second.end());
    offsets.second.erase(last, offsets.second.end());
  }

  // gather all the output keys
  threads = tpool.get_max_concurrency();
  if (!m_db->can_thread_bulk_indices())
    threads = 1;

  if (threads > 1 && amounts.size() > 1)
  {
    tools::threadpool::waiter waiter;

    for (size_t i = 0; i < amounts.size(); i++)
    {
      uint64_t amount = amounts[i];
      tpool.submit(&waiter, boost::bind(&Blockchain::output_scan_worker, this, amount, std::cref(offset_map[amount]), std::ref(tx_map[amount])), true);
    }
    waiter.wait(&tpool);
  }
  else
  {
    for (size_t i = 0; i < amounts.size(); i++)
    {
      uint64_t amount = amounts[i];
      output_scan_worker(amount, offset_map[amount], tx_map[amount]);
    }
  }

  // now generate a table for each tx_prefix and k_image hashes
  tx_index = 0;
  for (const auto &entry : blocks_entry)
  {
    if (m_cancel)
      return false;

    for (const auto &tx_blob : entry.txs)
    {
      if (tx_index >= txes.size())
        SCAN_TABLE_QUIT("tx_index is out of sync");
      const transaction &tx = txes[tx_index].first;
      const crypto::hash &tx_prefix_hash = txes[tx_index].second;
      ++tx_index;

      auto its = m_scan_table.find(tx_prefix_hash);
      if (its == m_scan_table.end())
        SCAN_TABLE_QUIT("Tx not found on scan table from incoming blocks.");

      for (const auto &txin : tx.vin)
      {
        const txin_to_key &in_to_key = boost::get < txin_to_key > (txin);
        auto needed_offsets = relative_output_offsets_to_absolute(in_to_key.key_offsets);

        std::vector<output_data_t> outputs;
        for (const uint64_t & offset_needed : needed_offsets)
        {
          size_t pos = 0;
          bool found = false;

          for (const uint64_t &offset_found : offset_map[in_to_key.amount])
          {
            if (offset_needed == offset_found)
            {
              found = true;
              break;
            }

            ++pos;
          }

          if (found && pos < tx_map[in_to_key.amount].size())
            outputs.push_back(tx_map[in_to_key.amount].at(pos));
          else
            break;
        }

        its->second.emplace(in_to_key.k_image, outputs);
      }
    }
  }

  TIME_MEASURE_FINISH(scantable);
  if (total_txs > 0)
  {
    m_fake_scan_time = scantable / total_txs;
    if(m_show_time_stats)
      MDEBUG("Prepare scantable took: " << scantable << " ms");
  }

  return true;
}

void Blockchain::add_txpool_tx(const crypto::hash &txid, const cryptonote::blobdata &blob, const txpool_tx_meta_t &meta)
{
  m_db->add_txpool_tx(txid, blob, meta);
}

void Blockchain::update_txpool_tx(const crypto::hash &txid, const txpool_tx_meta_t &meta)
{
  m_db->update_txpool_tx(txid, meta);
}

void Blockchain::remove_txpool_tx(const crypto::hash &txid)
{
  m_db->remove_txpool_tx(txid);
}

uint64_t Blockchain::get_txpool_tx_count(bool include_unrelayed_txes) const
{
  return m_db->get_txpool_tx_count(include_unrelayed_txes);
}

bool Blockchain::get_txpool_tx_meta(const crypto::hash& txid, txpool_tx_meta_t &meta) const
{
  return m_db->get_txpool_tx_meta(txid, meta);
}

bool Blockchain::get_txpool_tx_blob(const crypto::hash& txid, cryptonote::blobdata &bd) const
{
  return m_db->get_txpool_tx_blob(txid, bd);
}

cryptonote::blobdata Blockchain::get_txpool_tx_blob(const crypto::hash& txid) const
{
  return m_db->get_txpool_tx_blob(txid);
}

bool Blockchain::for_all_txpool_txes(std::function<bool(const crypto::hash&, const txpool_tx_meta_t&, const cryptonote::blobdata*)> f, bool include_blob, bool include_unrelayed_txes) const
{
  return m_db->for_all_txpool_txes(f, include_blob, include_unrelayed_txes);
}

uint64_t Blockchain::get_immutable_height() const
{
  auto lock = tools::unique_lock(*this);
  checkpoint_t checkpoint;
  if (m_db->get_immutable_checkpoint(&checkpoint, get_current_blockchain_height()))
    return checkpoint.height;
  return 0;
}

void Blockchain::set_user_options(uint64_t maxthreads, bool sync_on_blocks, uint64_t sync_threshold, blockchain_db_sync_mode sync_mode, bool fast_sync)
{
  if (sync_mode == db_defaultsync)
  {
    m_db_default_sync = true;
    sync_mode = db_async;
  }
  m_db_sync_mode = sync_mode;
  m_fast_sync = fast_sync;
  m_db_sync_on_blocks = sync_on_blocks;
  m_db_sync_threshold = sync_threshold;
  m_max_prepare_blocks_threads = maxthreads;
}

void Blockchain::safesyncmode(const bool onoff)
{
  /* all of this is no-op'd if the user set a specific
   * --db-sync-mode at startup.
   */
  if (m_db_default_sync)
  {
    m_db->safesyncmode(onoff);
    m_db_sync_mode = onoff ? db_nosync : db_async;
  }
}

HardFork::State Blockchain::get_hard_fork_state() const
{
  return m_hardfork->get_state();
}

bool Blockchain::get_hard_fork_voting_info(uint8_t version, uint32_t &window, uint32_t &votes, uint32_t &threshold, uint64_t &earliest_height, uint8_t &voting) const
{
  return m_hardfork->get_voting_info(version, window, votes, threshold, earliest_height, voting);
}

uint64_t Blockchain::get_difficulty_target() const
{
  return DIFFICULTY_TARGET_V2;
}

std::map<uint64_t, std::tuple<uint64_t, uint64_t, uint64_t>> Blockchain:: get_output_histogram(const std::vector<uint64_t> &amounts, bool unlocked, uint64_t recent_cutoff, uint64_t min_count) const
{
  return m_db->get_output_histogram(amounts, unlocked, recent_cutoff, min_count);
}

std::list<std::pair<Blockchain::block_extended_info,std::vector<crypto::hash>>> Blockchain::get_alternative_chains() const
{
  std::list<std::pair<Blockchain::block_extended_info,std::vector<crypto::hash>>> chains;

  blocks_ext_by_hash alt_blocks;
  alt_blocks.reserve(m_db->get_alt_block_count());
  m_db->for_all_alt_blocks([&alt_blocks](const crypto::hash &blkid, const cryptonote::alt_block_data_t &data, const cryptonote::blobdata *block_blob, const cryptonote::blobdata *checkpoint_blob) {
    if (!block_blob)
    {
      MERROR("No blob, but blobs were requested");
      return false;
    }

    checkpoint_t checkpoint = {};
    if (data.checkpointed && checkpoint_blob)
    {
      if (!t_serializable_object_from_blob(checkpoint, *checkpoint_blob))
        MERROR("Failed to parse checkpoint from blob");
    }

    cryptonote::block block;
    if (cryptonote::parse_and_validate_block_from_blob(*block_blob, block))
    {
      block_extended_info bei(data, std::move(block), data.checkpointed ? &checkpoint : nullptr);
      alt_blocks.insert(std::make_pair(cryptonote::get_block_hash(bei.bl), std::move(bei)));
    }
    else
      MERROR("Failed to parse block from blob");
    return true;
  }, true);

  for (const auto &i: alt_blocks)
  {
    const crypto::hash top = cryptonote::get_block_hash(i.second.bl);
    bool found = false;
    for (const auto &j: alt_blocks)
    {
      if (j.second.bl.prev_id == top)
      {
        found = true;
        break;
      }
    }
    if (!found)
    {
      std::vector<crypto::hash> chain;
      auto h = i.second.bl.prev_id;
      chain.push_back(top);
      blocks_ext_by_hash::const_iterator prev;
      while ((prev = alt_blocks.find(h)) != alt_blocks.end())
      {
        chain.push_back(h);
        h = prev->second.bl.prev_id;
      }
      chains.push_back(std::make_pair(i.second, chain));
    }
  }
  return chains;
}

void Blockchain::cancel()
{
  m_cancel = true;
}

#if defined(PER_BLOCK_CHECKPOINT)
static const char expected_block_hashes_hash[] = "8754309c4501f4b1c547c5c14d41dca30e0836a2942b09584ccc43b287040d07";
void Blockchain::load_compiled_in_block_hashes(const GetCheckpointsCallback& get_checkpoints)
{
  if (get_checkpoints == nullptr || !m_fast_sync)
  {
    return;
  }
  const epee::span<const unsigned char> &checkpoints = get_checkpoints(m_nettype);
  if (!checkpoints.empty())
  {
    MINFO("Loading precomputed blocks (" << checkpoints.size() << " bytes)");
    if (m_nettype == MAINNET)
    {
      // first check hash
      crypto::hash hash;
      if (!tools::sha256sum(checkpoints.data(), checkpoints.size(), hash))
      {
        MERROR("Failed to hash precomputed blocks data");
        return;
      }
      MINFO("precomputed blocks hash: " << hash << ", expected " << expected_block_hashes_hash);
      cryptonote::blobdata expected_hash_data;
      if (!epee::string_tools::parse_hexstr_to_binbuff(std::string(expected_block_hashes_hash), expected_hash_data) || expected_hash_data.size() != sizeof(crypto::hash))
      {
        MERROR("Failed to parse expected block hashes hash");
        return;
      }
      const crypto::hash expected_hash = *reinterpret_cast<const crypto::hash*>(expected_hash_data.data());
      if (hash != expected_hash)
      {
        MERROR("Block hash data does not match expected hash");
        return;
      }
    }

    if (checkpoints.size() > 4)
    {
      const unsigned char *p = checkpoints.data();
      const uint32_t nblocks = *p | ((*(p+1))<<8) | ((*(p+2))<<16) | ((*(p+3))<<24);
      if (nblocks > (std::numeric_limits<uint32_t>::max() - 4) / sizeof(hash))
      {
        MERROR("Block hash data is too large");
        return;
      }
      const size_t size_needed = 4 + nblocks * sizeof(crypto::hash);
      if(nblocks > 0 && nblocks > (m_db->height() + HASH_OF_HASHES_STEP - 1) / HASH_OF_HASHES_STEP && checkpoints.size() >= size_needed)
      {
        p += sizeof(uint32_t);
        m_blocks_hash_of_hashes.reserve(nblocks);
        for (uint32_t i = 0; i < nblocks; i++)
        {
          crypto::hash hash;
          memcpy(hash.data, p, sizeof(hash.data));
          p += sizeof(hash.data);
          m_blocks_hash_of_hashes.push_back(hash);
        }
        m_blocks_hash_check.resize(m_blocks_hash_of_hashes.size() * HASH_OF_HASHES_STEP, crypto::null_hash);
        MINFO(nblocks << " block hashes loaded");

        // FIXME: clear tx_pool because the process might have been
        // terminated and caused it to store txs kept by blocks.
        // The core will not call check_tx_inputs(..) for these
        // transactions in this case. Consequently, the sanity check
        // for tx hashes will fail in handle_block_to_main_chain(..)
        auto lock = tools::unique_lock(m_tx_pool);

        std::vector<transaction> txs;
        m_tx_pool.get_transactions(txs);

        size_t tx_weight;
        uint64_t fee;
        bool relayed, do_not_relay, double_spend_seen;
        transaction pool_tx;
        blobdata txblob;
        for(const transaction &tx : txs)
        {
          crypto::hash tx_hash = get_transaction_hash(tx);
          m_tx_pool.take_tx(tx_hash, pool_tx, txblob, tx_weight, fee, relayed, do_not_relay, double_spend_seen);
        }
      }
    }
  }
}
#endif

bool Blockchain::is_within_compiled_block_hash_area(uint64_t height) const
{
#if defined(PER_BLOCK_CHECKPOINT)
  return height < m_blocks_hash_of_hashes.size() * HASH_OF_HASHES_STEP;
#else
  return false;
#endif
}

bool Blockchain::for_all_key_images(std::function<bool(const crypto::key_image&)> f) const
{
  return m_db->for_all_key_images(f);
}

bool Blockchain::for_blocks_range(const uint64_t& h1, const uint64_t& h2, std::function<bool(uint64_t, const crypto::hash&, const block&)> f) const
{
  return m_db->for_blocks_range(h1, h2, f);
}

bool Blockchain::for_all_transactions(std::function<bool(const crypto::hash&, const cryptonote::transaction&)> f, bool pruned) const
{
  return m_db->for_all_transactions(f, pruned);
}

bool Blockchain::for_all_outputs(std::function<bool(uint64_t amount, const crypto::hash &tx_hash, uint64_t height, size_t tx_idx)> f) const
{
  return m_db->for_all_outputs(f);;
}

bool Blockchain::for_all_outputs(uint64_t amount, std::function<bool(uint64_t height)> f) const
{
  return m_db->for_all_outputs(amount, f);;
}

void Blockchain::invalidate_block_template_cache()
{
  MDEBUG("Invalidating block template cache");
  m_btc_valid = false;
}

void Blockchain::cache_block_template(const block &b, const cryptonote::account_public_address &address, const blobdata &nonce, const difficulty_type &diff, uint64_t height, uint64_t expected_reward, uint64_t pool_cookie)
{
  MDEBUG("Setting block template cache");
  m_btc = b;
  m_btc_address = address;
  m_btc_nonce = nonce;
  m_btc_difficulty = diff;
  m_btc_height = height;
  m_btc_expected_reward = expected_reward;
  m_btc_pool_cookie = pool_cookie;
  m_btc_valid = true;
}<|MERGE_RESOLUTION|>--- conflicted
+++ resolved
@@ -2178,21 +2178,14 @@
 
     if (missed_tx_ids.size() != 0)
     {
-<<<<<<< HEAD
-      LOG_ERROR("Error retrieving blocks, missed " << missed_tx_ids.size()
-          << " transactions for block with hash: " << get_block_hash(block)
-          << std::endl
-      );
-=======
       // do not display an error if the peer asked for an unpruned block which we are not meant to have
-      if (tools::has_unpruned_block(get_block_height(bl.second), get_current_blockchain_height(), get_blockchain_pruning_seed()))
+      if (tools::has_unpruned_block(get_block_height(block), get_current_blockchain_height(), get_blockchain_pruning_seed()))
       {
         LOG_ERROR("Error retrieving blocks, missed " << missed_tx_ids.size()
-            << " transactions for block with hash: " << get_block_hash(bl.second)
+            << " transactions for block with hash: " << get_block_hash(block)
             << std::endl
         );
       }
->>>>>>> 9d7107c8
 
       rsp.missed_ids.insert(rsp.missed_ids.end(), missed_tx_ids.begin(), missed_tx_ids.end());
       return false;
