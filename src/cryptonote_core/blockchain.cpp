// Copyright (c) 2014-2019, The Monero Project
// Copyright (c)      2018, The Loki Project
//
// All rights reserved.
//
// Redistribution and use in source and binary forms, with or without modification, are
// permitted provided that the following conditions are met:
//
// 1. Redistributions of source code must retain the above copyright notice, this list of
//    conditions and the following disclaimer.
//
// 2. Redistributions in binary form must reproduce the above copyright notice, this list
//    of conditions and the following disclaimer in the documentation and/or other
//    materials provided with the distribution.
//
// 3. Neither the name of the copyright holder nor the names of its contributors may be
//    used to endorse or promote products derived from this software without specific
//    prior written permission.
//
// THIS SOFTWARE IS PROVIDED BY THE COPYRIGHT HOLDERS AND CONTRIBUTORS "AS IS" AND ANY
// EXPRESS OR IMPLIED WARRANTIES, INCLUDING, BUT NOT LIMITED TO, THE IMPLIED WARRANTIES OF
// MERCHANTABILITY AND FITNESS FOR A PARTICULAR PURPOSE ARE DISCLAIMED. IN NO EVENT SHALL
// THE COPYRIGHT HOLDER OR CONTRIBUTORS BE LIABLE FOR ANY DIRECT, INDIRECT, INCIDENTAL,
// SPECIAL, EXEMPLARY, OR CONSEQUENTIAL DAMAGES (INCLUDING, BUT NOT LIMITED TO,
// PROCUREMENT OF SUBSTITUTE GOODS OR SERVICES; LOSS OF USE, DATA, OR PROFITS; OR BUSINESS
// INTERRUPTION) HOWEVER CAUSED AND ON ANY THEORY OF LIABILITY, WHETHER IN CONTRACT,
// STRICT LIABILITY, OR TORT (INCLUDING NEGLIGENCE OR OTHERWISE) ARISING IN ANY WAY OUT OF
// THE USE OF THIS SOFTWARE, EVEN IF ADVISED OF THE POSSIBILITY OF SUCH DAMAGE.
//
// Parts of this file are originally copyright (c) 2012-2013 The Cryptonote developers

#include <algorithm>
#include <cstdio>
#include <boost/filesystem.hpp>
#include <boost/range/adaptor/reversed.hpp>

#include "common/rules.h"
#include "include_base_utils.h"
#include "cryptonote_basic/cryptonote_basic_impl.h"
#include "cryptonote_core/cryptonote_tx_utils.h"
#include "tx_pool.h"
#include "blockchain.h"
#include "blockchain_db/blockchain_db.h"
#include "cryptonote_basic/cryptonote_boost_serialization.h"
#include "cryptonote_config.h"
#include "cryptonote_core/miner.h"
#include "misc_language.h"
#include "profile_tools.h"
#include "file_io_utils.h"
#include "int-util.h"
#include "common/threadpool.h"
#include "common/boost_serialization_helper.h"
#include "warnings.h"
#include "crypto/hash.h"
#include "cryptonote_core.h"
#include "ringct/rctSigs.h"
#include "common/perf_timer.h"
#include "common/notify.h"
#include "service_node_voting.h"
#include "service_node_list.h"
#include "common/varint.h"
#include "common/pruning.h"

#undef LOKI_DEFAULT_LOG_CATEGORY
#define LOKI_DEFAULT_LOG_CATEGORY "blockchain"

#define FIND_BLOCKCHAIN_SUPPLEMENT_MAX_SIZE (100*1024*1024) // 100 MB

using namespace crypto;

//#include "serialization/json_archive.h"

/* TODO:
 *  Clean up code:
 *    Possibly change how outputs are referred to/indexed in blockchain and wallets
 *
 */

using namespace cryptonote;
using epee::string_tools::pod_to_hex;

DISABLE_VS_WARNINGS(4267)

#define MERROR_VER(x) MCERROR("verify", x)

// used to overestimate the block reward when estimating a per kB to use
#define BLOCK_REWARD_OVERESTIMATE (10 * 1000000000000)

Blockchain::block_extended_info::block_extended_info(const alt_block_data_t &src, block const &blk, checkpoint_t const *checkpoint)
{
  assert((src.checkpointed) == (checkpoint != nullptr));
  *this                         = {};
  this->bl                      = blk;
  this->checkpointed            = src.checkpointed;
  if (checkpoint) this->checkpoint = *checkpoint;
  this->height                  = src.height;
  this->block_cumulative_weight = src.cumulative_weight;
  this->cumulative_difficulty   = src.cumulative_difficulty;
  this->already_generated_coins = src.already_generated_coins;
}

//------------------------------------------------------------------
Blockchain::Blockchain(tx_memory_pool& tx_pool, service_nodes::service_node_list& service_node_list):
  m_db(), m_tx_pool(tx_pool), m_hardfork(NULL), m_timestamps_and_difficulties_height(0), m_current_block_cumul_weight_limit(0), m_current_block_cumul_weight_median(0),
  m_max_prepare_blocks_threads(4), m_db_sync_on_blocks(true), m_db_sync_threshold(1), m_db_sync_mode(db_async), m_db_default_sync(false), m_fast_sync(true), m_show_time_stats(false), m_sync_counter(0), m_bytes_to_sync(0), m_cancel(false),
  m_long_term_block_weights_window(CRYPTONOTE_LONG_TERM_BLOCK_WEIGHT_WINDOW_SIZE),
  m_long_term_effective_median_block_weight(0),
  m_long_term_block_weights_cache_tip_hash(crypto::null_hash),
  m_long_term_block_weights_cache_rolling_median(CRYPTONOTE_LONG_TERM_BLOCK_WEIGHT_WINDOW_SIZE),
  m_difficulty_for_next_block_top_hash(crypto::null_hash),
  m_difficulty_for_next_block(1),
  m_service_node_list(service_node_list),
  m_btc_valid(false),
  m_batch_success(true),
  m_prepare_height(0)
{
  LOG_PRINT_L3("Blockchain::" << __func__);
}
//------------------------------------------------------------------
Blockchain::~Blockchain()
{
  try { deinit(); }
  catch (const std::exception &e) { /* ignore */ }
}
//------------------------------------------------------------------
bool Blockchain::have_tx(const crypto::hash &id) const
{
  LOG_PRINT_L3("Blockchain::" << __func__);
  // WARNING: this function does not take m_blockchain_lock, and thus should only call read only
  // m_db functions which do not depend on one another (ie, no getheight + gethash(height-1), as
  // well as not accessing class members, even read only (ie, m_invalid_blocks). The caller must
  // lock if it is otherwise needed.
  return m_db->tx_exists(id);
}
//------------------------------------------------------------------
bool Blockchain::have_tx_keyimg_as_spent(const crypto::key_image &key_im) const
{
  LOG_PRINT_L3("Blockchain::" << __func__);
  // WARNING: this function does not take m_blockchain_lock, and thus should only call read only
  // m_db functions which do not depend on one another (ie, no getheight + gethash(height-1), as
  // well as not accessing class members, even read only (ie, m_invalid_blocks). The caller must
  // lock if it is otherwise needed.
  return  m_db->has_key_image(key_im);
}
//------------------------------------------------------------------
// This function makes sure that each "input" in an input (mixins) exists
// and collects the public key for each from the transaction it was included in
// via the visitor passed to it.
template <class visitor_t>
bool Blockchain::scan_outputkeys_for_indexes(const txin_to_key& tx_in_to_key, visitor_t &vis, const crypto::hash &tx_prefix_hash, uint64_t* pmax_related_block_height) const
{
  LOG_PRINT_L3("Blockchain::" << __func__);

  // ND: Disable locking and make method private.
  //CRITICAL_REGION_LOCAL(m_blockchain_lock);

  // verify that the input has key offsets (that it exists properly, really)
  if(!tx_in_to_key.key_offsets.size())
    return false;

  // cryptonote_format_utils uses relative offsets for indexing to the global
  // outputs list.  that is to say that absolute offset #2 is absolute offset
  // #1 plus relative offset #2.
  // TODO: Investigate if this is necessary / why this is done.
  std::vector<uint64_t> absolute_offsets = relative_output_offsets_to_absolute(tx_in_to_key.key_offsets);
  std::vector<output_data_t> outputs;

  bool found = false;
  auto it = m_scan_table.find(tx_prefix_hash);
  if (it != m_scan_table.end())
  {
    auto its = it->second.find(tx_in_to_key.k_image);
    if (its != it->second.end())
    {
      outputs = its->second;
      found = true;
    }
  }

  if (!found)
  {
    try
    {
      m_db->get_output_key(epee::span<const uint64_t>(&tx_in_to_key.amount, 1), absolute_offsets, outputs, true);
      if (absolute_offsets.size() != outputs.size())
      {
        MERROR_VER("Output does not exist! amount = " << tx_in_to_key.amount);
        return false;
      }
    }
    catch (...)
    {
      MERROR_VER("Output does not exist! amount = " << tx_in_to_key.amount);
      return false;
    }
  }
  else
  {
    // check for partial results and add the rest if needed;
    if (outputs.size() < absolute_offsets.size() && outputs.size() > 0)
    {
      MDEBUG("Additional outputs needed: " << absolute_offsets.size() - outputs.size());
      std::vector < uint64_t > add_offsets;
      std::vector<output_data_t> add_outputs;
      add_outputs.reserve(absolute_offsets.size() - outputs.size());
      for (size_t i = outputs.size(); i < absolute_offsets.size(); i++)
        add_offsets.push_back(absolute_offsets[i]);
      try
      {
        m_db->get_output_key(epee::span<const uint64_t>(&tx_in_to_key.amount, 1), add_offsets, add_outputs, true);
        if (add_offsets.size() != add_outputs.size())
        {
          MERROR_VER("Output does not exist! amount = " << tx_in_to_key.amount);
          return false;
        }
      }
      catch (...)
      {
        MERROR_VER("Output does not exist! amount = " << tx_in_to_key.amount);
        return false;
      }
      outputs.insert(outputs.end(), add_outputs.begin(), add_outputs.end());
    }
  }

  size_t count = 0;
  for (const uint64_t& i : absolute_offsets)
  {
    try
    {
      output_data_t output_index;
      try
      {
        // get tx hash and output index for output
        if (count < outputs.size())
          output_index = outputs.at(count);
        else
          output_index = m_db->get_output_key(tx_in_to_key.amount, i);

        // call to the passed boost visitor to grab the public key for the output
        if (!vis.handle_output(output_index.unlock_time, output_index.pubkey, output_index.commitment))
        {
          MERROR_VER("Failed to handle_output for output no = " << count << ", with absolute offset " << i);
          return false;
        }
      }
      catch (...)
      {
        MERROR_VER("Output does not exist! amount = " << tx_in_to_key.amount << ", absolute_offset = " << i);
        return false;
      }

      // if on last output and pmax_related_block_height not null pointer
      if(++count == absolute_offsets.size() && pmax_related_block_height)
      {
        // set *pmax_related_block_height to tx block height for this output
        auto h = output_index.height;
        if(*pmax_related_block_height < h)
        {
          *pmax_related_block_height = h;
        }
      }

    }
    catch (const OUTPUT_DNE& e)
    {
      MERROR_VER("Output does not exist: " << e.what());
      return false;
    }
    catch (const TX_DNE& e)
    {
      MERROR_VER("Transaction does not exist: " << e.what());
      return false;
    }

  }

  return true;
}
//------------------------------------------------------------------
uint64_t Blockchain::get_current_blockchain_height() const
{
  LOG_PRINT_L3("Blockchain::" << __func__);
  // WARNING: this function does not take m_blockchain_lock, and thus should only call read only
  // m_db functions which do not depend on one another (ie, no getheight + gethash(height-1), as
  // well as not accessing class members, even read only (ie, m_invalid_blocks). The caller must
  // lock if it is otherwise needed.
  return m_db->height();
}
//------------------------------------------------------------------
//FIXME: possibly move this into the constructor, to avoid accidentally
//       dereferencing a null BlockchainDB pointer
bool Blockchain::init(BlockchainDB* db, const network_type nettype, bool offline, const cryptonote::test_options *test_options, difficulty_type fixed_difficulty, const GetCheckpointsCallback& get_checkpoints/* = nullptr*/)
{
  LOG_PRINT_L3("Blockchain::" << __func__);

  CHECK_AND_ASSERT_MES(nettype != FAKECHAIN || test_options, false, "fake chain network type used without options");

  CRITICAL_REGION_LOCAL(m_tx_pool);
  CRITICAL_REGION_LOCAL1(m_blockchain_lock);

  if (db == nullptr)
  {
    LOG_ERROR("Attempted to init Blockchain with null DB");
    return false;
  }
  if (!db->is_open())
  {
    LOG_ERROR("Attempted to init Blockchain with unopened DB");
    delete db;
    return false;
  }

  m_db = db;

#if defined(LOKI_ENABLE_INTEGRATION_TEST_HOOKS)
  // NOTE(doyle): Passing in test options in integration mode means we're
  // overriding fork heights for any nettype in our integration tests using
  // a command line argument. So m_nettype should just be nettype. In
  // non-integration test mode passing in test options means you started the
  // daemon with --regtest OR you're running core_tests. So don't run core tests
  // in integration mode or --regtest
  m_nettype = nettype;
#else
  m_nettype = test_options != NULL ? FAKECHAIN : nettype;
#endif

  if (!m_checkpoints.init(m_nettype, m_db))
    throw std::runtime_error("Failed to initialize checkpoints");

  m_offline = offline;
  m_fixed_difficulty = fixed_difficulty;
  if (m_hardfork == nullptr)
    m_hardfork = new HardFork(*db, 7);

  if (test_options) // Fakechain mode or in integration testing mode we're overriding hardfork dates
  {
    for (auto n = 0u; n < test_options->hard_forks.size(); ++n)
    {
      const auto& hf = test_options->hard_forks.at(n);
      m_hardfork->add_fork(hf.first, hf.second, 0, n + 1);
    }
  }
  else
  {
    for (const auto &record : HardFork::get_hardcoded_hard_forks(m_nettype))
    {
      m_hardfork->add_fork(record.version, record.height, record.threshold, record.time);
    }
  }

  m_hardfork->init();

  m_db->set_hard_fork(m_hardfork);

  // if the blockchain is new, add the genesis block
  // this feels kinda kludgy to do it this way, but can be looked at later.
  // TODO: add function to create and store genesis block,
  //       taking testnet into account
  if(!m_db->height())
  {
    MINFO("Blockchain not loaded, generating genesis block.");
    block bl;
    block_verification_context bvc = boost::value_initialized<block_verification_context>();
    generate_genesis_block(bl, get_config(m_nettype).GENESIS_TX, get_config(m_nettype).GENESIS_NONCE);
    db_wtxn_guard wtxn_guard(m_db);
    add_new_block(bl, bvc, nullptr /*checkpoint*/);
    CHECK_AND_ASSERT_MES(!bvc.m_verifivation_failed, false, "Failed to add genesis block to blockchain");
  }
  // TODO: if blockchain load successful, verify blockchain against both
  //       hard-coded and runtime-loaded (and enforced) checkpoints.
  else
  {
  }

  if (m_nettype != FAKECHAIN)
  {
    // ensure we fixup anything we found and fix in the future
    m_db->fixup();
  }

  db_rtxn_guard rtxn_guard(m_db);

  // check how far behind we are
  uint64_t top_block_timestamp = m_db->get_top_block_timestamp();
  uint64_t timestamp_diff = time(NULL) - top_block_timestamp;

  // genesis block has no timestamp, could probably change it to have timestamp of 1341378000...
  if(!top_block_timestamp)
    timestamp_diff = time(NULL) - 1341378000;

  // create general purpose async service queue

  m_async_work_idle = std::unique_ptr < boost::asio::io_service::work > (new boost::asio::io_service::work(m_async_service));
  // we only need 1
  m_async_pool.create_thread(boost::bind(&boost::asio::io_service::run, &m_async_service));

#if defined(PER_BLOCK_CHECKPOINT)
  if (m_nettype != FAKECHAIN)
    load_compiled_in_block_hashes(get_checkpoints);
#endif

  MINFO("Blockchain initialized. last block: " << m_db->height() - 1 << ", " << epee::misc_utils::get_time_interval_string(timestamp_diff) << " time ago, current difficulty: " << get_difficulty_for_next_block());

  rtxn_guard.stop();

  uint64_t num_popped_blocks = 0;
  while (!m_db->is_read_only())
  {
    uint64_t top_height;
    const crypto::hash top_id = m_db->top_block_hash(&top_height);
    const block top_block = m_db->get_top_block();
    const uint8_t ideal_hf_version = get_ideal_hard_fork_version(top_height);
    if (ideal_hf_version <= 1 || ideal_hf_version == top_block.major_version)
    {
      if (num_popped_blocks > 0)
        MGINFO("Initial popping done, top block: " << top_id << ", top height: " << top_height << ", block version: " << (uint64_t)top_block.major_version);
      break;
    }
    else
    {
      if (num_popped_blocks == 0)
        MGINFO("Current top block " << top_id << " at height " << top_height << " has version " << (uint64_t)top_block.major_version << " which disagrees with the ideal version " << (uint64_t)ideal_hf_version);
      if (num_popped_blocks % 100 == 0)
        MGINFO("Popping blocks... " << top_height);
      ++num_popped_blocks;
      block popped_block;
      std::vector<transaction> popped_txs;
      try
      {
        m_db->pop_block(popped_block, popped_txs);
      }
      // anything that could cause this to throw is likely catastrophic,
      // so we re-throw
      catch (const std::exception& e)
      {
        MERROR("Error popping block from blockchain: " << e.what());
        throw;
      }
      catch (...)
      {
        MERROR("Error popping block from blockchain, throwing!");
        throw;
      }
    }
  }
  if (num_popped_blocks > 0)
  {
    m_timestamps_and_difficulties_height = 0;
    m_hardfork->reorganize_from_chain_height(get_current_blockchain_height());
    m_tx_pool.on_blockchain_dec();
  }

  if (test_options && test_options->long_term_block_weight_window)
  {
    m_long_term_block_weights_window = test_options->long_term_block_weight_window;
    m_long_term_block_weights_cache_rolling_median = epee::misc_utils::rolling_median_t<uint64_t>(m_long_term_block_weights_window);
  }

  {
    db_txn_guard txn_guard(m_db, m_db->is_read_only());
    if (!update_next_cumulative_weight_limit())
      return false;
  }

  hook_block_added(m_checkpoints);
  hook_blockchain_detached(m_checkpoints);
  for (InitHook* hook : m_init_hooks)
    hook->init();

  return true;
}
//------------------------------------------------------------------
bool Blockchain::init(BlockchainDB* db, HardFork*& hf, const network_type nettype, bool offline)
{
  if (hf != nullptr)
    m_hardfork = hf;
  bool res = init(db, nettype, offline, NULL);
  if (hf == nullptr)
    hf = m_hardfork;
  return res;
}
//------------------------------------------------------------------
bool Blockchain::store_blockchain()
{
  LOG_PRINT_L3("Blockchain::" << __func__);
  // lock because the rpc_thread command handler also calls this
  CRITICAL_REGION_LOCAL(m_db->m_synchronization_lock);

  TIME_MEASURE_START(save);
  // TODO: make sure sync(if this throws that it is not simply ignored higher
  // up the call stack
  try
  {
    m_db->sync();
  }
  catch (const std::exception& e)
  {
    MERROR(std::string("Error syncing blockchain db: ") + e.what() + "-- shutting down now to prevent issues!");
    throw;
  }
  catch (...)
  {
    MERROR("There was an issue storing the blockchain, shutting down now to prevent issues!");
    throw;
  }

  TIME_MEASURE_FINISH(save);
  if(m_show_time_stats)
    MINFO("Blockchain stored OK, took: " << save << " ms");
  return true;
}
//------------------------------------------------------------------
bool Blockchain::deinit()
{
  LOG_PRINT_L3("Blockchain::" << __func__);

  MTRACE("Stopping blockchain read/write activity");

 // stop async service
  m_async_work_idle.reset();
  m_async_pool.join_all();
  m_async_service.stop();

  // as this should be called if handling a SIGSEGV, need to check
  // if m_db is a NULL pointer (and thus may have caused the illegal
  // memory operation), otherwise we may cause a loop.
  try
  {
    if (m_db)
    {
      m_db->close();
      MTRACE("Local blockchain read/write activity stopped successfully");
    }
  }
  catch (const std::exception& e)
  {
    LOG_ERROR(std::string("Error closing blockchain db: ") + e.what());
  }
  catch (...)
  {
    LOG_ERROR("There was an issue closing/storing the blockchain, shutting down now to prevent issues!");
  }

  delete m_hardfork;
  m_hardfork = NULL;
  delete m_db;
  m_db = NULL;
  return true;
}
//------------------------------------------------------------------
// This function removes blocks from the top of blockchain.
// It starts a batch and calls private method pop_block_from_blockchain().
void Blockchain::pop_blocks(uint64_t nblocks)
{
  uint64_t i = 0;
  CRITICAL_REGION_LOCAL(m_tx_pool);
  CRITICAL_REGION_LOCAL1(m_blockchain_lock);

  bool stop_batch = m_db->batch_start();

  try
  {
    const uint64_t blockchain_height = m_db->height();
    if (blockchain_height > 0)
      nblocks = std::min(nblocks, blockchain_height - 1);

    uint64_t constexpr PERCENT_PER_PROGRESS_UPDATE = 10;
    uint64_t const blocks_per_update               = (nblocks / PERCENT_PER_PROGRESS_UPDATE);

    tools::PerformanceTimer timer;
    for (int progress = 0; i < nblocks; ++i)
    {
      if (nblocks >= BLOCKS_EXPECTED_IN_HOURS(24) && (i != 0 && (i % blocks_per_update == 0)))
      {
        MGINFO("... popping blocks " << (++progress * PERCENT_PER_PROGRESS_UPDATE) << "% completed, height: " << (blockchain_height - i) << " (" << timer.seconds() << "s)");
        timer.reset();
      }

      pop_block_from_blockchain();
    }
  }
  catch (const std::exception& e)
  {
    LOG_ERROR("Error when popping blocks after processing " << i << " blocks: " << e.what());
    if (stop_batch)
      m_db->batch_abort();
    return;
  }

  auto split_height = m_db->height();
  for (BlockchainDetachedHook* hook : m_blockchain_detached_hooks)
    hook->blockchain_detached(split_height);

  if (stop_batch)
    m_db->batch_stop();
}
//------------------------------------------------------------------
// This function tells BlockchainDB to remove the top block from the
// blockchain and then returns all transactions (except the miner tx, of course)
// from it to the tx_pool
block Blockchain::pop_block_from_blockchain()
{
  LOG_PRINT_L3("Blockchain::" << __func__);
  CRITICAL_REGION_LOCAL(m_blockchain_lock);

  m_timestamps_and_difficulties_height = 0;

  block popped_block;
  std::vector<transaction> popped_txs;

  CHECK_AND_ASSERT_THROW_MES(m_db->height() > 1, "Cannot pop the genesis block");

  try
  {
    m_db->pop_block(popped_block, popped_txs);
  }
  // anything that could cause this to throw is likely catastrophic,
  // so we re-throw
  catch (const std::exception& e)
  {
    LOG_ERROR("Error popping block from blockchain: " << e.what());
    throw;
  }
  catch (...)
  {
    LOG_ERROR("Error popping block from blockchain, throwing!");
    throw;
  }

  // make sure the hard fork object updates its current version
  m_hardfork->on_block_popped(1);

  // return transactions from popped block to the tx_pool
  size_t pruned = 0;
  for (transaction& tx : popped_txs)
  {
    if (tx.pruned)
    {
      ++pruned;
      continue;
    }
    if (!is_coinbase(tx))
    {
      cryptonote::tx_verification_context tvc = AUTO_VAL_INIT(tvc);

      // FIXME: HardFork
      // Besides the below, popping a block should also remove the last entry
      // in hf_versions.
      uint8_t version = get_ideal_hard_fork_version(m_db->height());

      // We assume that if they were in a block, the transactions are already
      // known to the network as a whole. However, if we had mined that block,
      // that might not be always true. Unlikely though, and always relaying
      // these again might cause a spike of traffic as many nodes re-relay
      // all the transactions in a popped block when a reorg happens.
      bool r = m_tx_pool.add_tx(tx, tvc, true, true, false, version, m_service_node_list);
      if (!r)
      {
        LOG_ERROR("Error returning transaction to tx_pool");
      }
    }
  }
  if (pruned)
    MWARNING(pruned << " pruned txes could not be added back to the txpool");

  m_blocks_longhash_table.clear();
  m_scan_table.clear();
  m_blocks_txs_check.clear();

  CHECK_AND_ASSERT_THROW_MES(update_next_cumulative_weight_limit(), "Error updating next cumulative weight limit");
  m_tx_pool.on_blockchain_dec();
  invalidate_block_template_cache();
  return popped_block;
}
//------------------------------------------------------------------
bool Blockchain::reset_and_set_genesis_block(const block& b)
{
  LOG_PRINT_L3("Blockchain::" << __func__);
  CRITICAL_REGION_LOCAL(m_blockchain_lock);
  m_timestamps_and_difficulties_height = 0;
  invalidate_block_template_cache();
  m_db->reset();
  m_db->drop_alt_blocks();
  m_hardfork->init();

  for (InitHook* hook : m_init_hooks)
    hook->init();

  db_wtxn_guard wtxn_guard(m_db);
  block_verification_context bvc = boost::value_initialized<block_verification_context>();
  add_new_block(b, bvc, nullptr /*checkpoint*/);
  if (!update_next_cumulative_weight_limit())
    return false;
  return bvc.m_added_to_main_chain && !bvc.m_verifivation_failed;
}
//------------------------------------------------------------------
crypto::hash Blockchain::get_tail_id(uint64_t& height) const
{
  LOG_PRINT_L3("Blockchain::" << __func__);
  CRITICAL_REGION_LOCAL(m_blockchain_lock);
  return m_db->top_block_hash(&height);
}
//------------------------------------------------------------------
crypto::hash Blockchain::get_tail_id() const
{
  LOG_PRINT_L3("Blockchain::" << __func__);
  // WARNING: this function does not take m_blockchain_lock, and thus should only call read only
  // m_db functions which do not depend on one another (ie, no getheight + gethash(height-1), as
  // well as not accessing class members, even read only (ie, m_invalid_blocks). The caller must
  // lock if it is otherwise needed.
  return m_db->top_block_hash();
}
//------------------------------------------------------------------
/*TODO: this function was...poorly written.  As such, I'm not entirely
 *      certain on what it was supposed to be doing.  Need to look into this,
 *      but it doesn't seem terribly important just yet.
 *
 * puts into list <ids> a list of hashes representing certain blocks
 * from the blockchain in reverse chronological order
 *
 * the blocks chosen, at the time of this writing, are:
 *   the most recent 11
 *   powers of 2 less recent from there, so 13, 17, 25, etc...
 *
 */
bool Blockchain::get_short_chain_history(std::list<crypto::hash>& ids) const
{
  LOG_PRINT_L3("Blockchain::" << __func__);
  CRITICAL_REGION_LOCAL(m_blockchain_lock);
  uint64_t i = 0;
  uint64_t current_multiplier = 1;
  uint64_t sz = m_db->height();

  if(!sz)
    return true;

  db_rtxn_guard rtxn_guard(m_db);
  bool genesis_included = false;
  uint64_t current_back_offset = 1;
  while(current_back_offset < sz)
  {
    ids.push_back(m_db->get_block_hash_from_height(sz - current_back_offset));

    if(sz-current_back_offset == 0)
    {
      genesis_included = true;
    }
    if(i < 10)
    {
      ++current_back_offset;
    }
    else
    {
      current_multiplier *= 2;
      current_back_offset += current_multiplier;
    }
    ++i;
  }

  if (!genesis_included)
  {
    ids.push_back(m_db->get_block_hash_from_height(0));
  }

  return true;
}
//------------------------------------------------------------------
crypto::hash Blockchain::get_block_id_by_height(uint64_t height) const
{
  LOG_PRINT_L3("Blockchain::" << __func__);
  // WARNING: this function does not take m_blockchain_lock, and thus should only call read only
  // m_db functions which do not depend on one another (ie, no getheight + gethash(height-1), as
  // well as not accessing class members, even read only (ie, m_invalid_blocks). The caller must
  // lock if it is otherwise needed.
  try
  {
    return m_db->get_block_hash_from_height(height);
  }
  catch (const BLOCK_DNE& e)
  {
  }
  catch (const std::exception& e)
  {
    MERROR(std::string("Something went wrong fetching block hash by height: ") + e.what());
    throw;
  }
  catch (...)
  {
    MERROR(std::string("Something went wrong fetching block hash by height"));
    throw;
  }
  return null_hash;
}
//------------------------------------------------------------------
crypto::hash Blockchain::get_pending_block_id_by_height(uint64_t height) const
{
  if (m_prepare_height && height >= m_prepare_height && height - m_prepare_height < m_prepare_nblocks)
    return (*m_prepare_blocks)[height - m_prepare_height].hash;
  return get_block_id_by_height(height);
}
//------------------------------------------------------------------
bool Blockchain::get_block_by_hash(const crypto::hash &h, block &blk, bool *orphan) const
{
  LOG_PRINT_L3("Blockchain::" << __func__);
  CRITICAL_REGION_LOCAL(m_blockchain_lock);

  // try to find block in main chain
  try
  {
    blk = m_db->get_block(h);
    if (orphan)
      *orphan = false;
    return true;
  }
  // try to find block in alternative chain
  catch (const BLOCK_DNE& e)
  {
    alt_block_data_t data;
    cryptonote::blobdata blob;
    if (m_db->get_alt_block(h, &data, &blob, nullptr /*checkpoint*/))
    {
      if (!cryptonote::parse_and_validate_block_from_blob(blob, blk))
      {
        MERROR("Found block " << h << " in alt chain, but failed to parse it");
        throw std::runtime_error("Found block in alt chain, but failed to parse it");
      }
      if (orphan)
        *orphan = true;
      return true;
    }
  }
  catch (const std::exception& e)
  {
    MERROR(std::string("Something went wrong fetching block by hash: ") + e.what());
    throw;
  }
  catch (...)
  {
    MERROR(std::string("Something went wrong fetching block hash by hash"));
    throw;
  }

  return false;
}
//------------------------------------------------------------------
// This function aggregates the cumulative difficulties and timestamps of the
// last DIFFICULTY_BLOCKS_COUNT blocks and passes them to next_difficulty,
// returning the result of that call.  Ignores the genesis block, and can use
// less blocks than desired if there aren't enough.
difficulty_type Blockchain::get_difficulty_for_next_block()
{
  if (m_fixed_difficulty)
  {
    return m_db->height() ? m_fixed_difficulty : 1;
  }

  LOG_PRINT_L3("Blockchain::" << __func__);

  crypto::hash top_hash = get_tail_id();
  {
    CRITICAL_REGION_LOCAL(m_difficulty_lock);
    // we can call this without the blockchain lock, it might just give us
    // something a bit out of date, but that's fine since anything which
    // requires the blockchain lock will have acquired it in the first place,
    // and it will be unlocked only when called from the getinfo RPC
    if (top_hash == m_difficulty_for_next_block_top_hash)
      return m_difficulty_for_next_block;
  }

  CRITICAL_REGION_LOCAL(m_blockchain_lock);
  std::vector<uint64_t> timestamps;
  std::vector<difficulty_type> difficulties;
  uint64_t height;
  uint8_t version = get_current_hard_fork_version();
  size_t difficulty_blocks_count = DIFFICULTY_BLOCKS_COUNT_V2;
  top_hash = get_tail_id(height); // get it again now that we have the lock
  ++height; // top block height to blockchain height
  // ND: Speedup
  // 1. Keep a list of the last 735 (or less) blocks that is used to compute difficulty,
  //    then when the next block difficulty is queried, push the latest height data and
  //    pop the oldest one from the list. This only requires 1x read per height instead
  //    of doing 735 (DIFFICULTY_BLOCKS_COUNT).
  if (m_timestamps_and_difficulties_height != 0 && ((height - m_timestamps_and_difficulties_height) == 1) && m_timestamps.size() >= difficulty_blocks_count)
  {
    uint64_t index = height - 1;
    m_timestamps.push_back(m_db->get_block_timestamp(index));
    m_difficulties.push_back(m_db->get_block_cumulative_difficulty(index));

    while (m_timestamps.size() > difficulty_blocks_count)
      m_timestamps.erase(m_timestamps.begin());
    while (m_difficulties.size() > difficulty_blocks_count)
      m_difficulties.erase(m_difficulties.begin());

    m_timestamps_and_difficulties_height = height;
    timestamps = m_timestamps;
    difficulties = m_difficulties;
  }
  else
  {
    uint64_t offset = height - std::min < size_t > (height, static_cast<size_t>(difficulty_blocks_count));
    if (offset == 0)
      ++offset;

    timestamps.clear();
    difficulties.clear();
    if (height > offset)
    {
      timestamps.reserve(height - offset);
      difficulties.reserve(height - offset);
    }
    for (; offset < height; offset++)
    {
      timestamps.push_back(m_db->get_block_timestamp(offset));
      difficulties.push_back(m_db->get_block_cumulative_difficulty(offset));
    }

    m_timestamps_and_difficulties_height = height;
    m_timestamps = timestamps;
    m_difficulties = difficulties;
  }
  size_t target = get_difficulty_target();

  // HF12 switches to RandomX with a likely drastically reduced hashrate versus Turtle, so override
  // difficulty for the first difficulty window blocks:
  uint64_t hf12_height = m_hardfork->get_earliest_ideal_height_for_version(network_version_12_checkpointing);

  difficulty_type diff = next_difficulty_v2(timestamps, difficulties, target, version <= cryptonote::network_version_9_service_nodes,
          height >= hf12_height && height < hf12_height + DIFFICULTY_WINDOW_V2);

  CRITICAL_REGION_LOCAL1(m_difficulty_lock);
  m_difficulty_for_next_block_top_hash = top_hash;
  m_difficulty_for_next_block = diff;
  return diff;
}
//------------------------------------------------------------------
std::vector<time_t> Blockchain::get_last_block_timestamps(unsigned int blocks) const
{
  uint64_t height = m_db->height();
  if (blocks > height)
    blocks = height;
  std::vector<time_t> timestamps(blocks);
  while (blocks--)
    timestamps[blocks] = m_db->get_block_timestamp(height - blocks - 1);
  return timestamps;
}
//------------------------------------------------------------------
// This function removes blocks from the blockchain until it gets to the
// position where the blockchain switch started and then re-adds the blocks
// that had been removed.
bool Blockchain::rollback_blockchain_switching(const std::list<block_and_checkpoint>& original_chain, uint64_t rollback_height)
{
  LOG_PRINT_L3("Blockchain::" << __func__);
  CRITICAL_REGION_LOCAL(m_blockchain_lock);

  // fail if rollback_height passed is too high
  if (rollback_height > m_db->height())
  {
    return true;
  }

  m_timestamps_and_difficulties_height = 0;

  // remove blocks from blockchain until we get back to where we should be.
  while (m_db->height() != rollback_height)
  {
    pop_block_from_blockchain();
  }

  // Revert all changes from switching to the alt chain before adding the original chain back in
  for (BlockchainDetachedHook* hook : m_blockchain_detached_hooks)
    hook->blockchain_detached(rollback_height);

  // make sure the hard fork object updates its current version
  m_hardfork->reorganize_from_chain_height(rollback_height);

  //return back original chain
  for (auto& entry : original_chain)
  {
    block_verification_context bvc = boost::value_initialized<block_verification_context>();
    bool r = handle_block_to_main_chain(entry.block, cryptonote::get_block_hash(entry.block), bvc, entry.checkpointed ? &entry.checkpoint : nullptr);
    CHECK_AND_ASSERT_MES(r && bvc.m_added_to_main_chain, false, "PANIC! failed to add (again) block while chain switching during the rollback!");
  }

  m_hardfork->reorganize_from_chain_height(rollback_height);
  MINFO("Rollback to height " << rollback_height << " was successful.");
  if (!original_chain.empty())
  {
    MINFO("Restoration to previous blockchain successful as well.");
  }
  return true;
}
//------------------------------------------------------------------
// This function attempts to switch to an alternate chain, returning
// boolean based on success therein.
bool Blockchain::switch_to_alternative_blockchain(const std::list<block_extended_info>& alt_chain, bool keep_disconnected_chain)
{
  LOG_PRINT_L3("Blockchain::" << __func__);
  CRITICAL_REGION_LOCAL(m_blockchain_lock);

  m_timestamps_and_difficulties_height = 0;

  // if empty alt chain passed (not sure how that could happen), return false
  CHECK_AND_ASSERT_MES(alt_chain.size(), false, "switch_to_alternative_blockchain: empty chain passed");

  // verify that main chain has front of alt chain's parent block
  if (!m_db->block_exists(alt_chain.front().bl.prev_id))
  {
    LOG_ERROR("Attempting to move to an alternate chain, but it doesn't appear to connect to the main chain!");
    return false;
  }

  // pop blocks from the blockchain until the top block is the parent
  // of the front block of the alt chain.
  std::list<block_and_checkpoint> disconnected_chain; // TODO(loki): use a vector and rbegin(), rend() because we don't have push_front
  while (m_db->top_block_hash() != alt_chain.front().bl.prev_id)
  {
    block_and_checkpoint entry = {};
    entry.block                = pop_block_from_blockchain();
    entry.checkpointed         = m_db->get_block_checkpoint(cryptonote::get_block_height(entry.block), entry.checkpoint);
    disconnected_chain.push_front(entry);
  }

  auto split_height = m_db->height();
  for (BlockchainDetachedHook* hook : m_blockchain_detached_hooks)
    hook->blockchain_detached(split_height);

  //connecting new alternative chain
  for(auto alt_ch_iter = alt_chain.begin(); alt_ch_iter != alt_chain.end(); alt_ch_iter++)
  {
    const auto &bei = *alt_ch_iter;
    block_verification_context bvc = boost::value_initialized<block_verification_context>();

    // add block to main chain
    bool r = handle_block_to_main_chain(bei.bl, cryptonote::get_block_hash(bei.bl), bvc, bei.checkpointed ? &bei.checkpoint : nullptr);

    // if adding block to main chain failed, rollback to previous state and
    // return false
    if(!r || !bvc.m_added_to_main_chain)
    {
      MERROR("Failed to switch to alternative blockchain");
      // rollback_blockchain_switching should be moved to two different
      // functions: rollback and apply_chain, but for now we pretend it is
      // just the latter (because the rollback was done above).
      rollback_blockchain_switching(disconnected_chain, split_height);

      const crypto::hash blkid = cryptonote::get_block_hash(bei.bl);
      add_block_as_invalid(bei.bl);
      MERROR("The block was inserted as invalid while connecting new alternative chain, block_id: " << blkid);
      m_db->remove_alt_block(blkid);
      alt_ch_iter++;

      for(auto alt_ch_to_orph_iter = alt_ch_iter; alt_ch_to_orph_iter != alt_chain.end(); )
      {
        const auto &bei = *alt_ch_to_orph_iter++;
        add_block_as_invalid(bei.bl);
        m_db->remove_alt_block(blkid);
      }
      return false;
    }
  }

  if (keep_disconnected_chain) //pushing old chain as alternative chain
  {
    for (auto &old_ch_ent : disconnected_chain)
    {
      block_verification_context bvc = boost::value_initialized<block_verification_context>();
      bool r = handle_alternative_block(old_ch_ent.block, cryptonote::get_block_hash(old_ch_ent.block), bvc, old_ch_ent.checkpointed ? &old_ch_ent.checkpoint : nullptr);
      if (!r)
      {
        MERROR("Failed to push ex-main chain blocks to alternative chain ");
        // previously this would fail the blockchain switching, but I don't
        // think this is bad enough to warrant that.
      }
    }
  }

  //removing alt_chain entries from alternative chains container
  for (const auto &bei: alt_chain)
  {
    m_db->remove_alt_block(cryptonote::get_block_hash(bei.bl));
  }

  m_hardfork->reorganize_from_chain_height(split_height);
  get_block_longhash_reorg(split_height);

  std::shared_ptr<tools::Notify> reorg_notify = m_reorg_notify;
  if (reorg_notify)
    reorg_notify->notify("%s", std::to_string(split_height).c_str(), "%h", std::to_string(m_db->height()).c_str(),
        "%n", std::to_string(m_db->height() - split_height).c_str(), NULL);

  MGINFO_GREEN("REORGANIZE SUCCESS! on height: " << split_height << ", new blockchain size: " << m_db->height());
  return true;
}
//------------------------------------------------------------------
// This function calculates the difficulty target for the block being added to
// an alternate chain.
difficulty_type Blockchain::get_next_difficulty_for_alternative_chain(const std::list<block_extended_info>& alt_chain, uint64_t alt_block_height) const
{
  if (m_fixed_difficulty)
  {
    return m_db->height() ? m_fixed_difficulty : 1;
  }

  LOG_PRINT_L3("Blockchain::" << __func__);
  std::vector<uint64_t> timestamps;
  std::vector<difficulty_type> cumulative_difficulties;
  size_t difficulty_blocks_count = DIFFICULTY_BLOCKS_COUNT_V2;

  // if the alt chain isn't long enough to calculate the difficulty target
  // based on its blocks alone, need to get more blocks from the main chain
  if(alt_chain.size()< difficulty_blocks_count)
  {
    CRITICAL_REGION_LOCAL(m_blockchain_lock);

    // Figure out start and stop offsets for main chain blocks
    size_t main_chain_stop_offset = alt_chain.size() ? alt_chain.front().height : alt_block_height;
    size_t main_chain_count = difficulty_blocks_count - std::min(static_cast<size_t>(difficulty_blocks_count), alt_chain.size());
    main_chain_count = std::min(main_chain_count, main_chain_stop_offset);
    size_t main_chain_start_offset = main_chain_stop_offset - main_chain_count;

    if(!main_chain_start_offset)
      ++main_chain_start_offset; //skip genesis block

    // get difficulties and timestamps from relevant main chain blocks
    for(; main_chain_start_offset < main_chain_stop_offset; ++main_chain_start_offset)
    {
      timestamps.push_back(m_db->get_block_timestamp(main_chain_start_offset));
      cumulative_difficulties.push_back(m_db->get_block_cumulative_difficulty(main_chain_start_offset));
    }

    // make sure we haven't accidentally grabbed too many blocks...maybe don't need this check?
    CHECK_AND_ASSERT_MES((alt_chain.size() + timestamps.size()) <= difficulty_blocks_count, false, "Internal error, alt_chain.size()[" << alt_chain.size() << "] + vtimestampsec.size()[" << timestamps.size() << "] NOT <= DIFFICULTY_WINDOW[]" << DIFFICULTY_BLOCKS_COUNT_V2);

    for (const auto &bei : alt_chain)
    {
      timestamps.push_back(bei.bl.timestamp);
      cumulative_difficulties.push_back(bei.cumulative_difficulty);
    }
  }
  // if the alt chain is long enough for the difficulty calc, grab difficulties
  // and timestamps from it alone
  else
  {
    timestamps.resize(static_cast<size_t>(difficulty_blocks_count));
    cumulative_difficulties.resize(static_cast<size_t>(difficulty_blocks_count));
    size_t count = 0;
    size_t max_i = timestamps.size()-1;
    // get difficulties and timestamps from most recent blocks in alt chain
    for (const auto bei: boost::adaptors::reverse(alt_chain))
    {
      timestamps[max_i - count] = bei.bl.timestamp;
      cumulative_difficulties[max_i - count] = bei.cumulative_difficulty;
      count++;
      if(count >= difficulty_blocks_count)
        break;
    }
  }

  // FIXME: This will fail if fork activation heights are subject to voting
  size_t target = DIFFICULTY_TARGET_V2;

  // HF12 switches to RandomX with a likely drastically reduced hashrate versus Turtle, so override
  // difficulty for the first difficulty window blocks:
  uint64_t hf12_height = m_hardfork->get_earliest_ideal_height_for_version(network_version_12_checkpointing);
  uint64_t height = (alt_chain.size() ? alt_chain.front().height : alt_block_height) + alt_chain.size() + 1;

  // calculate the difficulty target for the block and return it
  return next_difficulty_v2(timestamps, cumulative_difficulties, target, get_current_hard_fork_version() <= cryptonote::network_version_9_service_nodes,
      height >= hf12_height && height < hf12_height + DIFFICULTY_WINDOW_V2);
}
//------------------------------------------------------------------
// This function does a sanity check on basic things that all miner
// transactions have in common, such as:
//   one input, of type txin_gen, with height set to the block's height
//   correct miner tx unlock time
//   a non-overflowing tx amount (dubious necessity on this check)
bool Blockchain::prevalidate_miner_transaction(const block& b, uint64_t height, uint8_t hf_version)
{
  LOG_PRINT_L3("Blockchain::" << __func__);
  CHECK_AND_ASSERT_MES(b.miner_tx.vin.size() == 1, false, "coinbase transaction in the block has no inputs");
  CHECK_AND_ASSERT_MES(b.miner_tx.vin[0].type() == typeid(txin_gen), false, "coinbase transaction in the block has the wrong type");
  CHECK_AND_ASSERT_MES(b.miner_tx.version > 1 || hf_version < HF_VERSION_MIN_V2_COINBASE_TX, false, "Invalid coinbase transaction version");

  // for v2 txes (ringct), we only accept empty rct signatures for miner transactions,
  if (hf_version >= HF_VERSION_REJECT_SIGS_IN_COINBASE && b.miner_tx.version >= 2)
  {
    CHECK_AND_ASSERT_MES(b.miner_tx.rct_signatures.type == rct::RCTTypeNull, false, "RingCT signatures not allowed in coinbase transactions");
  }

  if(boost::get<txin_gen>(b.miner_tx.vin[0]).height != height)
  {
    MWARNING("The miner transaction in block has invalid height: " << boost::get<txin_gen>(b.miner_tx.vin[0]).height << ", expected: " << height);
    return false;
  }
  MDEBUG("Miner tx hash: " << get_transaction_hash(b.miner_tx));
  CHECK_AND_ASSERT_MES(b.miner_tx.unlock_time == height + CRYPTONOTE_MINED_MONEY_UNLOCK_WINDOW, false, "coinbase transaction transaction has the wrong unlock time=" << b.miner_tx.unlock_time << ", expected " << height + CRYPTONOTE_MINED_MONEY_UNLOCK_WINDOW);

  //check outs overflow
  //NOTE: not entirely sure this is necessary, given that this function is
  //      designed simply to make sure the total amount for a transaction
  //      does not overflow a uint64_t, and this transaction *is* a uint64_t...
  if(!check_outs_overflow(b.miner_tx))
  {
    MERROR("miner transaction has money overflow in block " << get_block_hash(b));
    return false;
  }

  return true;
}
//------------------------------------------------------------------
// This function validates the miner transaction reward
bool Blockchain::validate_miner_transaction(const block& b, size_t cumulative_block_weight, uint64_t fee, uint64_t& base_reward, uint64_t already_generated_coins, uint8_t version)
{
  LOG_PRINT_L3("Blockchain::" << __func__);
  //validate reward
  uint64_t money_in_use = 0;
  for (auto& o: b.miner_tx.vout)
    money_in_use += o.amount;

  if (b.miner_tx.vout.size() == 0) {
    MERROR_VER("miner tx has no outputs");
    return false;
  }

  uint64_t height = cryptonote::get_block_height(b);
  std::vector<uint64_t> last_blocks_weights;
  get_last_n_blocks_weights(last_blocks_weights, CRYPTONOTE_REWARD_BLOCKS_WINDOW);

  loki_block_reward_context block_reward_context = {};
  block_reward_context.fee                       = fee;
  block_reward_context.height                    = height;
  if (!calc_batched_governance_reward(height, block_reward_context.batched_governance))
  {
    MERROR_VER("Failed to calculate batched governance reward");
    return false;
  }

  block_reward_parts reward_parts;
  if (!get_loki_block_reward(epee::misc_utils::median(last_blocks_weights), cumulative_block_weight, already_generated_coins, version, reward_parts, block_reward_context))
  {
    MERROR_VER("block weight " << cumulative_block_weight << " is bigger than allowed for this blockchain");
    return false;
  }

  for (ValidateMinerTxHook* hook : m_validate_miner_tx_hooks)
  {
    if (!hook->validate_miner_tx(b.prev_id, b.miner_tx, m_db->height(), version, reward_parts))
      return false;
  }

  if (already_generated_coins != 0 && block_has_governance_output(nettype(), b))
  {
    if (version >= network_version_10_bulletproofs && reward_parts.governance_paid == 0)
    {
      MERROR("Governance reward should not be 0 after hardfork v10 if this height has a governance output because it is the batched payout height");
      return false;
    }

    if (b.miner_tx.vout.back().amount != reward_parts.governance_paid)
    {
      MERROR("Governance reward amount incorrect.  Should be: " << print_money(reward_parts.governance_paid) << ", is: " << print_money(b.miner_tx.vout.back().amount));
      return false;
    }

    if (!validate_governance_reward_key(m_db->height(), *cryptonote::get_config(m_nettype, version).GOVERNANCE_WALLET_ADDRESS, b.miner_tx.vout.size() - 1, boost::get<txout_to_key>(b.miner_tx.vout.back().target).key, m_nettype))
    {
      MERROR("Governance reward public key incorrect.");
      return false;
    }
  }

  if (version >= cryptonote::network_version_12_checkpointing)
  {
    if (b.miner_tx.type != txtype::standard)
    {
      MERROR("Coinbase invalid transaction type for coinbase transaction.");
      return false;
    }

    const auto min_version = transaction::get_min_version_for_hf(version, nettype());
    const auto max_version = transaction::get_max_version_for_hf(version, nettype());
    if (b.miner_tx.version < min_version || b.miner_tx.version > max_version)
    {
      MERROR_VER("Coinbase invalid version: " << b.miner_tx.version << " for hardfork: " << version << " min/max version:  " << min_version << "/" << max_version);
      return false;
    }
  }

  // +1 here to allow a 1 atomic unit error in the calculation (which can happen because of floating point errors or rounding)
  // TODO(loki): eliminate all floating point math in reward calculations.
  uint64_t max_base_reward = reward_parts.base_miner + reward_parts.governance_paid + reward_parts.service_node_paid + 1;
  uint64_t max_money_in_use = max_base_reward + fee;
  if (money_in_use > max_money_in_use)
  {
    MERROR_VER("coinbase transaction spends too much money (" << print_money(money_in_use) << "). Maximum block reward is "
            << print_money(max_money_in_use) << " (= " << print_money(max_base_reward) << " base + " << print_money(fee) << " fees)");
    return false;
  }

  CHECK_AND_ASSERT_MES(money_in_use >= fee, false, "base reward calculation bug");
  base_reward = money_in_use - fee;

  return true;
}
//------------------------------------------------------------------
// get the block weights of the last <count> blocks, and return by reference <sz>.
void Blockchain::get_last_n_blocks_weights(std::vector<uint64_t>& weights, size_t count) const
{
  LOG_PRINT_L3("Blockchain::" << __func__);
  CRITICAL_REGION_LOCAL(m_blockchain_lock);
  auto h = m_db->height();

  // this function is meaningless for an empty blockchain...granted it should never be empty
  if(h == 0)
    return;

  // add weight of last <count> blocks to vector <weights> (or less, if blockchain size < count)
  size_t start_offset = h - std::min<size_t>(h, count);
  weights = m_db->get_block_weights(start_offset, count);
}
//------------------------------------------------------------------
uint64_t Blockchain::get_long_term_block_weight_median(uint64_t start_height, size_t count) const
{
  LOG_PRINT_L3("Blockchain::" << __func__);
  CRITICAL_REGION_LOCAL(m_blockchain_lock);

  PERF_TIMER(get_long_term_block_weights);

  CHECK_AND_ASSERT_THROW_MES(count > 0, "count == 0");

  bool cached = false;
  uint64_t blockchain_height = m_db->height();
  uint64_t tip_height = start_height + count - 1;
  crypto::hash tip_hash = crypto::null_hash;
  if (tip_height < blockchain_height && count == (size_t)m_long_term_block_weights_cache_rolling_median.size())
  {
    tip_hash = m_db->get_block_hash_from_height(tip_height);
    cached = tip_hash == m_long_term_block_weights_cache_tip_hash;
  }

  if (cached)
  {
    MTRACE("requesting " << count << " from " << start_height << ", cached");
    return m_long_term_block_weights_cache_rolling_median.median();
  }

  // in the vast majority of uncached cases, most is still cached,
  // as we just move the window one block up:
  if (tip_height > 0 && count == (size_t)m_long_term_block_weights_cache_rolling_median.size() && tip_height < blockchain_height)
  {
    crypto::hash old_tip_hash = m_db->get_block_hash_from_height(tip_height - 1);
    if (old_tip_hash == m_long_term_block_weights_cache_tip_hash)
    {
      MTRACE("requesting " << count << " from " << start_height << ", incremental");
      m_long_term_block_weights_cache_tip_hash = tip_hash;
      m_long_term_block_weights_cache_rolling_median.insert(m_db->get_block_long_term_weight(tip_height));
      return m_long_term_block_weights_cache_rolling_median.median();
    }
  }

  MTRACE("requesting " << count << " from " << start_height << ", uncached");
  std::vector<uint64_t> weights = m_db->get_long_term_block_weights(start_height, count);
  m_long_term_block_weights_cache_tip_hash = tip_hash;
  m_long_term_block_weights_cache_rolling_median.clear();
  for (uint64_t w: weights)
    m_long_term_block_weights_cache_rolling_median.insert(w);
  return m_long_term_block_weights_cache_rolling_median.median();
}
//------------------------------------------------------------------
uint64_t Blockchain::get_current_cumulative_block_weight_limit() const
{
  LOG_PRINT_L3("Blockchain::" << __func__);
  return m_current_block_cumul_weight_limit;
}
//------------------------------------------------------------------
uint64_t Blockchain::get_current_cumulative_block_weight_median() const
{
  LOG_PRINT_L3("Blockchain::" << __func__);
  return m_current_block_cumul_weight_median;
}
//------------------------------------------------------------------
//TODO: This function only needed minor modification to work with BlockchainDB,
//      and *works*.  As such, to reduce the number of things that might break
//      in moving to BlockchainDB, this function will remain otherwise
//      unchanged for the time being.
//
// This function makes a new block for a miner to mine the hash for
//
// FIXME: this codebase references #if defined(DEBUG_CREATE_BLOCK_TEMPLATE)
// in a lot of places.  That flag is not referenced in any of the code
// nor any of the makefiles, howeve.  Need to look into whether or not it's
// necessary at all.
bool Blockchain::create_block_template(block& b, const crypto::hash *from_block, const account_public_address& miner_address, difficulty_type& diffic, uint64_t& height, uint64_t& expected_reward, const blobdata& ex_nonce)
{
  LOG_PRINT_L3("Blockchain::" << __func__);
  size_t median_weight;
  uint64_t already_generated_coins;
  uint64_t pool_cookie;

  m_tx_pool.lock();
  const auto txpool_unlocker = epee::misc_utils::create_scope_leave_handler([&]() { m_tx_pool.unlock(); });
  CRITICAL_REGION_LOCAL(m_blockchain_lock);
  if (m_btc_valid && !from_block) {
    // The pool cookie is atomic. The lack of locking is OK, as if it changes
    // just as we compare it, we'll just use a slightly old template, but
    // this would be the case anyway if we'd lock, and the change happened
    // just after the block template was created
    if (!memcmp(&miner_address, &m_btc_address, sizeof(cryptonote::account_public_address)) && m_btc_nonce == ex_nonce
      && m_btc_pool_cookie == m_tx_pool.cookie() && m_btc.prev_id == get_tail_id()) {
      MDEBUG("Using cached template");
      m_btc.timestamp = time(NULL); // update timestamp unconditionally
      b = m_btc;
      diffic = m_btc_difficulty;
      height = m_btc_height;
      expected_reward = m_btc_expected_reward;
      return true;
    }
    MDEBUG("Not using cached template: address " << (!memcmp(&miner_address, &m_btc_address, sizeof(cryptonote::account_public_address))) << ", nonce " << (m_btc_nonce == ex_nonce) << ", cookie " << (m_btc_pool_cookie == m_tx_pool.cookie()) << ", from_block " << (!!from_block));
    invalidate_block_template_cache();
  }

  if (from_block)
  {
    //build alternative subchain, front -> mainchain, back -> alternative head
    //block is not related with head of main chain
    //first of all - look in alternative chains container
    alt_block_data_t prev_data;
    bool parent_in_alt = m_db->get_alt_block(*from_block, &prev_data, NULL, nullptr /*checkpoint*/);
    bool parent_in_main = m_db->block_exists(*from_block);
    if (!parent_in_alt && !parent_in_main)
    {
      MERROR("Unknown from block");
      return false;
    }

    //we have new block in alternative chain
    std::list<block_extended_info> alt_chain;
    block_verification_context bvc = boost::value_initialized<block_verification_context>();
    std::vector<uint64_t> timestamps;
    if (!build_alt_chain(*from_block, alt_chain, timestamps, bvc, nullptr))
      return false;

    if (parent_in_main)
    {
      cryptonote::block prev_block;
      CHECK_AND_ASSERT_MES(get_block_by_hash(*from_block, prev_block), false, "From block not found"); // TODO
      uint64_t from_block_height = cryptonote::get_block_height(prev_block);
      height = from_block_height + 1;
    }
    else
    {
      height = alt_chain.back().height + 1;
    }
    b.major_version = m_hardfork->get_ideal_version(height);
    b.minor_version = m_hardfork->get_ideal_version();
    b.prev_id = *from_block;

    // cheat and use the weight of the block we start from, virtually certain to be acceptable
    // and use 1.9 times rather than 2 times so we're even more sure
    if (parent_in_main)
    {
      median_weight = m_db->get_block_weight(height - 1);
      already_generated_coins = m_db->get_block_already_generated_coins(height - 1);
    }
    else
    {
      median_weight = prev_data.cumulative_weight - prev_data.cumulative_weight / 20;
      already_generated_coins = alt_chain.back().already_generated_coins;
    }

    // FIXME: consider moving away from block_extended_info at some point
    block_extended_info bei = boost::value_initialized<block_extended_info>();
    bei.bl = b;
    bei.height = alt_chain.size() ? prev_data.height + 1 : m_db->get_block_height(*from_block) + 1;

    diffic = get_next_difficulty_for_alternative_chain(alt_chain, bei.height);
  }
  else
  {
    height = m_db->height();
    b.major_version = m_hardfork->get_current_version();
    b.minor_version = m_hardfork->get_ideal_version();
    b.prev_id = get_tail_id();
    median_weight = m_current_block_cumul_weight_limit / 2;
    diffic = get_difficulty_for_next_block();
    already_generated_coins = m_db->get_block_already_generated_coins(height - 1);
  }
  b.timestamp = time(NULL);

  uint64_t median_ts;
  if (!check_block_timestamp(b, median_ts))
  {
    b.timestamp = median_ts;
  }

  CHECK_AND_ASSERT_MES(diffic, false, "difficulty overhead.");

  size_t txs_weight;
  uint64_t fee;
  if (!m_tx_pool.fill_block_template(b, median_weight, already_generated_coins, txs_weight, fee, expected_reward, b.major_version, height))
  {
    return false;
  }
  pool_cookie = m_tx_pool.cookie();
#if defined(DEBUG_CREATE_BLOCK_TEMPLATE)
  size_t real_txs_weight = 0;
  uint64_t real_fee = 0;
  for(crypto::hash &cur_hash: b.tx_hashes)
  {
    auto cur_res = m_tx_pool.m_transactions.find(cur_hash);
    if (cur_res == m_tx_pool.m_transactions.end())
    {
      LOG_ERROR("Creating block template: error: transaction not found");
      continue;
    }
    tx_memory_pool::tx_details &cur_tx = cur_res->second;
    real_txs_weight += cur_tx.weight;
    real_fee += cur_tx.fee;
    if (cur_tx.weight != get_transaction_weight(cur_tx.tx))
    {
      LOG_ERROR("Creating block template: error: invalid transaction weight");
    }
    if (cur_tx.tx.version == txversion::v1)
    {
      uint64_t inputs_amount;
      if (!get_inputs_money_amount(cur_tx.tx, inputs_amount))
      {
        LOG_ERROR("Creating block template: error: cannot get inputs amount");
      }
      else if (cur_tx.fee != inputs_amount - get_outs_money_amount(cur_tx.tx))
      {
        LOG_ERROR("Creating block template: error: invalid fee");
      }
    }
    else
    {
      if (cur_tx.fee != cur_tx.tx.rct_signatures.txnFee)
      {
        LOG_ERROR("Creating block template: error: invalid fee");
      }
    }
  }
  if (txs_weight != real_txs_weight)
  {
    LOG_ERROR("Creating block template: error: wrongly calculated transaction weight");
  }
  if (fee != real_fee)
  {
    LOG_ERROR("Creating block template: error: wrongly calculated fee");
  }
  MDEBUG("Creating block template: height " << height <<
      ", median weight " << median_weight <<
      ", already generated coins " << already_generated_coins <<
      ", transaction weight " << txs_weight <<
      ", fee " << fee);
#endif

  /*
   two-phase miner transaction generation: we don't know exact block weight until we prepare block, but we don't know reward until we know
   block weight, so first miner transaction generated with fake amount of money, and with phase we know think we know expected block weight
   */
  //make blocks coin-base tx looks close to real coinbase tx to get truthful blob weight
  uint8_t hf_version = b.major_version;
  loki_miner_tx_context miner_tx_context(m_nettype, m_service_node_list.get_block_winner());
  if (!calc_batched_governance_reward(height, miner_tx_context.batched_governance))
  {
    LOG_ERROR("Failed to calculate batched governance reward");
    return false;
  }

  bool r = construct_miner_tx(height, median_weight, already_generated_coins, txs_weight, fee, miner_address, b.miner_tx, ex_nonce, hf_version, miner_tx_context);

  CHECK_AND_ASSERT_MES(r, false, "Failed to construct miner tx, first chance");
  size_t cumulative_weight = txs_weight + get_transaction_weight(b.miner_tx);
#if defined(DEBUG_CREATE_BLOCK_TEMPLATE)
  MDEBUG("Creating block template: miner tx weight " << get_transaction_weight(b.miner_tx) <<
      ", cumulative weight " << cumulative_weight);
#endif
  for (size_t try_count = 0; try_count != 10; ++try_count)
  {
    r = construct_miner_tx(height, median_weight, already_generated_coins, cumulative_weight, fee, miner_address, b.miner_tx, ex_nonce, hf_version, miner_tx_context);

    CHECK_AND_ASSERT_MES(r, false, "Failed to construct miner tx, second chance");
    size_t coinbase_weight = get_transaction_weight(b.miner_tx);
    if (coinbase_weight > cumulative_weight - txs_weight)
    {
      cumulative_weight = txs_weight + coinbase_weight;
#if defined(DEBUG_CREATE_BLOCK_TEMPLATE)
      MDEBUG("Creating block template: miner tx weight " << coinbase_weight <<
          ", cumulative weight " << cumulative_weight << " is greater than before");
#endif
      continue;
    }

    if (coinbase_weight < cumulative_weight - txs_weight)
    {
      size_t delta = cumulative_weight - txs_weight - coinbase_weight;
#if defined(DEBUG_CREATE_BLOCK_TEMPLATE)
      MDEBUG("Creating block template: miner tx weight " << coinbase_weight <<
          ", cumulative weight " << txs_weight + coinbase_weight <<
          " is less than before, adding " << delta << " zero bytes");
#endif
      b.miner_tx.extra.insert(b.miner_tx.extra.end(), delta, 0);
      //here  could be 1 byte difference, because of extra field counter is varint, and it can become from 1-byte len to 2-bytes len.
      if (cumulative_weight != txs_weight + get_transaction_weight(b.miner_tx))
      {
        CHECK_AND_ASSERT_MES(cumulative_weight + 1 == txs_weight + get_transaction_weight(b.miner_tx), false, "unexpected case: cumulative_weight=" << cumulative_weight << " + 1 is not equal txs_cumulative_weight=" << txs_weight << " + get_transaction_weight(b.miner_tx)=" << get_transaction_weight(b.miner_tx));
        b.miner_tx.extra.resize(b.miner_tx.extra.size() - 1);
        if (cumulative_weight != txs_weight + get_transaction_weight(b.miner_tx))
        {
          //fuck, not lucky, -1 makes varint-counter size smaller, in that case we continue to grow with cumulative_weight
          MDEBUG("Miner tx creation has no luck with delta_extra size = " << delta << " and " << delta - 1);
          cumulative_weight += delta - 1;
          continue;
        }
        MDEBUG("Setting extra for block: " << b.miner_tx.extra.size() << ", try_count=" << try_count);
      }
    }
    CHECK_AND_ASSERT_MES(cumulative_weight == txs_weight + get_transaction_weight(b.miner_tx), false, "unexpected case: cumulative_weight=" << cumulative_weight << " is not equal txs_cumulative_weight=" << txs_weight << " + get_transaction_weight(b.miner_tx)=" << get_transaction_weight(b.miner_tx));
#if defined(DEBUG_CREATE_BLOCK_TEMPLATE)
    MDEBUG("Creating block template: miner tx weight " << coinbase_weight <<
        ", cumulative weight " << cumulative_weight << " is now good");
#endif

    if (!from_block)
      cache_block_template(b, miner_address, ex_nonce, diffic, height, expected_reward, pool_cookie);
    return true;
  }
  LOG_ERROR("Failed to create_block_template with " << 10 << " tries");
  return false;
}
//------------------------------------------------------------------
bool Blockchain::create_block_template(block& b, const account_public_address& miner_address, difficulty_type& diffic, uint64_t& height, uint64_t& expected_reward, const blobdata& ex_nonce)
{
  return create_block_template(b, NULL, miner_address, diffic, height, expected_reward, ex_nonce);
}
//------------------------------------------------------------------
// for an alternate chain, get the timestamps from the main chain to complete
// the needed number of timestamps for the BLOCKCHAIN_TIMESTAMP_CHECK_WINDOW.
bool Blockchain::complete_timestamps_vector(uint64_t start_top_height, std::vector<uint64_t>& timestamps) const
{
  LOG_PRINT_L3("Blockchain::" << __func__);

  if(timestamps.size() >= BLOCKCHAIN_TIMESTAMP_CHECK_WINDOW)
    return true;

  CRITICAL_REGION_LOCAL(m_blockchain_lock);
  size_t need_elements = BLOCKCHAIN_TIMESTAMP_CHECK_WINDOW - timestamps.size();
  CHECK_AND_ASSERT_MES(start_top_height < m_db->height(), false, "internal error: passed start_height not < " << " m_db->height() -- " << start_top_height << " >= " << m_db->height());
  size_t stop_offset = start_top_height > need_elements ? start_top_height - need_elements : 0;
  timestamps.reserve(timestamps.size() + start_top_height - stop_offset);
  while (start_top_height != stop_offset)
  {
    timestamps.push_back(m_db->get_block_timestamp(start_top_height));
    --start_top_height;
  }
  return true;
}
//------------------------------------------------------------------
bool Blockchain::build_alt_chain(const crypto::hash &prev_id, std::list<block_extended_info>& alt_chain, std::vector<uint64_t> &timestamps, block_verification_context& bvc, int *num_checkpoints) const
{
    //build alternative subchain, front -> mainchain, back -> alternative head
    cryptonote::alt_block_data_t data;
    cryptonote::blobdata blob;
    timestamps.clear();

    int checkpoint_count = 0;
    crypto::hash prev_hash = crypto::null_hash;
    block_extended_info bei = {};
    blobdata checkpoint_blob;
    for(bool found = m_db->get_alt_block(prev_id, &data, &blob, &checkpoint_blob);
        found;
        found = m_db->get_alt_block(prev_hash, &data, &blob, &checkpoint_blob))
    {
      CHECK_AND_ASSERT_MES(cryptonote::parse_and_validate_block_from_blob(blob, bei.bl), false, "Failed to parse alt block");

      if (data.checkpointed)
      {
        CHECK_AND_ASSERT_MES(t_serializable_object_from_blob(bei.checkpoint, checkpoint_blob), false, "Failed to parse alt checkpoint from blob");
        checkpoint_count++;
      }
      else
      {
        // NOTE: If we receive or pre-define a checkpoint for a historical block
        // that conflicts with current blocks on the blockchain, upon receipt of
        // a new alt block, along this alt chain we should also count all blocks
        // that are checkpointed along this chain in m_checkpoints if they were
        // not specified at the time we received the alt block.

        // This is particularly relevant for receiving checkpoints via P2P votes
        // Which can form checkpoints retrospectively, that may conflict with
        // your canonical chain.
        bool alt_block_is_checkpointed_in_main_db = false;
        if (m_checkpoints.check_block(data.height, get_block_hash(bei.bl), &alt_block_is_checkpointed_in_main_db, nullptr) &&
            alt_block_is_checkpointed_in_main_db)
        {
          data.checkpointed = true;
          CHECK_AND_ASSERT_MES(get_checkpoint(data.height, bei.checkpoint), false, "Unexpected failure to retrieve checkpoint after checking it existed");
          checkpoint_count++;
        }
      }

      bei.height                  = data.height;
      bei.block_cumulative_weight = data.cumulative_weight;
      bei.cumulative_difficulty   = data.cumulative_difficulty;
      bei.already_generated_coins = data.already_generated_coins;
      bei.checkpointed            = data.checkpointed;

      prev_hash = bei.bl.prev_id;
      timestamps.push_back(bei.bl.timestamp);
      alt_chain.push_front(std::move(bei));
      bei = {};
    }

    if (num_checkpoints) *num_checkpoints = checkpoint_count;

    // if block to be added connects to known blocks that aren't part of the
    // main chain -- that is, if we're adding on to an alternate chain
    if(!alt_chain.empty())
    {
      // make sure alt chain doesn't somehow start past the end of the main chain
      CHECK_AND_ASSERT_MES(m_db->height() > alt_chain.front().height, false, "main blockchain wrong height");

      // make sure that the blockchain contains the block that should connect
      // this alternate chain with it.
      if (!m_db->block_exists(alt_chain.front().bl.prev_id))
      {
        MERROR("alternate chain does not appear to connect to main chain...");
        return false;
      }

      // make sure block connects correctly to the main chain
      auto h = m_db->get_block_hash_from_height(alt_chain.front().height - 1);
      CHECK_AND_ASSERT_MES(h == alt_chain.front().bl.prev_id, false, "alternative chain has wrong connection to main chain");
      complete_timestamps_vector(m_db->get_block_height(alt_chain.front().bl.prev_id), timestamps);
    }
    // if block not associated with known alternate chain
    else
    {
      // if block parent is not part of main chain or an alternate chain,
      // we ignore it
      bool parent_in_main = m_db->block_exists(prev_id);
      CHECK_AND_ASSERT_MES(parent_in_main, false, "internal error: broken imperative condition: parent_in_main");

      complete_timestamps_vector(m_db->get_block_height(prev_id), timestamps);
    }

    return true;
}
//------------------------------------------------------------------
// If a block is to be added and its parent block is not the current
// main chain top block, then we need to see if we know about its parent block.
// If its parent block is part of a known forked chain, then we need to see
// if that chain is long enough to become the main chain and re-org accordingly
// if so.  If not, we need to hang on to the block in case it becomes part of
// a long forked chain eventually.
bool Blockchain::handle_alternative_block(const block& b, const crypto::hash& id, block_verification_context& bvc, checkpoint_t const *checkpoint)
{
  LOG_PRINT_L3("Blockchain::" << __func__);
  CRITICAL_REGION_LOCAL(m_blockchain_lock);
  m_timestamps_and_difficulties_height = 0;
  uint64_t const block_height = get_block_height(b);
  if(0 == block_height)
  {
    MERROR_VER("Block with id: " << epee::string_tools::pod_to_hex(id) << " (as alternative), but miner tx says height is 0.");
    bvc.m_verifivation_failed = true;
    return false;
  }

  bool service_node_checkpoint = false;
  if (!m_checkpoints.is_alternative_block_allowed(get_current_blockchain_height(), block_height, &service_node_checkpoint))
  {
    // NOTE: The only case where we want to override this is_alternative_block_allowed failing is when you are in the soft forking period
    bool soft_fork_checkpoint = (b.major_version <= cryptonote::network_version_12_checkpointing && service_node_checkpoint);
    if (!soft_fork_checkpoint)
    {
      MERROR_VER("Block with id: " << id << std::endl << " can't be accepted for alternative chain, block height: " << block_height << std::endl << " blockchain height: " << get_current_blockchain_height());
      bvc.m_verifivation_failed = true;
      return false;
    }
  }

  // this is a cheap test
  const uint8_t hf_version = m_hardfork->get_ideal_version(block_height);
  if (!m_hardfork->check_for_height(b, block_height))
  {
    LOG_PRINT_L1("Block with id: " << id << std::endl << "has old version for height " << block_height);
    bvc.m_verifivation_failed = true;
    return false;
  }

  //block is not related with head of main chain
  //first of all - look in alternative chains container
  uint64_t const curr_blockchain_height = get_current_blockchain_height();
  alt_block_data_t prev_data;
  bool parent_in_alt = m_db->get_alt_block(b.prev_id, &prev_data, NULL, nullptr /*checkpoint_blob*/);
  bool parent_in_main = m_db->block_exists(b.prev_id);
  if (parent_in_alt || parent_in_main)
  {
    //we have new block in alternative chain
    std::list<block_extended_info> alt_chain;
    std::vector<uint64_t> timestamps;
    int num_checkpoints_on_alt_chain = 0;
    if (!build_alt_chain(b.prev_id, alt_chain, timestamps, bvc, &num_checkpoints_on_alt_chain))
      return false;

    // verify that the block's timestamp is within the acceptable range
    // (not earlier than the median of the last X blocks)
    if(!check_block_timestamp(timestamps, b))
    {
      MERROR_VER("Block with id: " << id << std::endl << " for alternative chain, has invalid timestamp: " << b.timestamp);
      bvc.m_verifivation_failed = true;
      return false;
    }

    // Check the block's hash against the difficulty target for its alt chain
    difficulty_type current_diff = get_next_difficulty_for_alternative_chain(alt_chain, block_height);
    CHECK_AND_ASSERT_MES(current_diff, false, "!!!!!!! DIFFICULTY OVERHEAD !!!!!!!");
    crypto::hash proof_of_work = null_hash;
    if (b.major_version >= cryptonote::network_version_12_checkpointing)
    {
      crypto::hash seedhash = null_hash;
      uint64_t seedheight = rx_seedheight(block_height);
      // seedblock is on the alt chain somewhere
      if (alt_chain.size() && alt_chain.front().height <= seedheight)
      {
        for (auto it=alt_chain.begin(); it != alt_chain.end(); it++)
        {
          if (it->height == seedheight+1)
          {
            seedhash = it->bl.prev_id;
            break;
          }
        }
      } else
      {
        seedhash = get_block_id_by_height(seedheight);
      }
      get_altblock_longhash(b, proof_of_work, curr_blockchain_height, block_height, seedheight, seedhash);
    } else
    {
      get_block_longhash(this, b, proof_of_work, block_height, 0);
    }
    if(!check_hash(proof_of_work, current_diff))
    {
      MERROR_VER("Block with id: " << id << std::endl << " for alternative chain, does not have enough proof of work: " << proof_of_work << std::endl << " expected difficulty: " << current_diff);
      bvc.m_verifivation_failed = true;
      return false;
    }

<<<<<<< HEAD
    if(!prevalidate_miner_transaction(b, block_height))
=======
    if(!prevalidate_miner_transaction(b, bei.height, hf_version))
>>>>>>> 29e0f113
    {
      MERROR_VER("Block with id: " << epee::string_tools::pod_to_hex(id) << " (as alternative) has incorrect miner transaction.");
      bvc.m_verifivation_failed = true;
      return false;
    }

    // FIXME:
    // this brings up an interesting point: consider allowing to get block
    // difficulty both by height OR by hash, not just height.
    cryptonote::alt_block_data_t alt_data            = {};
    difficulty_type main_chain_cumulative_difficulty = m_db->get_block_cumulative_difficulty(m_db->height() - 1);
    if (alt_chain.size())
    {
      alt_data.cumulative_difficulty = prev_data.cumulative_difficulty;
    }
    else
    {
      // passed-in block's previous block's cumulative difficulty, found on the main chain
      alt_data.cumulative_difficulty = m_db->get_block_cumulative_difficulty(m_db->get_block_height(b.prev_id));
    }
    alt_data.cumulative_difficulty += current_diff;

    // add block to alternate blocks storage,
    // as well as the current "alt chain" container
    CHECK_AND_ASSERT_MES(!m_db->get_alt_block(id, NULL, NULL, NULL), false, "insertion of new alternative block returned as it already exists");
    {
      cryptonote::blobdata checkpoint_blob;
      if (checkpoint)
      {
        alt_data.checkpointed = true;
        checkpoint_blob       = t_serializable_object_to_blob(*checkpoint);
        num_checkpoints_on_alt_chain++;
      }

      alt_data.height                     = block_height;
      // TODO(loki): Block cumulative weight wasn't being set in the fist place in bei?
      // alt_data.cumulative_weight       = bei.block_cumulative_weight;
      const uint64_t block_reward         = get_outs_money_amount(b.miner_tx);
      const uint64_t prev_generated_coins = alt_chain.size() ? prev_data.already_generated_coins : m_db->get_block_already_generated_coins(block_height - 1);
      alt_data.already_generated_coins = (block_reward < (MONEY_SUPPLY - prev_generated_coins)) ? prev_generated_coins + block_reward : MONEY_SUPPLY;
      m_db->add_alt_block(id, alt_data, cryptonote::block_to_blob(b), checkpoint_blob.empty() ? nullptr : &checkpoint_blob);
    }
    alt_chain.push_back(block_extended_info(alt_data, b, checkpoint));

    // NOTE: Block is within the allowable service node reorg window due to passing is_alternative_block_allowed().
    // So we don't need to check that this block matches the checkpoint unless it's a hardcoded checkpoint, in which
    // case it must. Otherwise if it fails a Service Node checkpoint that's fine because we're allowed to replace it in
    // this window
    bool service_node_checkpoint = false;
    if (!checkpoint && !m_checkpoints.check_block(block_height, id, nullptr, &service_node_checkpoint))
    {
      if (!service_node_checkpoint)
      {
        LOG_ERROR("CHECKPOINT VALIDATION FAILED FOR ALT BLOCK");
        bvc.m_verifivation_failed = true;
        return false;
      }
    }

    uint64_t last_block_height                  = alt_chain.back().height;
    std::vector<checkpoint_t> const checkpoints = m_db->get_checkpoints_range(curr_blockchain_height, last_block_height, num_checkpoints_on_alt_chain + 1);
    bool alt_chain_has_greater_pow              = alt_data.cumulative_difficulty > main_chain_cumulative_difficulty;
    bool alt_chain_has_more_checkpoints         = (num_checkpoints_on_alt_chain > static_cast<int>(checkpoints.size()));
    bool alt_chain_has_equal_checkpoints        = (num_checkpoints_on_alt_chain == static_cast<int>(checkpoints.size()));

    {
      std::vector<transaction> txs;
      std::vector<crypto::hash> missed;
      if (!get_transactions(b.tx_hashes, txs, missed))
      {
        bvc.m_verifivation_failed = true;
        return false;
      }

      for (AltBlockAddedHook *hook : m_alt_block_added_hooks)
      {
        if (!hook->alt_block_added(b, txs, checkpoint))
            return false;
      }
    }

    if (b.major_version >= network_version_13_enforce_checkpoints)
    {
      if (alt_chain_has_more_checkpoints || (alt_chain_has_greater_pow && alt_chain_has_equal_checkpoints))
      {
        if (alt_chain_has_more_checkpoints)
          MGINFO_GREEN("###### REORGANIZE on height: " << alt_chain.front().height << " of " << m_db->height() - 1 << ", checkpoint is found in alternative chain on height " << block_height);
        else
          MGINFO_GREEN("###### REORGANIZE on height: " << alt_chain.front().height << " of " << m_db->height() - 1 << " with cum_difficulty " << m_db->get_block_cumulative_difficulty(m_db->height() - 1) << std::endl << " alternative blockchain size: " << alt_chain.size() << " with cum_difficulty " << alt_data.cumulative_difficulty);

        bool keep_alt_chain = (alt_chain_has_greater_pow && alt_chain_has_equal_checkpoints);
        bool r              = switch_to_alternative_blockchain(alt_chain, keep_alt_chain);
        if (r)
          bvc.m_added_to_main_chain = true;
        else
          bvc.m_verifivation_failed = true;
        return r;
      }
      else
      {
        MGINFO_BLUE("----- BLOCK ADDED AS ALTERNATIVE ON HEIGHT " << block_height << std::endl << "id:\t" << id << std::endl << "PoW:\t" << proof_of_work << std::endl << "difficulty:\t" << current_diff);
        return true;
      }
    }
    else
    {
      if (alt_chain_has_greater_pow)
      {
        MGINFO_GREEN("###### REORGANIZE on height: " << alt_chain.front().height << " of " << m_db->height() - 1 << " with cum_difficulty " << m_db->get_block_cumulative_difficulty(m_db->height() - 1) << std::endl << " alternative blockchain size: " << alt_chain.size() << " with cum_difficulty " << alt_data.cumulative_difficulty);
        bool r = switch_to_alternative_blockchain(alt_chain, true);
        if (r)
          bvc.m_added_to_main_chain = true;
        else
          bvc.m_verifivation_failed = true;
        return r;
      }
      else
      {
        MGINFO_BLUE("----- BLOCK ADDED AS ALTERNATIVE ON HEIGHT " << block_height << std::endl << "id:\t" << id << std::endl << "PoW:\t" << proof_of_work << std::endl << "difficulty:\t" << current_diff);
        return true;
      }
    }

  }
  else
  {
    //block orphaned
    bvc.m_marked_as_orphaned = true;
    MERROR_VER("Block recognized as orphaned and rejected, id = " << id << ", height " << block_height
        << ", parent in alt " << parent_in_alt << ", parent in main " << parent_in_main
        << " (parent " << b.prev_id << ", current top " << get_tail_id() << ", chain height " << curr_blockchain_height << ")");
  }

  return true;
}
//------------------------------------------------------------------
bool Blockchain::get_blocks(uint64_t start_offset, size_t count, std::vector<std::pair<cryptonote::blobdata,block>>& blocks, std::vector<cryptonote::blobdata>& txs) const
{
  LOG_PRINT_L3("Blockchain::" << __func__);
  CRITICAL_REGION_LOCAL(m_blockchain_lock);
  if(start_offset >= m_db->height())
    return false;

  if (!get_blocks(start_offset, count, blocks))
  {
    return false;
  }

  for(const auto& blk : blocks)
  {
    std::vector<crypto::hash> missed_ids;
    get_transactions_blobs(blk.second.tx_hashes, txs, missed_ids);
    CHECK_AND_ASSERT_MES(!missed_ids.size(), false, "has missed transactions in own block in main blockchain");
  }

  return true;
}
//------------------------------------------------------------------
bool Blockchain::get_blocks(uint64_t start_offset, size_t count, std::vector<std::pair<cryptonote::blobdata,block>>& blocks) const
{
  LOG_PRINT_L3("Blockchain::" << __func__);
  CRITICAL_REGION_LOCAL(m_blockchain_lock);
  const uint64_t height = m_db->height();
  if(start_offset >= height)
    return false;

  const size_t num_blocks = std::min<uint64_t>(height - start_offset, count);
  blocks.reserve(blocks.size() + num_blocks);
  for(size_t i = 0; i < num_blocks; i++)
  {
    blocks.emplace_back(m_db->get_block_blob_from_height(start_offset + i), block{});
    if (!parse_and_validate_block_from_blob(blocks.back().first, blocks.back().second))
    {
      LOG_ERROR("Invalid block");
      return false;
    }
  }
  return true;
}
//------------------------------------------------------------------
//TODO: This function *looks* like it won't need to be rewritten
//      to use BlockchainDB, as it calls other functions that were,
//      but it warrants some looking into later.
//
//FIXME: This function appears to want to return false if any transactions
//       that belong with blocks are missing, but not if blocks themselves
//       are missing.
bool Blockchain::handle_get_objects(NOTIFY_REQUEST_GET_OBJECTS::request& arg, NOTIFY_RESPONSE_GET_OBJECTS::request& rsp)
{
  LOG_PRINT_L3("Blockchain::" << __func__);
  CRITICAL_REGION_LOCAL(m_blockchain_lock);
  db_rtxn_guard rtxn_guard (m_db);
  rsp.current_blockchain_height = get_current_blockchain_height();
  std::vector<std::pair<cryptonote::blobdata,block>> blocks;
  get_blocks(arg.blocks, blocks, rsp.missed_ids);

  uint64_t const top_height = (m_db->height() - 1);
  uint64_t const earliest_height_to_sync_checkpoints_granularly =
      (top_height < service_nodes::CHECKPOINT_STORE_PERSISTENTLY_INTERVAL)
          ? 0
          : top_height - service_nodes::CHECKPOINT_STORE_PERSISTENTLY_INTERVAL;

  for (auto& bl: blocks)
  {
    std::vector<crypto::hash> missed_tx_ids;

    rsp.blocks.push_back(block_complete_entry());
    block_complete_entry& e = rsp.blocks.back();

    uint64_t const block_height  = get_block_height(bl.second);
    uint64_t checkpoint_interval = service_nodes::CHECKPOINT_STORE_PERSISTENTLY_INTERVAL;
    if (block_height >= earliest_height_to_sync_checkpoints_granularly)
      checkpoint_interval = service_nodes::CHECKPOINT_INTERVAL;

    if ((block_height % checkpoint_interval) == 0)
    {
      try
      {
        checkpoint_t checkpoint;
        if (get_checkpoint(block_height, checkpoint))
          e.checkpoint = t_serializable_object_to_blob(checkpoint);
      }
      catch (const std::exception &e)
      {
        MERROR("Get block checkpoint from DB failed non-trivially at height: " << block_height << ", what = " << e.what());
        return false;
      }
    }

    // FIXME: s/rsp.missed_ids/missed_tx_id/ ?  Seems like rsp.missed_ids
    //        is for missed blocks, not missed transactions as well.
    get_transactions_blobs(bl.second.tx_hashes, e.txs, missed_tx_ids);

    if (missed_tx_ids.size() != 0)
    {
      // do not display an error if the peer asked for an unpruned block which we are not meant to have
      if (tools::has_unpruned_block(get_block_height(bl.second), get_current_blockchain_height(), get_blockchain_pruning_seed()))
      {
        LOG_ERROR("Error retrieving blocks, missed " << missed_tx_ids.size()
            << " transactions for block with hash: " << get_block_hash(bl.second)
            << std::endl
        );
      }

      // append missed transaction hashes to response missed_ids field,
      // as done below if any standalone transactions were requested
      // and missed.
      rsp.missed_ids.insert(rsp.missed_ids.end(), missed_tx_ids.begin(), missed_tx_ids.end());
      return false;
    }

    //pack block
    e.block = std::move(bl.first);
  }

  return true;
}
//------------------------------------------------------------------
bool Blockchain::get_alternative_blocks(std::vector<block>& blocks) const
{
  LOG_PRINT_L3("Blockchain::" << __func__);
  CRITICAL_REGION_LOCAL(m_blockchain_lock);

  blocks.reserve(m_db->get_alt_block_count());
  m_db->for_all_alt_blocks([&blocks](const crypto::hash &blkid, const cryptonote::alt_block_data_t &data, const cryptonote::blobdata *block_blob, const cryptonote::blobdata *checkpoint_blob) {
    if (!block_blob)
    {
      MERROR("No blob, but blobs were requested");
      return false;
    }
    cryptonote::block bl;
    if (cryptonote::parse_and_validate_block_from_blob(*block_blob, bl))
      blocks.push_back(std::move(bl));
    else
      MERROR("Failed to parse block from blob");
    return true;
  }, true);
  return true;
}
//------------------------------------------------------------------
size_t Blockchain::get_alternative_blocks_count() const
{
  LOG_PRINT_L3("Blockchain::" << __func__);
  CRITICAL_REGION_LOCAL(m_blockchain_lock);
  return m_db->get_alt_block_count();
}
//------------------------------------------------------------------
// This function adds the output specified by <amount, i> to the result_outs container
// unlocked and other such checks should be done by here.
uint64_t Blockchain::get_num_mature_outputs(uint64_t amount) const
{
  uint64_t num_outs = m_db->get_num_outputs(amount);
  // ensure we don't include outputs that aren't yet eligible to be used
  // outpouts are sorted by height
  const uint64_t blockchain_height = m_db->height();
  while (num_outs > 0)
  {
    const tx_out_index toi = m_db->get_output_tx_and_index(amount, num_outs - 1);
    const uint64_t height = m_db->get_tx_block_height(toi.first);
    if (height + CRYPTONOTE_DEFAULT_TX_SPENDABLE_AGE <= blockchain_height)
      break;
    --num_outs;
  }

  return num_outs;
}

crypto::public_key Blockchain::get_output_key(uint64_t amount, uint64_t global_index) const
{
  output_data_t data = m_db->get_output_key(amount, global_index);
  return data.pubkey;
}

//------------------------------------------------------------------
bool Blockchain::get_outs(const COMMAND_RPC_GET_OUTPUTS_BIN::request& req, COMMAND_RPC_GET_OUTPUTS_BIN::response& res) const
{
  LOG_PRINT_L3("Blockchain::" << __func__);
  CRITICAL_REGION_LOCAL(m_blockchain_lock);

  res.outs.clear();
  res.outs.reserve(req.outputs.size());

  std::vector<cryptonote::output_data_t> data;
  try
  {
    std::vector<uint64_t> amounts, offsets;
    amounts.reserve(req.outputs.size());
    offsets.reserve(req.outputs.size());
    for (const auto &i: req.outputs)
    {
      amounts.push_back(i.amount);
      offsets.push_back(i.index);
    }
    m_db->get_output_key(epee::span<const uint64_t>(amounts.data(), amounts.size()), offsets, data);
    if (data.size() != req.outputs.size())
    {
      MERROR("Unexpected output data size: expected " << req.outputs.size() << ", got " << data.size());
      return false;
    }
    for (const auto &t: data)
      res.outs.push_back({t.pubkey, t.commitment, is_output_spendtime_unlocked(t.unlock_time), t.height, crypto::null_hash});

    if (req.get_txid)
    {
      for (size_t i = 0; i < req.outputs.size(); ++i)
      {
        tx_out_index toi = m_db->get_output_tx_and_index(req.outputs[i].amount, req.outputs[i].index);
        res.outs[i].txid = toi.first;
      }
    }
  }
  catch (const std::exception &e)
  {
    return false;
  }
  return true;
}
//------------------------------------------------------------------
void Blockchain::get_output_key_mask_unlocked(const uint64_t& amount, const uint64_t& index, crypto::public_key& key, rct::key& mask, bool& unlocked) const
{
  const auto o_data = m_db->get_output_key(amount, index);
  key = o_data.pubkey;
  mask = o_data.commitment;
  unlocked = is_output_spendtime_unlocked(o_data.unlock_time);
}
//------------------------------------------------------------------
bool Blockchain::get_output_distribution(uint64_t amount, uint64_t from_height, uint64_t to_height, uint64_t &start_height, std::vector<uint64_t> &distribution, uint64_t &base) const
{
  // rct outputs don't exist before v4, NOTE(loki): we started from v7 so our start is always 0
  start_height = 0;
  base = 0;

  if (to_height > 0 && to_height < from_height)
    return false;

  if (from_height > start_height)
    start_height = from_height;

  distribution.clear();
  uint64_t db_height = m_db->height();
  if (db_height == 0)
    return false;
  if (start_height >= db_height || to_height >= db_height)
    return false;

  if (amount == 0)
  {
    std::vector<uint64_t> heights;
    heights.reserve(to_height + 1 - start_height);
    const uint64_t real_start_height = start_height > 0 ? start_height-1 : start_height;
    for (uint64_t h = real_start_height; h <= to_height; ++h)
      heights.push_back(h);
    distribution = m_db->get_block_cumulative_rct_outputs(heights);
    if (start_height > 0)
    {
      base = distribution[0];
      distribution.erase(distribution.begin());
    }
    return true;
  }
  else
  {
    return m_db->get_output_distribution(amount, start_height, to_height, distribution, base);
  }
}
//------------------------------------------------------------------
bool Blockchain::get_output_blacklist(std::vector<uint64_t> &blacklist) const
{
  return m_db->get_output_blacklist(blacklist);
}
//------------------------------------------------------------------
// This function takes a list of block hashes from another node
// on the network to find where the split point is between us and them.
// This is used to see what to send another node that needs to sync.
bool Blockchain::find_blockchain_supplement(const std::list<crypto::hash>& qblock_ids, uint64_t& starter_offset) const
{
  LOG_PRINT_L3("Blockchain::" << __func__);
  CRITICAL_REGION_LOCAL(m_blockchain_lock);

  // make sure the request includes at least the genesis block, otherwise
  // how can we expect to sync from the client that the block list came from?
  if(qblock_ids.empty())
  {
    MCERROR("net.p2p", "Client sent wrong NOTIFY_REQUEST_CHAIN: m_block_ids.size()=" << qblock_ids.size() << ", dropping connection");
    return false;
  }

  db_rtxn_guard rtxn_guard(m_db);
  // make sure that the last block in the request's block list matches
  // the genesis block
  auto gen_hash = m_db->get_block_hash_from_height(0);
  if(qblock_ids.back() != gen_hash)
  {
    MCERROR("net.p2p", "Client sent wrong NOTIFY_REQUEST_CHAIN: genesis block mismatch: " << std::endl << "id: " << qblock_ids.back() << ", " << std::endl << "expected: " << gen_hash << "," << std::endl << " dropping connection");
    return false;
  }

  // Find the first block the foreign chain has that we also have.
  // Assume qblock_ids is in reverse-chronological order.
  auto bl_it = qblock_ids.begin();
  uint64_t split_height = 0;
  for(; bl_it != qblock_ids.end(); bl_it++)
  {
    try
    {
      if (m_db->block_exists(*bl_it, &split_height))
        break;
    }
    catch (const std::exception& e)
    {
      MWARNING("Non-critical error trying to find block by hash in BlockchainDB, hash: " << *bl_it);
      return false;
    }
  }

  // this should be impossible, as we checked that we share the genesis block,
  // but just in case...
  if(bl_it == qblock_ids.end())
  {
    MERROR("Internal error handling connection, can't find split point");
    return false;
  }

  //we start to put block ids INCLUDING last known id, just to make other side be sure
  starter_offset = split_height;
  return true;
}
//------------------------------------------------------------------
uint64_t Blockchain::block_difficulty(uint64_t i) const
{
  LOG_PRINT_L3("Blockchain::" << __func__);
  // WARNING: this function does not take m_blockchain_lock, and thus should only call read only
  // m_db functions which do not depend on one another (ie, no getheight + gethash(height-1), as
  // well as not accessing class members, even read only (ie, m_invalid_blocks). The caller must
  // lock if it is otherwise needed.
  try
  {
    return m_db->get_block_difficulty(i);
  }
  catch (const BLOCK_DNE& e)
  {
    MERROR("Attempted to get block difficulty for height above blockchain height");
  }
  return 0;
}
//------------------------------------------------------------------
template<typename T> void reserve_container(std::vector<T> &v, size_t N) { v.reserve(N); }
template<typename T> void reserve_container(std::list<T> &v, size_t N) { }
//------------------------------------------------------------------
//TODO: return type should be void, throw on exception
//       alternatively, return true only if no blocks missed
template<class t_ids_container, class t_blocks_container, class t_missed_container>
bool Blockchain::get_blocks(const t_ids_container& block_ids, t_blocks_container& blocks, t_missed_container& missed_bs) const
{
  LOG_PRINT_L3("Blockchain::" << __func__);
  CRITICAL_REGION_LOCAL(m_blockchain_lock);

  reserve_container(blocks, block_ids.size());
  for (const auto& block_hash : block_ids)
  {
    try
    {
      uint64_t height = 0;
      if (m_db->block_exists(block_hash, &height))
      {
        blocks.push_back(std::make_pair(m_db->get_block_blob_from_height(height), block()));
        if (!parse_and_validate_block_from_blob(blocks.back().first, blocks.back().second))
        {
          LOG_ERROR("Invalid block: " << block_hash);
          blocks.pop_back();
          missed_bs.push_back(block_hash);
        }
      }
      else
        missed_bs.push_back(block_hash);
    }
    catch (const std::exception& e)
    {
      return false;
    }
  }
  return true;
}
//------------------------------------------------------------------
//TODO: return type should be void, throw on exception
//       alternatively, return true only if no transactions missed
template<class t_ids_container, class t_tx_container, class t_missed_container>
bool Blockchain::get_transactions_blobs(const t_ids_container& txs_ids, t_tx_container& txs, t_missed_container& missed_txs, bool pruned) const
{
  LOG_PRINT_L3("Blockchain::" << __func__);
  CRITICAL_REGION_LOCAL(m_blockchain_lock);

  reserve_container(txs, txs_ids.size());
  for (const auto& tx_hash : txs_ids)
  {
    try
    {
      cryptonote::blobdata tx;
      if (pruned && m_db->get_pruned_tx_blob(tx_hash, tx))
        txs.push_back(std::move(tx));
      else if (!pruned && m_db->get_tx_blob(tx_hash, tx))
        txs.push_back(std::move(tx));
      else
        missed_txs.push_back(tx_hash);
    }
    catch (const std::exception& e)
    {
      return false;
    }
  }
  return true;
}
//------------------------------------------------------------------
size_t get_transaction_version(const cryptonote::blobdata &bd)
{
  size_t version;
  const char* begin = static_cast<const char*>(bd.data());
  const char* end = begin + bd.size();
  int read = tools::read_varint(begin, end, version);
  if (read <= 0)
    throw std::runtime_error("Internal error getting transaction version");
  return version;
}
//------------------------------------------------------------------
template<class t_ids_container, class t_tx_container, class t_missed_container>
bool Blockchain::get_split_transactions_blobs(const t_ids_container& txs_ids, t_tx_container& txs, t_missed_container& missed_txs) const
{
  LOG_PRINT_L3("Blockchain::" << __func__);
  CRITICAL_REGION_LOCAL(m_blockchain_lock);

  reserve_container(txs, txs_ids.size());
  for (const auto& tx_hash : txs_ids)
  {
    try
    {
      cryptonote::blobdata tx;
      if (m_db->get_pruned_tx_blob(tx_hash, tx))
      {
        txs.push_back(std::make_tuple(tx_hash, std::move(tx), crypto::null_hash, cryptonote::blobdata()));
        if (!is_v1_tx(std::get<1>(txs.back())) && !m_db->get_prunable_tx_hash(tx_hash, std::get<2>(txs.back())))
        {
          MERROR("Prunable data hash not found for " << tx_hash);
          return false;
        }
        if (!m_db->get_prunable_tx_blob(tx_hash, std::get<3>(txs.back())))
          std::get<3>(txs.back()).clear();
      }
      else
        missed_txs.push_back(tx_hash);
    }
    catch (const std::exception& e)
    {
      return false;
    }
  }
  return true;
}
//------------------------------------------------------------------
template<class t_ids_container, class t_tx_container, class t_missed_container>
bool Blockchain::get_transactions(const t_ids_container& txs_ids, t_tx_container& txs, t_missed_container& missed_txs) const
{
  LOG_PRINT_L3("Blockchain::" << __func__);
  CRITICAL_REGION_LOCAL(m_blockchain_lock);

  reserve_container(txs, txs_ids.size());
  for (const auto& tx_hash : txs_ids)
  {
    try
    {
      cryptonote::blobdata tx;
      if (m_db->get_tx_blob(tx_hash, tx))
      {
        txs.emplace_back();
        if (!parse_and_validate_tx_from_blob(tx, txs.back()))
        {
          LOG_ERROR("Invalid transaction");
          return false;
        }
      }
      else
        missed_txs.push_back(tx_hash);
    }
    catch (const std::exception& e)
    {
      return false;
    }
  }
  return true;
}
//------------------------------------------------------------------
// Find the split point between us and foreign blockchain and return
// (by reference) the most recent common block hash along with up to
// BLOCKS_IDS_SYNCHRONIZING_DEFAULT_COUNT additional (more recent) hashes.
bool Blockchain::find_blockchain_supplement(const std::list<crypto::hash>& qblock_ids, std::vector<crypto::hash>& hashes, uint64_t& start_height, uint64_t& current_height, bool clip_pruned) const
{
  LOG_PRINT_L3("Blockchain::" << __func__);
  CRITICAL_REGION_LOCAL(m_blockchain_lock);

  // if we can't find the split point, return false
  if(!find_blockchain_supplement(qblock_ids, start_height))
  {
    return false;
  }

  db_rtxn_guard rtxn_guard(m_db);
  current_height = get_current_blockchain_height();
  uint64_t stop_height = current_height;
  if (clip_pruned)
  {
    const uint32_t pruning_seed = get_blockchain_pruning_seed();
    start_height = tools::get_next_unpruned_block_height(start_height, current_height, pruning_seed);
    stop_height = tools::get_next_pruned_block_height(start_height, current_height, pruning_seed);
  }
  size_t count = 0;
  hashes.reserve(std::min((size_t)(stop_height - start_height), (size_t)BLOCKS_IDS_SYNCHRONIZING_DEFAULT_COUNT));
  for(size_t i = start_height; i < stop_height && count < BLOCKS_IDS_SYNCHRONIZING_DEFAULT_COUNT; i++, count++)
  {
    hashes.push_back(m_db->get_block_hash_from_height(i));
  }

  return true;
}

bool Blockchain::find_blockchain_supplement(const std::list<crypto::hash>& qblock_ids, NOTIFY_RESPONSE_CHAIN_ENTRY::request& resp) const
{
  LOG_PRINT_L3("Blockchain::" << __func__);
  CRITICAL_REGION_LOCAL(m_blockchain_lock);

  bool result = find_blockchain_supplement(qblock_ids, resp.m_block_ids, resp.start_height, resp.total_height, true);
  if (result)
    resp.cumulative_difficulty = m_db->get_block_cumulative_difficulty(resp.total_height - 1);

  return result;
}
//------------------------------------------------------------------
//FIXME: change argument to std::vector, low priority
// find split point between ours and foreign blockchain (or start at
// blockchain height <req_start_block>), and return up to max_count FULL
// blocks by reference.
bool Blockchain::find_blockchain_supplement(const uint64_t req_start_block, const std::list<crypto::hash>& qblock_ids, std::vector<std::pair<std::pair<cryptonote::blobdata, crypto::hash>, std::vector<std::pair<crypto::hash, cryptonote::blobdata> > > >& blocks, uint64_t& total_height, uint64_t& start_height, bool pruned, bool get_miner_tx_hash, size_t max_count) const
{
  LOG_PRINT_L3("Blockchain::" << __func__);
  CRITICAL_REGION_LOCAL(m_blockchain_lock);

  // if a specific start height has been requested
  if(req_start_block > 0)
  {
    // if requested height is higher than our chain, return false -- we can't help
    if (req_start_block >= m_db->height())
    {
      return false;
    }
    start_height = req_start_block;
  }
  else
  {
    if(!find_blockchain_supplement(qblock_ids, start_height))
    {
      return false;
    }
  }

  db_rtxn_guard rtxn_guard(m_db);
  total_height = get_current_blockchain_height();
  size_t count = 0, size = 0;
  blocks.reserve(std::min(std::min(max_count, (size_t)10000), (size_t)(total_height - start_height)));
  for(uint64_t i = start_height; i < total_height && count < max_count && (size < FIND_BLOCKCHAIN_SUPPLEMENT_MAX_SIZE || count < 3); i++, count++)
  {
    blocks.resize(blocks.size()+1);
    blocks.back().first.first = m_db->get_block_blob_from_height(i);
    block b;
    CHECK_AND_ASSERT_MES(parse_and_validate_block_from_blob(blocks.back().first.first, b), false, "internal error, invalid block");
    blocks.back().first.second = get_miner_tx_hash ? cryptonote::get_transaction_hash(b.miner_tx) : crypto::null_hash;
    std::vector<crypto::hash> mis;
    std::vector<cryptonote::blobdata> txs;
    get_transactions_blobs(b.tx_hashes, txs, mis, pruned);
    CHECK_AND_ASSERT_MES(!mis.size(), false, "internal error, transaction from block not found");
    size += blocks.back().first.first.size();
    for (const auto &t: txs)
      size += t.size();

    CHECK_AND_ASSERT_MES(txs.size() == b.tx_hashes.size(), false, "mismatched sizes of b.tx_hashes and txs");
    blocks.back().second.reserve(txs.size());
    for (size_t i = 0; i < txs.size(); ++i)
    {
      blocks.back().second.push_back(std::make_pair(b.tx_hashes[i], std::move(txs[i])));
    }
  }
  return true;
}
//------------------------------------------------------------------
bool Blockchain::add_block_as_invalid(cryptonote::block const &block)
{
  LOG_PRINT_L3("Blockchain::" << __func__);
  CRITICAL_REGION_LOCAL(m_blockchain_lock);
  auto i_res = m_invalid_blocks.insert(get_block_hash(block));
  CHECK_AND_ASSERT_MES(i_res.second, false, "at insertion invalid block returned status failed");
  MINFO("BLOCK ADDED AS INVALID: " << (*i_res.first) << std::endl << ", prev_id=" << block.prev_id << ", m_invalid_blocks count=" << m_invalid_blocks.size());
  return true;
}
//------------------------------------------------------------------
bool Blockchain::have_block(const crypto::hash& id) const
{
  LOG_PRINT_L3("Blockchain::" << __func__);
  CRITICAL_REGION_LOCAL(m_blockchain_lock);

  if(m_db->block_exists(id))
  {
    LOG_PRINT_L2("block " << id << " found in main chain");
    return true;
  }

  if(m_db->get_alt_block(id, NULL, NULL, NULL))
  {
    LOG_PRINT_L2("block " << id << " found in alternative chains");
    return true;
  }

  if(m_invalid_blocks.count(id))
  {
    LOG_PRINT_L2("block " << id << " found in m_invalid_blocks");
    return true;
  }

  return false;
}
//------------------------------------------------------------------
bool Blockchain::handle_block_to_main_chain(const block& bl, block_verification_context& bvc)
{
    LOG_PRINT_L3("Blockchain::" << __func__);
    crypto::hash id = get_block_hash(bl);
    return handle_block_to_main_chain(bl, id, bvc, nullptr /*checkpoint*/);
}
//------------------------------------------------------------------
size_t Blockchain::get_total_transactions() const
{
  LOG_PRINT_L3("Blockchain::" << __func__);
  // WARNING: this function does not take m_blockchain_lock, and thus should only call read only
  // m_db functions which do not depend on one another (ie, no getheight + gethash(height-1), as
  // well as not accessing class members, even read only (ie, m_invalid_blocks). The caller must
  // lock if it is otherwise needed.
  return m_db->get_tx_count();
}
//------------------------------------------------------------------
// This function checks each input in the transaction <tx> to make sure it
// has not been used already, and adds its key to the container <keys_this_block>.
//
// This container should be managed by the code that validates blocks so we don't
// have to store the used keys in a given block in the permanent storage only to
// remove them later if the block fails validation.
bool Blockchain::check_for_double_spend(const transaction& tx, key_images_container& keys_this_block) const
{
  LOG_PRINT_L3("Blockchain::" << __func__);
  CRITICAL_REGION_LOCAL(m_blockchain_lock);
  struct add_transaction_input_visitor: public boost::static_visitor<bool>
  {
    key_images_container& m_spent_keys;
    BlockchainDB* m_db;
    add_transaction_input_visitor(key_images_container& spent_keys, BlockchainDB* db) :
      m_spent_keys(spent_keys), m_db(db)
    {
    }
    bool operator()(const txin_to_key& in) const
    {
      const crypto::key_image& ki = in.k_image;

      // attempt to insert the newly-spent key into the container of
      // keys spent this block.  If this fails, the key was spent already
      // in this block, return false to flag that a double spend was detected.
      //
      // if the insert into the block-wide spent keys container succeeds,
      // check the blockchain-wide spent keys container and make sure the
      // key wasn't used in another block already.
      auto r = m_spent_keys.insert(ki);
      if(!r.second || m_db->has_key_image(ki))
      {
        //double spend detected
        return false;
      }

      // if no double-spend detected, return true
      return true;
    }

    bool operator()(const txin_gen& tx) const
    {
      return true;
    }
    bool operator()(const txin_to_script& tx) const
    {
      return false;
    }
    bool operator()(const txin_to_scripthash& tx) const
    {
      return false;
    }
  };

  for (const txin_v& in : tx.vin)
  {
    if(!boost::apply_visitor(add_transaction_input_visitor(keys_this_block, m_db), in))
    {
      LOG_ERROR("Double spend detected!");
      return false;
    }
  }

  return true;
}
//------------------------------------------------------------------
bool Blockchain::get_tx_outputs_gindexs(const crypto::hash& tx_id, size_t n_txes, std::vector<std::vector<uint64_t>>& indexs) const
{
  LOG_PRINT_L3("Blockchain::" << __func__);
  CRITICAL_REGION_LOCAL(m_blockchain_lock);
  uint64_t tx_index;
  if (!m_db->tx_exists(tx_id, tx_index))
  {
    MERROR_VER("get_tx_outputs_gindexs failed to find transaction with id = " << tx_id);
    return false;
  }
  indexs = m_db->get_tx_amount_output_indices(tx_index, n_txes);
  CHECK_AND_ASSERT_MES(n_txes == indexs.size(), false, "Wrong indexs size");

  return true;
}
//------------------------------------------------------------------
bool Blockchain::get_tx_outputs_gindexs(const crypto::hash& tx_id, std::vector<uint64_t>& indexs) const
{
  LOG_PRINT_L3("Blockchain::" << __func__);
  CRITICAL_REGION_LOCAL(m_blockchain_lock);
  uint64_t tx_index;
  if (!m_db->tx_exists(tx_id, tx_index))
  {
    MERROR_VER("get_tx_outputs_gindexs failed to find transaction with id = " << tx_id);
    return false;
  }
  std::vector<std::vector<uint64_t>> indices = m_db->get_tx_amount_output_indices(tx_index, 1);
  CHECK_AND_ASSERT_MES(indices.size() == 1, false, "Wrong indices size");
  indexs = indices.front();
  return true;
}
//------------------------------------------------------------------
void Blockchain::on_new_tx_from_block(const cryptonote::transaction &tx)
{
#if defined(PER_BLOCK_CHECKPOINT)
  // check if we're doing per-block checkpointing
  if (m_db->height() < m_blocks_hash_check.size())
  {
    TIME_MEASURE_START(a);
    m_blocks_txs_check.push_back(get_transaction_hash(tx));
    TIME_MEASURE_FINISH(a);
    if(m_show_time_stats)
    {
      size_t ring_size = !tx.vin.empty() && tx.vin[0].type() == typeid(txin_to_key) ? boost::get<txin_to_key>(tx.vin[0]).key_offsets.size() : 0;
      MINFO("HASH: " << "-" << " I/M/O: " << tx.vin.size() << "/" << ring_size << "/" << tx.vout.size() << " H: " << 0 << " chcktx: " << a);
    }
  }
#endif
}
//------------------------------------------------------------------
//FIXME: it seems this function is meant to be merely a wrapper around
//       another function of the same name, this one adding one bit of
//       functionality.  Should probably move anything more than that
//       (getting the hash of the block at height max_used_block_id)
//       to the other function to keep everything in one place.
// This function overloads its sister function with
// an extra value (hash of highest block that holds an output used as input)
// as a return-by-reference.
bool Blockchain::check_tx_inputs(transaction& tx, uint64_t& max_used_block_height, crypto::hash& max_used_block_id, tx_verification_context &tvc, bool kept_by_block) const
{
  LOG_PRINT_L3("Blockchain::" << __func__);
  CRITICAL_REGION_LOCAL(m_blockchain_lock);

#if defined(PER_BLOCK_CHECKPOINT)
  // check if we're doing per-block checkpointing
  if (m_db->height() < m_blocks_hash_check.size() && kept_by_block)
  {
    max_used_block_id = null_hash;
    max_used_block_height = 0;
    return true;
  }
#endif

  TIME_MEASURE_START(a);
  bool res = check_tx_inputs(tx, tvc, &max_used_block_height);
  TIME_MEASURE_FINISH(a);
  if(m_show_time_stats)
  {
    size_t ring_size = !tx.vin.empty() && tx.vin[0].type() == typeid(txin_to_key) ? boost::get<txin_to_key>(tx.vin[0]).key_offsets.size() : 0;
    MINFO("HASH: " <<  get_transaction_hash(tx) << " I/M/O: " << tx.vin.size() << "/" << ring_size << "/" << tx.vout.size() << " H: " << max_used_block_height << " ms: " << a + m_fake_scan_time << " B: " << get_object_blobsize(tx) << " W: " << get_transaction_weight(tx));
  }
  if (!res)
    return false;

  CHECK_AND_ASSERT_MES(max_used_block_height < m_db->height(), false,  "internal error: max used block index=" << max_used_block_height << " is not less then blockchain size = " << m_db->height());
  max_used_block_id = m_db->get_block_hash_from_height(max_used_block_height);
  return true;
}
//------------------------------------------------------------------
bool Blockchain::check_tx_outputs(const transaction& tx, tx_verification_context &tvc) const
{
  LOG_PRINT_L3("Blockchain::" << __func__);
  CRITICAL_REGION_LOCAL(m_blockchain_lock);

  for (const auto &o: tx.vout) {
    if (o.amount != 0) { // in a v2 tx, all outputs must have 0 amount NOTE(loki): All loki tx's are atleast v2 from the beginning
      tvc.m_invalid_output = true;
      return false;
    }

    // from hardfork v4, forbid invalid pubkeys NOTE(loki): We started from hf7 so always execute branch
    if (o.target.type() == typeid(txout_to_key)) {
      const txout_to_key& out_to_key = boost::get<txout_to_key>(o.target);
      if (!crypto::check_key(out_to_key.key)) {
        tvc.m_invalid_output = true;
        return false;
      }
    }
  }

  // from v10, allow bulletproofs
  const uint8_t hf_version = m_hardfork->get_current_version();
  if (hf_version < network_version_10_bulletproofs) {
    const bool bulletproof = rct::is_rct_bulletproof(tx.rct_signatures.type);
    if (bulletproof || !tx.rct_signatures.p.bulletproofs.empty())
    {
      MERROR_VER("Bulletproofs are not allowed before v10");
      tvc.m_invalid_output = true;
      return false;
    }
  }
  else
  {
    const bool borromean = rct::is_rct_borromean(tx.rct_signatures.type);
    if (borromean)
    {
      uint64_t hf10_height = m_hardfork->get_earliest_ideal_height_for_version(network_version_10_bulletproofs);
      uint64_t curr_height = this->get_current_blockchain_height();
      if (curr_height == hf10_height)
      {
        // NOTE(loki): Allow the hardforking block to contain a borromean proof
        // incase there were some transactions in the TX Pool that were
        // generated pre-HF10 rules. Note, this isn't bulletproof. If there were
        // more than 1 blocks worth of borromean proof TX's sitting in the pool
        // this isn't going to work.
      }
      else
      {
        MERROR_VER("Borromean range proofs are not allowed after v10");
        tvc.m_invalid_output = true;
        return false;
      }
    }
  }

  if (hf_version < HF_VERSION_SMALLER_BP) {
    if (tx.rct_signatures.type == rct::RCTTypeBulletproof2)
    {
      MERROR_VER("Ringct type " << (unsigned)rct::RCTTypeBulletproof2 << " is not allowed before v" << HF_VERSION_SMALLER_BP);
      tvc.m_invalid_output = true;
      return false;
    }
  }

  if (hf_version > HF_VERSION_SMALLER_BP) {
    if (tx.version >= txversion::v4_tx_types && tx.type == txtype::standard) {
      if (tx.rct_signatures.type == rct::RCTTypeBulletproof)
      {
        MERROR_VER("Ringct type " << (unsigned)rct::RCTTypeBulletproof << " is not allowed from v" << (HF_VERSION_SMALLER_BP + 1));
        tvc.m_invalid_output = true;
        return false;
      }
    }
  }

  return true;
}
//------------------------------------------------------------------
bool Blockchain::have_tx_keyimges_as_spent(const transaction &tx) const
{
  LOG_PRINT_L3("Blockchain::" << __func__);
  for (const txin_v& in: tx.vin)
  {
    CHECKED_GET_SPECIFIC_VARIANT(in, const txin_to_key, in_to_key, true);
    if(have_tx_keyimg_as_spent(in_to_key.k_image))
      return true;
  }
  return false;
}
bool Blockchain::expand_transaction_2(transaction &tx, const crypto::hash &tx_prefix_hash, const std::vector<std::vector<rct::ctkey>> &pubkeys) const
{
  PERF_TIMER(expand_transaction_2);
  CHECK_AND_ASSERT_MES(tx.version >= txversion::v2_ringct, false, "Transaction version is not 2 or greater");

  rct::rctSig &rv = tx.rct_signatures;

  // message - hash of the transaction prefix
  rv.message = rct::hash2rct(tx_prefix_hash);

  // mixRing - full and simple store it in opposite ways
  if (rv.type == rct::RCTTypeFull)
  {
    CHECK_AND_ASSERT_MES(!pubkeys.empty() && !pubkeys[0].empty(), false, "empty pubkeys");
    rv.mixRing.resize(pubkeys[0].size());
    for (size_t m = 0; m < pubkeys[0].size(); ++m)
      rv.mixRing[m].clear();
    for (size_t n = 0; n < pubkeys.size(); ++n)
    {
      CHECK_AND_ASSERT_MES(pubkeys[n].size() <= pubkeys[0].size(), false, "More inputs that first ring");
      for (size_t m = 0; m < pubkeys[n].size(); ++m)
      {
        rv.mixRing[m].push_back(pubkeys[n][m]);
      }
    }
  }
  else if (rv.type == rct::RCTTypeSimple || rv.type == rct::RCTTypeBulletproof || rv.type == rct::RCTTypeBulletproof2)
  {
    CHECK_AND_ASSERT_MES(!pubkeys.empty() && !pubkeys[0].empty(), false, "empty pubkeys");
    rv.mixRing.resize(pubkeys.size());
    for (size_t n = 0; n < pubkeys.size(); ++n)
    {
      rv.mixRing[n].clear();
      for (size_t m = 0; m < pubkeys[n].size(); ++m)
      {
        rv.mixRing[n].push_back(pubkeys[n][m]);
      }
    }
  }
  else
  {
    CHECK_AND_ASSERT_MES(false, false, "Unsupported rct tx type: " + boost::lexical_cast<std::string>(rv.type));
  }

  // II
  if (rv.type == rct::RCTTypeFull)
  {
    rv.p.MGs.resize(1);
    rv.p.MGs[0].II.resize(tx.vin.size());
    for (size_t n = 0; n < tx.vin.size(); ++n)
      rv.p.MGs[0].II[n] = rct::ki2rct(boost::get<txin_to_key>(tx.vin[n]).k_image);
  }
  else if (rv.type == rct::RCTTypeSimple || rv.type == rct::RCTTypeBulletproof || rv.type == rct::RCTTypeBulletproof2)
  {
    CHECK_AND_ASSERT_MES(rv.p.MGs.size() == tx.vin.size(), false, "Bad MGs size");
    for (size_t n = 0; n < tx.vin.size(); ++n)
    {
      rv.p.MGs[n].II.resize(1);
      rv.p.MGs[n].II[0] = rct::ki2rct(boost::get<txin_to_key>(tx.vin[n]).k_image);
    }
  }
  else
  {
    CHECK_AND_ASSERT_MES(false, false, "Unsupported rct tx type: " + boost::lexical_cast<std::string>(rv.type));
  }

  // outPk was already done by handle_incoming_tx

  return true;
}
//------------------------------------------------------------------
// This function validates transaction inputs and their keys.
// FIXME: consider moving functionality specific to one input into
//        check_tx_input() rather than here, and use this function simply
//        to iterate the inputs as necessary (splitting the task
//        using threads, etc.)
bool Blockchain::check_tx_inputs(transaction& tx, tx_verification_context &tvc, uint64_t* pmax_used_block_height) const
{
  PERF_TIMER(check_tx_inputs);
  LOG_PRINT_L3("Blockchain::" << __func__);
  if(pmax_used_block_height)
    *pmax_used_block_height = 0;

  const auto hf_version = m_hardfork->get_current_version();

  // Min/Max Type/Version Check
  if (hf_version >= 2)
  {
    const auto min_version = transaction::get_min_version_for_hf(hf_version, nettype());
    const auto max_version = transaction::get_max_version_for_hf(hf_version, nettype());

    if (hf_version >= network_version_11_infinite_staking)
      tvc.m_invalid_type |= (tx.type > txtype::key_image_unlock);

    tvc.m_invalid_version = tx.version < min_version || tx.version > max_version;
    if (tvc.m_invalid_version || tvc.m_invalid_type)
    {
      if (tvc.m_invalid_version) MERROR_VER("TX Invalid version: " << tx.version << " for hardfork: " << hf_version << " min/max version:  " << min_version << "/" << max_version);
      if (tvc.m_invalid_type)    MERROR_VER("TX Invalid type for hardfork: " << hf_version);
      return false;
    }
  }

  // from hard fork 2, we require mixin at least 2 unless one output cannot mix with 2 others
  // if one output cannot mix with 2 others, we accept at most 1 output that can mix
  if (hf_version >= HF_VERSION_MIN_2_OUTPUTS)
  {
    if (tx.type == txtype::standard && tx.vout.size() < 2)
    {
      MERROR_VER("Tx " << get_transaction_hash(tx) << " has fewer than two outputs");
      tvc.m_too_few_outputs = true;
      return false;
    }
  }

  if (tx.type == txtype::standard)
  {
<<<<<<< HEAD
    crypto::hash tx_prefix_hash = get_transaction_prefix_hash(tx);

    std::vector<std::vector<rct::ctkey>> pubkeys(tx.vin.size());
    size_t sig_index = 0;
    const crypto::key_image *last_key_image = NULL;
    for (size_t sig_index = 0; sig_index < tx.vin.size(); sig_index++)
=======
    size_t n_unmixable = 0, n_mixable = 0;
    size_t min_actual_mixin = std::numeric_limits<size_t>::max();
    size_t max_actual_mixin = 0;
    const size_t min_mixin = hf_version >= HF_VERSION_MIN_MIXIN_10 ? 10 : hf_version >= HF_VERSION_MIN_MIXIN_6 ? 6 : hf_version >= HF_VERSION_MIN_MIXIN_4 ? 4 : 2;
    for (const auto& txin : tx.vin)
>>>>>>> 29e0f113
    {
      const auto& txin = tx.vin[sig_index];

      //
      // Monero Checks
      //
      // make sure output being spent is of type txin_to_key, rather than e.g.  txin_gen, which is only used for miner transactions
      CHECK_AND_ASSERT_MES(txin.type() == typeid(txin_to_key), false, "wrong type id in tx input at Blockchain::check_tx_inputs");
      const txin_to_key& in_to_key = boost::get<txin_to_key>(txin);
      {
        // make sure tx output has key offset(s) (is signed to be used)
        CHECK_AND_ASSERT_MES(in_to_key.key_offsets.size(), false, "empty in_to_key.key_offsets in transaction with id " << get_transaction_hash(tx));

        // Mixin Check, from hard fork 7, we require mixin at least 9, always.
        if (in_to_key.key_offsets.size() - 1 != CRYPTONOTE_DEFAULT_TX_MIXIN)
        {
          MERROR_VER("Tx " << get_transaction_hash(tx) << " has incorrect ring size (" << in_to_key.key_offsets.size() - 1 << ", expected (" << CRYPTONOTE_DEFAULT_TX_MIXIN << ")");
          tvc.m_low_mixin = true;
          return false;
        }

        // from v7, sorted ins
        {
          if (last_key_image && memcmp(&in_to_key.k_image, last_key_image, sizeof(*last_key_image)) >= 0)
          {
            MERROR_VER("transaction has unsorted inputs");
            tvc.m_verifivation_failed = true;
            return false;
          }
          last_key_image = &in_to_key.k_image;
        }
<<<<<<< HEAD

        if(have_tx_keyimg_as_spent(in_to_key.k_image))
=======
        size_t ring_mixin = in_to_key.key_offsets.size() - 1;
        if (ring_mixin < min_actual_mixin)
          min_actual_mixin = ring_mixin;
        if (ring_mixin > max_actual_mixin)
          max_actual_mixin = ring_mixin;
      }
    }
    MDEBUG("Mixin: " << min_actual_mixin << "-" << max_actual_mixin);

    if (hf_version >= HF_VERSION_SAME_MIXIN)
    {
      if (min_actual_mixin != max_actual_mixin)
      {
        MERROR_VER("Tx " << get_transaction_hash(tx) << " has varying ring size (" << (min_actual_mixin + 1) << "-" << (max_actual_mixin + 1) << "), it should be constant");
        tvc.m_low_mixin = true;
        return false;
      }
    }

    if (((hf_version == HF_VERSION_MIN_MIXIN_10 || hf_version == HF_VERSION_MIN_MIXIN_10+1) && min_actual_mixin != 10) || (hf_version >= HF_VERSION_MIN_MIXIN_10+2 && min_actual_mixin > 10))
    {
      MERROR_VER("Tx " << get_transaction_hash(tx) << " has invalid ring size (" << (min_actual_mixin + 1) << "), it should be 11");
      tvc.m_low_mixin = true;
      return false;
    }

    if (min_actual_mixin < min_mixin)
    {
      if (n_unmixable == 0)
      {
        MERROR_VER("Tx " << get_transaction_hash(tx) << " has too low ring size (" << (min_actual_mixin + 1) << "), and no unmixable inputs");
        tvc.m_low_mixin = true;
        return false;
      }
      if (n_mixable > 1)
      {
        MERROR_VER("Tx " << get_transaction_hash(tx) << " has too low ring size (" << (min_actual_mixin + 1) << "), and more than one mixable input with unmixable inputs");
        tvc.m_low_mixin = true;
        return false;
      }
    }

    // min/max tx version based on HF, and we accept v1 txes if having a non mixable
    const size_t max_tx_version = (hf_version <= 3) ? 1 : 2;
    if (tx.version > max_tx_version)
    {
      MERROR_VER("transaction version " << (unsigned)tx.version << " is higher than max accepted version " << max_tx_version);
      tvc.m_verifivation_failed = true;
      return false;
    }
    const size_t min_tx_version = (n_unmixable > 0 ? 1 : (hf_version >= HF_VERSION_ENFORCE_RCT) ? 2 : 1);
    if (tx.version < min_tx_version)
    {
      MERROR_VER("transaction version " << (unsigned)tx.version << " is lower than min accepted version " << min_tx_version);
      tvc.m_verifivation_failed = true;
      return false;
    }
  }

  // from v7, sorted ins
  if (hf_version >= 7) {
    const crypto::key_image *last_key_image = NULL;
    for (size_t n = 0; n < tx.vin.size(); ++n)
    {
      const txin_v &txin = tx.vin[n];
      if (txin.type() == typeid(txin_to_key))
      {
        const txin_to_key& in_to_key = boost::get<txin_to_key>(txin);
        if (last_key_image && memcmp(&in_to_key.k_image, last_key_image, sizeof(*last_key_image)) >= 0)
>>>>>>> 29e0f113
        {
          MERROR_VER("Key image already spent in blockchain: " << epee::string_tools::pod_to_hex(in_to_key.k_image));
          tvc.m_double_spend = true;
          return false;
        }

        // make sure that output being spent matches up correctly with the
        // signature spending it.
        if (!check_tx_input(tx.version, in_to_key, tx_prefix_hash, std::vector<crypto::signature>(), tx.rct_signatures, pubkeys[sig_index], pmax_used_block_height))
        {
          MERROR_VER("Failed to check ring signature for tx " << get_transaction_hash(tx) << "  vin key with k_image: " << in_to_key.k_image << "  sig_index: " << sig_index);
          if (pmax_used_block_height) // a default value of NULL is used when called from Blockchain::handle_block_to_main_chain()
          {
            MERROR_VER("  *pmax_used_block_height: " << *pmax_used_block_height);
          }

          return false;
        }
      }

      //
      // Service Node Checks
      //
      if (hf_version >= cryptonote::network_version_11_infinite_staking)
      {
        const auto &blacklist = m_service_node_list.get_blacklisted_key_images();
        for (const auto &entry : blacklist)
        {
          if (in_to_key.k_image == entry.key_image) // Check if key image is on the blacklist
          {
            MERROR_VER("Key image: " << epee::string_tools::pod_to_hex(entry.key_image) << " is blacklisted by the service node network");
            tvc.m_key_image_blacklisted = true;
            return false;
          }
        }

        uint64_t unlock_height = 0;
        if (m_service_node_list.is_key_image_locked(in_to_key.k_image, &unlock_height))
        {
          MERROR_VER("Key image: " << epee::string_tools::pod_to_hex(in_to_key.k_image) << " is locked in a stake until height: " << unlock_height);
          tvc.m_key_image_locked_by_snode = true;
          return false;
        }
      }
    }

    if (!expand_transaction_2(tx, tx_prefix_hash, pubkeys))
    {
      MERROR_VER("Failed to expand rct signatures!");
      return false;
    }

    // from version 2, check ringct signatures
    // obviously, the original and simple rct APIs use a mixRing that's indexes
    // in opposite orders, because it'd be too simple otherwise...
    const rct::rctSig &rv = tx.rct_signatures;
    switch (rv.type)
    {
    case rct::RCTTypeNull: {
      // we only accept no signatures for coinbase txes
      MERROR_VER("Null rct signature on non-coinbase tx");
      return false;
    }
    case rct::RCTTypeSimple:
    case rct::RCTTypeBulletproof:
    case rct::RCTTypeBulletproof2:
    {
      // check all this, either reconstructed (so should really pass), or not
      {
        if (pubkeys.size() != rv.mixRing.size())
        {
          MERROR_VER("Failed to check ringct signatures: mismatched pubkeys/mixRing size");
          return false;
        }
        for (size_t i = 0; i < pubkeys.size(); ++i)
        {
          if (pubkeys[i].size() != rv.mixRing[i].size())
          {
            MERROR_VER("Failed to check ringct signatures: mismatched pubkeys/mixRing size");
            return false;
          }
        }

        for (size_t n = 0; n < pubkeys.size(); ++n)
        {
          for (size_t m = 0; m < pubkeys[n].size(); ++m)
          {
            if (pubkeys[n][m].dest != rct::rct2pk(rv.mixRing[n][m].dest))
            {
              MERROR_VER("Failed to check ringct signatures: mismatched pubkey at vin " << n << ", index " << m);
              return false;
            }
            if (pubkeys[n][m].mask != rct::rct2pk(rv.mixRing[n][m].mask))
            {
              MERROR_VER("Failed to check ringct signatures: mismatched commitment at vin " << n << ", index " << m);
              return false;
            }
          }
        }
      }

      if (rv.p.MGs.size() != tx.vin.size())
      {
        MERROR_VER("Failed to check ringct signatures: mismatched MGs/vin sizes");
        return false;
      }
      for (size_t n = 0; n < tx.vin.size(); ++n)
      {
        if (rv.p.MGs[n].II.empty() || memcmp(&boost::get<txin_to_key>(tx.vin[n]).k_image, &rv.p.MGs[n].II[0], 32))
        {
          MERROR_VER("Failed to check ringct signatures: mismatched key image");
          return false;
        }
      }

      if (!rct::verRctNonSemanticsSimple(rv))
      {
        MERROR_VER("Failed to check ringct signatures!");
        return false;
      }
      break;
    }
    case rct::RCTTypeFull:
    {
      // check all this, either reconstructed (so should really pass), or not
      {
        bool size_matches = true;
        for (size_t i = 0; i < pubkeys.size(); ++i)
          size_matches &= pubkeys[i].size() == rv.mixRing.size();
        for (size_t i = 0; i < rv.mixRing.size(); ++i)
          size_matches &= pubkeys.size() == rv.mixRing[i].size();
        if (!size_matches)
        {
          MERROR_VER("Failed to check ringct signatures: mismatched pubkeys/mixRing size");
          return false;
        }

        for (size_t n = 0; n < pubkeys.size(); ++n)
        {
          for (size_t m = 0; m < pubkeys[n].size(); ++m)
          {
            if (pubkeys[n][m].dest != rct::rct2pk(rv.mixRing[m][n].dest))
            {
              MERROR_VER("Failed to check ringct signatures: mismatched pubkey at vin " << n << ", index " << m);
              return false;
            }
            if (pubkeys[n][m].mask != rct::rct2pk(rv.mixRing[m][n].mask))
            {
              MERROR_VER("Failed to check ringct signatures: mismatched commitment at vin " << n << ", index " << m);
              return false;
            }
          }
        }
      }

      if (rv.p.MGs.size() != 1)
      {
        MERROR_VER("Failed to check ringct signatures: Bad MGs size");
        return false;
      }
      if (rv.p.MGs.empty() || rv.p.MGs[0].II.size() != tx.vin.size())
      {
        MERROR_VER("Failed to check ringct signatures: mismatched II/vin sizes");
        return false;
      }
      for (size_t n = 0; n < tx.vin.size(); ++n)
      {
        if (memcmp(&boost::get<txin_to_key>(tx.vin[n]).k_image, &rv.p.MGs[0].II[n], 32))
        {
          MERROR_VER("Failed to check ringct signatures: mismatched II/vin sizes");
          return false;
        }
      }

      if (!rct::verRct(rv, false))
      {
        MERROR_VER("Failed to check ringct signatures!");
        return false;
      }
      break;
    }
    default:
      MERROR_VER("Unsupported rct type: " << rv.type);
      return false;
    }

    // for bulletproofs, check they're only multi-output after v8
    if (rct::is_rct_bulletproof(rv.type) && hf_version < network_version_10_bulletproofs)
    {
      for (const rct::Bulletproof &proof: rv.p.bulletproofs)
      {
        if (proof.V.size() > 1)
        {
          MERROR_VER("Multi output bulletproofs are invalid before v10");
          return false;
        }
      }
    }
  }
  else
  {
    CHECK_AND_ASSERT_MES(tx.vin.size() == 0, false, "TX type: " << tx.type << " should have 0 inputs. This should have been rejected in check_tx_semantic!");
    CHECK_AND_ASSERT_MES(tx.vout.size() == 0, false, "TX type: " << tx.type << " should have 0 outputs.");

    if (tx.rct_signatures.txnFee != 0)
    {
      tvc.m_invalid_input = true;
      tvc.m_verifivation_failed = true;
      MERROR_VER("TX type: " << tx.type << " should have 0 fee!");
      return false;
    }

    if (tx.type == txtype::state_change)
    {
      tx_extra_service_node_state_change state_change;
      if (!get_service_node_state_change_from_tx_extra(tx.extra, state_change, hf_version))
      {
        MERROR_VER("TX did not have the state change metadata in the tx_extra");
        return false;
      }

      auto const quorum_type  = service_nodes::quorum_type::obligations;
      auto const quorum       = m_service_node_list.get_testing_quorum(quorum_type, state_change.block_height);
      {
        if (!quorum)
        {
          MERROR_VER("could not get obligations quorum for recent state change tx");
          return false;
        }

        if (!service_nodes::verify_tx_state_change(state_change, get_current_blockchain_height(), tvc, *quorum, hf_version))
        {
          // will be set by the above on serious failures (i.e. illegal value), but not for less
          // serious ones like state change heights slightly outside of allowed bounds:
          //tvc.m_verifivation_failed = true;
          MERROR_VER("tx " << get_transaction_hash(tx) << ": state change tx could not be completely verified reason: " << print_vote_verification_context(tvc.m_vote_ctx));
          return false;
        }
      }

      crypto::public_key const &state_change_service_node_pubkey = quorum->workers[state_change.service_node_index];
      //
      // NOTE: Query the Service Node List for the in question Service Node the state change is for and disallow if conflicting
      //
      std::vector<service_nodes::service_node_pubkey_info> service_node_array = m_service_node_list.get_service_node_list_state({state_change_service_node_pubkey});
      if (service_node_array.empty())
      {
        MERROR_VER("Service Node no longer exists on the network, state change can be ignored");
        return hf_version < cryptonote::network_version_12_checkpointing; // NOTE: Used to be allowed pre HF12.
      }

      service_nodes::service_node_info const &service_node_info = *service_node_array[0].info;
      if (!service_node_info.can_transition_to_state(hf_version, state_change.block_height, state_change.state))
      {
        MERROR_VER("State change trying to vote Service Node into the same state it already is in, (aka double spend)");
        tvc.m_double_spend = true;
        return false;
      }
    }
    else if (tx.type == txtype::key_image_unlock)
    {
      cryptonote::tx_extra_tx_key_image_unlock unlock;
      if (!cryptonote::get_tx_key_image_unlock_from_tx_extra(tx.extra, unlock))
      {
        MERROR("TX extra didn't have key image unlock in the tx_extra");
        return false;
      }

      service_nodes::service_node_info::contribution_t contribution = {};
      uint64_t unlock_height = 0;
      if (!m_service_node_list.is_key_image_locked(unlock.key_image, &unlock_height, &contribution))
      {
        MERROR_VER("Requested key image: " << epee::string_tools::pod_to_hex(unlock.key_image) << " to unlock is not locked");
        tvc.m_invalid_input = true;
        return false;
      }

      crypto::hash const hash = service_nodes::generate_request_stake_unlock_hash(unlock.nonce);
      if (!crypto::check_signature(hash, contribution.key_image_pub_key, unlock.signature))
      {
        MERROR("Could not verify key image unlock transaction signature for tx: " << get_transaction_hash(tx));
        return false;
      }

      // Otherwise is a locked key image, if the unlock_height is set, it has been previously requested to unlock
      if (unlock_height != service_nodes::KEY_IMAGE_AWAITING_UNLOCK_HEIGHT)
      {
        tvc.m_double_spend = true;
        return false;
      }
    }
    else
    {
      MERROR_VER("Unhandled tx type: " << tx.type << " rejecting tx: " << get_transaction_hash(tx));
      tvc.m_invalid_type = true;;
      return false;
    }
  }

  return true;
}

//------------------------------------------------------------------
void Blockchain::check_ring_signature(const crypto::hash &tx_prefix_hash, const crypto::key_image &key_image, const std::vector<rct::ctkey> &pubkeys, const std::vector<crypto::signature>& sig, uint64_t &result) const
{
  std::vector<const crypto::public_key *> p_output_keys;
  p_output_keys.reserve(pubkeys.size());
  for (auto &key : pubkeys)
  {
    // rct::key and crypto::public_key have the same structure, avoid object ctor/memcpy
    p_output_keys.push_back(&(const crypto::public_key&)key.dest);
  }

  result = crypto::check_ring_signature(tx_prefix_hash, key_image, p_output_keys, sig.data()) ? 1 : 0;
}

//------------------------------------------------------------------
uint64_t Blockchain::get_fee_quantization_mask()
{
  static uint64_t mask = 0;
  if (mask == 0)
  {
    mask = 1;
    for (size_t n = PER_KB_FEE_QUANTIZATION_DECIMALS; n < CRYPTONOTE_DISPLAY_DECIMAL_POINT; ++n)
      mask *= 10;
  }
  return mask;
}

//------------------------------------------------------------------
byte_and_output_fees Blockchain::get_dynamic_base_fee(uint64_t block_reward, size_t median_block_weight, uint8_t version)
{
  const uint64_t min_block_weight = get_min_block_weight(version);
  if (median_block_weight < min_block_weight)
    median_block_weight = min_block_weight;
  byte_and_output_fees fees{0, 0};
  uint64_t hi, &lo = fees.first;

  if (version >= HF_VERSION_PER_BYTE_FEE)
  {
    // fee = block_reward * DYNAMIC_FEE_REFERENCE_TRANSACTION_WEIGHT / min_block_weight / median_block_weight / 5
    // (but done in 128-bit math).  Note that the wallet uses FEE_PER_BYTE as a fallback if it can't
    // get the dynamic fee from the daemon, so it needs to satisfy
    // FEE_PER_BYTE >= BLOCK_REWARD * DYNAMIC_FEE_REFERENCE_TRANSACTION_WEIGHT / (min_block_weight)^2 / 5
    // (The square because median_block_weight >= min_block_weight).
    // As of writing we are past block 300000 with base block reward of ~32.04; and so the fee is below 214
    // (hence the use of 215 in cryptonote_config.h).
    //
    // In v12 we increase the reference transaction fee by 80 (to 240000), and so the
    // FEE_PER_BYTE fallback also goes up (to a conservative estimate of 17200).
    //
    // This calculation was painful for large txes (in particular sweeps and SN stakes), which
    // wasn't intended, so in v13 we reduce the reference tx fee back to what it was before and
    // introduce a per-output fee instead.  (This is why this is an hard == instead of a >=).
    const uint64_t reference_fee = version == HF_VERSION_INCREASE_FEE ? DYNAMIC_FEE_REFERENCE_TRANSACTION_WEIGHT_V12 : DYNAMIC_FEE_REFERENCE_TRANSACTION_WEIGHT;
    lo = mul128(block_reward, reference_fee, &hi);
    div128_32(hi, lo, min_block_weight, &hi, &lo);
    div128_32(hi, lo, median_block_weight, &hi, &lo);
    assert(hi == 0);
    lo /= 5;

    if (version >= HF_VERSION_PER_OUTPUT_FEE)
      fees.second = FEE_PER_OUTPUT;

    return fees;
  }

  constexpr uint64_t fee_base = DYNAMIC_FEE_PER_KB_BASE_FEE_V5;

  uint64_t unscaled_fee_base = (fee_base * min_block_weight / median_block_weight);
  lo = mul128(unscaled_fee_base, block_reward, &hi);
  static_assert(DYNAMIC_FEE_PER_KB_BASE_BLOCK_REWARD % 1000000 == 0, "DYNAMIC_FEE_PER_KB_BASE_BLOCK_REWARD must be divisible by 1000000");
  static_assert(DYNAMIC_FEE_PER_KB_BASE_BLOCK_REWARD / 1000000 <= std::numeric_limits<uint32_t>::max(), "DYNAMIC_FEE_PER_KB_BASE_BLOCK_REWARD is too large");

  // divide in two steps, since the divisor must be 32 bits, but DYNAMIC_FEE_PER_KB_BASE_BLOCK_REWARD isn't
  div128_32(hi, lo, DYNAMIC_FEE_PER_KB_BASE_BLOCK_REWARD / 1000000, &hi, &lo);
  div128_32(hi, lo, 1000000, &hi, &lo);
  assert(hi == 0);

  // quantize fee up to 8 decimals
  uint64_t mask = get_fee_quantization_mask();
  uint64_t qlo = (lo + mask - 1) / mask * mask;
  MDEBUG("lo " << print_money(lo) << ", qlo " << print_money(qlo) << ", mask " << mask);

  fees.first = qlo;
  return fees;
}

//------------------------------------------------------------------
bool Blockchain::check_fee(size_t tx_weight, size_t tx_outs, uint64_t fee) const
{
  const uint8_t version            = get_current_hard_fork_version();
  const uint64_t blockchain_height = m_db->height();

  uint64_t median = m_current_block_cumul_weight_limit / 2;
  uint64_t already_generated_coins = blockchain_height ? m_db->get_block_already_generated_coins(blockchain_height - 1) : 0;;
  uint64_t base_reward, base_reward_unpenalized;
  if (!get_base_block_reward(median, 1, already_generated_coins, base_reward, base_reward_unpenalized, version, blockchain_height))
    return false;

  uint64_t needed_fee;
  if (version >= HF_VERSION_PER_BYTE_FEE)
  {
    const bool use_long_term_median_in_fee = version >= HF_VERSION_LONG_TERM_BLOCK_WEIGHT;
    auto fees = get_dynamic_base_fee(base_reward, use_long_term_median_in_fee ? m_long_term_effective_median_block_weight : median, version);
    MDEBUG("Using " << print_money(fees.first) << "/byte + " << print_money(fees.second) << "/out fee");
    needed_fee = tx_weight * fees.first + tx_outs * fees.second;
    // quantize fee up to 8 decimals
    const uint64_t mask = get_fee_quantization_mask();
    needed_fee = (needed_fee + mask - 1) / mask * mask;
  }
  else
  {
    auto fees = get_dynamic_base_fee(base_reward, median, version);
    assert(fees.second == 0);
    MDEBUG("Using " << print_money(fees.first) << "/kB fee");

    needed_fee = tx_weight / 1024;
    needed_fee += (tx_weight % 1024) ? 1 : 0;
    needed_fee *= fees.first;
  }

  if (fee < needed_fee - needed_fee / 50) // keep a little 2% buffer on acceptance - no integer overflow
  {
    MERROR_VER("transaction fee is not enough: " << print_money(fee) << ", minimum fee: " << print_money(needed_fee));
    return false;
  }
  return true;
}

//------------------------------------------------------------------
byte_and_output_fees Blockchain::get_dynamic_base_fee_estimate(uint64_t grace_blocks) const
{
  const uint8_t version = get_current_hard_fork_version();
  const uint64_t db_height = m_db->height();

  if (grace_blocks >= CRYPTONOTE_REWARD_BLOCKS_WINDOW)
    grace_blocks = CRYPTONOTE_REWARD_BLOCKS_WINDOW - 1;

  const uint64_t min_block_weight = get_min_block_weight(version);
  std::vector<uint64_t> weights;
  get_last_n_blocks_weights(weights, CRYPTONOTE_REWARD_BLOCKS_WINDOW - grace_blocks);
  weights.reserve(grace_blocks);
  for (size_t i = 0; i < grace_blocks; ++i)
    weights.push_back(min_block_weight);

  uint64_t median = epee::misc_utils::median(weights);
  if(median <= min_block_weight)
    median = min_block_weight;

  uint64_t already_generated_coins = db_height ? m_db->get_block_already_generated_coins(db_height - 1) : 0;
  uint64_t base_reward, base_reward_unpenalized;
  if (!get_base_block_reward(median, 1, already_generated_coins, base_reward, base_reward_unpenalized, version, m_db->height()))
  {
    MERROR("Failed to determine block reward, using placeholder " << print_money(BLOCK_REWARD_OVERESTIMATE) << " as a high bound");
    base_reward = BLOCK_REWARD_OVERESTIMATE;
  }

  const bool use_long_term_median_in_fee = version >= HF_VERSION_LONG_TERM_BLOCK_WEIGHT;
  auto fee = get_dynamic_base_fee(base_reward, use_long_term_median_in_fee ? m_long_term_effective_median_block_weight : median, version);
  const bool per_byte = version < HF_VERSION_PER_BYTE_FEE;
  MDEBUG("Estimating " << grace_blocks << "-block fee at " << print_money(fee.first) << "/" << (per_byte ? "byte" : "kB") <<
      " + " << print_money(fee.second) << "/out");
  return fee;
}

//------------------------------------------------------------------
// This function checks to see if a tx is unlocked.  unlock_time is either
// a block index or a unix time.
bool Blockchain::is_output_spendtime_unlocked(uint64_t unlock_time) const
{
  LOG_PRINT_L3("Blockchain::" << __func__);
  return cryptonote::rules::is_output_unlocked(unlock_time, m_db->height());
}
//------------------------------------------------------------------
// This function locates all outputs associated with a given input (mixins)
// and validates that they exist and are usable.  It also checks the ring
// signature for each input.
bool Blockchain::check_tx_input(txversion tx_version, const txin_to_key& txin, const crypto::hash& tx_prefix_hash, const std::vector<crypto::signature>& sig, const rct::rctSig &rct_signatures, std::vector<rct::ctkey> &output_keys, uint64_t* pmax_related_block_height) const
{
  LOG_PRINT_L3("Blockchain::" << __func__);

  // ND:
  // 1. Disable locking and make method private.
  //CRITICAL_REGION_LOCAL(m_blockchain_lock);

  struct outputs_visitor
  {
    std::vector<rct::ctkey >& m_output_keys;
    const Blockchain& m_bch;
    outputs_visitor(std::vector<rct::ctkey>& output_keys, const Blockchain& bch) :
      m_output_keys(output_keys), m_bch(bch)
    {
    }
    bool handle_output(uint64_t unlock_time, const crypto::public_key &pubkey, const rct::key &commitment)
    {
      //check tx unlock time
      if (!m_bch.is_output_spendtime_unlocked(unlock_time))
      {
        MERROR_VER("One of outputs for one of inputs has wrong tx.unlock_time = " << unlock_time);
        return false;
      }

      // The original code includes a check for the output corresponding to this input
      // to be a txout_to_key. This is removed, as the database does not store this info,
      // but only txout_to_key outputs are stored in the DB in the first place, done in
      // Blockchain*::add_output

      m_output_keys.push_back(rct::ctkey({rct::pk2rct(pubkey), commitment}));
      return true;
    }
  };

  output_keys.clear();

  // collect output keys
  outputs_visitor vi(output_keys, *this);
  if (!scan_outputkeys_for_indexes(txin, vi, tx_prefix_hash, pmax_related_block_height))
  {
    MERROR_VER("Failed to get output keys for tx with amount = " << print_money(txin.amount) << " and count indexes " << txin.key_offsets.size());
    return false;
  }

  if(txin.key_offsets.size() != output_keys.size())
  {
    MERROR_VER("Output keys for tx with amount = " << txin.amount << " and count indexes " << txin.key_offsets.size() << " returned wrong keys count " << output_keys.size());
    return false;
  }
  if (tx_version == txversion::v1) {
    CHECK_AND_ASSERT_MES(sig.size() == output_keys.size(), false, "internal error: tx signatures count=" << sig.size() << " mismatch with outputs keys count for inputs=" << output_keys.size());
  }
  // rct_signatures will be expanded after this
  return true;
}
//------------------------------------------------------------------
//TODO: Is this intended to do something else?  Need to look into the todo there.
uint64_t Blockchain::get_adjusted_time() const
{
  LOG_PRINT_L3("Blockchain::" << __func__);
  //TODO: add collecting median time
  return time(NULL);
}
//------------------------------------------------------------------
//TODO: revisit, has changed a bit on upstream
bool Blockchain::check_block_timestamp(std::vector<uint64_t>& timestamps, const block& b, uint64_t& median_ts) const
{
  LOG_PRINT_L3("Blockchain::" << __func__);
  median_ts = epee::misc_utils::median(timestamps);

  if(b.timestamp < median_ts)
  {
    MERROR_VER("Timestamp of block with id: " << get_block_hash(b) << ", " << b.timestamp << ", less than median of last " << BLOCKCHAIN_TIMESTAMP_CHECK_WINDOW << " blocks, " << median_ts);
    return false;
  }

  return true;
}
//------------------------------------------------------------------
// This function grabs the timestamps from the most recent <n> blocks,
// where n = BLOCKCHAIN_TIMESTAMP_CHECK_WINDOW.  If there are not those many
// blocks in the blockchain, the timestap is assumed to be valid.  If there
// are, this function returns:
//   true if the block's timestamp is not less than the timestamp of the
//       median of the selected blocks
//   false otherwise
bool Blockchain::check_block_timestamp(const block& b, uint64_t& median_ts) const
{
  LOG_PRINT_L3("Blockchain::" << __func__);
  uint64_t cryptonote_block_future_time_limit = CRYPTONOTE_BLOCK_FUTURE_TIME_LIMIT_V2;
  if(b.timestamp > get_adjusted_time() + cryptonote_block_future_time_limit)
  {
    MERROR_VER("Timestamp of block with id: " << get_block_hash(b) << ", " << b.timestamp << ", bigger than adjusted time + 2 hours");
    return false;
  }

  const auto h = m_db->height();

  // if not enough blocks, no proper median yet, return true
  if(h < BLOCKCHAIN_TIMESTAMP_CHECK_WINDOW)
  {
    return true;
  }

  std::vector<uint64_t> timestamps;

  // need most recent 60 blocks, get index of first of those
  size_t offset = h - BLOCKCHAIN_TIMESTAMP_CHECK_WINDOW;
  timestamps.reserve(h - offset);
  for(;offset < h; ++offset)
  {
    timestamps.push_back(m_db->get_block_timestamp(offset));
  }

  return check_block_timestamp(timestamps, b, median_ts);
}
//------------------------------------------------------------------
void Blockchain::return_tx_to_pool(std::vector<std::pair<transaction, blobdata>> &txs)
{
  uint8_t version = get_current_hard_fork_version();
  for (auto& tx : txs)
  {
    cryptonote::tx_verification_context tvc = AUTO_VAL_INIT(tvc);
    // We assume that if they were in a block, the transactions are already
    // known to the network as a whole. However, if we had mined that block,
    // that might not be always true. Unlikely though, and always relaying
    // these again might cause a spike of traffic as many nodes re-relay
    // all the transactions in a popped block when a reorg happens.
    const size_t weight = get_transaction_weight(tx.first, tx.second.size());
    const crypto::hash tx_hash = get_transaction_hash(tx.first);
    if (!m_tx_pool.add_tx(tx.first, tx_hash, tx.second, weight, tvc, true, true, false, version, m_service_node_list))
    {
      MERROR("Failed to return taken transaction with hash: " << get_transaction_hash(tx.first) << " to tx_pool");
    }
  }
}
//------------------------------------------------------------------
bool Blockchain::flush_txes_from_pool(const std::vector<crypto::hash> &txids)
{
  CRITICAL_REGION_LOCAL(m_tx_pool);

  bool res = true;
  for (const auto &txid: txids)
  {
    cryptonote::transaction tx;
    cryptonote::blobdata txblob;
    size_t tx_weight;
    uint64_t fee;
    bool relayed, do_not_relay, double_spend_seen;
    MINFO("Removing txid " << txid << " from the pool");
    if(m_tx_pool.have_tx(txid) && !m_tx_pool.take_tx(txid, tx, txblob, tx_weight, fee, relayed, do_not_relay, double_spend_seen))
    {
      MERROR("Failed to remove txid " << txid << " from the pool");
      res = false;
    }
  }
  return res;
}
//------------------------------------------------------------------
//      Needs to validate the block and acquire each transaction from the
//      transaction mem_pool, then pass the block and transactions to
//      m_db->add_block()
bool Blockchain::handle_block_to_main_chain(const block& bl, const crypto::hash& id, block_verification_context& bvc, checkpoint_t const *checkpoint)
{
  LOG_PRINT_L3("Blockchain::" << __func__);

  TIME_MEASURE_START(block_processing_time);
  CRITICAL_REGION_LOCAL(m_blockchain_lock);
  TIME_MEASURE_START(t1);

  static bool seen_future_version = false;

  db_rtxn_guard rtxn_guard(m_db);
  uint64_t blockchain_height;
  const crypto::hash top_hash = get_tail_id(blockchain_height);
  ++blockchain_height; // block height to chain height
  if(bl.prev_id != top_hash)
  {
    MERROR_VER("Block with id: " << id << std::endl << "has wrong prev_id: " << bl.prev_id << std::endl << "expected: " << top_hash);
    bvc.m_verifivation_failed = true;
leave:
    return false;
  }

  // warn users if they're running an old version
  if (!seen_future_version && bl.major_version > m_hardfork->get_ideal_version())
  {
    seen_future_version = true;
    const el::Level level = el::Level::Warning;
    MCLOG_RED(level, "global", "**********************************************************************");
    MCLOG_RED(level, "global", "A block was seen on the network with a version higher than the last");
    MCLOG_RED(level, "global", "known one. This may be an old version of the daemon, and a software");
    MCLOG_RED(level, "global", "update may be required to sync further. Try running: update check");
    MCLOG_RED(level, "global", "**********************************************************************");
  }

  // this is a cheap test
  const uint8_t hf_version = get_current_hard_fork_version();
  if (!m_hardfork->check(bl))
  {
    MERROR_VER("Block with id: " << id << std::endl << "has old version: " << (unsigned)bl.major_version << std::endl << "current: " << (unsigned)hf_version);
    bvc.m_verifivation_failed = true;
    goto leave;
  }

  TIME_MEASURE_FINISH(t1);
  TIME_MEASURE_START(t2);

  // make sure block timestamp is not less than the median timestamp
  // of a set number of the most recent blocks.
  if(!check_block_timestamp(bl))
  {
    MERROR_VER("Block with id: " << id << std::endl << "has invalid timestamp: " << bl.timestamp);
    bvc.m_verifivation_failed = true;
    goto leave;
  }

  TIME_MEASURE_FINISH(t2);
  //check proof of work
  TIME_MEASURE_START(target_calculating_time);

  // get the target difficulty for the block.
  // the calculation can overflow, among other failure cases,
  // so we need to check the return type.
  // FIXME: get_difficulty_for_next_block can also assert, look into
  // changing this to throwing exceptions instead so we can clean up.
  difficulty_type current_diffic = get_difficulty_for_next_block();
  CHECK_AND_ASSERT_MES(current_diffic, false, "!!!!!!!!! difficulty overhead !!!!!!!!!");

  TIME_MEASURE_FINISH(target_calculating_time);

  TIME_MEASURE_START(longhash_calculating_time);

  crypto::hash proof_of_work = null_hash;

  // Formerly the code below contained an if loop with the following condition
  // !m_checkpoints.is_in_checkpoint_zone(get_current_blockchain_height())
  // however, this caused the daemon to not bother checking PoW for blocks
  // before checkpoints, which is very dangerous behaviour. We moved the PoW
  // validation out of the next chunk of code to make sure that we correctly
  // check PoW now.
  // FIXME: height parameter is not used...should it be used or should it not
  // be a parameter?
  // validate proof_of_work versus difficulty target
  bool precomputed = false;
  bool fast_check = false;
#if defined(PER_BLOCK_CHECKPOINT)
  if (blockchain_height < m_blocks_hash_check.size())
  {
    const auto &expected_hash = m_blocks_hash_check[blockchain_height];
    if (expected_hash != crypto::null_hash)
    {
      if (memcmp(&id, &expected_hash, sizeof(hash)) != 0)
      {
        MERROR_VER("Block with id is INVALID: " << id << ", expected " << expected_hash);
        bvc.m_verifivation_failed = true;
        goto leave;
      }
      fast_check = true;
    }
    else
    {
      MCINFO("verify", "No pre-validated hash at height " << blockchain_height << ", verifying fully");
    }
  }
  else
#endif
  {
    auto it = m_blocks_longhash_table.find(id);
    if (it != m_blocks_longhash_table.end())
    {
      precomputed = true;
      proof_of_work = it->second;
    }
    else
      proof_of_work = get_block_longhash(this, bl, blockchain_height, 0);

    // validate proof_of_work versus difficulty target
    if(!check_hash(proof_of_work, current_diffic))
    {
      MERROR_VER("Block with id: " << id << std::endl << "does not have enough proof of work: " << proof_of_work << " at height " << blockchain_height << ", unexpected difficulty: " << current_diffic);
      bvc.m_verifivation_failed = true;
      goto leave;
    }
  }

  // If we're at a checkpoint, ensure that our hardcoded checkpoint hash
  // is correct.
  if(m_checkpoints.is_in_checkpoint_zone(blockchain_height))
  {
    bool service_node_checkpoint = false;
    if(!m_checkpoints.check_block(blockchain_height, id, nullptr, &service_node_checkpoint))
    {
      if (!service_node_checkpoint || (service_node_checkpoint && bl.major_version >= cryptonote::network_version_13_enforce_checkpoints))
      {
        LOG_ERROR("CHECKPOINT VALIDATION FAILED");
        bvc.m_verifivation_failed = true;
        goto leave;
      }
    }

  }

  TIME_MEASURE_FINISH(longhash_calculating_time);
  if (precomputed)
    longhash_calculating_time += m_fake_pow_calc_time;

  TIME_MEASURE_START(t3);

  // sanity check basic miner tx properties;
  if(!prevalidate_miner_transaction(bl, blockchain_height, hf_version))
  {
    MERROR_VER("Block with id: " << id << " failed to pass prevalidation");
    bvc.m_verifivation_failed = true;
    goto leave;
  }

  size_t coinbase_weight = get_transaction_weight(bl.miner_tx);
  size_t cumulative_block_weight = coinbase_weight;

  std::vector<std::pair<transaction, blobdata>> txs;
  key_images_container keys;

  uint64_t fee_summary = 0;
  uint64_t t_checktx = 0;
  uint64_t t_exists = 0;
  uint64_t t_pool = 0;
  uint64_t t_dblspnd = 0;
  TIME_MEASURE_FINISH(t3);

// XXX old code adds miner tx here

  size_t tx_index = 0;
  // Iterate over the block's transaction hashes, grabbing each
  // from the tx_pool and validating them.  Each is then added
  // to txs.  Keys spent in each are added to <keys> by the double spend check.
  txs.reserve(bl.tx_hashes.size());
  for (const crypto::hash& tx_id : bl.tx_hashes)
  {
    transaction tx_tmp;
    blobdata txblob;
    size_t tx_weight = 0;
    uint64_t fee = 0;
    bool relayed = false, do_not_relay = false, double_spend_seen = false;
    TIME_MEASURE_START(aa);

// XXX old code does not check whether tx exists
    if (m_db->tx_exists(tx_id))
    {
      MERROR("Block with id: " << id << " attempting to add transaction already in blockchain with id: " << tx_id);
      bvc.m_verifivation_failed = true;
      return_tx_to_pool(txs);
      goto leave;
    }

    TIME_MEASURE_FINISH(aa);
    t_exists += aa;
    TIME_MEASURE_START(bb);

    // get transaction with hash <tx_id> from tx_pool
    if(!m_tx_pool.take_tx(tx_id, tx_tmp, txblob, tx_weight, fee, relayed, do_not_relay, double_spend_seen))
    {
      MERROR_VER("Block with id: " << id  << " has at least one unknown transaction with id: " << tx_id);
      bvc.m_verifivation_failed = true;
      return_tx_to_pool(txs);
      goto leave;
    }

    TIME_MEASURE_FINISH(bb);
    t_pool += bb;
    // add the transaction to the temp list of transactions, so we can either
    // store the list of transactions all at once or return the ones we've
    // taken from the tx_pool back to it if the block fails verification.
    txs.push_back(std::make_pair(std::move(tx_tmp), std::move(txblob)));
    transaction &tx = txs.back().first;
    TIME_MEASURE_START(dd);

    // FIXME: the storage should not be responsible for validation.
    //        If it does any, it is merely a sanity check.
    //        Validation is the purview of the Blockchain class
    //        - TW
    //
    // ND: this is not needed, db->add_block() checks for duplicate k_images and fails accordingly.
    // if (!check_for_double_spend(tx, keys))
    // {
    //     LOG_PRINT_L0("Double spend detected in transaction (id: " << tx_id);
    //     bvc.m_verifivation_failed = true;
    //     break;
    // }

    TIME_MEASURE_FINISH(dd);
    t_dblspnd += dd;
    TIME_MEASURE_START(cc);

#if defined(PER_BLOCK_CHECKPOINT)
    if (!fast_check)
#endif
    {
      // validate that transaction inputs and the keys spending them are correct.
      tx_verification_context tvc = AUTO_VAL_INIT(tvc);
      if(!check_tx_inputs(tx, tvc))
      {
        MERROR_VER("Block with id: " << id  << " has at least one transaction (id: " << tx_id << ") with wrong inputs.");

        add_block_as_invalid(bl);
        MERROR_VER("Block with id " << id << " added as invalid because of wrong inputs in transactions");
        MERROR_VER("tx_index " << tx_index << ", m_blocks_txs_check " << m_blocks_txs_check.size() << ":");
        for (const auto &h: m_blocks_txs_check) MERROR_VER("  " << h);
        bvc.m_verifivation_failed = true;
        return_tx_to_pool(txs);
        goto leave;
      }
    }
#if defined(PER_BLOCK_CHECKPOINT)
    else
    {
      // ND: if fast_check is enabled for blocks, there is no need to check
      // the transaction inputs, but do some sanity checks anyway.
      if (tx_index >= m_blocks_txs_check.size() || memcmp(&m_blocks_txs_check[tx_index++], &tx_id, sizeof(tx_id)) != 0)
      {
        MERROR_VER("Block with id: " << id << " has at least one transaction (id: " << tx_id << ") with wrong inputs.");
        add_block_as_invalid(bl);
        MERROR_VER("Block with id " << id << " added as invalid because of wrong inputs in transactions");
        bvc.m_verifivation_failed = true;
        return_tx_to_pool(txs);
        goto leave;
      }
    }
#endif
    TIME_MEASURE_FINISH(cc);
    t_checktx += cc;
    fee_summary += fee;
    cumulative_block_weight += tx_weight;
  }

  m_blocks_txs_check.clear();

  TIME_MEASURE_START(vmt);
  uint64_t base_reward = 0;
  uint64_t already_generated_coins = blockchain_height ? m_db->get_block_already_generated_coins(blockchain_height - 1) : 0;
  if(!validate_miner_transaction(bl, cumulative_block_weight, fee_summary, base_reward, already_generated_coins, m_hardfork->get_current_version()))
  {
    MERROR_VER("Block with id: " << id << " has incorrect miner transaction");
    bvc.m_verifivation_failed = true;
    return_tx_to_pool(txs);
    goto leave;
  }

  TIME_MEASURE_FINISH(vmt);
  size_t block_weight;
  difficulty_type cumulative_difficulty;

  // populate various metadata about the block to be stored alongside it.
  block_weight = cumulative_block_weight;
  cumulative_difficulty = current_diffic;
  // In the "tail" state when the minimum subsidy (implemented in get_block_reward) is in effect, the number of
  // coins will eventually exceed MONEY_SUPPLY and overflow a uint64. To prevent overflow, cap already_generated_coins
  // at MONEY_SUPPLY. already_generated_coins is only used to compute the block subsidy and MONEY_SUPPLY yields a
  // subsidy of 0 under the base formula and therefore the minimum subsidy >0 in the tail state.
  already_generated_coins = base_reward < (MONEY_SUPPLY-already_generated_coins) ? already_generated_coins + base_reward : MONEY_SUPPLY;
  if(blockchain_height)
    cumulative_difficulty += m_db->get_block_cumulative_difficulty(blockchain_height - 1);

  TIME_MEASURE_FINISH(block_processing_time);
  if(precomputed)
    block_processing_time += m_fake_pow_calc_time;

  rtxn_guard.stop();
  TIME_MEASURE_START(addblock);
  uint64_t new_height = 0;
  if (!bvc.m_verifivation_failed)
  {
    try
    {
      uint64_t long_term_block_weight = get_next_long_term_block_weight(block_weight);
      cryptonote::blobdata bd = cryptonote::block_to_blob(bl);
      new_height = m_db->add_block(std::make_pair(std::move(bl), std::move(bd)), block_weight, long_term_block_weight, cumulative_difficulty, already_generated_coins, txs);
    }
    catch (const KEY_IMAGE_EXISTS& e)
    {
      LOG_ERROR("Error adding block with hash: " << id << " to blockchain, what = " << e.what());
      m_batch_success = false;
      bvc.m_verifivation_failed = true;
      return_tx_to_pool(txs);
      return false;
    }
    catch (const std::exception& e)
    {
      //TODO: figure out the best way to deal with this failure
      LOG_ERROR("Error adding block with hash: " << id << " to blockchain, what = " << e.what());
      m_batch_success = false;
      bvc.m_verifivation_failed = true;
      return_tx_to_pool(txs);
      return false;
    }
  }
  else
  {
    LOG_ERROR("Blocks that failed verification should not reach here");
  }

  // TODO(loki): Not nice, making the hook take in a vector of pair<transaction,
  // blobdata> messes with service_node_list::init which only constructs
  // a vector of transactions and then subsequently calls block_added, so the
  // init step would have to intentionally allocate the blobs or retrieve them
  // from the DB.
  // Secondly we don't use the blobs at all in the hooks, so passing it in
  // doesn't seem right.
  std::vector<transaction> only_txs;
  only_txs.reserve(txs.size());
  for (std::pair<transaction, blobdata> const &tx_pair : txs)
    only_txs.push_back(tx_pair.first);

  for (BlockAddedHook* hook : m_block_added_hooks)
  {
    if (!hook->block_added(bl, only_txs, checkpoint))
    {
      MERROR("Block added hook signalled failure");
      pop_block_from_blockchain();
      return false;
    }
  }

  TIME_MEASURE_FINISH(addblock);

  // TODO(loki): Temporary forking code.
  {
    uint64_t block_height = get_block_height(bl);
    // We have invalid checkpoints from the soft forking period we should cull
    {
      uint64_t hf13_height = m_hardfork->get_earliest_ideal_height_for_version(network_version_13_enforce_checkpoints);
      uint64_t hf12_height = m_hardfork->get_earliest_ideal_height_for_version(network_version_12_checkpointing);
      if (hf13_height == get_block_height(bl))
      {
        std::vector<checkpoint_t> checkpoints = m_db->get_checkpoints_range(hf13_height - 1, hf12_height);
        for (cryptonote::checkpoint_t const &checkpoint : checkpoints)
          m_db->remove_block_checkpoint(checkpoint.height);
      }
    }

    // Rescan difficulty every N block we have a reocurring difficulty bug that causes daemons to miscalculate difficulty
    if (nettype() == MAINNET && (block_height % BLOCKS_EXPECTED_IN_DAYS(1) == 0))
    {
      cryptonote::BlockchainDB::fixup_context context  = {};
      context.type                                     = cryptonote::BlockchainDB::fixup_type::calculate_difficulty;
      context.calculate_difficulty_params.start_height = block_height - BLOCKS_EXPECTED_IN_DAYS(1);
      m_db->fixup(context);
    }
  }

  // do this after updating the hard fork state since the weight limit may change due to fork
  if (!update_next_cumulative_weight_limit())
  {
    MERROR("Failed to update next cumulative weight limit");
    pop_block_from_blockchain();
    return false;
  }

  MINFO("+++++ BLOCK SUCCESSFULLY ADDED" << std::endl << "id:\t" << id << std::endl << "PoW:\t" << proof_of_work << std::endl << "HEIGHT " << new_height-1 << ", difficulty:\t" << current_diffic << std::endl << "block reward: " << print_money(fee_summary + base_reward) << "(" << print_money(base_reward) << " + " << print_money(fee_summary) << "), coinbase_weight: " << coinbase_weight << ", cumulative weight: " << cumulative_block_weight << ", " << block_processing_time << "(" << target_calculating_time << "/" << longhash_calculating_time << ")ms");
  if(m_show_time_stats)
  {
    MINFO("Height: " << new_height << " coinbase weight: " << coinbase_weight << " cumm: "
        << cumulative_block_weight << " p/t: " << block_processing_time << " ("
        << target_calculating_time << "/" << longhash_calculating_time << "/"
        << t1 << "/" << t2 << "/" << t3 << "/" << t_exists << "/" << t_pool
        << "/" << t_checktx << "/" << t_dblspnd << "/" << vmt << "/" << addblock << ")ms");
  }


  bvc.m_added_to_main_chain = true;
  ++m_sync_counter;

  m_tx_pool.on_blockchain_inc(m_service_node_list, bl);
  get_difficulty_for_next_block(); // just to cache it
  invalidate_block_template_cache();

  std::shared_ptr<tools::Notify> block_notify = m_block_notify;
  if (block_notify)
    block_notify->notify("%s", epee::string_tools::pod_to_hex(id).c_str(), NULL);

  return true;
}
//------------------------------------------------------------------
bool Blockchain::prune_blockchain(uint32_t pruning_seed)
{
  m_tx_pool.lock();
  epee::misc_utils::auto_scope_leave_caller unlocker = epee::misc_utils::create_scope_leave_handler([&](){m_tx_pool.unlock();});
  CRITICAL_REGION_LOCAL(m_blockchain_lock);

  return m_db->prune_blockchain(pruning_seed);
}
//------------------------------------------------------------------
bool Blockchain::update_blockchain_pruning()
{
  m_tx_pool.lock();
  epee::misc_utils::auto_scope_leave_caller unlocker = epee::misc_utils::create_scope_leave_handler([&](){m_tx_pool.unlock();});
  CRITICAL_REGION_LOCAL(m_blockchain_lock);

  return m_db->update_pruning();
}
//------------------------------------------------------------------
bool Blockchain::check_blockchain_pruning()
{
  m_tx_pool.lock();
  epee::misc_utils::auto_scope_leave_caller unlocker = epee::misc_utils::create_scope_leave_handler([&](){m_tx_pool.unlock();});
  CRITICAL_REGION_LOCAL(m_blockchain_lock);

  return m_db->check_pruning();
}
//------------------------------------------------------------------
uint64_t Blockchain::get_next_long_term_block_weight(uint64_t block_weight) const
{
  PERF_TIMER(get_next_long_term_block_weight);

  const uint64_t db_height = m_db->height();
  const uint64_t nblocks = std::min<uint64_t>(m_long_term_block_weights_window, db_height);

  const uint8_t hf_version = get_current_hard_fork_version();
  if (hf_version < HF_VERSION_LONG_TERM_BLOCK_WEIGHT)
    return block_weight;

  uint64_t long_term_median = get_long_term_block_weight_median(db_height - nblocks, nblocks);
  uint64_t long_term_effective_median_block_weight = std::max<uint64_t>(CRYPTONOTE_BLOCK_GRANTED_FULL_REWARD_ZONE_V5, long_term_median);

  uint64_t short_term_constraint = long_term_effective_median_block_weight + long_term_effective_median_block_weight * 2 / 5;
  uint64_t long_term_block_weight = std::min<uint64_t>(block_weight, short_term_constraint);

  return long_term_block_weight;
}
//------------------------------------------------------------------
bool Blockchain::update_next_cumulative_weight_limit(uint64_t *long_term_effective_median_block_weight)
{
  PERF_TIMER(update_next_cumulative_weight_limit);

  LOG_PRINT_L3("Blockchain::" << __func__);

  // when we reach this, the last hf version is not yet written to the db
  const uint64_t db_height = m_db->height();
  const uint8_t hf_version = get_current_hard_fork_version();
  uint64_t full_reward_zone = get_min_block_weight(hf_version);

  if (hf_version < HF_VERSION_LONG_TERM_BLOCK_WEIGHT)
  {
    std::vector<uint64_t> weights;
    get_last_n_blocks_weights(weights, CRYPTONOTE_REWARD_BLOCKS_WINDOW);
    m_current_block_cumul_weight_median = epee::misc_utils::median(weights);
  }
  else
  {
    const uint64_t block_weight = m_db->get_block_weight(db_height - 1);

    uint64_t long_term_median;
    if (db_height == 1)
    {
      long_term_median = CRYPTONOTE_BLOCK_GRANTED_FULL_REWARD_ZONE_V5;
    }
    else
    {
      uint64_t nblocks = std::min<uint64_t>(m_long_term_block_weights_window, db_height);
      if (nblocks == db_height)
        --nblocks;
      long_term_median = get_long_term_block_weight_median(db_height - nblocks - 1, nblocks);
    }

    m_long_term_effective_median_block_weight = std::max<uint64_t>(CRYPTONOTE_BLOCK_GRANTED_FULL_REWARD_ZONE_V5, long_term_median);

    uint64_t short_term_constraint = m_long_term_effective_median_block_weight + m_long_term_effective_median_block_weight * 2 / 5;
    uint64_t long_term_block_weight = std::min<uint64_t>(block_weight, short_term_constraint);

    if (db_height == 1)
    {
      long_term_median = long_term_block_weight;
    }
    else
    {
      m_long_term_block_weights_cache_tip_hash = m_db->get_block_hash_from_height(db_height - 1);
      m_long_term_block_weights_cache_rolling_median.insert(long_term_block_weight);
      long_term_median = m_long_term_block_weights_cache_rolling_median.median();
    }
    m_long_term_effective_median_block_weight = std::max<uint64_t>(CRYPTONOTE_BLOCK_GRANTED_FULL_REWARD_ZONE_V5, long_term_median);

    std::vector<uint64_t> weights;
    get_last_n_blocks_weights(weights, CRYPTONOTE_REWARD_BLOCKS_WINDOW);

    uint64_t short_term_median = epee::misc_utils::median(weights);
    uint64_t effective_median_block_weight = std::min<uint64_t>(std::max<uint64_t>(CRYPTONOTE_BLOCK_GRANTED_FULL_REWARD_ZONE_V5, short_term_median), CRYPTONOTE_SHORT_TERM_BLOCK_WEIGHT_SURGE_FACTOR * m_long_term_effective_median_block_weight);

    m_current_block_cumul_weight_median = effective_median_block_weight;
  }

  if (m_current_block_cumul_weight_median <= full_reward_zone)
    m_current_block_cumul_weight_median = full_reward_zone;

  m_current_block_cumul_weight_limit = m_current_block_cumul_weight_median * 2;

  if (long_term_effective_median_block_weight)
    *long_term_effective_median_block_weight = m_long_term_effective_median_block_weight;

  if (!m_db->is_read_only())
    m_db->add_max_block_size(m_current_block_cumul_weight_limit);

  return true;
}
//------------------------------------------------------------------
bool Blockchain::add_new_block(const block& bl, block_verification_context& bvc, checkpoint_t const *checkpoint)
{

  LOG_PRINT_L3("Blockchain::" << __func__);
  crypto::hash id = get_block_hash(bl);
  CRITICAL_REGION_LOCAL(m_tx_pool);//to avoid deadlock lets lock tx_pool for whole add/reorganize process
  CRITICAL_REGION_LOCAL1(m_blockchain_lock);
  db_rtxn_guard rtxn_guard(m_db);
  if(have_block(id))
  {
    LOG_PRINT_L3("block with id = " << id << " already exists");
    bvc.m_already_exists = true;
    m_blocks_txs_check.clear();
    return false;
  }

  if (checkpoint)
  {
    checkpoint_t existing_checkpoint;
    uint64_t block_height = get_block_height(bl);
    try
    {
      if (get_checkpoint(block_height, existing_checkpoint))
      {
        if (checkpoint->signatures.size() < existing_checkpoint.signatures.size())
          checkpoint = nullptr;
      }
    }
    catch (const std::exception &e)
    {
      MERROR("Get block checkpoint from DB failed at height: " << block_height << ", what = " << e.what());
    }
  }

  bool result = false;
  rtxn_guard.stop();
  if(bl.prev_id == get_tail_id()) //check that block refers to chain tail
  {
    result = handle_block_to_main_chain(bl, id, bvc, checkpoint);
  }
  else
  {
    //chain switching or wrong block
    bvc.m_added_to_main_chain = false;
    result = handle_alternative_block(bl, id, bvc, checkpoint);
    m_blocks_txs_check.clear();
    //never relay alternative blocks
  }

  return result;
}
//------------------------------------------------------------------
// returns false if any of the checkpoints loading returns false.
// That should happen only if a checkpoint is added that conflicts
// with an existing checkpoint.
bool Blockchain::update_checkpoints_from_json_file(const std::string& file_path)
{
  std::vector<height_to_hash> checkpoint_hashes;
  if (!cryptonote::load_checkpoints_from_json(file_path, checkpoint_hashes))
    return false;

  std::vector<height_to_hash>::const_iterator first_to_check = checkpoint_hashes.end();
  std::vector<height_to_hash>::const_iterator one_past_last_to_check  = checkpoint_hashes.end();

  uint64_t prev_max_height = m_checkpoints.get_max_height();
  LOG_PRINT_L1("Adding checkpoints from blockchain hashfile: " << file_path);
  LOG_PRINT_L1("Hard-coded max checkpoint height is " << prev_max_height);
  for (std::vector<height_to_hash>::const_iterator it = checkpoint_hashes.begin(); it != one_past_last_to_check; it++)
  {
    uint64_t height;
    height = it->height;
    if (height <= prev_max_height) {
      LOG_PRINT_L1("ignoring checkpoint height " << height);
    } else {
      if (first_to_check == checkpoint_hashes.end())
        first_to_check = it;

      std::string blockhash = it->hash;
      LOG_PRINT_L1("Adding checkpoint height " << height << ", hash=" << blockhash);

      if (!m_checkpoints.add_checkpoint(height, blockhash))
      {
        one_past_last_to_check = it;
        LOG_PRINT_L1("Failed to add checkpoint at height " << height << ", hash=" << blockhash);
        break;
      }
    }
  }

  /*
   * If a block fails a checkpoint the blockchain
   * will be rolled back to two blocks prior to that block.
   */
  //TODO: Refactor, consider returning a failure height and letting
  //      caller decide course of action.
  bool result = true;
  {
    CRITICAL_REGION_LOCAL(m_blockchain_lock);
    bool stop_batch = m_db->batch_start();

    for (std::vector<height_to_hash>::const_iterator it = first_to_check; it != one_past_last_to_check; it++)
    {
      uint64_t block_height = it->height;
      if (block_height >= m_db->height()) // if the checkpoint is for a block we don't have yet, move on
        break;

      if (!m_checkpoints.check_block(block_height, m_db->get_block_hash_from_height(block_height), nullptr))
      {
        // roll back to a couple of blocks before the checkpoint
        LOG_ERROR("Local blockchain failed to pass a checkpoint, rolling back!");
        std::list<block_and_checkpoint> empty;
        rollback_blockchain_switching(empty, block_height- 2);
        result = false;
      }
    }

    if (stop_batch)
      m_db->batch_stop();
  }

  return result;
}
//------------------------------------------------------------------
bool Blockchain::update_checkpoint(cryptonote::checkpoint_t const &checkpoint)
{
  CRITICAL_REGION_LOCAL(m_blockchain_lock);
  if (checkpoint.height < m_db->height() && !checkpoint.check(m_db->get_block_hash_from_height(checkpoint.height)))
  {
    uint8_t hf_version = get_current_hard_fork_version();
    if (hf_version >= cryptonote::network_version_13_enforce_checkpoints)
    {
      uint64_t blocks_to_pop        = m_db->height() - checkpoint.height;
      crypto::hash const reorg_hash = m_db->get_block_hash_from_height(checkpoint.height - 1);
      MGINFO_GREEN("###### CHECKPOINTING REORGANIZE from height: " << m_db->height() << " to before checkpoint height: " << (checkpoint.height - 1) << " id: " << reorg_hash);
      pop_blocks(blocks_to_pop);
    }
  }

  // NOTE: Rollback first, then add checkpoint otherwise we would delete the checkpoint during rollback and
  // and if you are still syncing from the incorrect peer, you will re-receive the incorrect blocks again without the
  // checkpointing stopping it.
  bool result = m_checkpoints.update_checkpoint(checkpoint);
  return result;
}
//------------------------------------------------------------------
bool Blockchain::get_checkpoint(uint64_t height, checkpoint_t &checkpoint) const
{
  CRITICAL_REGION_LOCAL(m_blockchain_lock);
  return m_checkpoints.get_checkpoint(height, checkpoint);
}
//------------------------------------------------------------------
void Blockchain::block_longhash_worker(uint64_t height, const epee::span<const block> &blocks, std::unordered_map<crypto::hash, crypto::hash> &map) const
{
  TIME_MEASURE_START(t);

  for (const auto & block : blocks)
  {
    if (m_cancel)
      break;
    crypto::hash id = get_block_hash(block);
    crypto::hash pow = get_block_longhash(this, block, height++, 0);
    map.emplace(id, pow);
  }

  TIME_MEASURE_FINISH(t);
}

//------------------------------------------------------------------
bool Blockchain::cleanup_handle_incoming_blocks(bool force_sync)
{
  bool success = false;

  MTRACE("Blockchain::" << __func__);
  CRITICAL_REGION_BEGIN(m_blockchain_lock);
  TIME_MEASURE_START(t1);

  try
  {
    if (m_batch_success)
      m_db->batch_stop();
    else
      m_db->batch_abort();
    success = true;
  }
  catch (const std::exception &e)
  {
    MERROR("Exception in cleanup_handle_incoming_blocks: " << e.what());
  }

  if (success && m_sync_counter > 0)
  {
    if (force_sync)
    {
      if(m_db_sync_mode != db_nosync)
        store_blockchain();
      m_sync_counter = 0;
    }
    else if (m_db_sync_threshold && ((m_db_sync_on_blocks && m_sync_counter >= m_db_sync_threshold) || (!m_db_sync_on_blocks && m_bytes_to_sync >= m_db_sync_threshold)))
    {
      MDEBUG("Sync threshold met, syncing");
      if(m_db_sync_mode == db_async)
      {
        m_sync_counter = 0;
        m_bytes_to_sync = 0;
        m_async_service.dispatch(boost::bind(&Blockchain::store_blockchain, this));
      }
      else if(m_db_sync_mode == db_sync)
      {
        store_blockchain();
      }
      else // db_nosync
      {
        // DO NOTHING, not required to call sync.
      }
    }
  }

  TIME_MEASURE_FINISH(t1);
  m_blocks_longhash_table.clear();
  m_scan_table.clear();
  m_blocks_txs_check.clear();

  // when we're well clear of the precomputed hashes, free the memory
  if (!m_blocks_hash_check.empty() && m_db->height() > m_blocks_hash_check.size() + 4096)
  {
    MINFO("Dumping block hashes, we're now 4k past " << m_blocks_hash_check.size());
    m_blocks_hash_check.clear();
    m_blocks_hash_check.shrink_to_fit();
  }

  CRITICAL_REGION_END();
  m_tx_pool.unlock();

  update_blockchain_pruning();

  return success;
}

//------------------------------------------------------------------
void Blockchain::output_scan_worker(const uint64_t amount, const std::vector<uint64_t> &offsets, std::vector<output_data_t> &outputs) const
{
  try
  {
    m_db->get_output_key(epee::span<const uint64_t>(&amount, 1), offsets, outputs, true);
  }
  catch (const std::exception& e)
  {
    MERROR_VER("EXCEPTION: " << e.what());
  }
  catch (...)
  {

  }
}

uint64_t Blockchain::prevalidate_block_hashes(uint64_t height, const std::vector<crypto::hash> &hashes)
{
  // new: . . . . . X X X X X . . . . . .
  // pre: A A A A B B B B C C C C D D D D

  // easy case: height >= hashes
  if (height >= m_blocks_hash_of_hashes.size() * HASH_OF_HASHES_STEP)
    return hashes.size();

  // if we're getting old blocks, we might have jettisoned the hashes already
  if (m_blocks_hash_check.empty())
    return hashes.size();

  // find hashes encompassing those block
  size_t first_index = height / HASH_OF_HASHES_STEP;
  size_t last_index = (height + hashes.size() - 1) / HASH_OF_HASHES_STEP;
  MDEBUG("Blocks " << height << " - " << (height + hashes.size() - 1) << " start at " << first_index << " and end at " << last_index);

  // case of not enough to calculate even a single hash
  if (first_index == last_index && hashes.size() < HASH_OF_HASHES_STEP && (height + hashes.size()) % HASH_OF_HASHES_STEP)
    return hashes.size();

  // build hashes vector to hash hashes together
  std::vector<crypto::hash> data;
  data.reserve(hashes.size() + HASH_OF_HASHES_STEP - 1); // may be a bit too much

  // we expect height to be either equal or a bit below db height
  bool disconnected = (height > m_db->height());
  size_t pop;
  if (disconnected && height % HASH_OF_HASHES_STEP)
  {
    ++first_index;
    pop = HASH_OF_HASHES_STEP - height % HASH_OF_HASHES_STEP;
  }
  else
  {
    // we might need some already in the chain for the first part of the first hash
    for (uint64_t h = first_index * HASH_OF_HASHES_STEP; h < height; ++h)
    {
      data.push_back(m_db->get_block_hash_from_height(h));
    }
    pop = 0;
  }

  // push the data to check
  for (const auto &h: hashes)
  {
    if (pop)
      --pop;
    else
      data.push_back(h);
  }

  // hash and check
  uint64_t usable = first_index * HASH_OF_HASHES_STEP - height; // may start negative, but unsigned under/overflow is not UB
  for (size_t n = first_index; n <= last_index; ++n)
  {
    if (n < m_blocks_hash_of_hashes.size())
    {
      // if the last index isn't fully filled, we can't tell if valid
      if (data.size() < (n - first_index) * HASH_OF_HASHES_STEP + HASH_OF_HASHES_STEP)
        break;

      crypto::hash hash;
      cn_fast_hash(data.data() + (n - first_index) * HASH_OF_HASHES_STEP, HASH_OF_HASHES_STEP * sizeof(crypto::hash), hash);
      bool valid = hash == m_blocks_hash_of_hashes[n];

      // add to the known hashes array
      if (!valid)
      {
        MDEBUG("invalid hash for blocks " << n * HASH_OF_HASHES_STEP << " - " << (n * HASH_OF_HASHES_STEP + HASH_OF_HASHES_STEP - 1));
        break;
      }

      size_t end = n * HASH_OF_HASHES_STEP + HASH_OF_HASHES_STEP;
      for (size_t i = n * HASH_OF_HASHES_STEP; i < end; ++i)
      {
        CHECK_AND_ASSERT_MES(m_blocks_hash_check[i] == crypto::null_hash || m_blocks_hash_check[i] == data[i - first_index * HASH_OF_HASHES_STEP],
            0, "Consistency failure in m_blocks_hash_check construction");
        m_blocks_hash_check[i] = data[i - first_index * HASH_OF_HASHES_STEP];
      }
      usable += HASH_OF_HASHES_STEP;
    }
    else
    {
      // if after the end of the precomputed blocks, accept anything
      usable += HASH_OF_HASHES_STEP;
      if (usable > hashes.size())
        usable = hashes.size();
    }
  }
  MDEBUG("usable: " << usable << " / " << hashes.size());
  CHECK_AND_ASSERT_MES(usable < std::numeric_limits<uint64_t>::max() / 2, 0, "usable is negative");
  return usable;
}

bool Blockchain::calc_batched_governance_reward(uint64_t height, uint64_t &reward) const
{
  reward = 0;
  int hard_fork_version = get_ideal_hard_fork_version(height);
  if (hard_fork_version <= network_version_9_service_nodes)
  {
    return true;
  }

  if (!height_has_governance_output(nettype(), hard_fork_version, height))
  {
    return true;
  }

  // Ignore governance reward and payout instead the last
  // GOVERNANCE_BLOCK_REWARD_INTERVAL number of blocks governance rewards.  We
  // come back for this height's rewards in the next interval. The reward is
  // 0 if it's not time to pay out the batched payments

  const cryptonote::config_t &network = cryptonote::get_config(nettype(), hard_fork_version);
  size_t num_blocks                   = network.GOVERNANCE_REWARD_INTERVAL_IN_BLOCKS;
  uint64_t start_height               = height - num_blocks;

  if (height < num_blocks)
  {
    start_height = 0;
    num_blocks   = height;
  }

  std::vector<std::pair<cryptonote::blobdata, cryptonote::block>> blocks;
  if (!get_blocks(start_height, num_blocks, blocks))
  {
    LOG_ERROR("Unable to get historical blocks to calculated batched governance payment");
    return false;
  }

  for (const auto &it : blocks)
  {
    cryptonote::block const &block = it.second;
    if (block.major_version >= network_version_10_bulletproofs)
      reward += derive_governance_from_block_reward(nettype(), block);
  }

  return true;
}

//------------------------------------------------------------------
// ND: Speedups:
// 1. Thread long_hash computations if possible (m_max_prepare_blocks_threads = nthreads, default = 4)
// 2. Group all amounts (from txs) and related absolute offsets and form a table of tx_prefix_hash
//    vs [k_image, output_keys] (m_scan_table). This is faster because it takes advantage of bulk queries
//    and is threaded if possible. The table (m_scan_table) will be used later when querying output
//    keys.
bool Blockchain::prepare_handle_incoming_blocks(const std::vector<block_complete_entry> &blocks_entry, std::vector<block> &blocks)
{
  MTRACE("Blockchain::" << __func__);
  TIME_MEASURE_START(prepare);
  bool stop_batch;
  uint64_t bytes = 0;
  size_t total_txs = 0;
  blocks.clear();

  // Order of locking must be:
  //  m_incoming_tx_lock (optional)
  //  m_tx_pool lock
  //  blockchain lock
  //
  //  Something which takes the blockchain lock may never take the txpool lock
  //  if it has not provably taken the txpool lock earlier
  //
  //  The txpool lock is now taken in prepare_handle_incoming_blocks
  //  and released in cleanup_handle_incoming_blocks. This avoids issues
  //  when something uses the pool, which now uses the blockchain and
  //  needs a batch, since a batch could otherwise be active while the
  //  txpool and blockchain locks were not held

  m_tx_pool.lock();
  CRITICAL_REGION_LOCAL1(m_blockchain_lock);

  if(blocks_entry.size() == 0)
    return false;

  for (const auto &entry : blocks_entry)
  {
    bytes += entry.block.size();
    bytes += entry.checkpoint.size();
    for (const auto &tx_blob : entry.txs)
    {
      bytes += tx_blob.size();
    }
    total_txs += entry.txs.size();
  }
  m_bytes_to_sync += bytes;
  while (!(stop_batch = m_db->batch_start(blocks_entry.size(), bytes))) {
    m_blockchain_lock.unlock();
    m_tx_pool.unlock();
    epee::misc_utils::sleep_no_w(1000);
    m_tx_pool.lock();
    m_blockchain_lock.lock();
  }
  m_batch_success = true;

  const uint64_t height = m_db->height();
  if ((height + blocks_entry.size()) < m_blocks_hash_check.size())
    return true;

  bool blocks_exist = false;
  tools::threadpool& tpool = tools::threadpool::getInstance();
  unsigned threads = tpool.get_max_concurrency();
  blocks.resize(blocks_entry.size());

  if (1)
  {
    // limit threads, default limit = 4
    if(threads > m_max_prepare_blocks_threads)
      threads = m_max_prepare_blocks_threads;

    unsigned int batches = blocks_entry.size() / threads;
    unsigned int extra = blocks_entry.size() % threads;
    MDEBUG("block_batches: " << batches);
    std::vector<std::unordered_map<crypto::hash, crypto::hash>> maps(threads);
    auto it = blocks_entry.begin();
    unsigned blockidx = 0;

    const crypto::hash tophash = m_db->top_block_hash();
    for (unsigned i = 0; i < threads; i++)
    {
      for (unsigned int j = 0; j < batches; j++, ++blockidx)
      {
        block &block = blocks[blockidx];
        crypto::hash block_hash;

        if (!parse_and_validate_block_from_blob(it->block, block, block_hash))
          return false;

        // check first block and skip all blocks if its not chained properly
        if (blockidx == 0)
        {
          if (block.prev_id != tophash)
          {
            MDEBUG("Skipping prepare blocks. New blocks don't belong to chain.");
            blocks.clear();
            return true;
          }
        }
        if (have_block(block_hash))
          blocks_exist = true;

        std::advance(it, 1);
      }
    }

    for (unsigned i = 0; i < extra && !blocks_exist; i++, blockidx++)
    {
      block &block = blocks[blockidx];
      crypto::hash block_hash;

      if (!parse_and_validate_block_from_blob(it->block, block, block_hash))
        return false;

      if (have_block(block_hash))
        blocks_exist = true;

      std::advance(it, 1);
    }

    if (!blocks_exist)
    {
      m_blocks_longhash_table.clear();
      uint64_t thread_height = height;
      tools::threadpool::waiter waiter;
      m_prepare_height = height;
      m_prepare_nblocks = blocks_entry.size();
      m_prepare_blocks = &blocks;
      for (unsigned int i = 0; i < threads; i++)
      {
        unsigned nblocks = batches;
        if (i < extra)
          ++nblocks;
        tpool.submit(&waiter, boost::bind(&Blockchain::block_longhash_worker, this, thread_height, epee::span<const block>(&blocks[thread_height - height], nblocks), std::ref(maps[i])), true);
        thread_height += nblocks;
      }

      waiter.wait(&tpool);
      m_prepare_height = 0;

      if (m_cancel)
         return false;

      for (const auto & map : maps)
      {
        m_blocks_longhash_table.insert(map.begin(), map.end());
      }
    }
  }

  if (m_cancel)
    return false;

  if (blocks_exist)
  {
    MDEBUG("Skipping remainder of prepare blocks. Blocks exist.");
    return true;
  }

  m_fake_scan_time = 0;
  m_fake_pow_calc_time = 0;

  m_scan_table.clear();

  TIME_MEASURE_FINISH(prepare);
  m_fake_pow_calc_time = prepare / blocks_entry.size();

  if (blocks_entry.size() > 1 && threads > 1 && m_show_time_stats)
    MDEBUG("Prepare blocks took: " << prepare << " ms");

  TIME_MEASURE_START(scantable);

  // [input] stores all unique amounts found
  std::vector < uint64_t > amounts;
  // [input] stores all absolute_offsets for each amount
  std::map<uint64_t, std::vector<uint64_t>> offset_map;
  // [output] stores all output_data_t for each absolute_offset
  std::map<uint64_t, std::vector<output_data_t>> tx_map;
  std::vector<std::pair<cryptonote::transaction, crypto::hash>> txes(total_txs);

#define SCAN_TABLE_QUIT(m) \
  do { \
    MERROR_VER(m) ;\
    m_scan_table.clear(); \
    return false; \
  } while(0); \

  // generate sorted tables for all amounts and absolute offsets
  size_t tx_index = 0, block_index = 0;
  for (const auto &entry : blocks_entry)
  {
    if (m_cancel)
      return false;

    for (const auto &tx_blob : entry.txs)
    {
      if (tx_index >= txes.size())
        SCAN_TABLE_QUIT("tx_index is out of sync");
      transaction &tx = txes[tx_index].first;
      crypto::hash &tx_prefix_hash = txes[tx_index].second;
      ++tx_index;

      if (!parse_and_validate_tx_base_from_blob(tx_blob, tx))
        SCAN_TABLE_QUIT("Could not parse tx from incoming blocks.");
      cryptonote::get_transaction_prefix_hash(tx, tx_prefix_hash);

      auto its = m_scan_table.find(tx_prefix_hash);
      if (its != m_scan_table.end())
        SCAN_TABLE_QUIT("Duplicate tx found from incoming blocks.");

      m_scan_table.emplace(tx_prefix_hash, std::unordered_map<crypto::key_image, std::vector<output_data_t>>());
      its = m_scan_table.find(tx_prefix_hash);
      assert(its != m_scan_table.end());

      // get all amounts from tx.vin(s)
      for (const auto &txin : tx.vin)
      {
        const txin_to_key &in_to_key = boost::get < txin_to_key > (txin);

        // check for duplicate
        auto it = its->second.find(in_to_key.k_image);
        if (it != its->second.end())
          SCAN_TABLE_QUIT("Duplicate key_image found from incoming blocks.");

        amounts.push_back(in_to_key.amount);
      }

      // sort and remove duplicate amounts from amounts list
      std::sort(amounts.begin(), amounts.end());
      auto last = std::unique(amounts.begin(), amounts.end());
      amounts.erase(last, amounts.end());

      // add amount to the offset_map and tx_map
      for (const uint64_t &amount : amounts)
      {
        if (offset_map.find(amount) == offset_map.end())
          offset_map.emplace(amount, std::vector<uint64_t>());

        if (tx_map.find(amount) == tx_map.end())
          tx_map.emplace(amount, std::vector<output_data_t>());
      }

      // add new absolute_offsets to offset_map
      for (const auto &txin : tx.vin)
      {
        const txin_to_key &in_to_key = boost::get < txin_to_key > (txin);
        // no need to check for duplicate here.
        auto absolute_offsets = relative_output_offsets_to_absolute(in_to_key.key_offsets);
        for (const auto & offset : absolute_offsets)
          offset_map[in_to_key.amount].push_back(offset);

      }
    }
    ++block_index;
  }

  // sort and remove duplicate absolute_offsets in offset_map
  for (auto &offsets : offset_map)
  {
    std::sort(offsets.second.begin(), offsets.second.end());
    auto last = std::unique(offsets.second.begin(), offsets.second.end());
    offsets.second.erase(last, offsets.second.end());
  }

  // gather all the output keys
  threads = tpool.get_max_concurrency();
  if (!m_db->can_thread_bulk_indices())
    threads = 1;

  if (threads > 1 && amounts.size() > 1)
  {
    tools::threadpool::waiter waiter;

    for (size_t i = 0; i < amounts.size(); i++)
    {
      uint64_t amount = amounts[i];
      tpool.submit(&waiter, boost::bind(&Blockchain::output_scan_worker, this, amount, std::cref(offset_map[amount]), std::ref(tx_map[amount])), true);
    }
    waiter.wait(&tpool);
  }
  else
  {
    for (size_t i = 0; i < amounts.size(); i++)
    {
      uint64_t amount = amounts[i];
      output_scan_worker(amount, offset_map[amount], tx_map[amount]);
    }
  }

  // now generate a table for each tx_prefix and k_image hashes
  tx_index = 0;
  for (const auto &entry : blocks_entry)
  {
    if (m_cancel)
      return false;

    for (const auto &tx_blob : entry.txs)
    {
      if (tx_index >= txes.size())
        SCAN_TABLE_QUIT("tx_index is out of sync");
      const transaction &tx = txes[tx_index].first;
      const crypto::hash &tx_prefix_hash = txes[tx_index].second;
      ++tx_index;

      auto its = m_scan_table.find(tx_prefix_hash);
      if (its == m_scan_table.end())
        SCAN_TABLE_QUIT("Tx not found on scan table from incoming blocks.");

      for (const auto &txin : tx.vin)
      {
        const txin_to_key &in_to_key = boost::get < txin_to_key > (txin);
        auto needed_offsets = relative_output_offsets_to_absolute(in_to_key.key_offsets);

        std::vector<output_data_t> outputs;
        for (const uint64_t & offset_needed : needed_offsets)
        {
          size_t pos = 0;
          bool found = false;

          for (const uint64_t &offset_found : offset_map[in_to_key.amount])
          {
            if (offset_needed == offset_found)
            {
              found = true;
              break;
            }

            ++pos;
          }

          if (found && pos < tx_map[in_to_key.amount].size())
            outputs.push_back(tx_map[in_to_key.amount].at(pos));
          else
            break;
        }

        its->second.emplace(in_to_key.k_image, outputs);
      }
    }
  }

  TIME_MEASURE_FINISH(scantable);
  if (total_txs > 0)
  {
    m_fake_scan_time = scantable / total_txs;
    if(m_show_time_stats)
      MDEBUG("Prepare scantable took: " << scantable << " ms");
  }

  return true;
}

void Blockchain::add_txpool_tx(const crypto::hash &txid, const cryptonote::blobdata &blob, const txpool_tx_meta_t &meta)
{
  m_db->add_txpool_tx(txid, blob, meta);
}

void Blockchain::update_txpool_tx(const crypto::hash &txid, const txpool_tx_meta_t &meta)
{
  m_db->update_txpool_tx(txid, meta);
}

void Blockchain::remove_txpool_tx(const crypto::hash &txid)
{
  m_db->remove_txpool_tx(txid);
}

uint64_t Blockchain::get_txpool_tx_count(bool include_unrelayed_txes) const
{
  return m_db->get_txpool_tx_count(include_unrelayed_txes);
}

bool Blockchain::get_txpool_tx_meta(const crypto::hash& txid, txpool_tx_meta_t &meta) const
{
  return m_db->get_txpool_tx_meta(txid, meta);
}

bool Blockchain::get_txpool_tx_blob(const crypto::hash& txid, cryptonote::blobdata &bd) const
{
  return m_db->get_txpool_tx_blob(txid, bd);
}

cryptonote::blobdata Blockchain::get_txpool_tx_blob(const crypto::hash& txid) const
{
  return m_db->get_txpool_tx_blob(txid);
}

bool Blockchain::for_all_txpool_txes(std::function<bool(const crypto::hash&, const txpool_tx_meta_t&, const cryptonote::blobdata*)> f, bool include_blob, bool include_unrelayed_txes) const
{
  return m_db->for_all_txpool_txes(f, include_blob, include_unrelayed_txes);
}

void Blockchain::set_user_options(uint64_t maxthreads, bool sync_on_blocks, uint64_t sync_threshold, blockchain_db_sync_mode sync_mode, bool fast_sync)
{
  if (sync_mode == db_defaultsync)
  {
    m_db_default_sync = true;
    sync_mode = db_async;
  }
  m_db_sync_mode = sync_mode;
  m_fast_sync = fast_sync;
  m_db_sync_on_blocks = sync_on_blocks;
  m_db_sync_threshold = sync_threshold;
  m_max_prepare_blocks_threads = maxthreads;
}

void Blockchain::safesyncmode(const bool onoff)
{
  /* all of this is no-op'd if the user set a specific
   * --db-sync-mode at startup.
   */
  if (m_db_default_sync)
  {
    m_db->safesyncmode(onoff);
    m_db_sync_mode = onoff ? db_nosync : db_async;
  }
}

HardFork::State Blockchain::get_hard_fork_state() const
{
  return m_hardfork->get_state();
}

bool Blockchain::get_hard_fork_voting_info(uint8_t version, uint32_t &window, uint32_t &votes, uint32_t &threshold, uint64_t &earliest_height, uint8_t &voting) const
{
  return m_hardfork->get_voting_info(version, window, votes, threshold, earliest_height, voting);
}

uint64_t Blockchain::get_difficulty_target() const
{
  return DIFFICULTY_TARGET_V2;
}

std::map<uint64_t, std::tuple<uint64_t, uint64_t, uint64_t>> Blockchain:: get_output_histogram(const std::vector<uint64_t> &amounts, bool unlocked, uint64_t recent_cutoff, uint64_t min_count) const
{
  return m_db->get_output_histogram(amounts, unlocked, recent_cutoff, min_count);
}

std::vector<std::pair<Blockchain::block_extended_info,std::vector<crypto::hash>>> Blockchain::get_alternative_chains() const
{
  std::vector<std::pair<Blockchain::block_extended_info,std::vector<crypto::hash>>> chains;

  blocks_ext_by_hash alt_blocks;
  alt_blocks.reserve(m_db->get_alt_block_count());
  m_db->for_all_alt_blocks([&alt_blocks](const crypto::hash &blkid, const cryptonote::alt_block_data_t &data, const cryptonote::blobdata *block_blob, const cryptonote::blobdata *checkpoint_blob) {
    if (!block_blob)
    {
      MERROR("No blob, but blobs were requested");
      return false;
    }

    checkpoint_t checkpoint = {};
    if (data.checkpointed && checkpoint_blob)
    {
      if (!t_serializable_object_from_blob(checkpoint, *checkpoint_blob))
        MERROR("Failed to parse checkpoint from blob");
    }

    cryptonote::block block;
    if (cryptonote::parse_and_validate_block_from_blob(*block_blob, block))
    {
      block_extended_info bei(data, std::move(block), data.checkpointed ? &checkpoint : nullptr);
      alt_blocks.insert(std::make_pair(cryptonote::get_block_hash(bei.bl), std::move(bei)));
    }
    else
      MERROR("Failed to parse block from blob");
    return true;
  }, true);

  for (const auto &i: alt_blocks)
  {
    const crypto::hash top = cryptonote::get_block_hash(i.second.bl);
    bool found = false;
    for (const auto &j: alt_blocks)
    {
      if (j.second.bl.prev_id == top)
      {
        found = true;
        break;
      }
    }
    if (!found)
    {
      std::vector<crypto::hash> chain;
      auto h = i.second.bl.prev_id;
      chain.push_back(top);
      blocks_ext_by_hash::const_iterator prev;
      while ((prev = alt_blocks.find(h)) != alt_blocks.end())
      {
        chain.push_back(h);
        h = prev->second.bl.prev_id;
      }
      chains.push_back(std::make_pair(i.second, chain));
    }
  }
  return chains;
}

void Blockchain::cancel()
{
  m_cancel = true;
}

#if defined(PER_BLOCK_CHECKPOINT)
static const char expected_block_hashes_hash[] = "63b6445540c13f74d73fd753906e80bb84328c57b5a5a90c73353ed8405e7043";
void Blockchain::load_compiled_in_block_hashes(const GetCheckpointsCallback& get_checkpoints)
{
  if (get_checkpoints == nullptr || !m_fast_sync)
  {
    return;
  }
  const epee::span<const unsigned char> &checkpoints = get_checkpoints(m_nettype);
  if (!checkpoints.empty())
  {
    MINFO("Loading precomputed blocks (" << checkpoints.size() << " bytes)");
    if (m_nettype == MAINNET)
    {
      // first check hash
      crypto::hash hash;
      if (!tools::sha256sum(checkpoints.data(), checkpoints.size(), hash))
      {
        MERROR("Failed to hash precomputed blocks data");
        return;
      }
      MINFO("precomputed blocks hash: " << hash << ", expected " << expected_block_hashes_hash);
      cryptonote::blobdata expected_hash_data;
      if (!epee::string_tools::parse_hexstr_to_binbuff(std::string(expected_block_hashes_hash), expected_hash_data) || expected_hash_data.size() != sizeof(crypto::hash))
      {
        MERROR("Failed to parse expected block hashes hash");
        return;
      }
      const crypto::hash expected_hash = *reinterpret_cast<const crypto::hash*>(expected_hash_data.data());
      if (hash != expected_hash)
      {
        MERROR("Block hash data does not match expected hash");
        return;
      }
    }

    if (checkpoints.size() > 4)
    {
      const unsigned char *p = checkpoints.data();
      const uint32_t nblocks = *p | ((*(p+1))<<8) | ((*(p+2))<<16) | ((*(p+3))<<24);
      if (nblocks > (std::numeric_limits<uint32_t>::max() - 4) / sizeof(hash))
      {
        MERROR("Block hash data is too large");
        return;
      }
      const size_t size_needed = 4 + nblocks * sizeof(crypto::hash);
      if(nblocks > 0 && nblocks > (m_db->height() + HASH_OF_HASHES_STEP - 1) / HASH_OF_HASHES_STEP && checkpoints.size() >= size_needed)
      {
        p += sizeof(uint32_t);
        m_blocks_hash_of_hashes.reserve(nblocks);
        for (uint32_t i = 0; i < nblocks; i++)
        {
          crypto::hash hash;
          memcpy(hash.data, p, sizeof(hash.data));
          p += sizeof(hash.data);
          m_blocks_hash_of_hashes.push_back(hash);
        }
        m_blocks_hash_check.resize(m_blocks_hash_of_hashes.size() * HASH_OF_HASHES_STEP, crypto::null_hash);
        MINFO(nblocks << " block hashes loaded");

        // FIXME: clear tx_pool because the process might have been
        // terminated and caused it to store txs kept by blocks.
        // The core will not call check_tx_inputs(..) for these
        // transactions in this case. Consequently, the sanity check
        // for tx hashes will fail in handle_block_to_main_chain(..)
        CRITICAL_REGION_LOCAL(m_tx_pool);

        std::vector<transaction> txs;
        m_tx_pool.get_transactions(txs);

        size_t tx_weight;
        uint64_t fee;
        bool relayed, do_not_relay, double_spend_seen;
        transaction pool_tx;
        blobdata txblob;
        for(const transaction &tx : txs)
        {
          crypto::hash tx_hash = get_transaction_hash(tx);
          m_tx_pool.take_tx(tx_hash, pool_tx, txblob, tx_weight, fee, relayed, do_not_relay, double_spend_seen);
        }
      }
    }
  }
}
#endif

bool Blockchain::is_within_compiled_block_hash_area(uint64_t height) const
{
#if defined(PER_BLOCK_CHECKPOINT)
  return height < m_blocks_hash_of_hashes.size() * HASH_OF_HASHES_STEP;
#else
  return false;
#endif
}

void Blockchain::lock()
{
  m_blockchain_lock.lock();
}

void Blockchain::unlock()
{
  m_blockchain_lock.unlock();
}

bool Blockchain::for_all_key_images(std::function<bool(const crypto::key_image&)> f) const
{
  return m_db->for_all_key_images(f);
}

bool Blockchain::for_blocks_range(const uint64_t& h1, const uint64_t& h2, std::function<bool(uint64_t, const crypto::hash&, const block&)> f) const
{
  return m_db->for_blocks_range(h1, h2, f);
}

bool Blockchain::for_all_transactions(std::function<bool(const crypto::hash&, const cryptonote::transaction&)> f, bool pruned) const
{
  return m_db->for_all_transactions(f, pruned);
}

bool Blockchain::for_all_outputs(std::function<bool(uint64_t amount, const crypto::hash &tx_hash, uint64_t height, size_t tx_idx)> f) const
{
  return m_db->for_all_outputs(f);;
}

bool Blockchain::for_all_outputs(uint64_t amount, std::function<bool(uint64_t height)> f) const
{
  return m_db->for_all_outputs(amount, f);;
}

void Blockchain::invalidate_block_template_cache()
{
  MDEBUG("Invalidating block template cache");
  m_btc_valid = false;
}

void Blockchain::cache_block_template(const block &b, const cryptonote::account_public_address &address, const blobdata &nonce, const difficulty_type &diff, uint64_t height, uint64_t expected_reward, uint64_t pool_cookie)
{
  MDEBUG("Setting block template cache");
  m_btc = b;
  m_btc_address = address;
  m_btc_nonce = nonce;
  m_btc_difficulty = diff;
  m_btc_height = height;
  m_btc_expected_reward = expected_reward;
  m_btc_pool_cookie = pool_cookie;
  m_btc_valid = true;
}

namespace cryptonote {
template bool Blockchain::get_transactions(const std::vector<crypto::hash>&, std::vector<transaction>&, std::vector<crypto::hash>&) const;
template bool Blockchain::get_transactions_blobs(const std::vector<crypto::hash>&, std::vector<cryptonote::blobdata>&, std::vector<crypto::hash>&, bool) const;
template bool Blockchain::get_split_transactions_blobs(const std::vector<crypto::hash>&, std::vector<std::tuple<crypto::hash, cryptonote::blobdata, crypto::hash, cryptonote::blobdata>>&, std::vector<crypto::hash>&) const;
}<|MERGE_RESOLUTION|>--- conflicted
+++ resolved
@@ -1180,10 +1180,9 @@
   LOG_PRINT_L3("Blockchain::" << __func__);
   CHECK_AND_ASSERT_MES(b.miner_tx.vin.size() == 1, false, "coinbase transaction in the block has no inputs");
   CHECK_AND_ASSERT_MES(b.miner_tx.vin[0].type() == typeid(txin_gen), false, "coinbase transaction in the block has the wrong type");
-  CHECK_AND_ASSERT_MES(b.miner_tx.version > 1 || hf_version < HF_VERSION_MIN_V2_COINBASE_TX, false, "Invalid coinbase transaction version");
 
   // for v2 txes (ringct), we only accept empty rct signatures for miner transactions,
-  if (hf_version >= HF_VERSION_REJECT_SIGS_IN_COINBASE && b.miner_tx.version >= 2)
+  if (hf_version >= HF_VERSION_REJECT_SIGS_IN_COINBASE && b.miner_tx.version >= txversion::v2_ringct)
   {
     CHECK_AND_ASSERT_MES(b.miner_tx.rct_signatures.type == rct::RCTTypeNull, false, "RingCT signatures not allowed in coinbase transactions");
   }
@@ -1206,6 +1205,23 @@
     return false;
   }
 
+  if (hf_version >= cryptonote::network_version_12_checkpointing)
+  {
+    if (b.miner_tx.type != txtype::standard)
+    {
+      MERROR("Coinbase invalid transaction type for coinbase transaction.");
+      return false;
+    }
+
+    const auto min_version = transaction::get_min_version_for_hf(hf_version, nettype());
+    const auto max_version = transaction::get_max_version_for_hf(hf_version, nettype());
+    if (b.miner_tx.version < min_version || b.miner_tx.version > max_version)
+    {
+      MERROR_VER("Coinbase invalid version: " << b.miner_tx.version << " for hardfork: " << hf_version << " min/max version:  " << min_version << "/" << max_version);
+      return false;
+    }
+  }
+
   return true;
 }
 //------------------------------------------------------------------
@@ -1266,23 +1282,6 @@
     if (!validate_governance_reward_key(m_db->height(), *cryptonote::get_config(m_nettype, version).GOVERNANCE_WALLET_ADDRESS, b.miner_tx.vout.size() - 1, boost::get<txout_to_key>(b.miner_tx.vout.back().target).key, m_nettype))
     {
       MERROR("Governance reward public key incorrect.");
-      return false;
-    }
-  }
-
-  if (version >= cryptonote::network_version_12_checkpointing)
-  {
-    if (b.miner_tx.type != txtype::standard)
-    {
-      MERROR("Coinbase invalid transaction type for coinbase transaction.");
-      return false;
-    }
-
-    const auto min_version = transaction::get_min_version_for_hf(version, nettype());
-    const auto max_version = transaction::get_max_version_for_hf(version, nettype());
-    if (b.miner_tx.version < min_version || b.miner_tx.version > max_version)
-    {
-      MERROR_VER("Coinbase invalid version: " << b.miner_tx.version << " for hardfork: " << version << " min/max version:  " << min_version << "/" << max_version);
       return false;
     }
   }
@@ -1849,11 +1848,7 @@
       return false;
     }
 
-<<<<<<< HEAD
-    if(!prevalidate_miner_transaction(b, block_height))
-=======
-    if(!prevalidate_miner_transaction(b, bei.height, hf_version))
->>>>>>> 29e0f113
+    if(!prevalidate_miner_transaction(b, block_height, hf_version))
     {
       MERROR_VER("Block with id: " << epee::string_tools::pod_to_hex(id) << " (as alternative) has incorrect miner transaction.");
       bvc.m_verifivation_failed = true;
@@ -3000,20 +2995,12 @@
 
   if (tx.type == txtype::standard)
   {
-<<<<<<< HEAD
     crypto::hash tx_prefix_hash = get_transaction_prefix_hash(tx);
 
     std::vector<std::vector<rct::ctkey>> pubkeys(tx.vin.size());
     size_t sig_index = 0;
     const crypto::key_image *last_key_image = NULL;
     for (size_t sig_index = 0; sig_index < tx.vin.size(); sig_index++)
-=======
-    size_t n_unmixable = 0, n_mixable = 0;
-    size_t min_actual_mixin = std::numeric_limits<size_t>::max();
-    size_t max_actual_mixin = 0;
-    const size_t min_mixin = hf_version >= HF_VERSION_MIN_MIXIN_10 ? 10 : hf_version >= HF_VERSION_MIN_MIXIN_6 ? 6 : hf_version >= HF_VERSION_MIN_MIXIN_4 ? 4 : 2;
-    for (const auto& txin : tx.vin)
->>>>>>> 29e0f113
     {
       const auto& txin = tx.vin[sig_index];
 
@@ -3045,80 +3032,8 @@
           }
           last_key_image = &in_to_key.k_image;
         }
-<<<<<<< HEAD
 
         if(have_tx_keyimg_as_spent(in_to_key.k_image))
-=======
-        size_t ring_mixin = in_to_key.key_offsets.size() - 1;
-        if (ring_mixin < min_actual_mixin)
-          min_actual_mixin = ring_mixin;
-        if (ring_mixin > max_actual_mixin)
-          max_actual_mixin = ring_mixin;
-      }
-    }
-    MDEBUG("Mixin: " << min_actual_mixin << "-" << max_actual_mixin);
-
-    if (hf_version >= HF_VERSION_SAME_MIXIN)
-    {
-      if (min_actual_mixin != max_actual_mixin)
-      {
-        MERROR_VER("Tx " << get_transaction_hash(tx) << " has varying ring size (" << (min_actual_mixin + 1) << "-" << (max_actual_mixin + 1) << "), it should be constant");
-        tvc.m_low_mixin = true;
-        return false;
-      }
-    }
-
-    if (((hf_version == HF_VERSION_MIN_MIXIN_10 || hf_version == HF_VERSION_MIN_MIXIN_10+1) && min_actual_mixin != 10) || (hf_version >= HF_VERSION_MIN_MIXIN_10+2 && min_actual_mixin > 10))
-    {
-      MERROR_VER("Tx " << get_transaction_hash(tx) << " has invalid ring size (" << (min_actual_mixin + 1) << "), it should be 11");
-      tvc.m_low_mixin = true;
-      return false;
-    }
-
-    if (min_actual_mixin < min_mixin)
-    {
-      if (n_unmixable == 0)
-      {
-        MERROR_VER("Tx " << get_transaction_hash(tx) << " has too low ring size (" << (min_actual_mixin + 1) << "), and no unmixable inputs");
-        tvc.m_low_mixin = true;
-        return false;
-      }
-      if (n_mixable > 1)
-      {
-        MERROR_VER("Tx " << get_transaction_hash(tx) << " has too low ring size (" << (min_actual_mixin + 1) << "), and more than one mixable input with unmixable inputs");
-        tvc.m_low_mixin = true;
-        return false;
-      }
-    }
-
-    // min/max tx version based on HF, and we accept v1 txes if having a non mixable
-    const size_t max_tx_version = (hf_version <= 3) ? 1 : 2;
-    if (tx.version > max_tx_version)
-    {
-      MERROR_VER("transaction version " << (unsigned)tx.version << " is higher than max accepted version " << max_tx_version);
-      tvc.m_verifivation_failed = true;
-      return false;
-    }
-    const size_t min_tx_version = (n_unmixable > 0 ? 1 : (hf_version >= HF_VERSION_ENFORCE_RCT) ? 2 : 1);
-    if (tx.version < min_tx_version)
-    {
-      MERROR_VER("transaction version " << (unsigned)tx.version << " is lower than min accepted version " << min_tx_version);
-      tvc.m_verifivation_failed = true;
-      return false;
-    }
-  }
-
-  // from v7, sorted ins
-  if (hf_version >= 7) {
-    const crypto::key_image *last_key_image = NULL;
-    for (size_t n = 0; n < tx.vin.size(); ++n)
-    {
-      const txin_v &txin = tx.vin[n];
-      if (txin.type() == typeid(txin_to_key))
-      {
-        const txin_to_key& in_to_key = boost::get<txin_to_key>(txin);
-        if (last_key_image && memcmp(&in_to_key.k_image, last_key_image, sizeof(*last_key_image)) >= 0)
->>>>>>> 29e0f113
         {
           MERROR_VER("Key image already spent in blockchain: " << epee::string_tools::pod_to_hex(in_to_key.k_image));
           tvc.m_double_spend = true;
