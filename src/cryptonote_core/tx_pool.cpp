// Copyright (c) 2014-2018, The Monero Project
// Copyright (c)      2018, The Loki Project
//
// All rights reserved.
//
// Redistribution and use in source and binary forms, with or without modification, are
// permitted provided that the following conditions are met:
//
// 1. Redistributions of source code must retain the above copyright notice, this list of
//    conditions and the following disclaimer.
//
// 2. Redistributions in binary form must reproduce the above copyright notice, this list
//    of conditions and the following disclaimer in the documentation and/or other
//    materials provided with the distribution.
//
// 3. Neither the name of the copyright holder nor the names of its contributors may be
//    used to endorse or promote products derived from this software without specific
//    prior written permission.
//
// THIS SOFTWARE IS PROVIDED BY THE COPYRIGHT HOLDERS AND CONTRIBUTORS "AS IS" AND ANY
// EXPRESS OR IMPLIED WARRANTIES, INCLUDING, BUT NOT LIMITED TO, THE IMPLIED WARRANTIES OF
// MERCHANTABILITY AND FITNESS FOR A PARTICULAR PURPOSE ARE DISCLAIMED. IN NO EVENT SHALL
// THE COPYRIGHT HOLDER OR CONTRIBUTORS BE LIABLE FOR ANY DIRECT, INDIRECT, INCIDENTAL,
// SPECIAL, EXEMPLARY, OR CONSEQUENTIAL DAMAGES (INCLUDING, BUT NOT LIMITED TO,
// PROCUREMENT OF SUBSTITUTE GOODS OR SERVICES; LOSS OF USE, DATA, OR PROFITS; OR BUSINESS
// INTERRUPTION) HOWEVER CAUSED AND ON ANY THEORY OF LIABILITY, WHETHER IN CONTRACT,
// STRICT LIABILITY, OR TORT (INCLUDING NEGLIGENCE OR OTHERWISE) ARISING IN ANY WAY OUT OF
// THE USE OF THIS SOFTWARE, EVEN IF ADVISED OF THE POSSIBILITY OF SUCH DAMAGE.
//
// Parts of this file are originally copyright (c) 2012-2013 The Cryptonote developers

#include <algorithm>
#include <boost/filesystem.hpp>
#include <unordered_set>
#include <vector>

#include "tx_pool.h"
#include "cryptonote_tx_utils.h"
#include "cryptonote_basic/cryptonote_boost_serialization.h"
#include "cryptonote_config.h"
#include "blockchain.h"
#include "blockchain_db/blockchain_db.h"
#include "common/boost_serialization_helper.h"
#include "common/int-util.h"
#include "misc_language.h"
#include "warnings.h"
#include "common/perf_timer.h"
#include "crypto/hash.h"

#undef LOKI_DEFAULT_LOG_CATEGORY
#define LOKI_DEFAULT_LOG_CATEGORY "txpool"

DISABLE_VS_WARNINGS(4244 4345 4503) //'boost::foreach_detail_::or_' : decorated name length exceeded, name was truncated

using namespace crypto;

namespace cryptonote
{
  namespace
  {
    //TODO: constants such as these should at least be in the header,
    //      but probably somewhere more accessible to the rest of the
    //      codebase.  As it stands, it is at best nontrivial to test
    //      whether or not changing these parameters (or adding new)
    //      will work correctly.
    time_t const MIN_RELAY_TIME = (60 * 5); // only start re-relaying transactions after that many seconds
    time_t const MAX_RELAY_TIME = (60 * 60 * 4); // at most that many seconds between resends
    float const ACCEPT_THRESHOLD = 1.0f;

    // a kind of increasing backoff within min/max bounds
    uint64_t get_relay_delay(time_t now, time_t received)
    {
      time_t d = (now - received + MIN_RELAY_TIME) / MIN_RELAY_TIME * MIN_RELAY_TIME;
      if (d > MAX_RELAY_TIME)
        d = MAX_RELAY_TIME;
      return d;
    }

    uint64_t template_accept_threshold(uint64_t amount)
    {
      return amount * ACCEPT_THRESHOLD;
    }

    uint64_t get_transaction_size_limit(uint8_t version)
    {
      return get_min_block_size(version) - CRYPTONOTE_COINBASE_BLOB_RESERVED_SIZE;
    }

    // This class is meant to create a batch when none currently exists.
    // If a batch exists, it can't be from another thread, since we can
    // only be called with the txpool lock taken, and it is held during
    // the whole prepare/handle/cleanup incoming block sequence.
    class LockedTXN {
    public:
      LockedTXN(Blockchain &b): m_blockchain(b), m_batch(false) {
        m_batch = m_blockchain.get_db().batch_start();
      }
      ~LockedTXN() { try { if (m_batch) { m_blockchain.get_db().batch_stop(); } } catch (const std::exception &e) { MWARNING("LockedTXN dtor filtering exception: " << e.what()); } }
    private:
      Blockchain &m_blockchain;
      bool m_batch;
    };
  }
  //---------------------------------------------------------------------------------
  //---------------------------------------------------------------------------------
  tx_memory_pool::tx_memory_pool(Blockchain& bchs): m_blockchain(bchs), m_txpool_max_size(DEFAULT_TXPOOL_MAX_SIZE), m_txpool_size(0)
  {

  }
  //---------------------------------------------------------------------------------
  bool tx_memory_pool::have_deregister_tx_already(transaction const &tx) const
  {
    if (!tx.is_deregister_tx())
      return false;

    tx_extra_service_node_deregister deregister;
    if (!get_service_node_deregister_from_tx_extra(tx.extra, deregister))
    {
      MERROR("Could not get service node deregister from tx v3, possibly corrupt tx in your blockchain");
      return false;
    }

    std::list<transaction> pool_txs;
    get_transactions(pool_txs);
    for (const transaction& pool_tx : pool_txs)
    {
      if (!pool_tx.is_deregister_tx())
        continue;

      tx_extra_service_node_deregister pool_tx_deregister;
      if (!get_service_node_deregister_from_tx_extra(pool_tx.extra, pool_tx_deregister))
      {
        MERROR("Could not get service node deregister from tx v3, possibly corrupt tx in your blockchain");
        continue;
      }

      if ((pool_tx_deregister.block_height       == deregister.block_height) &&
          (pool_tx_deregister.service_node_index == deregister.service_node_index))
      {
        return true;
      }
    }

    return false;
  }
  //---------------------------------------------------------------------------------
  bool tx_memory_pool::add_tx(transaction &tx, /*const crypto::hash& tx_prefix_hash,*/ const crypto::hash &id, size_t blob_size, tx_verification_context& tvc, bool kept_by_block, bool relayed, bool do_not_relay, uint8_t version)
  {
    // this should already be called with that lock, but let's make it explicit for clarity
    CRITICAL_REGION_LOCAL(m_transactions_lock);

    PERF_TIMER(add_tx);
    if (tx.version == transaction::version_0)
    {
      // v0 never accepted
      LOG_PRINT_L1("transaction version 0 is invalid");
      tvc.m_verifivation_failed = true;
      return false;
    }

    // we do not accept transactions that timed out before, unless they're
    // kept_by_block
    if (!kept_by_block && m_timed_out_transactions.find(id) != m_timed_out_transactions.end())
    {
      // not clear if we should set that, since verifivation (sic) did not fail before, since
      // the tx was accepted before timing out.
      tvc.m_verifivation_failed = true;
      return false;
    }

    if(!check_inputs_types_supported(tx))
    {
      tvc.m_verifivation_failed = true;
      tvc.m_invalid_input = true;
      return false;
    }

    // fee per kilobyte, size rounded up.
    uint64_t fee;

    if (tx.version == transaction::version_1)
    {
      uint64_t inputs_amount = 0;
      if(!get_inputs_money_amount(tx, inputs_amount))
      {
        tvc.m_verifivation_failed = true;
        return false;
      }

      uint64_t outputs_amount = get_outs_money_amount(tx);
      if(outputs_amount > inputs_amount)
      {
        LOG_PRINT_L1("transaction use more money than it has: use " << print_money(outputs_amount) << ", have " << print_money(inputs_amount));
        tvc.m_verifivation_failed = true;
        tvc.m_overspend = true;
        return false;
      }
      else if(outputs_amount == inputs_amount)
      {
        LOG_PRINT_L1("transaction fee is zero: outputs_amount == inputs_amount, rejecting.");
        tvc.m_verifivation_failed = true;
        tvc.m_fee_too_low = true;
        return false;
      }

      fee = inputs_amount - outputs_amount;
    }
    else
    {
      fee = tx.rct_signatures.txnFee;
    }

    if (!kept_by_block && !tx.is_deregister_tx() && !m_blockchain.check_fee(blob_size, fee))
    {
      tvc.m_verifivation_failed = true;
      tvc.m_fee_too_low = true;
      return false;
    }

    size_t tx_size_limit = get_transaction_size_limit(version);
    if (!kept_by_block && blob_size > tx_size_limit)
    {
      LOG_PRINT_L1("transaction is too big: " << blob_size << " bytes, maximum size: " << tx_size_limit);
      tvc.m_verifivation_failed = true;
      tvc.m_too_big = true;
      return false;
    }

    // if the transaction came from a block popped from the chain,
    // don't check if we have its key images as spent.
    // TODO: Investigate why not?
    if(!kept_by_block)
    {
      if(have_tx_keyimges_as_spent(tx))
      {
        mark_double_spend(tx);
        LOG_PRINT_L1("Transaction with id= "<< id << " used already spent key images");
        tvc.m_verifivation_failed = true;
        tvc.m_double_spend = true;
        return false;
      }
      if (have_deregister_tx_already(tx))
      {
        mark_double_spend(tx);
        LOG_PRINT_L1("Transaction version 3 with id= "<< id << " already has a deregister for height");
        tvc.m_verifivation_failed = true;
        tvc.m_double_spend = true;
        return false;
      }
    }

    if (tx.is_deregister_tx())
    {
      tx_extra_service_node_deregister deregister;
      if (!get_service_node_deregister_from_tx_extra(tx.extra, deregister))
      {
        LOG_PRINT_L1("Could not get service node deregister from tx v3, possibly corrupt tx in your blockchain");
        return false;
      }

      const uint64_t curr_height = m_blockchain.get_current_blockchain_height();
      if (deregister.block_height >= curr_height)
      {
        LOG_PRINT_L1("Received deregister tx for height: " << deregister.block_height
                     << " and service node: "              << deregister.service_node_index
                     << ", is newer than current height: " << curr_height
                     << " blocks and has been rejected.");
        tvc.m_vote_ctx.m_invalid_block_height = true;
        tvc.m_verifivation_failed             = true;
        return false;
      }

      uint64_t delta_height = curr_height - deregister.block_height;
      if (delta_height > loki::service_node_deregister::DEREGISTER_LIFETIME_BY_HEIGHT)
      {
        LOG_PRINT_L1("Received deregister tx for height: " << deregister.block_height
                     << " and service node: "     << deregister.service_node_index
                     << ", is older than: "       << loki::service_node_deregister::DEREGISTER_LIFETIME_BY_HEIGHT
                     << " blocks and has been rejected.");
        tvc.m_vote_ctx.m_invalid_block_height = true;
        tvc.m_verifivation_failed             = true;
        return false;
      }
    }

    if (!m_blockchain.check_tx_outputs(tx, tvc))
    {
      LOG_PRINT_L1("Transaction with id= "<< id << " has at least one invalid output");
      tvc.m_verifivation_failed = true;
      tvc.m_invalid_output = true;
      return false;
    }

    // assume failure during verification steps until success is certain
    tvc.m_verifivation_failed = true;

    time_t receive_time = time(nullptr);

    crypto::hash max_used_block_id = null_hash;
    uint64_t max_used_block_height = 0;
    cryptonote::txpool_tx_meta_t meta;
    bool ch_inp_res = m_blockchain.check_tx_inputs(tx, max_used_block_height, max_used_block_id, tvc, kept_by_block);
    if(!ch_inp_res)
    {
      // if the transaction was valid before (kept_by_block), then it
      // may become valid again, so ignore the failed inputs check.
      if(kept_by_block)
      {
        meta.blob_size = blob_size;
        meta.fee = fee;
        meta.max_used_block_id = null_hash;
        meta.max_used_block_height = 0;
        meta.last_failed_height = 0;
        meta.last_failed_id = null_hash;
        meta.kept_by_block = kept_by_block;
        meta.receive_time = receive_time;
        meta.last_relayed_time = time(NULL);
        meta.relayed = relayed;
        meta.do_not_relay = do_not_relay;
        meta.double_spend_seen = (have_tx_keyimges_as_spent(tx) || have_deregister_tx_already(tx));
        memset(meta.padding, 0, sizeof(meta.padding));
        try
        {
          CRITICAL_REGION_LOCAL1(m_blockchain);
          LockedTXN lock(m_blockchain);
          m_blockchain.add_txpool_tx(tx, meta);
          if (!insert_key_images(tx, kept_by_block))
            return false;
          m_txs_by_fee_and_receive_time.emplace(std::pair<double, std::time_t>(fee / (double)blob_size, receive_time), id);
        }
        catch (const std::exception &e)
        {
          MERROR("transaction already exists at inserting in memory pool: " << e.what());
          return false;
        }
        tvc.m_verifivation_impossible = true;
        tvc.m_added_to_pool = true;
      }else
      {
        LOG_PRINT_L1("tx used wrong inputs, rejected");
        tvc.m_verifivation_failed = true;
        tvc.m_invalid_input = true;
        return false;
      }
    }else
    {
      //update transactions container
      meta.blob_size = blob_size;
      meta.kept_by_block = kept_by_block;
      meta.fee = fee;
      meta.max_used_block_id = max_used_block_id;
      meta.max_used_block_height = max_used_block_height;
      meta.last_failed_height = 0;
      meta.last_failed_id = null_hash;
      meta.receive_time = receive_time;
      meta.last_relayed_time = time(NULL);
      meta.relayed = relayed;
      meta.do_not_relay = do_not_relay;
      meta.double_spend_seen = false;
      memset(meta.padding, 0, sizeof(meta.padding));

      try
      {
        CRITICAL_REGION_LOCAL1(m_blockchain);
        LockedTXN lock(m_blockchain);
        m_blockchain.remove_txpool_tx(get_transaction_hash(tx));
        m_blockchain.add_txpool_tx(tx, meta);
        if (!insert_key_images(tx, kept_by_block))
          return false;
        m_txs_by_fee_and_receive_time.emplace(std::pair<double, std::time_t>(fee / (double)blob_size, receive_time), id);
      }
      catch (const std::exception &e)
      {
        MERROR("internal error: transaction already exists at inserting in memory pool: " << e.what());
        return false;
      }
      tvc.m_added_to_pool = true;

      if((meta.fee > 0 || tx.is_deregister_tx()) && !do_not_relay)
        tvc.m_should_be_relayed = true;
    }

    tvc.m_verifivation_failed = false;
    m_txpool_size += blob_size;

    MINFO("Transaction added to pool: txid " << id << " bytes: " << blob_size << " fee/byte: " << (fee / (double)blob_size));

    prune(m_txpool_max_size);

    return true;
  }
  //---------------------------------------------------------------------------------
  bool tx_memory_pool::add_tx(transaction &tx, tx_verification_context& tvc, bool keeped_by_block, bool relayed, bool do_not_relay, uint8_t version)
  {
    crypto::hash h = null_hash;
    size_t blob_size = 0;
    if (!get_transaction_hash(tx, h, blob_size) || blob_size == 0)
      return false;
    return add_tx(tx, h, blob_size, tvc, keeped_by_block, relayed, do_not_relay, version);
  }
  //---------------------------------------------------------------------------------
  size_t tx_memory_pool::get_txpool_size() const
  {
    CRITICAL_REGION_LOCAL(m_transactions_lock);
    return m_txpool_size;
  }
  //---------------------------------------------------------------------------------
  void tx_memory_pool::set_txpool_max_size(size_t bytes)
  {
    CRITICAL_REGION_LOCAL(m_transactions_lock);
    m_txpool_max_size = bytes;
  }
  //---------------------------------------------------------------------------------
  void tx_memory_pool::prune(size_t bytes)
  {
    CRITICAL_REGION_LOCAL(m_transactions_lock);
    if (bytes == 0)
      bytes = m_txpool_max_size;
    CRITICAL_REGION_LOCAL1(m_blockchain);
    LockedTXN lock(m_blockchain);

    // this will never remove the first one, but we don't care
    auto it = --m_txs_by_fee_and_receive_time.end();
    while (it != m_txs_by_fee_and_receive_time.begin())
    {
      if (m_txpool_size <= bytes)
        break;
      try
      {
        const crypto::hash &txid = it->second;
        txpool_tx_meta_t meta;
        if (!m_blockchain.get_txpool_tx_meta(txid, meta))
        {
          MERROR("Failed to find tx in txpool");
          return;
        }
        // don't prune the kept_by_block ones, they're likely added because we're adding a block with those
        if (meta.kept_by_block)
        {
          --it;
          continue;
        }
        cryptonote::blobdata txblob = m_blockchain.get_txpool_tx_blob(txid);
        cryptonote::transaction tx;
        if (!parse_and_validate_tx_from_blob(txblob, tx))
        {
          MERROR("Failed to parse tx from txpool");
          return;
        }
        // remove first, in case this throws, so key images aren't removed
        MINFO("Pruning tx " << txid << " from txpool: size: " << it->first.second << ", fee/byte: " << it->first.first);
        m_blockchain.remove_txpool_tx(txid);
        m_txpool_size -= txblob.size();
        remove_transaction_keyimages(tx);
        MINFO("Pruned tx " << txid << " from txpool: size: " << it->first.second << ", fee/byte: " << it->first.first);
        m_txs_by_fee_and_receive_time.erase(it--);
      }
      catch (const std::exception &e)
      {
        MERROR("Error while pruning txpool: " << e.what());
        return;
      }
    }
    if (m_txpool_size > bytes)
      MINFO("Pool size after pruning is larger than limit: " << m_txpool_size << "/" << bytes);
  }
  //---------------------------------------------------------------------------------
  bool tx_memory_pool::insert_key_images(const transaction &tx, bool kept_by_block)
  {
    for(const auto& in: tx.vin)
    {
      const crypto::hash id = get_transaction_hash(tx);
      CHECKED_GET_SPECIFIC_VARIANT(in, const txin_to_key, txin, false);
      std::unordered_set<crypto::hash>& kei_image_set = m_spent_key_images[txin.k_image];
      CHECK_AND_ASSERT_MES(kept_by_block || kei_image_set.size() == 0, false, "internal error: kept_by_block=" << kept_by_block
                                          << ",  kei_image_set.size()=" << kei_image_set.size() << ENDL << "txin.k_image=" << txin.k_image << ENDL
                                          << "tx_id=" << id );
      auto ins_res = kei_image_set.insert(id);
      CHECK_AND_ASSERT_MES(ins_res.second, false, "internal error: try to insert duplicate iterator in key_image set");
    }
    return true;
  }
  //---------------------------------------------------------------------------------
  //FIXME: Can return early before removal of all of the key images.
  //       At the least, need to make sure that a false return here
  //       is treated properly.  Should probably not return early, however.
  bool tx_memory_pool::remove_transaction_keyimages(const transaction& tx)
  {
    CRITICAL_REGION_LOCAL(m_transactions_lock);
    CRITICAL_REGION_LOCAL1(m_blockchain);
    // ND: Speedup
    // 1. Move transaction hash calcuation outside of loop. ._.
    crypto::hash actual_hash = get_transaction_hash(tx);
    for(const txin_v& vi: tx.vin)
    {
      CHECKED_GET_SPECIFIC_VARIANT(vi, const txin_to_key, txin, false);
      auto it = m_spent_key_images.find(txin.k_image);
      CHECK_AND_ASSERT_MES(it != m_spent_key_images.end(), false, "failed to find transaction input in key images. img=" << txin.k_image << ENDL
                                    << "transaction id = " << get_transaction_hash(tx));
      std::unordered_set<crypto::hash>& key_image_set =  it->second;
      CHECK_AND_ASSERT_MES(key_image_set.size(), false, "empty key_image set, img=" << txin.k_image << ENDL
        << "transaction id = " << actual_hash);

      auto it_in_set = key_image_set.find(actual_hash);
      CHECK_AND_ASSERT_MES(it_in_set != key_image_set.end(), false, "transaction id not found in key_image set, img=" << txin.k_image << ENDL
        << "transaction id = " << actual_hash);
      key_image_set.erase(it_in_set);
      if(!key_image_set.size())
      {
        //it is now empty hash container for this key_image
        m_spent_key_images.erase(it);
      }

    }
    return true;
  }
  //---------------------------------------------------------------------------------
  bool tx_memory_pool::take_tx(const crypto::hash &id, transaction &tx, size_t& blob_size, uint64_t& fee, bool &relayed, bool &do_not_relay, bool &double_spend_seen)
  {
    CRITICAL_REGION_LOCAL(m_transactions_lock);
    CRITICAL_REGION_LOCAL1(m_blockchain);

    auto sorted_it = find_tx_in_sorted_container(id);
    if (sorted_it == m_txs_by_fee_and_receive_time.end())
      return false;

    try
    {
      LockedTXN lock(m_blockchain);
      txpool_tx_meta_t meta;
      if (!m_blockchain.get_txpool_tx_meta(id, meta))
      {
        MERROR("Failed to find tx in txpool");
        return false;
      }
      cryptonote::blobdata txblob = m_blockchain.get_txpool_tx_blob(id);
      if (!parse_and_validate_tx_from_blob(txblob, tx))
      {
        MERROR("Failed to parse tx from txpool");
        return false;
      }
      blob_size = meta.blob_size;
      fee = meta.fee;
      relayed = meta.relayed;
      do_not_relay = meta.do_not_relay;
      double_spend_seen = meta.double_spend_seen;

      // remove first, in case this throws, so key images aren't removed
      m_blockchain.remove_txpool_tx(id);
      m_txpool_size -= blob_size;
      remove_transaction_keyimages(tx);
    }
    catch (const std::exception &e)
    {
      MERROR("Failed to remove tx from txpool: " << e.what());
      return false;
    }

    m_txs_by_fee_and_receive_time.erase(sorted_it);
    return true;
  }
  //---------------------------------------------------------------------------------
  void tx_memory_pool::on_idle()
  {
    m_remove_stuck_tx_interval.do_call([this](){return remove_stuck_transactions();});
  }
  //---------------------------------------------------------------------------------
  sorted_tx_container::iterator tx_memory_pool::find_tx_in_sorted_container(const crypto::hash& id) const
  {
    return std::find_if( m_txs_by_fee_and_receive_time.begin(), m_txs_by_fee_and_receive_time.end()
                       , [&](const sorted_tx_container::value_type& a){
                         return a.second == id;
                       }
    );
  }
  //---------------------------------------------------------------------------------
  //TODO: investigate whether boolean return is appropriate
  bool tx_memory_pool::remove_stuck_transactions()
  {
    CRITICAL_REGION_LOCAL(m_transactions_lock);
    CRITICAL_REGION_LOCAL1(m_blockchain);
    std::unordered_set<crypto::hash> remove;
    m_blockchain.for_all_txpool_txes([this, &remove](const crypto::hash &txid, const txpool_tx_meta_t &meta, const cryptonote::blobdata*) {
      uint64_t tx_age = time(nullptr) - meta.receive_time;

      if((tx_age > CRYPTONOTE_MEMPOOL_TX_LIVETIME && !meta.kept_by_block) ||
         (tx_age > CRYPTONOTE_MEMPOOL_TX_FROM_ALT_BLOCK_LIVETIME && meta.kept_by_block) )
      {
        LOG_PRINT_L1("Tx " << txid << " removed from tx pool due to outdated, age: " << tx_age );
        auto sorted_it = find_tx_in_sorted_container(txid);
        if (sorted_it == m_txs_by_fee_and_receive_time.end())
        {
          LOG_PRINT_L1("Removing tx " << txid << " from tx pool, but it was not found in the sorted txs container!");
        }
        else
        {
          m_txs_by_fee_and_receive_time.erase(sorted_it);
        }
        m_timed_out_transactions.insert(txid);
        remove.insert(txid);
      }
      return true;
    }, false);

    if (!remove.empty())
    {
      LockedTXN lock(m_blockchain);
      for (const crypto::hash &txid: remove)
      {
        try
        {
          cryptonote::blobdata bd = m_blockchain.get_txpool_tx_blob(txid);
          cryptonote::transaction tx;
          if (!parse_and_validate_tx_from_blob(bd, tx))
          {
            MERROR("Failed to parse tx from txpool");
            // continue
          }
          else
          {
            // remove first, so we only remove key images if the tx removal succeeds
            m_blockchain.remove_txpool_tx(txid);
            m_txpool_size -= bd.size();
            remove_transaction_keyimages(tx);
          }
        }
        catch (const std::exception &e)
        {
          MWARNING("Failed to remove stuck transaction: " << txid);
          // ignore error
        }
      }
    }
    return true;
  }
  //---------------------------------------------------------------------------------
  //TODO: investigate whether boolean return is appropriate
  bool tx_memory_pool::get_relayable_transactions(std::list<std::pair<crypto::hash, cryptonote::blobdata>> &txs) const
  {
    CRITICAL_REGION_LOCAL(m_transactions_lock);
    CRITICAL_REGION_LOCAL1(m_blockchain);
    const uint64_t now = time(NULL);
    m_blockchain.for_all_txpool_txes([this, now, &txs](const crypto::hash &txid, const txpool_tx_meta_t &meta, const cryptonote::blobdata *){
      if(!meta.do_not_relay && now - meta.last_relayed_time > get_relay_delay(now, meta.receive_time))
      {
        // if the tx is older than half the max lifetime, we don't re-relay it, to avoid a problem
        // mentioned by smooth where nodes would flush txes at slightly different times, causing
        // flushed txes to be re-added when received from a node which was just about to flush it
        uint64_t max_age = meta.kept_by_block ? CRYPTONOTE_MEMPOOL_TX_FROM_ALT_BLOCK_LIVETIME : CRYPTONOTE_MEMPOOL_TX_LIVETIME;
        if (now - meta.receive_time <= max_age / 2)
        {
          try
          {
            cryptonote::blobdata bd = m_blockchain.get_txpool_tx_blob(txid);
            if (meta.fee == 0)
            {
              cryptonote::transaction tx;
              if (cryptonote::parse_and_validate_tx_from_blob(bd, tx) && !tx.is_deregister_tx())
              {
                  return true;
              }
            }

            txs.push_back(std::make_pair(txid, bd));
          }
          catch (const std::exception &e)
          {
            MERROR("Failed to get transaction blob from db");
            // ignore error
          }
        }
      }
      return true;
    }, false);
    return true;
  }
  //---------------------------------------------------------------------------------
  void tx_memory_pool::set_relayed(const std::list<std::pair<crypto::hash, cryptonote::blobdata>> &txs)
  {
    CRITICAL_REGION_LOCAL(m_transactions_lock);
    CRITICAL_REGION_LOCAL1(m_blockchain);
    const time_t now = time(NULL);
    LockedTXN lock(m_blockchain);
    for (auto it = txs.begin(); it != txs.end(); ++it)
    {
      try
      {
        txpool_tx_meta_t meta;
        if (m_blockchain.get_txpool_tx_meta(it->first, meta))
        {
          meta.relayed = true;
          meta.last_relayed_time = now;
          m_blockchain.update_txpool_tx(it->first, meta);
        }
      }
      catch (const std::exception &e)
      {
        MERROR("Failed to update txpool transaction metadata: " << e.what());
        // continue
      }
    }
  }
  //---------------------------------------------------------------------------------
  size_t tx_memory_pool::get_transactions_count(bool include_unrelayed_txes) const
  {
    CRITICAL_REGION_LOCAL(m_transactions_lock);
    CRITICAL_REGION_LOCAL1(m_blockchain);
    return m_blockchain.get_txpool_tx_count(include_unrelayed_txes);
  }
  //---------------------------------------------------------------------------------
  void tx_memory_pool::get_transactions(std::list<transaction>& txs, bool include_unrelayed_txes) const
  {
    CRITICAL_REGION_LOCAL(m_transactions_lock);
    CRITICAL_REGION_LOCAL1(m_blockchain);
    m_blockchain.for_all_txpool_txes([&txs](const crypto::hash &txid, const txpool_tx_meta_t &meta, const cryptonote::blobdata *bd){
      transaction tx;
      if (!parse_and_validate_tx_from_blob(*bd, tx))
      {
        MERROR("Failed to parse tx from txpool");
        // continue
        return true;
      }
      txs.push_back(tx);
      return true;
    }, true, include_unrelayed_txes);
  }
  //------------------------------------------------------------------
  void tx_memory_pool::get_transaction_hashes(std::vector<crypto::hash>& txs, bool include_unrelayed_txes) const
  {
    CRITICAL_REGION_LOCAL(m_transactions_lock);
    CRITICAL_REGION_LOCAL1(m_blockchain);
    m_blockchain.for_all_txpool_txes([&txs](const crypto::hash &txid, const txpool_tx_meta_t &meta, const cryptonote::blobdata *bd){
      txs.push_back(txid);
      return true;
    }, false, include_unrelayed_txes);
  }
  //------------------------------------------------------------------
  void tx_memory_pool::get_transaction_backlog(std::vector<tx_backlog_entry>& backlog, bool include_unrelayed_txes) const
  {
    CRITICAL_REGION_LOCAL(m_transactions_lock);
    CRITICAL_REGION_LOCAL1(m_blockchain);
    const uint64_t now = time(NULL);
    m_blockchain.for_all_txpool_txes([&backlog, now](const crypto::hash &txid, const txpool_tx_meta_t &meta, const cryptonote::blobdata *bd){
      backlog.push_back({meta.blob_size, meta.fee, meta.receive_time - now});
      return true;
    }, false, include_unrelayed_txes);
  }
  //------------------------------------------------------------------
  void tx_memory_pool::get_transaction_stats(struct txpool_stats& stats, bool include_unrelayed_txes) const
  {
    CRITICAL_REGION_LOCAL(m_transactions_lock);
    CRITICAL_REGION_LOCAL1(m_blockchain);
    const uint64_t now = time(NULL);
    std::map<uint64_t, txpool_histo> agebytes;
    stats.txs_total = m_blockchain.get_txpool_tx_count(include_unrelayed_txes);
    std::vector<uint32_t> sizes;
    sizes.reserve(stats.txs_total);
    m_blockchain.for_all_txpool_txes([&stats, &sizes, now, &agebytes](const crypto::hash &txid, const txpool_tx_meta_t &meta, const cryptonote::blobdata *bd){
      sizes.push_back(meta.blob_size);
      stats.bytes_total += meta.blob_size;
      if (!stats.bytes_min || meta.blob_size < stats.bytes_min)
        stats.bytes_min = meta.blob_size;
      if (meta.blob_size > stats.bytes_max)
        stats.bytes_max = meta.blob_size;
      if (!meta.relayed)
        stats.num_not_relayed++;
      stats.fee_total += meta.fee;
      if (!stats.oldest || meta.receive_time < stats.oldest)
        stats.oldest = meta.receive_time;
      if (meta.receive_time < now - 600)
        stats.num_10m++;
      if (meta.last_failed_height)
        stats.num_failing++;
      uint64_t age = now - meta.receive_time + (now == meta.receive_time);
      agebytes[age].txs++;
      agebytes[age].bytes += meta.blob_size;
      if (meta.double_spend_seen)
        ++stats.num_double_spends;
      return true;
      }, false, include_unrelayed_txes);
    stats.bytes_med = epee::misc_utils::median(sizes);
    if (stats.txs_total > 1)
    {
      /* looking for 98th percentile */
      size_t end = stats.txs_total * 0.02;
      uint64_t delta, factor;
      std::map<uint64_t, txpool_histo>::iterator it, i2;
      if (end)
      {
        /* If enough txs, spread the first 98% of results across
         * the first 9 bins, drop final 2% in last bin.
         */
        it=agebytes.end();
        for (size_t n=0; n <= end; n++, it--);
        stats.histo_98pc = it->first;
        factor = 9;
        delta = it->first;
        stats.histo.resize(10);
      } else
      {
        /* If not enough txs, don't reserve the last slot;
         * spread evenly across all 10 bins.
         */
        stats.histo_98pc = 0;
        it = agebytes.end();
        factor = stats.txs_total > 9 ? 10 : stats.txs_total;
        delta = now - stats.oldest;
        stats.histo.resize(factor);
      }
      if (!delta)
        delta = 1;
      for (i2 = agebytes.begin(); i2 != it; i2++)
      {
        size_t i = (i2->first * factor - 1) / delta;
        stats.histo[i].txs += i2->second.txs;
        stats.histo[i].bytes += i2->second.bytes;
      }
      for (; i2 != agebytes.end(); i2++)
      {
        stats.histo[factor].txs += i2->second.txs;
        stats.histo[factor].bytes += i2->second.bytes;
      }
    }
  }
  //------------------------------------------------------------------
  //TODO: investigate whether boolean return is appropriate
  bool tx_memory_pool::get_transactions_and_spent_keys_info(std::vector<tx_info>& tx_infos, std::vector<spent_key_image_info>& key_image_infos, bool include_sensitive_data) const
  {
    CRITICAL_REGION_LOCAL(m_transactions_lock);
    CRITICAL_REGION_LOCAL1(m_blockchain);
    m_blockchain.for_all_txpool_txes([&tx_infos, key_image_infos, include_sensitive_data](const crypto::hash &txid, const txpool_tx_meta_t &meta, const cryptonote::blobdata *bd){
      tx_info txi;
      txi.id_hash = epee::string_tools::pod_to_hex(txid);
      txi.tx_blob = *bd;
      transaction tx;
      if (!parse_and_validate_tx_from_blob(*bd, tx))
      {
        MERROR("Failed to parse tx from txpool");
        // continue
        return true;
      }
      txi.tx_json = obj_to_json_str(tx);
      txi.blob_size = meta.blob_size;
      txi.fee = meta.fee;
      txi.kept_by_block = meta.kept_by_block;
      txi.max_used_block_height = meta.max_used_block_height;
      txi.max_used_block_id_hash = epee::string_tools::pod_to_hex(meta.max_used_block_id);
      txi.last_failed_height = meta.last_failed_height;
      txi.last_failed_id_hash = epee::string_tools::pod_to_hex(meta.last_failed_id);
      // In restricted mode we do not include this data:
      txi.receive_time = include_sensitive_data ? meta.receive_time : 0;
      txi.relayed = meta.relayed;
      // In restricted mode we do not include this data:
      txi.last_relayed_time = include_sensitive_data ? meta.last_relayed_time : 0;
      txi.do_not_relay = meta.do_not_relay;
      txi.double_spend_seen = meta.double_spend_seen;
      tx_infos.push_back(txi);
      return true;
    }, true, include_sensitive_data);

    txpool_tx_meta_t meta;
    for (const key_images_container::value_type& kee : m_spent_key_images) {
      const crypto::key_image& k_image = kee.first;
      const std::unordered_set<crypto::hash>& kei_image_set = kee.second;
      spent_key_image_info ki;
      ki.id_hash = epee::string_tools::pod_to_hex(k_image);
      for (const crypto::hash& tx_id_hash : kei_image_set)
      {
        if (!include_sensitive_data)
        {
          try
          {
            if (!m_blockchain.get_txpool_tx_meta(tx_id_hash, meta))
            {
              MERROR("Failed to get tx meta from txpool");
              return false;
            }
            if (!meta.relayed)
              // Do not include that transaction if in restricted mode and it's not relayed
              continue;
          }
          catch (const std::exception &e)
          {
            MERROR("Failed to get tx meta from txpool: " << e.what());
            return false;
          }
        }
        ki.txs_hashes.push_back(epee::string_tools::pod_to_hex(tx_id_hash));
      }
      // Only return key images for which we have at least one tx that we can show for them
      if (!ki.txs_hashes.empty())
        key_image_infos.push_back(ki);
    }
    return true;
  }
  //---------------------------------------------------------------------------------
  bool tx_memory_pool::get_pool_for_rpc(std::vector<cryptonote::rpc::tx_in_pool>& tx_infos, cryptonote::rpc::key_images_with_tx_hashes& key_image_infos) const
  {
    CRITICAL_REGION_LOCAL(m_transactions_lock);
    CRITICAL_REGION_LOCAL1(m_blockchain);
    m_blockchain.for_all_txpool_txes([&tx_infos, key_image_infos](const crypto::hash &txid, const txpool_tx_meta_t &meta, const cryptonote::blobdata *bd){
      cryptonote::rpc::tx_in_pool txi;
      txi.tx_hash = txid;
      transaction tx;
      if (!parse_and_validate_tx_from_blob(*bd, tx))
      {
        MERROR("Failed to parse tx from txpool");
        // continue
        return true;
      }
      txi.tx = tx;
      txi.blob_size = meta.blob_size;
      txi.fee = meta.fee;
      txi.kept_by_block = meta.kept_by_block;
      txi.max_used_block_height = meta.max_used_block_height;
      txi.max_used_block_hash = meta.max_used_block_id;
      txi.last_failed_block_height = meta.last_failed_height;
      txi.last_failed_block_hash = meta.last_failed_id;
      txi.receive_time = meta.receive_time;
      txi.relayed = meta.relayed;
      txi.last_relayed_time = meta.last_relayed_time;
      txi.do_not_relay = meta.do_not_relay;
      txi.double_spend_seen = meta.double_spend_seen;
      tx_infos.push_back(txi);
      return true;
    }, true, false);

    for (const key_images_container::value_type& kee : m_spent_key_images) {
      std::vector<crypto::hash> tx_hashes;
      const std::unordered_set<crypto::hash>& kei_image_set = kee.second;
      for (const crypto::hash& tx_id_hash : kei_image_set)
      {
        tx_hashes.push_back(tx_id_hash);
      }

      const crypto::key_image& k_image = kee.first;
      key_image_infos[k_image] = tx_hashes;
    }
    return true;
  }
  //---------------------------------------------------------------------------------
  bool tx_memory_pool::check_for_key_images(const std::vector<crypto::key_image>& key_images, std::vector<bool> spent) const
  {
    CRITICAL_REGION_LOCAL(m_transactions_lock);
    CRITICAL_REGION_LOCAL1(m_blockchain);

    spent.clear();

    for (const auto& image : key_images)
    {
      spent.push_back(m_spent_key_images.find(image) == m_spent_key_images.end() ? false : true);
    }

    return true;
  }
  //---------------------------------------------------------------------------------
  bool tx_memory_pool::get_transaction(const crypto::hash& id, cryptonote::blobdata& txblob) const
  {
    CRITICAL_REGION_LOCAL(m_transactions_lock);
    CRITICAL_REGION_LOCAL1(m_blockchain);
    try
    {
      return m_blockchain.get_txpool_tx_blob(id, txblob);
    }
    catch (const std::exception &e)
    {
      return false;
    }
  }
  //---------------------------------------------------------------------------------
  bool tx_memory_pool::on_blockchain_inc(uint64_t new_block_height, const crypto::hash& top_block_id)
  {
    return true;
  }
  //---------------------------------------------------------------------------------
  bool tx_memory_pool::on_blockchain_dec(uint64_t new_block_height, const crypto::hash& top_block_id)
  {
    return true;
  }
  //---------------------------------------------------------------------------------
  bool tx_memory_pool::have_tx(const crypto::hash &id) const
  {
    CRITICAL_REGION_LOCAL(m_transactions_lock);
    CRITICAL_REGION_LOCAL1(m_blockchain);
    return m_blockchain.get_db().txpool_has_tx(id);
  }
  //---------------------------------------------------------------------------------
  bool tx_memory_pool::have_tx_keyimges_as_spent(const transaction& tx) const
  {
    CRITICAL_REGION_LOCAL(m_transactions_lock);
    CRITICAL_REGION_LOCAL1(m_blockchain);
    for(const auto& in: tx.vin)
    {
      CHECKED_GET_SPECIFIC_VARIANT(in, const txin_to_key, tokey_in, true);//should never fail
      if(have_tx_keyimg_as_spent(tokey_in.k_image))
         return true;
    }
    return false;
  }
  //---------------------------------------------------------------------------------
  bool tx_memory_pool::have_tx_keyimg_as_spent(const crypto::key_image& key_im) const
  {
    CRITICAL_REGION_LOCAL(m_transactions_lock);
    return m_spent_key_images.end() != m_spent_key_images.find(key_im);
  }
  //---------------------------------------------------------------------------------
  void tx_memory_pool::lock() const
  {
    m_transactions_lock.lock();
  }
  //---------------------------------------------------------------------------------
  void tx_memory_pool::unlock() const
  {
    m_transactions_lock.unlock();
  }
  //---------------------------------------------------------------------------------
  bool tx_memory_pool::is_transaction_ready_to_go(txpool_tx_meta_t& txd, const cryptonote::blobdata &txblob, transaction &tx) const
  {
    struct transction_parser
    {
      transction_parser(const cryptonote::blobdata &txblob, transaction &tx): txblob(txblob), tx(tx), parsed(false) {}
      cryptonote::transaction &operator()()
      {
        if (!parsed)
        {
          if (!parse_and_validate_tx_from_blob(txblob, tx))
            throw std::runtime_error("failed to parse transaction blob");
          parsed = true;
        }
        return tx;
      }
      const cryptonote::blobdata &txblob;
      transaction &tx;
      bool parsed;
    } lazy_tx(txblob, tx);

    //not the best implementation at this time, sorry :(
    //check is ring_signature already checked ?
    if(txd.max_used_block_id == null_hash)
    {//not checked, lets try to check

      if(txd.last_failed_id != null_hash && m_blockchain.get_current_blockchain_height() > txd.last_failed_height && txd.last_failed_id == m_blockchain.get_block_id_by_height(txd.last_failed_height))
        return false;//we already sure that this tx is broken for this height

<<<<<<< HEAD
      tx_verification_context tvc = AUTO_VAL_INIT(tvc);
      if(!m_blockchain.check_tx_inputs(tx, txd.max_used_block_height, txd.max_used_block_id, tvc))
=======
      tx_verification_context tvc;
      if(!m_blockchain.check_tx_inputs(lazy_tx(), txd.max_used_block_height, txd.max_used_block_id, tvc))
>>>>>>> 7935bc5f
      {
        txd.last_failed_height = m_blockchain.get_current_blockchain_height()-1;
        txd.last_failed_id = m_blockchain.get_block_id_by_height(txd.last_failed_height);
        return false;
      }
    }else
    {
      if(txd.max_used_block_height >= m_blockchain.get_current_blockchain_height())
        return false;
      if(true)
      {
        //if we already failed on this height and id, skip actual ring signature check
        if(txd.last_failed_id == m_blockchain.get_block_id_by_height(txd.last_failed_height))
          return false;
        //check ring signature again, it is possible (with very small chance) that this transaction become again valid
<<<<<<< HEAD
        tx_verification_context tvc = AUTO_VAL_INIT(tvc);
        if(!m_blockchain.check_tx_inputs(tx, txd.max_used_block_height, txd.max_used_block_id, tvc))
=======
        tx_verification_context tvc;
        if(!m_blockchain.check_tx_inputs(lazy_tx(), txd.max_used_block_height, txd.max_used_block_id, tvc))
>>>>>>> 7935bc5f
        {
          txd.last_failed_height = m_blockchain.get_current_blockchain_height()-1;
          txd.last_failed_id = m_blockchain.get_block_id_by_height(txd.last_failed_height);
          return false;
        }
      }
    }
    //if we here, transaction seems valid, but, anyway, check for key_images collisions with blockchain, just to be sure
    if(m_blockchain.have_tx_keyimges_as_spent(lazy_tx()))
    {
      txd.double_spend_seen = true;
      return false;
    }

    //transaction is ok.
    return true;
  }
  //---------------------------------------------------------------------------------
  bool tx_memory_pool::have_key_images(const std::unordered_set<crypto::key_image>& k_images, const transaction& tx)
  {
    for(size_t i = 0; i!= tx.vin.size(); i++)
    {
      CHECKED_GET_SPECIFIC_VARIANT(tx.vin[i], const txin_to_key, itk, false);
      if(k_images.count(itk.k_image))
        return true;
    }
    return false;
  }
  //---------------------------------------------------------------------------------
  bool tx_memory_pool::append_key_images(std::unordered_set<crypto::key_image>& k_images, const transaction& tx)
  {
    for(size_t i = 0; i!= tx.vin.size(); i++)
    {
      CHECKED_GET_SPECIFIC_VARIANT(tx.vin[i], const txin_to_key, itk, false);
      auto i_res = k_images.insert(itk.k_image);
      CHECK_AND_ASSERT_MES(i_res.second, false, "internal error: key images pool cache - inserted duplicate image in set: " << itk.k_image);
    }
    return true;
  }
  //---------------------------------------------------------------------------------
  void tx_memory_pool::mark_double_spend(const transaction &tx)
  {
    CRITICAL_REGION_LOCAL(m_transactions_lock);
    CRITICAL_REGION_LOCAL1(m_blockchain);
    LockedTXN lock(m_blockchain);
    for(size_t i = 0; i!= tx.vin.size(); i++)
    {
      CHECKED_GET_SPECIFIC_VARIANT(tx.vin[i], const txin_to_key, itk, void());
      const key_images_container::const_iterator it = m_spent_key_images.find(itk.k_image);
      if (it != m_spent_key_images.end())
      {
        for (const crypto::hash &txid: it->second)
        {
          txpool_tx_meta_t meta;
          if (!m_blockchain.get_txpool_tx_meta(txid, meta))
          {
            MERROR("Failed to find tx meta in txpool");
            // continue, not fatal
            continue;
          }
          if (!meta.double_spend_seen)
          {
            MDEBUG("Marking " << txid << " as double spending " << itk.k_image);
            meta.double_spend_seen = true;
            try
            {
              m_blockchain.update_txpool_tx(txid, meta);
            }
            catch (const std::exception &e)
            {
              MERROR("Failed to update tx meta: " << e.what());
              // continue, not fatal
            }
          }
        }
      }
    }
  }
  //---------------------------------------------------------------------------------
  std::string tx_memory_pool::print_pool(bool short_format) const
  {
    std::stringstream ss;
    CRITICAL_REGION_LOCAL(m_transactions_lock);
    CRITICAL_REGION_LOCAL1(m_blockchain);
    m_blockchain.for_all_txpool_txes([&ss, short_format](const crypto::hash &txid, const txpool_tx_meta_t &meta, const cryptonote::blobdata *txblob) {
      ss << "id: " << txid << std::endl;
      if (!short_format) {
        cryptonote::transaction tx;
        if (!parse_and_validate_tx_from_blob(*txblob, tx))
        {
          MERROR("Failed to parse tx from txpool");
          return true; // continue
        }
        ss << obj_to_json_str(tx) << std::endl;
      }
      ss << "blob_size: " << meta.blob_size << std::endl
        << "fee: " << print_money(meta.fee) << std::endl
        << "kept_by_block: " << (meta.kept_by_block ? 'T' : 'F') << std::endl
        << "double_spend_seen: " << (meta.double_spend_seen ? 'T' : 'F') << std::endl
        << "max_used_block_height: " << meta.max_used_block_height << std::endl
        << "max_used_block_id: " << meta.max_used_block_id << std::endl
        << "last_failed_height: " << meta.last_failed_height << std::endl
        << "last_failed_id: " << meta.last_failed_id << std::endl;
      return true;
    }, !short_format);

    return ss.str();
  }
  //---------------------------------------------------------------------------------
  //TODO: investigate whether boolean return is appropriate
  bool tx_memory_pool::fill_block_template(block &bl, size_t median_size, uint64_t already_generated_coins, size_t &total_size, uint64_t &fee, uint64_t &expected_reward, uint8_t version, uint64_t height)
  {
    CRITICAL_REGION_LOCAL(m_transactions_lock);
    CRITICAL_REGION_LOCAL1(m_blockchain);

    uint64_t best_coinbase = 0, coinbase = 0;
    total_size = 0;
    fee = 0;
    
    //baseline empty block
    get_block_reward(median_size, total_size, already_generated_coins, best_coinbase, version, height);


    size_t max_total_size_pre_v5 = (130 * median_size) / 100 - CRYPTONOTE_COINBASE_BLOB_RESERVED_SIZE;
    size_t max_total_size_v5 = 2 * median_size - CRYPTONOTE_COINBASE_BLOB_RESERVED_SIZE;
    size_t max_total_size = version >= 5 ? max_total_size_v5 : max_total_size_pre_v5;
    std::unordered_set<crypto::key_image> k_images;

    LOG_PRINT_L2("Filling block template, median size " << median_size << ", " << m_txs_by_fee_and_receive_time.size() << " txes in the pool");

    LockedTXN lock(m_blockchain);

    auto sorted_it = m_txs_by_fee_and_receive_time.begin();
    while (sorted_it != m_txs_by_fee_and_receive_time.end())
    {
      txpool_tx_meta_t meta;
      if (!m_blockchain.get_txpool_tx_meta(sorted_it->second, meta))
      {
        MERROR("  failed to find tx meta");
        continue;
      }
      LOG_PRINT_L2("Considering " << sorted_it->second << ", size " << meta.blob_size << ", current block size " << total_size << "/" << max_total_size << ", current coinbase " << print_money(best_coinbase));

      // Can not exceed maximum block size
      if (max_total_size < total_size + meta.blob_size)
      {
        LOG_PRINT_L2("  would exceed maximum block size");
        sorted_it++;
        continue;
      }

      // start using the optimal filling algorithm from v5
      if (version >= 5)
      {
        // If we're getting lower coinbase tx,
        // stop including more tx
        uint64_t block_reward;
        if(!get_block_reward(median_size, total_size + meta.blob_size, already_generated_coins, block_reward, version, height))
        {
          LOG_PRINT_L2("  would exceed maximum block size");
          sorted_it++;
          continue;
        }
        coinbase = block_reward + fee + meta.fee;
        if (coinbase < template_accept_threshold(best_coinbase))
        {
          LOG_PRINT_L2("  would decrease coinbase to " << print_money(coinbase));
          sorted_it++;
          continue;
        }
      }
      else
      {
        // If we've exceeded the penalty free size,
        // stop including more tx
        if (total_size > median_size)
        {
          LOG_PRINT_L2("  would exceed median block size");
          break;
        }
      }

      cryptonote::blobdata txblob = m_blockchain.get_txpool_tx_blob(sorted_it->second);
      cryptonote::transaction tx;

      // Skip transactions that are not ready to be
      // included into the blockchain or that are
      // missing key images
      const cryptonote::txpool_tx_meta_t original_meta = meta;
      bool ready = false;
      try
      {
        ready = is_transaction_ready_to_go(meta, txblob, tx);
      }
      catch (const std::exception &e)
      {
        MERROR("Failed to check transaction readiness: " << e.what());
        // continue, not fatal
      }
      if (memcmp(&original_meta, &meta, sizeof(meta)))
      {
        try
	{
	  m_blockchain.update_txpool_tx(sorted_it->second, meta);
	}
        catch (const std::exception &e)
	{
	  MERROR("Failed to update tx meta: " << e.what());
	  // continue, not fatal
	}
      }
      if (!ready)
      {
        LOG_PRINT_L2("  not ready to go");
        sorted_it++;
        continue;
      }
      if (have_key_images(k_images, tx))
      {
        LOG_PRINT_L2("  key images already seen");
        sorted_it++;
        continue;
      }

      bl.tx_hashes.push_back(sorted_it->second);
      total_size += meta.blob_size;
      fee += meta.fee;
      best_coinbase = coinbase;
      append_key_images(k_images, tx);
      sorted_it++;
      LOG_PRINT_L2("  added, new block size " << total_size << "/" << max_total_size << ", coinbase " << print_money(best_coinbase));
    }

    expected_reward = best_coinbase;
    LOG_PRINT_L2("Block template filled with " << bl.tx_hashes.size() << " txes, size "
        << total_size << "/" << max_total_size << ", coinbase " << print_money(best_coinbase)
        << " (including " << print_money(fee) << " in fees)");
    return true;
  }
  //---------------------------------------------------------------------------------
  size_t tx_memory_pool::validate(uint8_t version)
  {
    CRITICAL_REGION_LOCAL(m_transactions_lock);
    CRITICAL_REGION_LOCAL1(m_blockchain);
    size_t tx_size_limit = get_transaction_size_limit(version);
    std::unordered_set<crypto::hash> remove;

    m_txpool_size = 0;
    m_blockchain.for_all_txpool_txes([this, &remove, tx_size_limit](const crypto::hash &txid, const txpool_tx_meta_t &meta, const cryptonote::blobdata*) {
      m_txpool_size += meta.blob_size;
      if (meta.blob_size > tx_size_limit) {
        LOG_PRINT_L1("Transaction " << txid << " is too big (" << meta.blob_size << " bytes), removing it from pool");
        remove.insert(txid);
      }
      else if (m_blockchain.have_tx(txid)) {
        LOG_PRINT_L1("Transaction " << txid << " is in the blockchain, removing it from pool");
        remove.insert(txid);
      }
      return true;
    }, false);

    size_t n_removed = 0;
    if (!remove.empty())
    {
      LockedTXN lock(m_blockchain);
      for (const crypto::hash &txid: remove)
      {
        try
        {
          cryptonote::blobdata txblob = m_blockchain.get_txpool_tx_blob(txid);
          cryptonote::transaction tx;
          if (!parse_and_validate_tx_from_blob(txblob, tx))
          {
            MERROR("Failed to parse tx from txpool");
            continue;
          }
          // remove tx from db first
          m_blockchain.remove_txpool_tx(txid);
          m_txpool_size -= txblob.size();
          remove_transaction_keyimages(tx);
          auto sorted_it = find_tx_in_sorted_container(txid);
          if (sorted_it == m_txs_by_fee_and_receive_time.end())
          {
            LOG_PRINT_L1("Removing tx " << txid << " from tx pool, but it was not found in the sorted txs container!");
          }
          else
          {
            m_txs_by_fee_and_receive_time.erase(sorted_it);
          }
          ++n_removed;
        }
        catch (const std::exception &e)
        {
          MERROR("Failed to remove invalid tx from pool");
          // continue
        }
      }
    }
    return n_removed;
  }
  //---------------------------------------------------------------------------------
  bool tx_memory_pool::init(size_t max_txpool_size)
  {
    CRITICAL_REGION_LOCAL(m_transactions_lock);
    CRITICAL_REGION_LOCAL1(m_blockchain);

    m_txpool_max_size = max_txpool_size ? max_txpool_size : DEFAULT_TXPOOL_MAX_SIZE;
    m_txs_by_fee_and_receive_time.clear();
    m_spent_key_images.clear();
    m_txpool_size = 0;
    std::vector<crypto::hash> remove;

    // first add the not kept by block, then the kept by block,
    // to avoid rejection due to key image collision
    for (int pass = 0; pass < 2; ++pass)
    {
      const bool kept = pass == 1;
      bool r = m_blockchain.for_all_txpool_txes([this, &remove, kept](const crypto::hash &txid, const txpool_tx_meta_t &meta, const cryptonote::blobdata *bd) {
        if (!!kept != !!meta.kept_by_block)
          return true;
        cryptonote::transaction tx;
        if (!parse_and_validate_tx_from_blob(*bd, tx))
        {
          MWARNING("Failed to parse tx from txpool, removing");
          remove.push_back(txid);
        }
        if (!insert_key_images(tx, meta.kept_by_block))
        {
          MFATAL("Failed to insert key images from txpool tx");
          return false;
        }
        m_txs_by_fee_and_receive_time.emplace(std::pair<double, time_t>(meta.fee / (double)meta.blob_size, meta.receive_time), txid);
        m_txpool_size += meta.blob_size;
        return true;
      }, true);
      if (!r)
        return false;
    }
    if (!remove.empty())
    {
      LockedTXN lock(m_blockchain);
      for (const auto &txid: remove)
      {
        try
        {
          m_blockchain.remove_txpool_tx(txid);
        }
        catch (const std::exception &e)
        {
          MWARNING("Failed to remove corrupt transaction: " << txid);
          // ignore error
        }
      }
    }
    return true;
  }

  //---------------------------------------------------------------------------------
  bool tx_memory_pool::deinit()
  {
    return true;
  }
}<|MERGE_RESOLUTION|>--- conflicted
+++ resolved
@@ -1042,13 +1042,8 @@
       if(txd.last_failed_id != null_hash && m_blockchain.get_current_blockchain_height() > txd.last_failed_height && txd.last_failed_id == m_blockchain.get_block_id_by_height(txd.last_failed_height))
         return false;//we already sure that this tx is broken for this height
 
-<<<<<<< HEAD
-      tx_verification_context tvc = AUTO_VAL_INIT(tvc);
-      if(!m_blockchain.check_tx_inputs(tx, txd.max_used_block_height, txd.max_used_block_id, tvc))
-=======
       tx_verification_context tvc;
       if(!m_blockchain.check_tx_inputs(lazy_tx(), txd.max_used_block_height, txd.max_used_block_id, tvc))
->>>>>>> 7935bc5f
       {
         txd.last_failed_height = m_blockchain.get_current_blockchain_height()-1;
         txd.last_failed_id = m_blockchain.get_block_id_by_height(txd.last_failed_height);
@@ -1064,13 +1059,8 @@
         if(txd.last_failed_id == m_blockchain.get_block_id_by_height(txd.last_failed_height))
           return false;
         //check ring signature again, it is possible (with very small chance) that this transaction become again valid
-<<<<<<< HEAD
-        tx_verification_context tvc = AUTO_VAL_INIT(tvc);
-        if(!m_blockchain.check_tx_inputs(tx, txd.max_used_block_height, txd.max_used_block_id, tvc))
-=======
         tx_verification_context tvc;
         if(!m_blockchain.check_tx_inputs(lazy_tx(), txd.max_used_block_height, txd.max_used_block_id, tvc))
->>>>>>> 7935bc5f
         {
           txd.last_failed_height = m_blockchain.get_current_blockchain_height()-1;
           txd.last_failed_id = m_blockchain.get_block_id_by_height(txd.last_failed_height);
