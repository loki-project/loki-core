--- conflicted
+++ resolved
@@ -1052,16 +1052,14 @@
       */
      void do_uptime_proof_call();
 
-<<<<<<< HEAD
-     std::unique_ptr<service_node::storage_server> m_storage_server;
-=======
      /*
       * @brief checks block rate, and warns if it's too slow
       *
       * @return true on success, false otherwise
       */
      bool check_block_rate();
->>>>>>> 6553e4d7
+     
+     std::unique_ptr<service_node::storage_server> m_storage_server;
 
      bool m_test_drop_download = true; //!< whether or not to drop incoming blocks (for testing)
 
