--- conflicted
+++ resolved
@@ -90,7 +90,6 @@
   using quorumnet_relay_obligation_votes_proc = void (void *self, const std::vector<service_nodes::quorum_vote_t> &votes);
   // Sends a blink tx to the current blink quorum, returns a future that can be used to wait for the
   // result.
-<<<<<<< HEAD
   using quorumnet_send_blink_proc = std::future<std::pair<blink_result, std::string>> (core& core, const std::string& tx_blob);
 
   //
@@ -113,15 +112,12 @@
   extern quorumnet_send_pulse_validator_handshake_bitset_proc *quorumnet_send_pulse_validator_handshake_bitset;
   extern quorumnet_send_pulse_block_template_proc             *quorumnet_send_pulse_block_template;
   extern quorumnet_pulse_relay_message_to_quorum_proc         *quorumnet_pulse_relay_message_to_quorum;
-=======
-  extern std::future<std::pair<blink_result, std::string>> (*quorumnet_send_blink)(core& core, const std::string& tx_blob);
 
   // Function pointer that we invoke when the mempool has changed; this gets set during
   // rpc/http_server.cpp's init_options().
   extern void (*long_poll_trigger)(tx_memory_pool& pool);
 
   extern bool init_core_callback_complete;
->>>>>>> 8e68f7b2
 
   /************************************************************************/
   /*                                                                      */
@@ -1248,16 +1244,13 @@
      bool m_pad_transactions;
 
      std::shared_ptr<tools::Notify> m_block_rate_notify;
-<<<<<<< HEAD
      std::optional<lokimq::TaggedThreadID> m_pulse_thread_id;
-=======
 
      struct {
        std::shared_mutex mutex;
        bool building = false;
        uint64_t height = 0, emissions = 0, fees = 0, burnt = 0;
      } m_coinbase_cache;
->>>>>>> 8e68f7b2
    };
 }
 
