--- conflicted
+++ resolved
@@ -783,18 +783,10 @@
       * @brief Get the deterministic list of service node's public keys for quorum testing
       *
       * @param height Block height to deterministically recreate the quorum list from
-<<<<<<< HEAD
-      * @param quorum The quorum entries are put into this param
-
-      * @return Whether the list could be made
-      */
-     bool get_quorum_list_for_height(uint64_t height, std::vector<crypto::public_key>& quorum) const;
-=======
 
       * @return Nullptr if height was valid otherwise quorum state
       */
      const service_nodes::quorum_state *get_quorum_state(uint64_t height) const;
->>>>>>> fc368a99
 
      /**
       * @brief Add a vote to deregister a service node from network
