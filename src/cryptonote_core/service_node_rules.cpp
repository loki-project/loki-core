--- conflicted
+++ resolved
@@ -27,26 +27,25 @@
 
 uint64_t portions_to_amount(uint64_t portions, uint64_t staking_requirement)
 {
-    uint64_t hi, lo, resulthi, resultlo;
-    lo = mul128(staking_requirement, portions, &hi);
-    div128_64(hi, lo, STAKING_PORTIONS, &resulthi, &resultlo);
-    return resultlo;
+  uint64_t hi, lo, resulthi, resultlo;
+  lo = mul128(staking_requirement, portions, &hi);
+  div128_64(hi, lo, STAKING_PORTIONS, &resulthi, &resultlo);
+  return resultlo;
 }
 
 bool check_service_node_portions(const std::vector<uint64_t>& portions)
 {
-    uint64_t portions_left = STAKING_PORTIONS;
+  uint64_t portions_left = STAKING_PORTIONS;
 
-    for (const auto portion : portions) {
-        const uint64_t min_portions = std::min(portions_left, MIN_PORTIONS);
-        if (portion < min_portions || portion > portions_left) return false;
-        portions_left -= portion;
-    }
+  for (const auto portion : portions) {
+      const uint64_t min_portions = std::min(portions_left, MIN_PORTIONS);
+      if (portion < min_portions || portion > portions_left) return false;
+      portions_left -= portion;
+  }
 
-    return true;
+  return true;
 }
 
-<<<<<<< HEAD
 crypto::hash generate_request_stake_unlock_hash(uint32_t nonce)
 {
   crypto::hash result = {};
@@ -77,7 +76,8 @@
     result = curr_height + (blocks_to_lock - remainder);
   }
   return result;
-=======
+}
+
 uint64_t get_portions_to_make_amount(uint64_t staking_requirement, uint64_t amount)
 {
   uint64_t lo, hi, resulthi, resultlo;
@@ -90,7 +90,6 @@
 }
 
 static bool get_portions_from_percent(double cur_percent, uint64_t& portions) {
-
   if(cur_percent < 0.0 || cur_percent > 100.0) return false;
 
   // Fix for truncation issue when operator cut = 100 for a pool Service Node.
@@ -108,23 +107,21 @@
 
 bool get_portions_from_percent_str(std::string cut_str, uint64_t& portions) {
 
-    if(!cut_str.empty() && cut_str.back() == '%')
-    {
-      cut_str.pop_back();
-    }
+  if(!cut_str.empty() && cut_str.back() == '%')
+  {
+    cut_str.pop_back();
+  }
 
-    double cut_percent;
-    try
-    {
-      cut_percent = boost::lexical_cast<double>(cut_str);
-    }
-    catch(...)
-    {
-      return false;
-    }
+  double cut_percent;
+  try
+  {
+    cut_percent = boost::lexical_cast<double>(cut_str);
+  }
+  catch(...)
+  {
+    return false;
+  }
 
-    return get_portions_from_percent(cut_percent, portions);
->>>>>>> 0f73fd4b
+  return get_portions_from_percent(cut_percent, portions);
 }
-
-}+} // namespace service_nodes