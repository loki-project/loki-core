--- conflicted
+++ resolved
@@ -11,7 +11,6 @@
 
 uint64_t get_staking_requirement(cryptonote::network_type m_nettype, uint64_t height)
 {
-<<<<<<< HEAD
   if (m_nettype == cryptonote::TESTNET || m_nettype == cryptonote::FAKECHAIN)
       return COIN * 100;
 
@@ -20,24 +19,10 @@
 
   uint64_t height_adjusted = height - hardfork_height;
   uint64_t base = 10000 * COIN;
-  uint64_t variable = (35000.0 * COIN) / loki_exp2(height_adjusted/129600.0);
+  uint64_t variable = (35000.0 * COIN) / loki::exp2(height_adjusted/129600.0);
   uint64_t linear_up = (uint64_t)(5 * COIN * height / 2592) + 8000 * COIN;
   uint64_t flat = 15000 * COIN;
   return std::max(base + variable, height < 3628800 ? linear_up : flat);
-=======
-    if (m_nettype == cryptonote::TESTNET || m_nettype == cryptonote::FAKECHAIN)
-        return COIN * 100;
-
-    uint64_t hardfork_height = m_nettype == cryptonote::MAINNET ? 101250 : 96210 /* stagenet */;
-    if (height < hardfork_height) height = hardfork_height;
-
-    uint64_t height_adjusted = height - hardfork_height;
-    uint64_t base = 10000 * COIN;
-    uint64_t variable = (35000.0 * COIN) / loki::exp2(height_adjusted/129600.0);
-    uint64_t linear_up = (uint64_t)(5 * COIN * height / 2592) + 8000 * COIN;
-    uint64_t flat = 15000 * COIN;
-    return std::max(base + variable, height < 3628800 ? linear_up : flat);
->>>>>>> 3a7b6b59
 }
 
 uint64_t portions_to_amount(uint64_t portions, uint64_t staking_requirement)
@@ -53,7 +38,6 @@
   if (portions.size() > MAX_NUMBER_OF_CONTRIBUTORS) return false;
 
   uint64_t reserved = 0;
-<<<<<<< HEAD
   for (auto i = 0u; i < portions.size(); ++i)
   {
     const uint64_t min_portions = get_min_node_contribution(hf_version, STAKING_PORTIONS, reserved, i);
@@ -83,56 +67,9 @@
 uint64_t get_locked_key_image_unlock_height(cryptonote::network_type nettype, uint64_t node_register_height, uint64_t curr_height)
 {
   uint64_t blocks_to_lock = staking_initial_num_lock_blocks(nettype);
-  if (curr_height < node_register_height)
-  {
-    // Unexpected current_height less than node_register_height, developer error?
-    assert(curr_height < node_register_height);
-    curr_height = node_register_height;
-  }
-
-=======
-  for (auto i = 0u; i < portions.size(); ++i) {
-      const uint64_t min_portions = get_min_node_contribution(hf_version, STAKING_PORTIONS, reserved, i);
-      if (portions[i] < min_portions) return false;
-      reserved += portions[i];
-  }
-
-  return reserved <= STAKING_PORTIONS;
-}
-
-crypto::hash generate_request_stake_unlock_hash(uint32_t nonce)
-{
-  crypto::hash result   = {};
-  char const *nonce_ptr = (char *)&nonce;
-  char *hash_ptr        = result.data;
-  static_assert(sizeof(result) % sizeof(nonce) == 0, "The nonce should be evenly divisible into the hash");
-  for (size_t i = 0; i < sizeof(result) / sizeof(nonce); ++i)
-  {
-    memcpy(hash_ptr, nonce_ptr, sizeof(nonce));
-    hash_ptr += sizeof(nonce);
-  }
-
-  assert(hash_ptr == (char *)result.data + sizeof(result));
+  uint64_t result         = curr_height + (blocks_to_lock / 2);
   return result;
 }
-
-uint64_t get_locked_key_image_unlock_height(cryptonote::network_type nettype, uint64_t node_register_height, uint64_t curr_height)
-{
-  uint64_t blocks_to_lock = staking_initial_num_lock_blocks(nettype);
-  if (curr_height < node_register_height)
-  {
-    // Unexpected current_height less than node_register_height, developer error?
-    assert(curr_height >= node_register_height);
-    curr_height = node_register_height;
-  }
-
->>>>>>> 3a7b6b59
-  uint64_t delta_height   = curr_height - node_register_height;
-  uint64_t remainder      = delta_height % blocks_to_lock;
-  uint64_t result         = curr_height + blocks_to_lock - remainder;
-  return result;
-}
-
 
 static uint64_t get_min_node_contribution_pre_v11(uint64_t staking_requirement, uint64_t total_reserved)
 {
