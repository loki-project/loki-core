--- conflicted
+++ resolved
@@ -688,7 +688,7 @@
       return false;
     }
 
-    const auto hf_version = m_blockchain.get_hard_fork_version(block_height);
+    int hf_version = m_blockchain.get_hard_fork_version(block_height);
 
     // check the portions
     if (!check_service_node_portions(hf_version, service_node_portions)) return false;
@@ -732,7 +732,6 @@
 
     cryptonote::account_public_address address;
 
-    int hf_version = m_blockchain.get_hard_fork_version(block_height);
     parsed_tx_contribution parsed_contribution = {};
     if (!get_contribution(m_blockchain.nettype(), hf_version, tx, block_height, parsed_contribution))
     {
@@ -773,15 +772,8 @@
     info.total_reserved = 0;
     info.version = get_min_service_node_info_version_for_hf(hf_version);
 
-<<<<<<< HEAD
     if (info.version >= service_node_info::version_1_swarms)
-      info.swarm_id = QUEUE_SWARM_ID;
-=======
-    if (hf_version >= cryptonote::network_version_10_bulletproofs) {
-      info.version = service_node_info::version_1_swarms;
       info.swarm_id = QUEUE_SWARM_ID; /// new nodes go into a "queue swarm"
-    }
->>>>>>> 715f3d36
 
     info.contributors.clear();
 
@@ -920,9 +912,10 @@
     auto& contributors = info.contributors;
 
     auto contrib_iter = std::find_if(contributors.begin(), contributors.end(),
-<<<<<<< HEAD
         [&parsed_contribution](const service_node_info::contributor_t& contributor) { return contributor.address == parsed_contribution.address; });
-    if (contrib_iter == contributors.end())
+    const bool new_contributor = (contrib_iter == contributors.end());
+
+    if (new_contributor)
     {
       if (contributors.size() >= MAX_NUMBER_OF_CONTRIBUTORS)
       {
@@ -933,42 +926,26 @@
         return;
       }
 
-      if (parsed_contribution.transferred < info.get_min_contribution())
+      /// Check that the contribution is large enough
+      const uint8_t hf_version = m_blockchain.get_hard_fork_version(block_height);
+      const uint64_t min_contribution = get_min_node_contribution(hf_version, info.staking_requirement, info.total_reserved, contributors.size());
+      if (parsed_contribution.transferred < min_contribution)
       {
         LOG_PRINT_L1("Contribution TX: Amount " << parsed_contribution.transferred <<
-                     " did not meet min " << info.get_min_contribution() <<
+                     " did not meet min " << min_contribution <<
                      " for service node: " << pubkey <<
                      " on height: "  << block_height <<
                      " for tx: " << cryptonote::get_transaction_hash(tx));
         return;
       }
-=======
-        [&address](const service_node_info::contribution& contributor) { return contributor.address == address; });
-
-    const bool new_contributor = (contrib_iter == contributors.end());
-
-    if (new_contributor) {
-
-      if (contributors.size() >= MAX_NUMBER_OF_CONTRIBUTORS) return;
-
-      /// Check that the contribution is large enough
-      const uint8_t hf_version = m_blockchain.get_hard_fork_version(block_height);
-      const uint64_t min_contribution = get_min_node_contribution(hf_version, info.staking_requirement, info.total_reserved, contributors.size());
-      if (transferred < min_contribution) return;
-
->>>>>>> 715f3d36
     }
 
     //
     // Successfully Validated
     //
 
-<<<<<<< HEAD
     m_rollback_events.push_back(std::unique_ptr<rollback_event>(new rollback_change(block_height, pubkey, info)));
-    if (contrib_iter == contributors.end())
-=======
     if (new_contributor)
->>>>>>> 715f3d36
     {
       service_node_info::contributor_t new_contributor = {};
       new_contributor.version                          = get_min_service_node_info_version_for_hf(hf_version);
