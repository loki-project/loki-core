// Copyright (c)      2018, The Loki Project
//
// All rights reserved.
//
// Redistribution and use in source and binary forms, with or without modification, are
// permitted provided that the following conditions are met:
//
// 1. Redistributions of source code must retain the above copyright notice, this list of
//    conditions and the following disclaimer.
//
// 2. Redistributions in binary form must reproduce the above copyright notice, this list
//    of conditions and the following disclaimer in the documentation and/or other
//    materials provided with the distribution.
//
// 3. Neither the name of the copyright holder nor the names of its contributors may be
//    used to endorse or promote products derived from this software without specific
//    prior written permission.
//
// THIS SOFTWARE IS PROVIDED BY THE COPYRIGHT HOLDERS AND CONTRIBUTORS "AS IS" AND ANY
// EXPRESS OR IMPLIED WARRANTIES, INCLUDING, BUT NOT LIMITED TO, THE IMPLIED WARRANTIES OF
// MERCHANTABILITY AND FITNESS FOR A PARTICULAR PURPOSE ARE DISCLAIMED. IN NO EVENT SHALL
// THE COPYRIGHT HOLDER OR CONTRIBUTORS BE LIABLE FOR ANY DIRECT, INDIRECT, INCIDENTAL,
// SPECIAL, EXEMPLARY, OR CONSEQUENTIAL DAMAGES (INCLUDING, BUT NOT LIMITED TO,
// PROCUREMENT OF SUBSTITUTE GOODS OR SERVICES; LOSS OF USE, DATA, OR PROFITS; OR BUSINESS
// INTERRUPTION) HOWEVER CAUSED AND ON ANY THEORY OF LIABILITY, WHETHER IN CONTRACT,
// STRICT LIABILITY, OR TORT (INCLUDING NEGLIGENCE OR OTHERWISE) ARISING IN ANY WAY OUT OF
// THE USE OF THIS SOFTWARE, EVEN IF ADVISED OF THE POSSIBILITY OF SUCH DAMAGE.

#include <functional>
#include <random>

#include "ringct/rctSigs.h"
#include "wallet/wallet2.h"
#include "cryptonote_tx_utils.h"
#include "cryptonote_basic/tx_extra.h"

#include "service_node_list.h"

#undef LOKI_DEFAULT_LOG_CATEGORY
#define LOKI_DEFAULT_LOG_CATEGORY "service_nodes"

namespace service_nodes
{

  service_node_list::service_node_list(cryptonote::Blockchain& blockchain)
    : m_blockchain(blockchain)
  {
    blockchain.hook_block_added(*this);
    blockchain.hook_blockchain_detached(*this);
    blockchain.hook_init(*this);
    blockchain.hook_validate_miner_tx(*this);
  }

  void service_node_list::init()
  {
    // TODO: Save this calculation, only do it if it's not here.
    LOG_PRINT_L0("Recalculating service nodes list, scanning last 30 days");

    m_service_nodes_last_reward.clear();
    m_service_nodes_keys.clear();

    while (!m_rollback_events.empty())
    {
      m_rollback_events.pop_front();
    }

    uint64_t current_height = m_blockchain.get_current_blockchain_height();
    uint64_t start_height = 0;
    if (current_height >= STAKING_REQUIREMENT_LOCK_BLOCKS + STAKING_RELOCK_WINDOW_BLOCKS)
    {
      start_height = current_height - STAKING_REQUIREMENT_LOCK_BLOCKS - STAKING_RELOCK_WINDOW_BLOCKS;
    }

    for (uint64_t height = start_height; height <= current_height; height += 1000)
    {
      std::list<std::pair<cryptonote::blobdata, cryptonote::block>> blocks;
      if (!m_blockchain.get_blocks(height, 1000, blocks))
      {
        LOG_ERROR("Unable to initialize service nodes list");
        return;
      }

      for (const auto& block_pair : blocks)
      {
        const cryptonote::block& block = block_pair.second;
        std::list<cryptonote::transaction> txs;
        std::list<crypto::hash> missed_txs;
        if (!m_blockchain.get_transactions(block.tx_hashes, txs, missed_txs))
        {
          LOG_ERROR("Unable to get transactions for block " << block.hash);
          return;
        }

        block_added_generic(block, txs);
      }
    }

    m_rollback_events.push_back(std::unique_ptr<rollback_event>(new prevent_rollback(current_height)));
  }

<<<<<<< HEAD
  std::vector<crypto::public_key> service_node_list::get_service_node_pubkeys() const
  {
    std::vector<crypto::public_key> result;
    for (const auto& iter : m_service_nodes_keys)
      result.push_back(iter.second);

    std::sort(result.begin(), result.end(),
      [](const crypto::public_key &a, const crypto::public_key &b) {
        return memcmp(reinterpret_cast<const void*>(&a), reinterpret_cast<const void*>(&b), sizeof(a)) < 0;
      });
    return result;
  }

  const std::shared_ptr<quorum_state> service_node_list::get_quorum_state(uint64_t height) const
  {
    std::shared_ptr<service_nodes::quorum_state> result;
    const auto &it = m_quorum_states.find(height);
    if (it == m_quorum_states.end())
    {
      // TODO(loki): Not being able to find the quorum is going to be a fatal error.
    }
    else
    {
      result = it->second;
    }

    return result;
  }

  bool service_node_list::is_service_node(const crypto::public_key& pubkey) const
  {
    // TODO: speed this up, it should just be a single lookup.
    for (const auto& iter : m_service_nodes_keys)
      if (iter.second == pubkey)
        return true;
    return false;
=======
  std::vector<crypto::public_key> service_node_list::get_service_nodes_pubkeys() const
  {
    std::vector<crypto::public_key> ret;
    for (const auto& iter : m_service_nodes_keys)
      ret.push_back(iter.second);
    std::sort(ret.begin(), ret.end(),
        [](const crypto::public_key& a, const crypto::public_key& b) {
          return memcmp(reinterpret_cast<const void*>(&a), reinterpret_cast<const void*>(&b), sizeof(a)) < 0;
        });
    return ret;
>>>>>>> 114b48d0
  }

  bool service_node_list::is_service_node(const crypto::public_key& pubkey) const
  {
    // TODO: speed this up, it should just be a single lookup.
    for (const auto& iter : m_service_nodes_keys)
      if (iter.second == pubkey)
        return true;
    return false;
  }

  bool service_node_list::reg_tx_has_correct_unlock_time(const cryptonote::transaction& tx, uint64_t block_height) const
  {
    return tx.unlock_time < CRYPTONOTE_MAX_BLOCK_NUMBER && tx.unlock_time >= block_height + STAKING_REQUIREMENT_LOCK_BLOCKS;
  }

  bool service_node_list::reg_tx_extract_fields(const cryptonote::transaction& tx, cryptonote::account_public_address& address, crypto::public_key& service_node_key, crypto::public_key& tx_pub_key) const
  {
<<<<<<< HEAD
    cryptonote::tx_extra_service_node_register register_;
    if (cryptonote::get_service_node_register_from_tx_extra(tx.extra, register_))
    {
      address.m_spend_public_key = register_.public_spend_key;
      address.m_view_public_key = register_.public_view_key;
      service_node_key = register_.service_node_key;
    }
    else
    {
      address.m_spend_public_key = crypto::null_pkey;
      address.m_view_public_key = crypto::null_pkey;
      service_node_key = crypto::null_pkey;
    }

=======
    address = cryptonote::get_account_public_address_from_tx_extra(tx.extra);
    service_node_key = cryptonote::get_service_node_key_from_tx_extra(tx.extra);
>>>>>>> 114b48d0
    tx_pub_key = cryptonote::get_tx_pub_key_from_extra(tx.extra);
    return address.m_spend_public_key != crypto::null_pkey &&
      address.m_view_public_key != crypto::null_pkey &&
      tx_pub_key != crypto::null_pkey &&
      service_node_key != crypto::null_pkey;
  }

  bool service_node_list::is_reg_tx_staking_output(const cryptonote::transaction& tx, int i, uint64_t block_height, crypto::key_derivation derivation, hw::device& hwdev) const
  {
    if (tx.vout[i].target.type() != typeid(cryptonote::txout_to_key))
    {
      return false;
    }

    rct::key mask;
    uint64_t money_transferred = 0;

    crypto::secret_key scalar1;
    hwdev.derivation_to_scalar(derivation, i, scalar1);
    try
    {
      switch (tx.rct_signatures.type)
      {
      case rct::RCTTypeSimple:
      case rct::RCTTypeSimpleBulletproof:
        money_transferred = rct::decodeRctSimple(tx.rct_signatures, rct::sk2rct(scalar1), i, mask, hwdev);
        break;
      case rct::RCTTypeFull:
      case rct::RCTTypeFullBulletproof:
        money_transferred = rct::decodeRct(tx.rct_signatures, rct::sk2rct(scalar1), i, mask, hwdev);
        break;
      default:
        LOG_ERROR("Unsupported rct type: " << tx.rct_signatures.type);
        return false;
      }
    }
    catch (const std::exception &e)
    {
      LOG_ERROR("Failed to decode input " << i);
      return false;
    }

    return money_transferred >= m_blockchain.get_staking_requirement(block_height);
  }

  bool service_node_list::is_deregistration_tx(const cryptonote::transaction& tx, cryptonote::account_public_address &address) const
  {
    cryptonote::tx_extra_service_node_deregister deregister;
    if (!cryptonote::get_service_node_deregister_from_tx_extra(tx.extra, deregister))
    {
      return false;
    }

    if (const std::shared_ptr<quorum_state> state = get_quorum_state(deregister.block_height))
    {
      const crypto::public_key &snode_pubkey = state->nodes_to_test[deregister.service_node_index];
      for (const auto& key_it : m_service_nodes_keys)
      {
        if (key_it.second == snode_pubkey)
        {
          address = key_it.first;
          return true;
        }
      }
    }
    else
    {
      // TODO(loki): Not being able to find a quorum is fatal! We want better caching abilities.
      LOG_ERROR("Quorum state for height: " << deregister.block_height << ", was not stored by the daemon");
    }

    return false;
  }

  // This function takes a tx and returns true if it is a staking transaction.
  // It also sets the address argument to the public spendkey and pub viewkey of
  // the transaction.
  //
<<<<<<< HEAD
  bool service_node_list::is_registration_tx(const cryptonote::transaction& tx, uint64_t block_height, cryptonote::account_public_address& address, crypto::public_key& key) const
=======
  bool service_node_list::process_registration_tx(const cryptonote::transaction& tx, uint64_t block_height, cryptonote::account_public_address& address, crypto::public_key& key) const
>>>>>>> 114b48d0
  {
    if (!reg_tx_has_correct_unlock_time(tx, block_height))
    {
      return false;
    }

    crypto::public_key tx_pub_key, service_node_key;
    cryptonote::account_public_address service_node_address;
    
    if (!reg_tx_extract_fields(tx, service_node_address, service_node_key, tx_pub_key))
    {
      return false;
    }

    if (is_service_node(service_node_key))
      return false;

    cryptonote::keypair gov_key = cryptonote::get_deterministic_keypair_from_height(1);

    crypto::key_derivation derivation;
    crypto::generate_key_derivation(service_node_address.m_view_public_key, gov_key.sec, derivation);

    hw::device& hwdev = hw::get_device("default");

    for (size_t i = 0; i < tx.vout.size(); ++i)
    {
      if (is_reg_tx_staking_output(tx, i, block_height, derivation, hwdev))
      {
        address = service_node_address;
        key = service_node_key;
        return true;
      }
    }
    return false;
  }

  void service_node_list::block_added(const cryptonote::block& block, const std::vector<cryptonote::transaction>& txs)
  {
    block_added_generic(block, txs);
  }

  cryptonote::account_public_address service_node_list::find_service_node_from_miner_tx(const cryptonote::transaction& miner_tx, uint64_t height) const
  {
    if (miner_tx.vout.size() != 3)
    {
      MERROR("Miner tx should have 3 outputs");
      return null_address;
    }

    if (miner_tx.vout[1].target.type() != typeid(cryptonote::txout_to_key))
    {
      MERROR("Service node output target type should be txout_to_key");
      return null_address;
    }

    cryptonote::keypair gov_key = cryptonote::get_deterministic_keypair_from_height(height);

    for (const auto& address_blockheight : m_service_nodes_last_reward)
    {
      const cryptonote::account_public_address address = address_blockheight.first;
      const crypto::public_key& pub_spendkey = address.m_spend_public_key;
      const crypto::public_key& pub_viewkey = address.m_view_public_key;

      crypto::key_derivation derivation;
      crypto::public_key out_eph_public_key = AUTO_VAL_INIT(out_eph_public_key);
      bool r = crypto::generate_key_derivation(pub_viewkey, gov_key.sec, derivation);
      CHECK_AND_ASSERT_MES(r, null_address, "while creating outs: failed to generate_key_derivation(" << pub_viewkey << ", " << gov_key.sec << ")");
      r = crypto::derive_public_key(derivation, 1, pub_spendkey, out_eph_public_key);
      CHECK_AND_ASSERT_MES(r, null_address, "while creating outs: failed to derive_public_key(" << derivation << ", " << 1 << ", "<< pub_spendkey << ")");

      if (boost::get<cryptonote::txout_to_key>(miner_tx.vout[1].target).key == out_eph_public_key)
      {
        return address;
      }
    }

    return null_address;
  }


  template<typename T>
  void service_node_list::block_added_generic(const cryptonote::block& block, const T& txs)
  {
    uint64_t block_height = cryptonote::get_block_height(block);
    int hard_fork_version = m_blockchain.get_hard_fork_version(block_height);

    if (hard_fork_version < 8)
      return;

    assert(block.miner_tx.vout.size() == 3);

    while (!m_rollback_events.empty() && m_rollback_events.front()->m_block_height < block_height - ROLLBACK_EVENT_EXPIRATION_BLOCKS)
    {
      m_rollback_events.pop_front();
    }

    cryptonote::account_public_address winner_address = find_service_node_from_miner_tx(block.miner_tx, block_height);
    if (m_service_nodes_last_reward.count(winner_address) == 1)
    {
      m_rollback_events.push_back(
        std::unique_ptr<rollback_event>(
          new rollback_change(block_height, winner_address, m_service_nodes_last_reward[winner_address], m_service_nodes_keys[winner_address])
        )
      );
      m_service_nodes_last_reward[winner_address] = std::pair<uint64_t, size_t>(block_height, 0);
    }

    for (const cryptonote::account_public_address address : get_expired_nodes(block_height))
    {
      auto i = m_service_nodes_last_reward.find(address);
      if (i != m_service_nodes_last_reward.end())
      {
        m_rollback_events.push_back(std::unique_ptr<rollback_event>(new rollback_change(block_height, address, i->second, m_service_nodes_keys[winner_address])));
        m_service_nodes_last_reward.erase(i);
        m_service_nodes_keys.erase(address);
      }
    }

    size_t index = 1;
    for (const cryptonote::transaction& tx : txs)
    {
      cryptonote::account_public_address address;
      crypto::public_key key;
<<<<<<< HEAD
      if (is_registration_tx(tx, block_height, address, key))
=======
      if (process_registration_tx(tx, block_height, address, key))
>>>>>>> 114b48d0
      {
        auto iter = m_service_nodes_last_reward.find(address);
        if (iter == m_service_nodes_last_reward.end())
        {
          m_rollback_events.push_back(std::unique_ptr<rollback_event>(new rollback_new(block_height, address)));
          m_service_nodes_last_reward[address] = std::pair<uint64_t, size_t>(block_height, index);
          m_service_nodes_keys[address] = key;
        }
        else
        {
          crypto::public_key& service_node_key = m_service_nodes_keys[address];
          m_rollback_events.push_back(std::unique_ptr<rollback_event>(new rollback_change(block_height, address, iter->second, service_node_key)));
          iter->second = std::pair<uint64_t, size_t>(block_height, index);
          service_node_key = key;
        }
      }
      else if (is_deregistration_tx(tx, address))
      {
        auto iter = m_service_nodes_last_reward.find(address);
        if (iter != m_service_nodes_last_reward.end())
        {
          crypto::public_key& service_node_key = m_service_nodes_keys[address];
          m_rollback_events.push_back(std::unique_ptr<rollback_event>(new rollback_change(block_height, address, iter->second, service_node_key)));
          m_service_nodes_last_reward.erase(iter);
          m_service_nodes_keys.erase(address);
        }
        else
        {
          MWARNING("Tried to kick off a service node that is no longer registered");
        }
      }
      index++;
    }

    const uint64_t curr_height           = m_blockchain.get_current_blockchain_height();

    const size_t QUORUM_LIFETIME         = loki::service_node_deregister::DEREGISTER_LIFETIME_BY_HEIGHT;
    const size_t cache_state_from_height = (curr_height < QUORUM_LIFETIME) ? 0 : curr_height - QUORUM_LIFETIME;

    if (block_height >= cache_state_from_height)
    {
      store_quorum_state_from_rewards_list(block_height);

      while (!m_quorum_states.empty() && m_quorum_states.begin()->first < cache_state_from_height)
      {
        m_quorum_states.erase(m_quorum_states.begin());
      }
    }
  }

  void service_node_list::blockchain_detached(uint64_t height)
  {
    while (!m_rollback_events.empty() && m_rollback_events.back()->m_block_height >= height)
    {
      if (!m_rollback_events.back()->apply(m_service_nodes_last_reward, m_service_nodes_keys))
      {
        init();
        break;
      }
      m_rollback_events.pop_back();
    }

    while (m_quorum_states.end()->first > height)
    {
      m_quorum_states.erase(m_quorum_states.end());
    }
  }

  std::vector<cryptonote::account_public_address> service_node_list::get_expired_nodes(uint64_t block_height) const
  {
    std::vector<cryptonote::account_public_address> expired_nodes;

    if (block_height < STAKING_REQUIREMENT_LOCK_BLOCKS + STAKING_RELOCK_WINDOW_BLOCKS)
      return expired_nodes;

    const uint64_t expired_nodes_block_height = block_height - STAKING_REQUIREMENT_LOCK_BLOCKS - STAKING_RELOCK_WINDOW_BLOCKS;

    std::list<std::pair<cryptonote::blobdata, cryptonote::block>> blocks;
    if (!m_blockchain.get_blocks(expired_nodes_block_height, 1, blocks))
    {
      LOG_ERROR("Unable to get historical blocks");
      return expired_nodes;
    }

    const cryptonote::block& block = blocks.begin()->second;
    std::list<cryptonote::transaction> txs;
    std::list<crypto::hash> missed_txs;
    if (!m_blockchain.get_transactions(block.tx_hashes, txs, missed_txs))
    {
      LOG_ERROR("Unable to get transactions for block " << block.hash);
      return expired_nodes;
    }

    for (const cryptonote::transaction& tx : txs)
    {
      cryptonote::account_public_address address;
      crypto::public_key unused_key;
<<<<<<< HEAD
      if (is_registration_tx(tx, expired_nodes_block_height, address, unused_key))
=======
      if (process_registration_tx(tx, expired_nodes_block_height, address, unused_key))
>>>>>>> 114b48d0
      {
        expired_nodes.push_back(address);
      }
    }

    return expired_nodes;
  }

  cryptonote::account_public_address service_node_list::select_winner(const crypto::hash& prev_id)
  {
    auto lowest_height = std::pair<uint64_t, size_t>(std::numeric_limits<uint64_t>::max(), std::numeric_limits<size_t>::max());
    cryptonote::account_public_address address = null_address;
    for (const auto& spendkey_blockheight : m_service_nodes_last_reward)
    {
      if (spendkey_blockheight.second < lowest_height)
      {
        lowest_height = spendkey_blockheight.second;
        address = spendkey_blockheight.first;
      }
    }
    return address;
  }

  /// validates the miner TX for the next block
  //
  bool service_node_list::validate_miner_tx(const crypto::hash& prev_id, const cryptonote::transaction& miner_tx, uint64_t height, int hard_fork_version, uint64_t base_reward)
  {
    if (hard_fork_version < 8)
      return true;

    uint64_t service_node_reward = cryptonote::get_service_node_reward(height, base_reward, hard_fork_version);

    if (miner_tx.vout.size() != 3)
    {
      MERROR("Miner TX should have exactly 3 outputs");
      return false;
    }

    if (miner_tx.vout[1].amount != service_node_reward)
    {
      MERROR("Service node reward amount incorrect. Should be " << cryptonote::print_money(service_node_reward) << ", is: " << cryptonote::print_money(miner_tx.vout[1].amount));
      return false;
    }

    if (miner_tx.vout[1].target.type() != typeid(cryptonote::txout_to_key))
    {
      MERROR("Service node output target type should be txout_to_key");
      return false;
    }

    crypto::key_derivation derivation = AUTO_VAL_INIT(derivation);;
    crypto::public_key out_eph_public_key = AUTO_VAL_INIT(out_eph_public_key);
    cryptonote::account_public_address address = select_winner(prev_id);
    cryptonote::keypair gov_key = cryptonote::get_deterministic_keypair_from_height(height);

    bool r = crypto::generate_key_derivation(address.m_view_public_key, gov_key.sec, derivation);
    CHECK_AND_ASSERT_MES(r, false, "while creating outs: failed to generate_key_derivation(" << address.m_view_public_key << ", " << gov_key.sec << ")");
    r = crypto::derive_public_key(derivation, 1, address.m_spend_public_key, out_eph_public_key);
    CHECK_AND_ASSERT_MES(r, false, "while creating outs: failed to derive_public_key(" << derivation << ", " << 1 << ", "<< address.m_spend_public_key << ")");

    if (boost::get<cryptonote::txout_to_key>(miner_tx.vout[1].target).key != out_eph_public_key)
    {
      MERROR("Invalid service node reward output");
      return false;
    }

    return true;
  }

  void service_node_list::store_quorum_state_from_rewards_list(uint64_t height)
  {
    const crypto::hash block_hash = m_blockchain.get_block_id_by_height(height);
    if (block_hash == crypto::null_hash)
    {
      MERROR("Block height: " << height << " returned null hash");
      return;
    }

    std::vector<crypto::public_key> full_node_list = get_service_node_pubkeys();
    std::vector<size_t>                              pub_keys_indexes(full_node_list.size());
    {
      size_t index = 0;
      for (size_t i = 0; i < full_node_list.size(); i++) { pub_keys_indexes[i] = i; }

      // Shuffle indexes
      if (0) // xx__remove_me For debugging with deterministic lists
      {
        uint64_t seed = 0;
        std::memcpy(&seed, block_hash.data, std::min(sizeof(seed), sizeof(block_hash.data)));

        std::mt19937_64 mersenne_twister(seed);
        std::shuffle(pub_keys_indexes.begin(), pub_keys_indexes.end(), mersenne_twister);
      }
    }

    // Assign indexes from shuffled list into quorum and list of nodes to test
    if (!m_quorum_states[height])
      m_quorum_states[height] = std::shared_ptr<quorum_state>(new quorum_state());

    std::shared_ptr<quorum_state> state = m_quorum_states[height];
    state->clear();
    {
      std::vector<crypto::public_key>& quorum = state->quorum_nodes;
      {
        quorum.clear();
        quorum.resize(std::min(full_node_list.size(), QUORUM_SIZE));
        for (size_t i = 0; i < quorum.size(); i++)
        {
          size_t node_index                   = pub_keys_indexes[i];
          const crypto::public_key &key = full_node_list[node_index];
          quorum[i] = key;
        }
      }

      std::vector<crypto::public_key>& nodes_to_test = state->nodes_to_test;
      {
        size_t num_remaining_nodes = pub_keys_indexes.size() - quorum.size();
        size_t num_nodes_to_test   = std::max(num_remaining_nodes/NTH_OF_THE_NETWORK_TO_TEST,
                                              std::min(MIN_NODES_TO_TEST, num_remaining_nodes));

        nodes_to_test.clear();
        nodes_to_test.resize(num_nodes_to_test);

        const int pub_keys_offset = quorum.size();
        for (size_t i = 0; i < nodes_to_test.size(); i++)
        {
          size_t node_index             = pub_keys_indexes[pub_keys_offset + i];
          const crypto::public_key &key = full_node_list[node_index];
          nodes_to_test[i]              = key;
        }
      }
    }
  }
  //////////////////////////////////////////////////////////////////////////////////////////////////////////////////////////////

  service_node_list::rollback_event::rollback_event(uint64_t block_height) : m_block_height(block_height)
  {
  }

  service_node_list::rollback_change::rollback_change(uint64_t block_height, const cryptonote::account_public_address& address, const std::pair<uint64_t, size_t>& height_index, const crypto::public_key& key)
    : service_node_list::rollback_event(block_height), m_address(address), m_height_index(height_index), m_key(key)
  {
  }

  bool service_node_list::rollback_change::apply(std::unordered_map<cryptonote::account_public_address, std::pair<uint64_t, size_t>>& service_nodes_last_reward, std::unordered_map<cryptonote::account_public_address, crypto::public_key>& service_nodes_keys) const
  {
    auto iter = service_nodes_last_reward.find(m_address);
    if (iter == service_nodes_last_reward.end())
    {
      MERROR("Could not find service node address in rollback change");
      return false;
    }
    service_nodes_last_reward[m_address] = m_height_index;
    service_nodes_keys[m_address] = m_key;
    return true;
  }

  service_node_list::rollback_new::rollback_new(uint64_t block_height, cryptonote::account_public_address address)
    : service_node_list::rollback_event(block_height), m_address(address)
  {
  }

  bool service_node_list::rollback_new::apply(std::unordered_map<cryptonote::account_public_address, std::pair<uint64_t, size_t>>& service_nodes_last_reward, std::unordered_map<cryptonote::account_public_address, crypto::public_key>& service_nodes_keys) const
  {
    auto iter = service_nodes_last_reward.find(m_address);
    auto iter2 = service_nodes_keys.find(m_address);
    if (iter == service_nodes_last_reward.end())
    {
      MERROR("Could not find service node address in rollback new");
      return false;
    }
    if (iter2 == service_nodes_keys.end())
    {
      MERROR("Could not find service node pubkey in rollback new");
      return false;
    }
    service_nodes_last_reward.erase(iter);
    service_nodes_keys.erase(iter2);
    return true;
  }

  service_node_list::prevent_rollback::prevent_rollback(uint64_t block_height) : service_node_list::rollback_event(block_height)
  {
  }

  bool service_node_list::prevent_rollback::apply(std::unordered_map<cryptonote::account_public_address, std::pair<uint64_t, size_t>>& service_nodes_last_reward, std::unordered_map<cryptonote::account_public_address, crypto::public_key>& service_nodes_keys) const
  {
    MERROR("Unable to rollback any further!");
    return false;
  }
}<|MERGE_RESOLUTION|>--- conflicted
+++ resolved
@@ -98,7 +98,6 @@
     m_rollback_events.push_back(std::unique_ptr<rollback_event>(new prevent_rollback(current_height)));
   }
 
-<<<<<<< HEAD
   std::vector<crypto::public_key> service_node_list::get_service_node_pubkeys() const
   {
     std::vector<crypto::public_key> result;
@@ -135,27 +134,6 @@
       if (iter.second == pubkey)
         return true;
     return false;
-=======
-  std::vector<crypto::public_key> service_node_list::get_service_nodes_pubkeys() const
-  {
-    std::vector<crypto::public_key> ret;
-    for (const auto& iter : m_service_nodes_keys)
-      ret.push_back(iter.second);
-    std::sort(ret.begin(), ret.end(),
-        [](const crypto::public_key& a, const crypto::public_key& b) {
-          return memcmp(reinterpret_cast<const void*>(&a), reinterpret_cast<const void*>(&b), sizeof(a)) < 0;
-        });
-    return ret;
->>>>>>> 114b48d0
-  }
-
-  bool service_node_list::is_service_node(const crypto::public_key& pubkey) const
-  {
-    // TODO: speed this up, it should just be a single lookup.
-    for (const auto& iter : m_service_nodes_keys)
-      if (iter.second == pubkey)
-        return true;
-    return false;
   }
 
   bool service_node_list::reg_tx_has_correct_unlock_time(const cryptonote::transaction& tx, uint64_t block_height) const
@@ -165,7 +143,6 @@
 
   bool service_node_list::reg_tx_extract_fields(const cryptonote::transaction& tx, cryptonote::account_public_address& address, crypto::public_key& service_node_key, crypto::public_key& tx_pub_key) const
   {
-<<<<<<< HEAD
     cryptonote::tx_extra_service_node_register register_;
     if (cryptonote::get_service_node_register_from_tx_extra(tx.extra, register_))
     {
@@ -180,10 +157,6 @@
       service_node_key = crypto::null_pkey;
     }
 
-=======
-    address = cryptonote::get_account_public_address_from_tx_extra(tx.extra);
-    service_node_key = cryptonote::get_service_node_key_from_tx_extra(tx.extra);
->>>>>>> 114b48d0
     tx_pub_key = cryptonote::get_tx_pub_key_from_extra(tx.extra);
     return address.m_spend_public_key != crypto::null_pkey &&
       address.m_view_public_key != crypto::null_pkey &&
@@ -262,11 +235,7 @@
   // It also sets the address argument to the public spendkey and pub viewkey of
   // the transaction.
   //
-<<<<<<< HEAD
   bool service_node_list::is_registration_tx(const cryptonote::transaction& tx, uint64_t block_height, cryptonote::account_public_address& address, crypto::public_key& key) const
-=======
-  bool service_node_list::process_registration_tx(const cryptonote::transaction& tx, uint64_t block_height, cryptonote::account_public_address& address, crypto::public_key& key) const
->>>>>>> 114b48d0
   {
     if (!reg_tx_has_correct_unlock_time(tx, block_height))
     {
@@ -390,11 +359,7 @@
     {
       cryptonote::account_public_address address;
       crypto::public_key key;
-<<<<<<< HEAD
       if (is_registration_tx(tx, block_height, address, key))
-=======
-      if (process_registration_tx(tx, block_height, address, key))
->>>>>>> 114b48d0
       {
         auto iter = m_service_nodes_last_reward.find(address);
         if (iter == m_service_nodes_last_reward.end())
@@ -492,11 +457,7 @@
     {
       cryptonote::account_public_address address;
       crypto::public_key unused_key;
-<<<<<<< HEAD
       if (is_registration_tx(tx, expired_nodes_block_height, address, unused_key))
-=======
-      if (process_registration_tx(tx, expired_nodes_block_height, address, unused_key))
->>>>>>> 114b48d0
       {
         expired_nodes.push_back(address);
       }
