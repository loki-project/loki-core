// Copyright (c)      2018, The Loki Project
//
// All rights reserved.
//
// Redistribution and use in source and binary forms, with or without modification, are
// permitted provided that the following conditions are met:
//
// 1. Redistributions of source code must retain the above copyright notice, this list of
//    conditions and the following disclaimer.
//
// 2. Redistributions in binary form must reproduce the above copyright notice, this list
//    of conditions and the following disclaimer in the documentation and/or other
//    materials provided with the distribution.
//
// 3. Neither the name of the copyright holder nor the names of its contributors may be
//    used to endorse or promote products derived from this software without specific
//    prior written permission.
//
// THIS SOFTWARE IS PROVIDED BY THE COPYRIGHT HOLDERS AND CONTRIBUTORS "AS IS" AND ANY
// EXPRESS OR IMPLIED WARRANTIES, INCLUDING, BUT NOT LIMITED TO, THE IMPLIED WARRANTIES OF
// MERCHANTABILITY AND FITNESS FOR A PARTICULAR PURPOSE ARE DISCLAIMED. IN NO EVENT SHALL
// THE COPYRIGHT HOLDER OR CONTRIBUTORS BE LIABLE FOR ANY DIRECT, INDIRECT, INCIDENTAL,
// SPECIAL, EXEMPLARY, OR CONSEQUENTIAL DAMAGES (INCLUDING, BUT NOT LIMITED TO,
// PROCUREMENT OF SUBSTITUTE GOODS OR SERVICES; LOSS OF USE, DATA, OR PROFITS; OR BUSINESS
// INTERRUPTION) HOWEVER CAUSED AND ON ANY THEORY OF LIABILITY, WHETHER IN CONTRACT,
// STRICT LIABILITY, OR TORT (INCLUDING NEGLIGENCE OR OTHERWISE) ARISING IN ANY WAY OUT OF
// THE USE OF THIS SOFTWARE, EVEN IF ADVISED OF THE POSSIBILITY OF SUCH DAMAGE.

#include "cryptonote_config.h"
#include <functional>
#include <random>
#include <algorithm>
#include <chrono>

#include <boost/endian/conversion.hpp>

extern "C" {
#include <sodium.h>
}

#include "ringct/rctSigs.h"
#include "net/local_ip.h"
#include "cryptonote_tx_utils.h"
#include "cryptonote_basic/tx_extra.h"
#include "cryptonote_basic/hardfork.h"
#include "int-util.h"
#include "common/scoped_message_writer.h"
#include "common/i18n.h"
#include "common/util.h"
#include "common/random.h"
#include "common/lock.h"
#include "misc_os_dependent.h"
#include "blockchain.h"
#include "service_node_quorum_cop.h"

#include "service_node_list.h"
#include "service_node_rules.h"
#include "service_node_swarm.h"
#include "version.h"

#undef LOKI_DEFAULT_LOG_CATEGORY
#define LOKI_DEFAULT_LOG_CATEGORY "service_nodes"

namespace service_nodes
{
  size_t constexpr STORE_LONG_TERM_STATE_INTERVAL = 10000;

  constexpr int X25519_MAP_PRUNING_INTERVAL = 5*60;
  constexpr int X25519_MAP_PRUNING_LAG = 24*60*60;
  static_assert(X25519_MAP_PRUNING_LAG > UPTIME_PROOF_MAX_TIME_IN_SECONDS, "x25519 map pruning lag is too short!");

  static uint64_t short_term_state_cull_height(uint8_t hf_version, uint64_t block_height)
  {
    size_t constexpr DEFAULT_SHORT_TERM_STATE_HISTORY = 6 * STATE_CHANGE_TX_LIFETIME_IN_BLOCKS;
    static_assert(DEFAULT_SHORT_TERM_STATE_HISTORY >= BLOCKS_EXPECTED_IN_HOURS(12), // Arbitrary, but raises a compilation failure if it gets shortened.
        "not enough short term state storage for blink quorum retrieval!");
    uint64_t result =
        (block_height < DEFAULT_SHORT_TERM_STATE_HISTORY) ? 0 : block_height - DEFAULT_SHORT_TERM_STATE_HISTORY;
    return result;
  }

  static constexpr service_node_info::version_t get_min_service_node_info_version_for_hf(uint8_t hf_version)
  {
    return hf_version < cryptonote::network_version_14_blink
      ? service_node_info::version_t::v2_ed25519
      : service_node_info::version_t::v3_quorumnet;
  }

  service_node_list::service_node_list(cryptonote::Blockchain &blockchain)
  : m_blockchain(blockchain) // Warning: don't touch `blockchain`, it gets initialized *after* us
  , m_service_node_keys(nullptr)
  , m_state{this}
  {
  }

  void service_node_list::init()
  {
    std::lock_guard lock(m_sn_mutex);
    if (m_blockchain.get_current_hard_fork_version() < 9)
    {
      reset(true);
      return;
    }

    uint64_t current_height = m_blockchain.get_current_blockchain_height();
    bool loaded = load(current_height);
    if (loaded && m_transient.old_quorum_states.size() < std::min(m_store_quorum_history, uint64_t{10})) {
      LOG_PRINT_L0("Full history storage requested, but " << m_transient.old_quorum_states.size() << " old quorum states found");
      loaded = false; // Either we don't have stored history or the history is very short, so recalculation is necessary or cheap.
    }

    if (!loaded || m_state.height > current_height)
      reset(true);
  }

  template <typename UnaryPredicate>
  static std::vector<service_nodes::pubkey_and_sninfo> sort_and_filter(const service_nodes_infos_t &sns_infos, UnaryPredicate p, bool reserve = true) {
    std::vector<pubkey_and_sninfo> result;
    if (reserve) result.reserve(sns_infos.size());
    for (const auto& key_info : sns_infos)
      if (p(*key_info.second))
        result.push_back(key_info);

    std::sort(result.begin(), result.end(),
      [](const pubkey_and_sninfo &a, const pubkey_and_sninfo &b) {
        return memcmp(reinterpret_cast<const void*>(&a), reinterpret_cast<const void*>(&b), sizeof(a)) < 0;
      });
    return result;
  }

  std::vector<pubkey_and_sninfo> service_node_list::state_t::active_service_nodes_infos() const {
    return sort_and_filter(service_nodes_infos, [](const service_node_info &info) { return info.is_active(); }, /*reserve=*/ true);
  }

  std::vector<pubkey_and_sninfo> service_node_list::state_t::decommissioned_service_nodes_infos() const {
    return sort_and_filter(service_nodes_infos, [](const service_node_info &info) { return info.is_decommissioned() && info.is_fully_funded(); }, /*reserve=*/ false);
  }

  std::shared_ptr<const quorum> service_node_list::get_quorum(quorum_type type, uint64_t height, bool include_old, std::vector<std::shared_ptr<const quorum>> *alt_quorums) const
  {
    height = offset_testing_quorum_height(type, height);
    std::lock_guard lock(m_sn_mutex);
    quorum_manager const *quorums = nullptr;
    if (height == m_state.height)
      quorums = &m_state.quorums;
    else // NOTE: Search m_transient.state_history && m_transient.state_archive
    {
      auto it = m_transient.state_history.find(height);
      if (it != m_transient.state_history.end())
        quorums = &it->quorums;

      if (!quorums)
      {
        auto it = m_transient.state_archive.find(height);
        if (it != m_transient.state_archive.end()) quorums = &it->quorums;
      }
    }

    if (!quorums && include_old) // NOTE: Search m_transient.old_quorum_states
    {
      auto it =
          std::lower_bound(m_transient.old_quorum_states.begin(),
                           m_transient.old_quorum_states.end(),
                           height,
                           [](quorums_by_height const &entry, uint64_t height) { return entry.height < height; });

      if (it != m_transient.old_quorum_states.end() && it->height == height)
        quorums = &it->quorums;
    }

    if (!quorums)
      return nullptr;

    if (alt_quorums)
    {
      for (const auto& [hash, alt_state] : m_transient.alt_state)
      {
        if (alt_state.height == height)
        {
          std::shared_ptr<const quorum> alt_result = alt_state.quorums.get(type);
          if (alt_result) alt_quorums->push_back(alt_result);
        }
      }
    }

    std::shared_ptr<const quorum> result = quorums->get(type);
    return result;
  }

  static bool get_pubkey_from_quorum(quorum const &quorum, quorum_group group, size_t quorum_index, crypto::public_key &key)
  {
    std::vector<crypto::public_key> const *array = nullptr;
    if      (group == quorum_group::validator) array = &quorum.validators;
    else if (group == quorum_group::worker)    array = &quorum.workers;
    else
    {
      MERROR("Invalid quorum group specified");
      return false;
    }

    if (quorum_index >= array->size())
    {
      MERROR("Quorum indexing out of bounds: " << quorum_index << ", quorum_size: " << array->size());
      return false;
    }

    key = (*array)[quorum_index];
    return true;
  }

  bool service_node_list::get_quorum_pubkey(quorum_type type, quorum_group group, uint64_t height, size_t quorum_index, crypto::public_key &key) const
  {
    std::shared_ptr<const quorum> quorum = get_quorum(type, height);
    if (!quorum)
    {
      LOG_PRINT_L1("Quorum for height: " << height << ", was not stored by the daemon");
      return false;
    }

    bool result = get_pubkey_from_quorum(*quorum, group, quorum_index, key);
    return result;
  }

  size_t service_node_list::get_service_node_count() const
  {
    std::lock_guard lock(m_sn_mutex);
    return m_state.service_nodes_infos.size();
  }

  std::vector<service_node_pubkey_info> service_node_list::get_service_node_list_state(const std::vector<crypto::public_key> &service_node_pubkeys) const
  {
    std::lock_guard lock(m_sn_mutex);
    std::vector<service_node_pubkey_info> result;

    if (service_node_pubkeys.empty())
    {
      result.reserve(m_state.service_nodes_infos.size());

      for (const auto &info : m_state.service_nodes_infos)
        result.emplace_back(info);
    }
    else
    {
      result.reserve(service_node_pubkeys.size());
      for (const auto &it : service_node_pubkeys)
      {
        auto find_it = m_state.service_nodes_infos.find(it);
        if (find_it != m_state.service_nodes_infos.end())
          result.emplace_back(*find_it);
      }
    }

    return result;
  }

  void service_node_list::set_my_service_node_keys(const service_node_keys *keys)
  {
    std::lock_guard lock(m_sn_mutex);
    m_service_node_keys = keys;
  }

  void service_node_list::set_quorum_history_storage(uint64_t hist_size) {
    if (hist_size == 1)
      hist_size = std::numeric_limits<uint64_t>::max();
    m_store_quorum_history = hist_size;
  }

  bool service_node_list::is_service_node(const crypto::public_key& pubkey, bool require_active) const
  {
    std::lock_guard lock(m_sn_mutex);
    auto it = m_state.service_nodes_infos.find(pubkey);
    return it != m_state.service_nodes_infos.end() && (!require_active || it->second->is_active());
  }

  bool service_node_list::is_key_image_locked(crypto::key_image const &check_image, uint64_t *unlock_height, service_node_info::contribution_t *the_locked_contribution) const
  {
    for (const auto& pubkey_info : m_state.service_nodes_infos)
    {
      const service_node_info &info = *pubkey_info.second;
      for (const service_node_info::contributor_t &contributor : info.contributors)
      {
        for (const service_node_info::contribution_t &contribution : contributor.locked_contributions)
        {
          if (check_image == contribution.key_image)
          {
            if (the_locked_contribution) *the_locked_contribution = contribution;
            if (unlock_height) *unlock_height = info.requested_unlock_height;
            return true;
          }
        }
      }
    }
    return false;
  }

  bool reg_tx_extract_fields(const cryptonote::transaction& tx, contributor_args_t &contributor_args, uint64_t& expiration_timestamp, crypto::public_key& service_node_key, crypto::signature& signature)
  {
    cryptonote::tx_extra_service_node_register registration;
    if (!get_field_from_tx_extra(tx.extra, registration))
      return false;
    if (!cryptonote::get_service_node_pubkey_from_tx_extra(tx.extra, service_node_key))
      return false;

    contributor_args.addresses.clear();
    contributor_args.addresses.reserve(registration.m_public_spend_keys.size());
    for (size_t i = 0; i < registration.m_public_spend_keys.size(); i++) {
      contributor_args.addresses.emplace_back();
      contributor_args.addresses.back().m_spend_public_key = registration.m_public_spend_keys[i];
      contributor_args.addresses.back().m_view_public_key  = registration.m_public_view_keys[i];
    }

    contributor_args.portions_for_operator = registration.m_portions_for_operator;
    contributor_args.portions              = registration.m_portions;
    contributor_args.success               = true;

    expiration_timestamp = registration.m_expiration_timestamp;
    signature            = registration.m_service_node_signature;
    return true;
  }

  uint64_t offset_testing_quorum_height(quorum_type type, uint64_t height)
  {
    uint64_t result = height;
    if (type == quorum_type::checkpointing)
    {
        if (result < REORG_SAFETY_BUFFER_BLOCKS_POST_HF12)
            return 0;
        result -= REORG_SAFETY_BUFFER_BLOCKS_POST_HF12;
    }
    return result;
  }

  void validate_contributor_args(uint8_t hf_version, contributor_args_t const &contributor_args)
  {
    if (contributor_args.portions.empty())
      throw invalid_contributions{"No portions given"};
    if (contributor_args.portions.size() != contributor_args.addresses.size())
      throw invalid_contributions{"Number of portions (" + std::to_string(contributor_args.portions.size()) + ") doesn't match the number of addresses (" + std::to_string(contributor_args.portions.size()) + ")"};
    if (contributor_args.portions.size() > MAX_NUMBER_OF_CONTRIBUTORS)
      throw invalid_contributions{"Too many contributors"};
    if (contributor_args.portions_for_operator > STAKING_PORTIONS)
      throw invalid_contributions{"Operator portions are too high"};

    if (!check_service_node_portions(hf_version, contributor_args.portions))
    {
        std::stringstream stream;
        for (size_t i = 0; i < contributor_args.portions.size(); i++)
        {
            if (i) stream << ", ";
            stream << contributor_args.portions[i];
        }
        throw invalid_contributions{"Invalid portions: {" + stream.str() + "}"};
    }
  }

  void validate_contributor_args_signature(contributor_args_t const &contributor_args, uint64_t const expiration_timestamp, crypto::public_key const &service_node_key, crypto::signature const &signature)
  {
    crypto::hash hash = {};
    if (!get_registration_hash(contributor_args.addresses, contributor_args.portions_for_operator, contributor_args.portions, expiration_timestamp, hash))
      throw invalid_contributions{"Failed to generate registration hash"};

    if (!crypto::check_key(service_node_key))
      throw invalid_contributions{"Service Node Key was not a valid crypto key" + epee::string_tools::pod_to_hex(service_node_key)};

    if (!crypto::check_signature(hash, service_node_key, signature))
      throw invalid_contributions{"Failed to validate service node with key:" + epee::string_tools::pod_to_hex(service_node_key) + " and hash: " + epee::string_tools::pod_to_hex(hash)};
  }

  struct parsed_tx_contribution
  {
    cryptonote::account_public_address address;
    uint64_t transferred;
    crypto::secret_key tx_key;
    std::vector<service_node_info::contribution_t> locked_contributions;
  };

  static uint64_t get_staking_output_contribution(const cryptonote::transaction& tx, int i, crypto::key_derivation const &derivation, hw::device& hwdev)
  {
    if (!std::holds_alternative<cryptonote::txout_to_key>(tx.vout[i].target))
    {
      return 0;
    }

    rct::key mask;
    uint64_t money_transferred = 0;

    crypto::secret_key scalar1;
    hwdev.derivation_to_scalar(derivation, i, scalar1);
    try
    {
      switch (tx.rct_signatures.type)
      {
      case rct::RCTTypeSimple:
      case rct::RCTTypeBulletproof:
      case rct::RCTTypeBulletproof2:
        money_transferred = rct::decodeRctSimple(tx.rct_signatures, rct::sk2rct(scalar1), i, mask, hwdev);
        break;
      case rct::RCTTypeFull:
        money_transferred = rct::decodeRct(tx.rct_signatures, rct::sk2rct(scalar1), i, mask, hwdev);
        break;
      default:
        LOG_PRINT_L0(__func__ << ": Unsupported rct type: " << (int)tx.rct_signatures.type);
        return 0;
      }
    }
    catch (const std::exception &e)
    {
      LOG_PRINT_L0("Failed to decode input " << i);
      return 0;
    }

    return money_transferred;
  }

  bool tx_get_staking_components(cryptonote::transaction_prefix const &tx, staking_components *contribution, crypto::hash const &txid)
  {
    staking_components contribution_unused_ = {};
    if (!contribution) contribution = &contribution_unused_;
    if (!cryptonote::get_service_node_pubkey_from_tx_extra(tx.extra, contribution->service_node_pubkey))
      return false; // Is not a contribution TX don't need to check it.

    if (!cryptonote::get_service_node_contributor_from_tx_extra(tx.extra, contribution->address))
      return false;

    if (!cryptonote::get_tx_secret_key_from_tx_extra(tx.extra, contribution->tx_key))
    {
      LOG_PRINT_L1("TX: There was a service node contributor but no secret key in the tx extra for tx: " << txid);
      return false;
    }

    return true;
  }

  bool tx_get_staking_components(cryptonote::transaction const &tx, staking_components *contribution)
  {
      bool result = tx_get_staking_components(tx, contribution, cryptonote::get_transaction_hash(tx));
      return result;
  }

  bool tx_get_staking_components_and_amounts(cryptonote::network_type nettype,
                                             uint8_t hf_version,
                                             cryptonote::transaction const &tx,
                                             uint64_t block_height,
                                             staking_components *contribution)
  {
    staking_components contribution_unused_ = {};
    if (!contribution) contribution = &contribution_unused_;

    if (!tx_get_staking_components(tx, contribution))
      return false;

    // A cryptonote transaction is constructed as follows
    // P = Hs(aR)G + B

    // P := Stealth Address
    // a := Receiver's secret view key
    // B := Receiver's public spend key
    // R := TX Public Key
    // G := Elliptic Curve

    // In Loki we pack into the tx extra information to reveal information about the TX
    // A := Public View Key (we pack contributor into tx extra, 'parsed_contribution.address')
    // r := TX Secret Key   (we pack secret key into tx extra,  'parsed_contribution.tx_key`)

    // Calulate 'Derivation := Hs(Ar)G'
    crypto::key_derivation derivation;
    if (!crypto::generate_key_derivation(contribution->address.m_view_public_key, contribution->tx_key, derivation))
    {
      LOG_PRINT_L1("TX: Failed to generate key derivation on height: " << block_height << " for tx: " << cryptonote::get_transaction_hash(tx));
      return false;
    }

    hw::device &hwdev         = hw::get_device("default");
    contribution->transferred = 0;
    bool stake_decoded        = true;
    if (hf_version >= cryptonote::network_version_11_infinite_staking || hf_version == cryptonote::HardFork::INVALID_HF_VERSION)
    {
      // In Infinite Staking, we lock the key image that would be generated if
      // you tried to send your stake and prevent it from being transacted on
      // the network whilst you are a Service Node. To do this, we calculate
      // the future key image that would be generated when they user tries to
      // spend the staked funds. A key image is derived from the ephemeral, one
      // time transaction private key, 'x' in the Cryptonote Whitepaper.

      // This is only possible to generate if they are the staking to themselves
      // as you need the recipients private keys to generate the key image that
      // would be generated, when they want to spend it in the future.

      cryptonote::tx_extra_tx_key_image_proofs key_image_proofs;
      if (!get_field_from_tx_extra(tx.extra, key_image_proofs))
      {
        LOG_PRINT_L1("TX: Didn't have key image proofs in the tx_extra, rejected on height: " << block_height << " for tx: " << cryptonote::get_transaction_hash(tx));
        stake_decoded = false;
      }

      for (size_t output_index = 0; stake_decoded && output_index < tx.vout.size(); ++output_index)
      {
        uint64_t transferred = get_staking_output_contribution(tx, output_index, derivation, hwdev);
        if (transferred == 0)
          continue;

        // So prove that the destination stealth address can be decoded using the
        // staker's packed address, which means that the recipient of the
        // contribution is themselves (and hence they have the necessary secrets
        // to generate the future key image).

        // i.e Verify the packed information is valid by computing the stealth
        // address P' (which should equal P if matching) using

        // 'Derivation := Hs(Ar)G' (we calculated earlier) instead of 'Hs(aR)G'
        // P' = Hs(Ar)G + B
        //    = Hs(aR)G + B
        //    = Derivation + B
        //    = P

        crypto::public_key ephemeral_pub_key;
        {
          // P' := Derivation + B
          if (!hwdev.derive_public_key(derivation, output_index, contribution->address.m_spend_public_key, ephemeral_pub_key))
          {
            LOG_PRINT_L1("TX: Could not derive TX ephemeral key on height: " << block_height << " for tx: " << get_transaction_hash(tx) << " for output: " << output_index);
            continue;
          }

          // Stealth address public key should match the public key referenced in the TX only if valid information is given.
          const auto& out_to_key = std::get<cryptonote::txout_to_key>(tx.vout[output_index].target);
          if (out_to_key.key != ephemeral_pub_key)
          {
            LOG_PRINT_L1("TX: Derived TX ephemeral key did not match tx stored key on height: " << block_height << " for tx: " << cryptonote::get_transaction_hash(tx) << " for output: " << output_index);
            continue;
          }
        }

        // To prevent the staker locking any arbitrary key image, the provided
        // key image is included and verified in a ring signature which
        // guarantees that 'the staker proves that he knows such 'x' (one time
        // ephemeral secret key) and that (the future key image) P = xG'.
        // Consequently the key image is not falsified and actually the future
        // key image.

        // The signer can try falsify the key image, but the equation used to
        // construct the key image is re-derived by the verifier, false key
        // images will not match the re-derived key image.
        crypto::public_key const *ephemeral_pub_key_ptr = &ephemeral_pub_key;
        for (auto proof = key_image_proofs.proofs.begin(); proof != key_image_proofs.proofs.end(); proof++)
        {
          if (!crypto::check_ring_signature((const crypto::hash &)(proof->key_image), proof->key_image, &ephemeral_pub_key_ptr, 1, &proof->signature))
            continue;

          contribution->locked_contributions.emplace_back(service_node_info::contribution_t::version_t::v0, ephemeral_pub_key, proof->key_image, transferred);
          contribution->transferred += transferred;
          key_image_proofs.proofs.erase(proof);
          break;
        }
      }
    }

    if (hf_version < cryptonote::network_version_11_infinite_staking || (hf_version == cryptonote::HardFork::INVALID_HF_VERSION && !stake_decoded))
    {
      // Pre Infinite Staking, we only need to prove the amount sent is
      // sufficient to become a contributor to the Service Node and that there
      // is sufficient lock time on the staking output.
      for (size_t i = 0; i < tx.vout.size(); i++)
      {
        bool has_correct_unlock_time = false;
        {
          uint64_t unlock_time = tx.unlock_time;
          if (tx.version >= cryptonote::txversion::v3_per_output_unlock_times)
            unlock_time = tx.output_unlock_times[i];

          uint64_t min_height = block_height + staking_num_lock_blocks(nettype);
          has_correct_unlock_time = unlock_time < CRYPTONOTE_MAX_BLOCK_NUMBER && unlock_time >= min_height;
        }

        if (has_correct_unlock_time)
        {
          contribution->transferred += get_staking_output_contribution(tx, i, derivation, hwdev);
          stake_decoded = true;
        }
      }
    }

    return stake_decoded;
  }

  /// Makes a copy of the given service_node_info and replaces the shared_ptr with a pointer to the copy.
  /// Returns the non-const service_node_info (which is now held by the passed-in shared_ptr lvalue ref).
  static service_node_info &duplicate_info(std::shared_ptr<const service_node_info> &info_ptr) {
    auto new_ptr = std::make_shared<service_node_info>(*info_ptr);
    info_ptr = new_ptr;
    return *new_ptr;
  }

  bool service_node_list::state_t::process_state_change_tx(state_set const &state_history,
                                                           state_set const &state_archive,
                                                           std::unordered_map<crypto::hash, state_t> const &alt_states,
                                                           cryptonote::network_type nettype,
                                                           const cryptonote::block &block,
                                                           const cryptonote::transaction &tx,
                                                           const service_node_keys *my_keys)
  {
    if (tx.type != cryptonote::txtype::state_change)
      return false;

    uint8_t const hf_version = block.major_version;
    cryptonote::tx_extra_service_node_state_change state_change;
    if (!cryptonote::get_service_node_state_change_from_tx_extra(tx.extra, state_change, hf_version))
    {
      MERROR("Transaction: " << cryptonote::get_transaction_hash(tx) << ", did not have valid state change data in tx extra rejecting malformed tx");
      return false;
    }

    auto it = state_history.find(state_change.block_height);
    if (it == state_history.end())
    {
      it = state_archive.find(state_change.block_height);
      if (it == state_archive.end())
      {
        MERROR("Transaction: " << cryptonote::get_transaction_hash(tx) << " in block "
                               << cryptonote::get_block_height(block) << " " << cryptonote::get_block_hash(block)
                               << " references quorum height " << state_change.block_height
                               << " but that height is not stored!");
        return false;
      }
    }

    quorum_manager const *quorums = &it->quorums;
    cryptonote::tx_verification_context tvc = {};
    if (!verify_tx_state_change(
            state_change, cryptonote::get_block_height(block), tvc, *quorums->obligations, hf_version))
    {
      quorums = nullptr;
      for (const auto& [hash, alt_state] : alt_states)
      {
        if (alt_state.height != state_change.block_height) continue;

        quorums = &alt_state.quorums;
        if (!verify_tx_state_change(state_change, cryptonote::get_block_height(block), tvc, *quorums->obligations, hf_version))
        {
          quorums = nullptr;
          continue;
        }
      }
    }

    if (!quorums)
    {
      MERROR("Could not get a quorum that could completely validate the votes from state change in tx: " << get_transaction_hash(tx) << ", skipping transaction");
      return false;
    }

    crypto::public_key key;
    if (!get_pubkey_from_quorum(*quorums->obligations, quorum_group::worker, state_change.service_node_index, key))
    {
      MERROR("Retrieving the public key from state change in tx: " << cryptonote::get_transaction_hash(tx) << " failed");
      return false;
    }

    auto iter = service_nodes_infos.find(key);
    if (iter == service_nodes_infos.end()) {
      LOG_PRINT_L2("Received state change tx for non-registered service node " << key << " (perhaps a delayed tx?)");
      return false;
    }

    uint64_t block_height = cryptonote::get_block_height(block);
    auto &info = duplicate_info(iter->second);
    bool is_me = my_keys && my_keys->pub == key;

    switch (state_change.state) {
      case new_state::deregister:
        if (is_me)
          MGINFO_RED("Deregistration for service node (yours): " << key);
        else
          LOG_PRINT_L1("Deregistration for service node: " << key);

        if (hf_version >= cryptonote::network_version_11_infinite_staking)
        {
          for (const auto &contributor : info.contributors)
          {
            for (const auto &contribution : contributor.locked_contributions)
            {
              key_image_blacklist.emplace_back(); // NOTE: Use default value for version in key_image_blacklist_entry
              key_image_blacklist_entry &entry = key_image_blacklist.back();
              entry.key_image                  = contribution.key_image;
              entry.unlock_height              = block_height + staking_num_lock_blocks(nettype);
              entry.amount                     = contribution.amount;
            }
          }
        }

        service_nodes_infos.erase(iter);
        return true;

      case new_state::decommission:
        if (hf_version < cryptonote::network_version_12_checkpointing) {
          MERROR("Invalid decommission transaction seen before network v12");
          return false;
        }

        if (info.is_decommissioned()) {
          LOG_PRINT_L2("Received decommission tx for already-decommissioned service node " << key << "; ignoring");
          return false;
        }

        if (is_me)
          MGINFO_RED("Temporary decommission for service node (yours): " << key);
        else
          LOG_PRINT_L1("Temporary decommission for service node: " << key);

        info.active_since_height = -info.active_since_height;
        info.last_decommission_height = block_height;
        info.decommission_count++;

        if (hf_version >= cryptonote::network_version_13_enforce_checkpoints) {
          // Assigning invalid swarm id effectively kicks the node off
          // its current swarm; it will be assigned a new swarm id when it
          // gets recommissioned. Prior to HF13 this step was incorrectly
          // skipped.
          info.swarm_id = UNASSIGNED_SWARM_ID;
        }

        if (sn_list && !sn_list->m_rescanning)
        {
          auto &proof = sn_list->proofs[key];
          proof.timestamp = proof.effective_timestamp = 0;
          proof.store(key, sn_list->m_blockchain);
        }
        return true;

      case new_state::recommission: {
        if (hf_version < cryptonote::network_version_12_checkpointing) {
          MERROR("Invalid recommission transaction seen before network v12");
          return false;
        }

        if (!info.is_decommissioned()) {
          LOG_PRINT_L2("Received recommission tx for already-active service node " << key << "; ignoring");
          return false;
        }

        if (is_me)
          MGINFO_GREEN("Recommission for service node (yours): " << key);
        else
          LOG_PRINT_L1("Recommission for service node: " << key);

        // To figure out how much credit the node gets at recommissioned we need to know how much it
        // had when it got decommissioned, and how long it's been decommisioned.
        int64_t credit_at_decomm = quorum_cop::calculate_decommission_credit(info, info.last_decommission_height);
        int64_t decomm_blocks = block_height - info.last_decommission_height;

        info.active_since_height = block_height;
        info.recommission_credit = RECOMMISSION_CREDIT(credit_at_decomm, decomm_blocks);
        // Move the SN at the back of the list as if it had just registered (or just won)
        info.last_reward_block_height = block_height;
        info.last_reward_transaction_index = std::numeric_limits<uint32_t>::max();

        // NOTE: Only the quorum deciding on this node agrees that the service
        // node has a recent uptime atleast for it to be recommissioned not
        // necessarily the entire network. Ensure the entire network agrees
        // simultaneously they are online if we are recommissioning by resetting
        // the failure conditions.  We set only the effective but not *actual*
        // timestamp so that we delay obligations checks but don't prevent the
        // next actual proof from being sent/relayed.
        if (sn_list)
        {
          auto &proof = sn_list->proofs[key];
          proof.effective_timestamp = block.timestamp;
          proof.votes.fill({});
        }
        return true;
      }
      case new_state::ip_change_penalty:
        if (hf_version < cryptonote::network_version_12_checkpointing) {
          MERROR("Invalid ip_change_penalty transaction seen before network v12");
          return false;
        }

        if (info.is_decommissioned()) {
          LOG_PRINT_L2("Received reset position tx for service node " << key << " but it is already decommissioned; ignoring");
          return false;
        }

        if (is_me)
          MGINFO_RED("Reward position reset for service node (yours): " << key);
        else
          LOG_PRINT_L1("Reward position reset for service node: " << key);


        // Move the SN at the back of the list as if it had just registered (or just won)
        info.last_reward_block_height = block_height;
        info.last_reward_transaction_index = std::numeric_limits<uint32_t>::max();
        info.last_ip_change_height = block_height;
        return true;

      default:
        // dev bug!
        MERROR("BUG: Service node state change tx has unknown state " << static_cast<uint16_t>(state_change.state));
        return false;
    }
  }

  bool service_node_list::state_t::process_key_image_unlock_tx(cryptonote::network_type nettype, uint64_t block_height, const cryptonote::transaction &tx)
  {
    crypto::public_key snode_key;
    if (!cryptonote::get_service_node_pubkey_from_tx_extra(tx.extra, snode_key))
      return false;

    auto it = service_nodes_infos.find(snode_key);
    if (it == service_nodes_infos.end())
      return false;

    const service_node_info &node_info = *it->second;
    if (node_info.requested_unlock_height != KEY_IMAGE_AWAITING_UNLOCK_HEIGHT)
    {
      LOG_PRINT_L1("Unlock TX: Node already requested an unlock at height: "
                   << node_info.requested_unlock_height << " rejected on height: " << block_height
                   << " for tx: " << cryptonote::get_transaction_hash(tx));
      return false;
    }

    cryptonote::tx_extra_tx_key_image_unlock unlock;
    if (!cryptonote::get_field_from_tx_extra(tx.extra, unlock))
    {
      LOG_PRINT_L1("Unlock TX: Didn't have key image unlock in the tx_extra, rejected on height: "
                   << block_height << " for tx: " << cryptonote::get_transaction_hash(tx));
      return false;
    }

    uint64_t unlock_height = get_locked_key_image_unlock_height(nettype, node_info.registration_height, block_height);
    for (const auto &contributor : node_info.contributors)
    {
      auto cit = std::find_if(contributor.locked_contributions.begin(),
                              contributor.locked_contributions.end(),
                              [&unlock](const service_node_info::contribution_t &contribution) {
                                return unlock.key_image == contribution.key_image;
                              });
      if (cit != contributor.locked_contributions.end())
      {
        // NOTE(loki): This should be checked in blockchain check_tx_inputs already
        crypto::hash const hash = service_nodes::generate_request_stake_unlock_hash(unlock.nonce);
        if (crypto::check_signature(hash, cit->key_image_pub_key, unlock.signature))
        {
          duplicate_info(it->second).requested_unlock_height = unlock_height;
          return true;
        }
        else
        {
          LOG_PRINT_L1("Unlock TX: Couldn't verify key image unlock in the tx_extra, rejected on height: "
                       << block_height << " for tx: " << get_transaction_hash(tx));
          return false;
        }
      }
    }

    return false;
  }

  bool is_registration_tx(cryptonote::network_type nettype, uint8_t hf_version, const cryptonote::transaction& tx, uint64_t block_timestamp, uint64_t block_height, uint32_t index, crypto::public_key& key, service_node_info& info)
  {
    contributor_args_t contributor_args = {};
    crypto::public_key service_node_key;
    uint64_t expiration_timestamp{0};
    crypto::signature signature;

    if (!reg_tx_extract_fields(tx, contributor_args, expiration_timestamp, service_node_key, signature))
      return false;

    try
    {
      validate_contributor_args(hf_version, contributor_args);
      validate_contributor_args_signature(contributor_args, expiration_timestamp, service_node_key, signature);
    }
    catch (const invalid_contributions &e)
    {
      LOG_PRINT_L1("Register TX: " << cryptonote::get_transaction_hash(tx) << ", Height: " << block_height << ". " << e.what());
      return false;
    }

    if (expiration_timestamp < block_timestamp)
    {
      LOG_PRINT_L1("Register TX: Has expired. The block timestamp: " << block_timestamp <<
                   " is greater than the expiration timestamp: " << expiration_timestamp <<
                   " on height: " << block_height <<
                   " for tx:" << cryptonote::get_transaction_hash(tx));
      return false;
    }

    // check the initial contribution exists

    uint64_t staking_requirement = get_staking_requirement(nettype, block_height, hf_version);
    cryptonote::account_public_address address;

    staking_components stake = {};
    if (!tx_get_staking_components_and_amounts(nettype, hf_version, tx, block_height, &stake))
    {
      LOG_PRINT_L1("Register TX: Had service node registration fields, but could not decode contribution on height: " << block_height << " for tx: " << cryptonote::get_transaction_hash(tx));
      return false;
    }

    if (hf_version >= cryptonote::network_version_16)
    {
      // In HF16 we start enforcing three things that were always done but weren't actually enforced:
      // 1. the staked amount in the tx must be a single output.
      if (stake.locked_contributions.size() != 1)
      {
        LOG_PRINT_L1("Register TX invalid: multi-output registration transactions are not permitted as of HF16");
        return false;
      }

      // 2. the staked amount must be from the operator.  (Previously there was a weird edge case where you
      // could manually construct a registration tx that stakes for someone *other* than the operator).
      if (stake.address != contributor_args.addresses[0])
      {
        LOG_PRINT_L1("Register TX invalid: registration stake is not from the operator");
        return false;
      }

      // 3. The operator must be staking at least his reserved amount in the registration details.
      // (We check this later, after we calculate reserved atomic currency amounts).  In the pre-HF16
      // code below it only had to satisfy >= 25% even if the reserved operator stake was higher.
    }
    else // Pre-HF16
    {
      const uint64_t min_transfer = get_min_node_contribution(hf_version, staking_requirement, 0, 0);
      if (stake.transferred < min_transfer)
      {
        LOG_PRINT_L1("Register TX: Contribution transferred: " << stake.transferred << " didn't meet the minimum transfer requirement: " << min_transfer << " on height: " << block_height << " for tx: " << cryptonote::get_transaction_hash(tx));
        return false;
      }

      size_t total_num_of_addr = contributor_args.addresses.size();
      if (std::find(contributor_args.addresses.begin(), contributor_args.addresses.end(), stake.address) == contributor_args.addresses.end())
        total_num_of_addr++;

      // Don't need this check for HF16+ because the number of reserved spots is already checked in
      // the registration details, and we disallow a non-operator registration.
      if (total_num_of_addr > MAX_NUMBER_OF_CONTRIBUTORS)
      {
        LOG_PRINT_L1("Register TX: Number of participants: " << total_num_of_addr <<
                     " exceeded the max number of contributors: " << MAX_NUMBER_OF_CONTRIBUTORS <<
                     " on height: " << block_height <<
                     " for tx: " << cryptonote::get_transaction_hash(tx));
        return false;
      }
    }

    // don't actually process this contribution now, do it when we fall through later.

    key = service_node_key;

    info.staking_requirement           = staking_requirement;
    info.operator_address              = contributor_args.addresses[0];
    info.portions_for_operator         = contributor_args.portions_for_operator;
    info.registration_height           = block_height;
    info.registration_hf_version       = hf_version;
    info.last_reward_block_height      = block_height;
    info.last_reward_transaction_index = index;
    info.swarm_id                      = UNASSIGNED_SWARM_ID;
    info.last_ip_change_height         = block_height;
    info.version                       = get_min_service_node_info_version_for_hf(hf_version);

    for (size_t i = 0; i < contributor_args.addresses.size(); i++)
    {
      // Check for duplicates
      auto iter = std::find(contributor_args.addresses.begin(), contributor_args.addresses.begin() + i, contributor_args.addresses[i]);
      if (iter != contributor_args.addresses.begin() + i)
      {
        LOG_PRINT_L1("Register TX: There was a duplicate participant for service node on height: " << block_height << " for tx: " << cryptonote::get_transaction_hash(tx));
        return false;
      }

      uint64_t hi, lo, resulthi, resultlo;
      lo = mul128(info.staking_requirement, contributor_args.portions[i], &hi);
      div128_64(hi, lo, STAKING_PORTIONS, &resulthi, &resultlo);

      info.contributors.emplace_back();
      auto &contributor = info.contributors.back();
      contributor.reserved                         = resultlo;
      contributor.address                          = contributor_args.addresses[i];
      info.total_reserved += resultlo;
    }

    // In HF16 we require that the amount staked in the registration tx be at least the amount
    // reserved for the operator.  Before HF16 it only had to be >= 25%, even if the operator
    // reserved amount was higher (though wallets would never actually do this).
    if (hf_version >= cryptonote::network_version_16 && stake.transferred < info.contributors[0].reserved)
    {
      LOG_PRINT_L1("Register TX rejected: TX does not have sufficient operator stake");
      return false;
    }

    return true;
  }

  bool service_node_list::state_t::process_registration_tx(cryptonote::network_type nettype, const cryptonote::block &block, const cryptonote::transaction& tx, uint32_t index, const service_node_keys *my_keys)
  {
    uint8_t const hf_version       = block.major_version;
    uint64_t const block_timestamp = block.timestamp;
    uint64_t const block_height    = cryptonote::get_block_height(block);

    crypto::public_key key;
    auto info_ptr = std::make_shared<service_node_info>();
    service_node_info &info = *info_ptr;
    if (!is_registration_tx(nettype, hf_version, tx, block_timestamp, block_height, index, key, info))
      return false;

    if (hf_version >= cryptonote::network_version_11_infinite_staking)
    {
      // NOTE(loki): Grace period is not used anymore with infinite staking. So, if someone somehow reregisters, we just ignore it
      const auto iter = service_nodes_infos.find(key);
      if (iter != service_nodes_infos.end())
        return false;

      // Explicitly reset any stored proof to 0, and store it just in case this is a
      // re-registration: we want to wipe out any data from the previous registration.
      if (sn_list && !sn_list->m_rescanning)
      {
        auto &proof = sn_list->proofs[key];
        proof = {};
        proof.store(key, sn_list->m_blockchain);
      }

      if (my_keys && my_keys->pub == key) MGINFO_GREEN("Service node registered (yours): " << key << " on height: " << block_height);
      else                                LOG_PRINT_L1("New service node registered: "     << key << " on height: " << block_height);
    }
    else
    {
      // NOTE: A node doesn't expire until registration_height + lock blocks excess now which acts as the grace period
      // So it is possible to find the node still in our list.
      bool registered_during_grace_period = false;
      const auto iter = service_nodes_infos.find(key);
      if (iter != service_nodes_infos.end())
      {
        if (hf_version >= cryptonote::network_version_10_bulletproofs)
        {
          service_node_info const &old_info = *iter->second;
          uint64_t expiry_height = old_info.registration_height + staking_num_lock_blocks(nettype);
          if (block_height < expiry_height)
            return false;

          // NOTE: Node preserves its position in list if it reregisters during grace period.
          registered_during_grace_period = true;
          info.last_reward_block_height = old_info.last_reward_block_height;
          info.last_reward_transaction_index = old_info.last_reward_transaction_index;
        }
        else
        {
          return false;
        }
      }

      if (my_keys && my_keys->pub == key)
      {
        if (registered_during_grace_period)
        {
          MGINFO_GREEN("Service node re-registered (yours): " << key << " at block height: " << block_height);
        }
        else
        {
          MGINFO_GREEN("Service node registered (yours): " << key << " at block height: " << block_height);
        }
      }
      else
      {
        LOG_PRINT_L1("New service node registered: " << key << " at block height: " << block_height);
      }
    }

    service_nodes_infos[key] = std::move(info_ptr);
    return true;
  }

  bool service_node_list::state_t::process_contribution_tx(cryptonote::network_type nettype, const cryptonote::block &block, const cryptonote::transaction& tx, uint32_t index)
  {
    uint64_t const block_height = cryptonote::get_block_height(block);
    uint8_t const hf_version    = block.major_version;

    staking_components stake = {};
    if (!tx_get_staking_components_and_amounts(nettype, hf_version, tx, block_height, &stake))
    {
      if (stake.service_node_pubkey)
        LOG_PRINT_L1("TX: Could not decode contribution for service node: " << stake.service_node_pubkey << " on height: " << block_height << " for tx: " << cryptonote::get_transaction_hash(tx));
      return false;
    }

    auto iter = service_nodes_infos.find(stake.service_node_pubkey);
    if (iter == service_nodes_infos.end())
    {
      LOG_PRINT_L1("TX: Contribution received for service node: "
                   << stake.service_node_pubkey << ", but could not be found in the service node list on height: "
                   << block_height << " for tx: " << cryptonote::get_transaction_hash(tx)
                   << "\n"
                      "This could mean that the service node was deregistered before the contribution was processed.");
      return false;
    }

    const service_node_info& curinfo = *iter->second;
    if (curinfo.is_fully_funded())
    {
      LOG_PRINT_L1("TX: Service node: " << stake.service_node_pubkey
                                        << " is already fully funded, but contribution received on height: "
                                        << block_height << " for tx: " << cryptonote::get_transaction_hash(tx));
      return false;
    }

    if (!cryptonote::get_tx_secret_key_from_tx_extra(tx.extra, stake.tx_key))
    {
      LOG_PRINT_L1("TX: Failed to get tx secret key from contribution received on height: "  << block_height << " for tx: " << cryptonote::get_transaction_hash(tx));
      return false;
    }

    auto &contributors = curinfo.contributors;
    const size_t existing_contributions = curinfo.total_num_locked_contributions();
    size_t other_reservations = 0; // Number of spots that must be left open, *not* counting this contributor (if they have a reserved spot)
    bool new_contributor = true;
    size_t contributor_position = 0;
    uint64_t contr_unfilled_reserved = 0;
    for (size_t i = 0; i < contributors.size(); i++)
    {
      const auto& c = contributors[i];
      if (c.address == stake.address)
      {
        contributor_position = i;
        new_contributor = false;
        if (c.amount < c.reserved)
          contr_unfilled_reserved = c.reserved - c.amount;
      }
      else if (c.amount < c.reserved)
        other_reservations++;
    }

    if (hf_version >= cryptonote::network_version_16 && stake.locked_contributions.size() != 1)
    {
      // Nothing has ever created stake txes with multiple stake outputs, but we start enforcing
      // that in HF16.
      LOG_PRINT_L1("Ignoring staking tx: multi-output stakes are not permitted as of HF16");
      return false;
    }

    // Check node contributor counts
    {
      bool too_many_contributions = false;
      if (hf_version >= cryptonote::network_version_16)
        // Before HF16 we didn't properly take into account unfilled reservation spots
        too_many_contributions = existing_contributions + other_reservations + 1 > MAX_NUMBER_OF_CONTRIBUTORS;
      else if (hf_version >= cryptonote::network_version_11_infinite_staking)
        // As of HF11 we allow up to 4 stakes total (except for the loophole closed above)
        too_many_contributions = existing_contributions + stake.locked_contributions.size() > MAX_NUMBER_OF_CONTRIBUTORS;
      else
        // Before HF11 we allowed up to 4 contributors, but each can contribute multiple times
        too_many_contributions = new_contributor && contributors.size() >= MAX_NUMBER_OF_CONTRIBUTORS;

      if (too_many_contributions)
      {
        LOG_PRINT_L1("TX: Already hit the max number of contributions: "
                     << MAX_NUMBER_OF_CONTRIBUTORS
                     << " for contributor: " << cryptonote::get_account_address_as_str(nettype, false, stake.address)
                     << " on height: " << block_height << " for tx: " << cryptonote::get_transaction_hash(tx));
        return false;
      }
    }

    // Check that the contribution is large enough
    uint64_t min_contribution;
    if (!new_contributor && hf_version < cryptonote::network_version_11_infinite_staking)
    { // Follow-up contributions from an existing contributor could be any size before HF11
      min_contribution = 1;
    }
    else if (hf_version < cryptonote::network_version_16)
    {
      // The implementation before HF16 was a bit broken w.r.t. properly handling reserved amounts
      min_contribution = get_min_node_contribution(hf_version, curinfo.staking_requirement, curinfo.total_reserved, existing_contributions);
    }
    else // HF16+:
    {
      if (contr_unfilled_reserved > 0)
        // We've got a reserved spot: require that it be filled in one go.  (Reservation contribution rules are already enforced in the registration).
        min_contribution = contr_unfilled_reserved;
      else
        min_contribution = get_min_node_contribution(hf_version, curinfo.staking_requirement, curinfo.total_reserved, existing_contributions + other_reservations);
    }

    if (stake.transferred < min_contribution)
    {
      LOG_PRINT_L1("TX: Amount " << stake.transferred << " did not meet min " << min_contribution
                                 << " for service node: " << stake.service_node_pubkey << " on height: "
                                 << block_height << " for tx: " << cryptonote::get_transaction_hash(tx));
      return false;
    }

    // Check that the contribution isn't too large.  Subtract contr_unfilled_reserved because we want to
    // calculate this using only the total reserved amounts of *other* contributors but not our own.
    if (auto max = get_max_node_contribution(hf_version, curinfo.staking_requirement, curinfo.total_reserved - contr_unfilled_reserved);
        stake.transferred > max)
    {
      MINFO("TX: Amount " << stake.transferred << " is too large (max " << max << ").  This is probably a result of competing stakes.");
      return false;
    }

    //
    // Successfully Validated
    //

    auto &info = duplicate_info(iter->second);
    if (new_contributor)
    {
      contributor_position = info.contributors.size();
      info.contributors.emplace_back().address = stake.address;
    }
    service_node_info::contributor_t& contributor = info.contributors[contributor_position];

    // In this action, we cannot
    // increase total_reserved so much that it is >= staking_requirement
    uint64_t can_increase_reserved_by = info.staking_requirement - info.total_reserved;
    uint64_t max_amount               = contributor.reserved + can_increase_reserved_by;
    stake.transferred = std::min(max_amount - contributor.amount, stake.transferred);

    contributor.amount     += stake.transferred;
    info.total_contributed += stake.transferred;

    if (contributor.amount > contributor.reserved)
    {
      info.total_reserved += contributor.amount - contributor.reserved;
      contributor.reserved = contributor.amount;
    }

    info.last_reward_block_height = block_height;
    info.last_reward_transaction_index = index;

    if (hf_version >= cryptonote::network_version_11_infinite_staking)
      for (const auto &contribution : stake.locked_contributions)
        contributor.locked_contributions.push_back(contribution);

    LOG_PRINT_L1("Contribution of " << stake.transferred << " received for service node " << stake.service_node_pubkey);
    if (info.is_fully_funded()) {
      info.active_since_height = block_height;
      return true;
    }
    return false;
  }

  static std::string dump_pulse_block_data(cryptonote::block const &block, service_nodes::quorum const *quorum)
  {
    std::stringstream stream;
    std::bitset<8 * sizeof(block.pulse.validator_bitset)> const validator_bitset = block.pulse.validator_bitset;
    stream << "Block(" << cryptonote::get_block_height(block) << "): " << cryptonote::get_block_hash(block) << "\n";
    stream << "Leader: ";
    if (quorum) stream << (quorum->workers.empty() ? "(invalid leader)" : lokimq::to_hex(tools::view_guts(quorum->workers[0]))) << "\n";
    else        stream << "(invalid quorum)\n";
    stream << "Round: " << +block.pulse.round << "\n";
    stream << "Validator Bitset: " << validator_bitset << "\n";

    stream << "Signatures: ";
    if (block.signatures.empty()) stream << "(none)";

    for (service_nodes::quorum_signature const &entry : block.signatures)
    {
      stream << "\n";
      stream << "  [" << +entry.voter_index << "] validator: ";
      if (quorum)
      {
        stream << ((entry.voter_index >= quorum->validators.size()) ? "(invalid quorum index)" : lokimq::to_hex(tools::view_guts(quorum->validators[entry.voter_index])));
        stream << ", signature: " << lokimq::to_hex(tools::view_guts(entry.signature));
      }
      else stream << "(invalid quorum)";
    }

    return stream.str();
  }

  bool service_node_list::block_added(const cryptonote::block& block, const std::vector<cryptonote::transaction>& txs, cryptonote::checkpoint_t const *checkpoint)
  {
    if (block.major_version < cryptonote::network_version_9_service_nodes)
      return true;
    
    std::lock_guard lock(m_sn_mutex);
    process_block(block, txs);

    if (block.major_version >= cryptonote::network_version_16)
    {
      std::shared_ptr<const quorum> quorum = get_quorum(quorum_type::pulse, m_state.height);
      if (quorum)
      {
        if (block.nonce != 0)
        {
          LOG_PRINT_L1("Pulse block specified a nonce when quorum block generation is available, nonce: " << block.nonce);
          return false;
        }

        if (block.pulse.validator_bitset >= (1 << PULSE_QUORUM_NUM_VALIDATORS))
        {
          auto mask = std::bitset<sizeof(pulse_validator_bit_mask()) * 8>(pulse_validator_bit_mask());
          LOG_PRINT_L1("Pulse block specifies validator bitset out of bounds. Expected the bit mask " << mask << "\n" << dump_pulse_block_data(block, quorum.get()));
          return false;
        }

        if (!service_nodes::verify_quorum_signatures(*quorum,
                                                     quorum_type::pulse,
                                                     block.major_version,
                                                     cryptonote::get_block_height(block),
                                                     cryptonote::get_block_hash(block),
                                                     block.signatures, block))
        {
          LOG_PRINT_L1("Pulse signature verification failed: " << dump_pulse_block_data(block, quorum.get()));
          return false;
        }
      }
      else
      {
        bool expect_pulse_quorum = (block.pulse.validator_bitset > 0 || block.signatures.size());
        if (expect_pulse_quorum)
        {
          LOG_PRINT_L1("Failed to get pulse quorum for block\n" << dump_pulse_block_data(block, quorum.get()));
          return false;
        }
        // NOTE: Otherwise, block has no pulse information, there's no expected
        // quorum, this is a fallback- nonce mined block, previously verified validly
      }
    }

    if (block.major_version >= cryptonote::network_version_13_enforce_checkpoints && checkpoint)
    {
      std::shared_ptr<const quorum> quorum = get_quorum(quorum_type::checkpointing, checkpoint->height);
      if (!quorum)
      {
        LOG_PRINT_L1("Failed to get testing quorum checkpoint for block: " << cryptonote::get_block_hash(block));
        return false;
      }

      if (!service_nodes::verify_checkpoint(block.major_version, *checkpoint, *quorum))
      {
        LOG_PRINT_L1("Service node checkpoint failed verification for block: " << cryptonote::get_block_hash(block));
        return false;
      }
    }

    return true;
  }

  static std::mt19937_64 quorum_rng(uint8_t hf_version, crypto::hash const &hash, quorum_type type)
  {
    std::mt19937_64 result;
    if (hf_version >= cryptonote::network_version_16)
    {
      std::array<uint32_t, (sizeof(hash) / sizeof(uint32_t)) + 1> src = {static_cast<uint32_t>(type)};
      std::memcpy(&src[1], &hash, sizeof(hash));
      for (uint32_t &val : src) boost::endian::little_to_native_inplace(val);
      std::seed_seq sequence(src.begin(), src.end());
      result.seed(sequence);
    }
    else
    {
      uint64_t seed = 0;
      std::memcpy(&seed, hash.data, sizeof(seed));
      boost::endian::little_to_native_inplace(seed);
      seed += static_cast<uint64_t>(type);
      result.seed(seed);
    }

    return result;
  }

  static std::vector<size_t> generate_shuffled_service_node_index_list(
      uint8_t hf_version,
      size_t list_size,
      crypto::hash const &block_hash,
      quorum_type type,
      size_t sublist_size  = 0,
      size_t sublist_up_to = 0)
  {
    std::vector<size_t> result(list_size);
    std::iota(result.begin(), result.end(), 0);
    std::mt19937_64 rng = quorum_rng(hf_version, block_hash, type);

    //       Shuffle 2
    //       |=================================|
    //       |                                 |
    // Shuffle 1                               |
    // |==============|                        |
    // |     |        |                        |
    // |sublist_size  |                        |
    // |     |    sublist_up_to                |
    // 0     N        Y                        Z
    // [.......................................]

    // If we have a list [0,Z) but we need a shuffled sublist of the first N values that only
    // includes values from [0,Y) then we do this using two shuffles: first of the [0,Y) sublist,
    // then of the [N,Z) sublist (which is already partially shuffled, but that doesn't matter).  We
    // reuse the same seed for both partial shuffles, but again, that isn't an issue.
    if ((0 < sublist_size && sublist_size < list_size) && (0 < sublist_up_to && sublist_up_to < list_size)) {
      assert(sublist_size <= sublist_up_to); // Can't select N random items from M items when M < N
      tools::shuffle_portable(result.begin(), result.begin() + sublist_up_to, rng);
      tools::shuffle_portable(result.begin() + sublist_size, result.end(), rng);
    }
    else {
      tools::shuffle_portable(result.begin(), result.end(), rng);
    }
    return result;
  }

  static bool get_pulse_entropy_from_blockchain(cryptonote::BlockchainDB const &db, uint64_t for_height, std::vector<crypto::hash> &entropy, uint8_t pulse_round)
  {
    uint64_t start_height = for_height - PULSE_QUORUM_ENTROPY_LAG;
    uint64_t end_height   = start_height + PULSE_QUORUM_SIZE;
    std::vector<cryptonote::block> blocks;

    try
    {
      const bool DEVELOPER_MODE = true;
      if (for_height < PULSE_QUORUM_ENTROPY_LAG)
      {
        if (DEVELOPER_MODE)
        {
          entropy.resize(PULSE_QUORUM_SIZE);
          for (size_t i = 0; i < PULSE_QUORUM_SIZE; i++)
          {
            if (i == 0) entropy[i]       = crypto::hash{"\x87\x28\x89\xe2\xe3\x63\xc7\x7d\xb6\x38\xbd\xa3\xa2\x00\x57\x2f\x3a\x01\x2d\x8a\xd1\x2c\xb6\xab\x00\x55\x6b\x60\xda\x25\xca"};
            else if (i == 1) entropy[i]  = crypto::hash{"\x27\xca\xab\x1e\xcf\x33\xa7\x49\x88\xba\x17\xb0\x28\xa4\x19\x76\x84\x7f\x71\xa7\xeb\x38\xb1\x16\x10\xa0\xe3\x89\xa3\xd7\xa6"};
            else if (i == 2) entropy[i]  = crypto::hash{"\x61\xc6\x37\x25\x58\x50\x7f\x11\x12\x8f\x79\xa7\x2c\xdb\x89\xdb\x43\x15\xe9\xd8\x28\x19\xe2\x68\xeb\x31\xb5\xad\x10\xf4\xb6"};
            else if (i == 3) entropy[i]  = crypto::hash{"\x85\x7a\xb6\xf4\x4b\x87\xff\xa4\x2e\x7f\x38\xb1\x18\xa3\xfa\xef\xa6\xea\xad\x23\xcf\xbd\x29\xf4\x31\x51\xb5\xa4\xf7\x9d\x37"};
            else if (i == 4) entropy[i]  = crypto::hash{"\x8a\x32\x67\xfc\xfe\xb5\xe7\x0c\x46\xea\x15\x2d\xd9\xf0\xc5\xbf\xd6\x34\x52\xeb\x2f\x57\xd3\x00\xef\x3d\x5f\xc1\x1e\x19\x4d"};
            else if (i == 5) entropy[i]  = crypto::hash{"\xef\xd0\x45\xac\x06\x35\x3a\x36\xd4\xd5\xdb\xd9\x40\x31\xb7\x7b\x73\x87\x71\x43\x58\x13\x33\xa1\xa1\x59\xde\x13\x3f\x1b\xc1"};
            else if (i == 6) entropy[i]  = crypto::hash{"\xa6\x83\x32\x9a\x70\x69\x55\x78\x1a\x25\x13\x9e\x60\x1e\x71\x31\x2a\x04\x89\xe0\xfe\x47\x5b\x14\x90\xc5\x58\x88\x2a\x90\x86"};
            else if (i == 7) entropy[i]  = crypto::hash{"\x3b\x77\xff\x72\x0d\x22\x12\xb9\xb1\x64\x0d\xef\x2f\x80\x4a\x64\x5d\xdc\xba\xa0\x1f\xf7\x4d\xbc\xd4\x1d\xe8\xea\x6c\x3f\xbd"};
            else if (i == 8) entropy[i]  = crypto::hash{"\x8c\x81\x6c\x77\xf0\x62\x55\xff\x38\xec\x57\x22\x62\x2e\x49\xd4\x44\x5a\xe3\x02\x27\xb6\xb3\xe4\x3c\xc7\x9f\xb8\xc5\x90\xa1"};
            else if (i == 9) entropy[i]  = crypto::hash{"\x18\x8e\x4f\xb5\x99\x74\xec\x78\xf9\x7b\x36\x87\x14\x82\x05\x32\x07\xf3\x21\x21\x6d\x8e\xfd\x35\xe6\x70\xa3\x89\x17\x22\x4b"};
            else if (i == 10) entropy[i] = crypto::hash{"\xb7\xbe\x54\xe3\x21\xe3\xeb\x88\xda\xab\xf1\xf7\x50\xb9\xef\x98\xa5\xcf\x9f\x75\x81\x74\x16\xbc\x85\x78\x6e\x0c\xaa\x14\x99"};
            else if (i == 11) entropy[i] = crypto::hash{"\xb7\x28\x54\xe3\x21\xe3\xeb\x88\xda\x12\xf1\xf7\x50\xb9\xca\x98\xa5\xcf\x9f\x75\x81\x74\x16\xbc\x85\x78\x6e\x0c\xaa\x14\x99"};
            else assert(!"insufficient hashes");
          }
        }
        else
        {
          return false;
        }
      }
      else
      {
        blocks = db.get_blocks_range(start_height, end_height - 1 /*it is inclusive*/);
      }
    }
    catch(std::exception const &e)
    {
      MERROR("Failed to get quorum entropy for Pulse, starting from block: " << start_height << ", reason: " << e.what());
      return false;
    }

    entropy.reserve(blocks.size());
    for (cryptonote::block const &block : blocks)
    {
      crypto::hash hash = {};
      if (block.major_version >= cryptonote::network_version_16)
      {
        std::array<uint8_t, 1 + sizeof(block.pulse.random_value)> src = {pulse_round};
        std::copy(std::begin(block.pulse.random_value.data), std::end(block.pulse.random_value.data), src.begin() + 1);
        crypto::cn_fast_hash(src.data(), src.size(), hash.data);
      }
      else
      {
        crypto::hash block_hash = cryptonote::get_block_hash(block);
        std::array<uint8_t, 1 + sizeof(hash)> src = {pulse_round};
        std::copy(std::begin(block_hash.data), std::end(block_hash.data), src.begin() + 1);
        crypto::cn_fast_hash(src.data(), src.size(), hash.data);
      }

      assert(hash != crypto::null_hash);
      entropy.push_back(hash);
    }

    return true;
  }

  service_nodes::quorum generate_pulse_quorum(cryptonote::network_type nettype, cryptonote::BlockchainDB const &db, uint64_t height, crypto::public_key const &block_leader, uint8_t hf_version, std::vector<pubkey_and_sninfo> const &active_snode_list, uint8_t pulse_round)
  {
    std::vector<crypto::hash> pulse_entropy;
    get_pulse_entropy_from_blockchain(db, height + 1, pulse_entropy, pulse_round);

    service_nodes::quorum result = {};
    if (active_snode_list.size() < pulse_min_service_nodes(nettype))
    {
      LOG_PRINT_L2("Insufficient active Service Nodes for Pulse: " << active_snode_list.size());
      return result;
    }

    if (pulse_entropy.size() != PULSE_QUORUM_SIZE)
    {
      LOG_PRINT_L2("Blockchain has insufficient blocks to generate Pulse data");
      return result;
    }

    std::vector<pubkey_and_sninfo const *> pulse_candidates;
    pulse_candidates.reserve(active_snode_list.size());
    for (auto &node : active_snode_list)
    {
      if (node.first != block_leader || pulse_round > 0)
        pulse_candidates.push_back(&node);
    }

    // NOTE: Sort ascending in height i.e. sort preferring the longest time since the validator was in a Pulse quorum.
    std::sort(
        pulse_candidates.begin(), pulse_candidates.end(), [](pubkey_and_sninfo const *a, pubkey_and_sninfo const *b) {
          if (a->second->pulse_sorter == b->second->pulse_sorter)
            return memcmp(reinterpret_cast<const void *>(&a->first), reinterpret_cast<const void *>(&b->first), sizeof(a->first)) < 0;
          return a->second->pulse_sorter < b->second->pulse_sorter;
        });

    crypto::public_key block_producer;
    if (pulse_round == 0)
    {
      block_producer = block_leader;
    }
    else
    {
      std::mt19937_64 rng   = quorum_rng(hf_version, pulse_entropy[0], quorum_type::pulse);
      size_t producer_index = tools::uniform_distribution_portable(rng, pulse_candidates.size());
      block_producer        = pulse_candidates[producer_index]->first;
      pulse_candidates.erase(pulse_candidates.begin() + producer_index);
    }

    // NOTE: Order the candidates so the first half nodes in the list is the validators for this round.
    // - Divide the list in half, select validators from the first half of the list.
    // - Swap the chosen validator into the moving first half of the list.
    auto running_it              = pulse_candidates.begin();
    size_t const partition_index = (pulse_candidates.size() - 1) / 2;
    if (partition_index == 0)
    {
      running_it += service_nodes::PULSE_QUORUM_NUM_VALIDATORS;
    }
    else
    {
      for (size_t i = 0; i < service_nodes::PULSE_QUORUM_NUM_VALIDATORS; i++)
      {
        crypto::hash const &entropy = pulse_entropy[i + 1];
        std::mt19937_64 rng         = quorum_rng(hf_version, entropy, quorum_type::pulse);
        size_t validators_available = std::distance(running_it, pulse_candidates.end());
        size_t swap_index = tools::uniform_distribution_portable(rng, std::min(partition_index, validators_available));
        std::swap(*running_it, *(running_it + swap_index));
        running_it++;
      }
    }

    result.workers.push_back(block_producer);
    result.validators.reserve(PULSE_QUORUM_NUM_VALIDATORS);
    for (auto it = pulse_candidates.begin(); it != running_it; it++)
    {
      crypto::public_key const &node_key = (*it)->first;
      result.validators.push_back(node_key);
    }
    return result;
  }

  static void generate_other_quorums(service_node_list::state_t &state, std::vector<pubkey_and_sninfo> const &active_snode_list, cryptonote::network_type nettype, uint8_t hf_version)
  {
    assert(state.block_hash != crypto::null_hash);

    // The two quorums here have different selection criteria: the entire checkpoint quorum and the
    // state change *validators* want only active service nodes, but the state change *workers*
    // (i.e. the nodes to be tested) also include decommissioned service nodes.  (Prior to v12 there
    // are no decommissioned nodes, so this distinction is irrelevant for network concensus).
    std::vector<pubkey_and_sninfo> decomm_snode_list;
    if (hf_version >= cryptonote::network_version_12_checkpointing)
      decomm_snode_list = state.decommissioned_service_nodes_infos();

    quorum_type const max_quorum_type = max_quorum_type_for_hf(hf_version);
    for (int type_int = 0; type_int <= (int)max_quorum_type; type_int++)
    {
      auto type   = static_cast<quorum_type>(type_int);
      auto quorum = std::make_shared<service_nodes::quorum>();
      std::vector<size_t> pub_keys_indexes;

      size_t num_validators = 0;
      size_t num_workers    = 0;
      switch(type)
      {
        case quorum_type::obligations:
        {
          size_t total_nodes         = active_snode_list.size() + decomm_snode_list.size();
          num_validators             = std::min(active_snode_list.size(), STATE_CHANGE_QUORUM_SIZE);
          pub_keys_indexes           = generate_shuffled_service_node_index_list(hf_version, total_nodes, state.block_hash, type, num_validators, active_snode_list.size());
          state.quorums.obligations  = quorum;
          size_t num_remaining_nodes = total_nodes - num_validators;
          num_workers                = std::min(num_remaining_nodes, std::max(STATE_CHANGE_MIN_NODES_TO_TEST, num_remaining_nodes/STATE_CHANGE_NTH_OF_THE_NETWORK_TO_TEST));
        }
        break;

        case quorum_type::checkpointing:
        {
          // Checkpoint quorums only exist every CHECKPOINT_INTERVAL blocks, but the height that gets
          // used to generate the quorum (i.e. the `height` variable here) is actually `H -
          // REORG_SAFETY_BUFFER_BLOCKS_POST_HF12`, where H is divisible by CHECKPOINT_INTERVAL, but
          // REORG_SAFETY_BUFFER_BLOCKS_POST_HF12 is not (it equals 11).  Hence the addition here to
          // "undo" the lag before checking to see if we're on an interval multiple:
          if ((state.height + REORG_SAFETY_BUFFER_BLOCKS_POST_HF12) % CHECKPOINT_INTERVAL != 0)
            continue; // Not on an interval multiple: no checkpointing quorum is defined.

          size_t total_nodes = active_snode_list.size();

          // TODO(loki): Soft fork, remove when testnet gets reset
          if (nettype == cryptonote::TESTNET && state.height < 85357)
            total_nodes = active_snode_list.size() + decomm_snode_list.size();

          if (total_nodes >= CHECKPOINT_QUORUM_SIZE)
          {
            pub_keys_indexes = generate_shuffled_service_node_index_list(hf_version, total_nodes, state.block_hash, type);
            num_validators   = std::min(pub_keys_indexes.size(), CHECKPOINT_QUORUM_SIZE);
          }
          state.quorums.checkpointing = quorum;
        }
        break;

        case quorum_type::blink:
        {
          if (state.height % BLINK_QUORUM_INTERVAL != 0)
            continue;

          // Further filter the active SN list for the blink quorum to only include SNs that are not
          // scheduled to finish unlocking between the quorum height and a few blocks after the
          // associated blink height.
          pub_keys_indexes.reserve(active_snode_list.size());
          uint64_t const active_until = state.height + BLINK_EXPIRY_BUFFER;
          for (size_t index = 0; index < active_snode_list.size(); index++)
          {
            pubkey_and_sninfo const &entry = active_snode_list[index];
            uint64_t requested_unlock_height = entry.second->requested_unlock_height;
            if (requested_unlock_height == KEY_IMAGE_AWAITING_UNLOCK_HEIGHT || requested_unlock_height > active_until)
              pub_keys_indexes.push_back(index);
          }

          if (pub_keys_indexes.size() >= BLINK_MIN_VOTES)
          {
            std::mt19937_64 rng = quorum_rng(hf_version, state.block_hash, type);
            tools::shuffle_portable(pub_keys_indexes.begin(), pub_keys_indexes.end(), rng);
            num_validators = std::min<size_t>(pub_keys_indexes.size(), BLINK_SUBQUORUM_SIZE);
          }
          // Otherwise leave empty to signal that there aren't enough SNs to form a usable quorum (to
          // distinguish it from an invalid height, which gets left as a nullptr)
          state.quorums.blink = quorum;

        }
        break;

        // NOTE: NOP. Pulse quorums are generated pre-Service Node List changes for the block
        case quorum_type::pulse: continue;
        default: MERROR("Unhandled quorum type enum with value: " << type_int); continue;
      }

      quorum->validators.reserve(num_validators);
      quorum->workers.reserve(num_workers);

      size_t i = 0;
      for (; i < num_validators; i++)
      {
        quorum->validators.push_back(active_snode_list[pub_keys_indexes[i]].first);
      }

      for (; i < num_validators + num_workers; i++)
      {
        size_t j = pub_keys_indexes[i];
        if (j < active_snode_list.size())
          quorum->workers.push_back(active_snode_list[j].first);
        else
          quorum->workers.push_back(decomm_snode_list[j - active_snode_list.size()].first);
      }
    }
  }

  void service_node_list::state_t::update_from_block(cryptonote::BlockchainDB const &db,
                                                     cryptonote::network_type nettype,
                                                     state_set const &state_history,
                                                     state_set const &state_archive,
                                                     std::unordered_map<crypto::hash, state_t> const &alt_states,
                                                     const cryptonote::block &block,
                                                     const std::vector<cryptonote::transaction> &txs,
                                                     const service_node_keys *my_keys)
  {
    ++height;
    bool need_swarm_update = false;
    uint64_t block_height  = cryptonote::get_block_height(block);
    assert(height == block_height);
    quorums                  = {};
    block_hash               = cryptonote::get_block_hash(block);
    uint8_t const hf_version = block.major_version;

    //
    // Generate Pulse Quorum before any SN changes are applied to the list because,
    // the Leader and Validators for this block generated Pulse Data before any
    // TX's included in the block were applied
    //   i.e. before any deregistrations, registrations, decommissions, recommissions.
    //
    crypto::public_key winner_pubkey = cryptonote::get_service_node_winner_from_tx_extra(block.miner_tx.extra);
    if (hf_version >= cryptonote::network_version_16)
    {
      quorum pulse_quorum = generate_pulse_quorum(nettype, db, height + 1, winner_pubkey, hf_version, active_service_nodes_infos(), block.pulse.round);
      if (verify_pulse_quorum_sizes(pulse_quorum))
      {
        // NOTE: Send candidate to the back of the list
        for (size_t quorum_index = 0 ; quorum_index < pulse_quorum.validators.size(); quorum_index++)
        {
          crypto::public_key const &key                          = pulse_quorum.validators[quorum_index];
          auto &info_ptr                                         = service_nodes_infos[key];
          service_node_info &new_info                            = duplicate_info(info_ptr);
          new_info.pulse_sorter.last_height_validating_in_quorum = height;
          new_info.pulse_sorter.quorum_index                     = quorum_index;
        }

        quorums.pulse = std::make_shared<service_nodes::quorum>(std::move(pulse_quorum));
      }
    }

    //
    // Remove expired blacklisted key images
    //
    if (hf_version >= cryptonote::network_version_11_infinite_staking)
    {
      for (auto entry = key_image_blacklist.begin(); entry != key_image_blacklist.end();)
      {
        if (block_height >= entry->unlock_height)
          entry = key_image_blacklist.erase(entry);
        else
          entry++;
      }
    }

    //
    // Expire Nodes
    //
    for (const crypto::public_key& pubkey : get_expired_nodes(db, nettype, block.major_version, block_height))
    {
      auto i = service_nodes_infos.find(pubkey);
      if (i != service_nodes_infos.end())
      {
        if (my_keys && my_keys->pub == pubkey) MGINFO_GREEN("Service node expired (yours): " << pubkey << " at block height: " << block_height);
        else                                   LOG_PRINT_L1("Service node expired: " << pubkey << " at block height: " << block_height);

        need_swarm_update += i->second->is_active();
        service_nodes_infos.erase(i);
      }
    }

    //
    // Advance the list to the next candidate for a reward
    //
    {
      auto it = service_nodes_infos.find(winner_pubkey);
      if (it != service_nodes_infos.end())
      {
        // set the winner as though it was re-registering at transaction index=UINT32_MAX for this block
        auto &info = duplicate_info(it->second);
        info.last_reward_block_height = block_height;
        info.last_reward_transaction_index = UINT32_MAX;
      }
    }

    //
    // Process TXs in the Block
    //
    cryptonote::txtype max_tx_type     = cryptonote::transaction::get_max_type_for_hf(hf_version);
    cryptonote::txtype staking_tx_type = (max_tx_type < cryptonote::txtype::stake) ? cryptonote::txtype::standard : cryptonote::txtype::stake;
    for (uint32_t index = 0; index < txs.size(); ++index)
    {
      const cryptonote::transaction& tx = txs[index];
      if (tx.type == staking_tx_type)
      {
        process_registration_tx(nettype, block, tx, index, my_keys);
        need_swarm_update += process_contribution_tx(nettype, block, tx, index);
      }
      else if (tx.type == cryptonote::txtype::state_change)
      {
        need_swarm_update += process_state_change_tx(state_history, state_archive, alt_states, nettype, block, tx, my_keys);
      }
      else if (tx.type == cryptonote::txtype::key_image_unlock)
      {
        process_key_image_unlock_tx(nettype, block_height, tx);
      }
    }

    // Filtered pubkey-sorted vector of service nodes that are active (fully funded and *not* decommissioned).
    std::vector<pubkey_and_sninfo> active_snode_list = sort_and_filter(service_nodes_infos, [](const service_node_info &info) { return info.is_active(); });

    if (need_swarm_update)
    {
      crypto::hash const block_hash = cryptonote::get_block_hash(block);
      uint64_t seed = 0;
      std::memcpy(&seed, block_hash.data, sizeof(seed));

      /// Gather existing swarms from infos
      swarm_snode_map_t existing_swarms;
      for (const auto &key_info : active_snode_list)
        existing_swarms[key_info.second->swarm_id].push_back(key_info.first);

      calc_swarm_changes(existing_swarms, seed);

      /// Apply changes
      for (const auto& [swarm_id, snodes] : existing_swarms) {
        for (const auto& snode : snodes) {
          auto& sn_info_ptr = service_nodes_infos.at(snode);
          if (sn_info_ptr->swarm_id == swarm_id) continue; /// nothing changed for this snode
          duplicate_info(sn_info_ptr).swarm_id = swarm_id;
        }
      }
    }

    generate_other_quorums(*this, active_snode_list, nettype, hf_version);
  }

  void service_node_list::process_block(const cryptonote::block& block, const std::vector<cryptonote::transaction>& txs)
  {
    uint64_t block_height = cryptonote::get_block_height(block);
    uint8_t hf_version    = block.major_version;

    if (hf_version < cryptonote::network_version_9_service_nodes)
      return;

    // Cull old history
    uint64_t cull_height = short_term_state_cull_height(hf_version, block_height);
    {
      auto end_it = m_transient.state_history.upper_bound(cull_height);
      for (auto it = m_transient.state_history.begin(); it != end_it; it++)
      {
        if (m_store_quorum_history)
          m_transient.old_quorum_states.emplace_back(it->height, it->quorums);

        uint64_t next_long_term_state         = ((it->height / STORE_LONG_TERM_STATE_INTERVAL) + 1) * STORE_LONG_TERM_STATE_INTERVAL;
        uint64_t dist_to_next_long_term_state = next_long_term_state - it->height;
        bool need_quorum_for_future_states    = (dist_to_next_long_term_state <= VOTE_LIFETIME + VOTE_OR_TX_VERIFY_HEIGHT_BUFFER);
        if ((it->height % STORE_LONG_TERM_STATE_INTERVAL) == 0 || need_quorum_for_future_states)
        {
          m_transient.state_added_to_archive = true;
          if (need_quorum_for_future_states) // Preserve just quorum
          {
            state_t &state            = const_cast<state_t &>(*it); // safe: set order only depends on state_t.height
            state.service_nodes_infos = {};
            state.key_image_blacklist = {};
            state.only_loaded_quorums = true;
          }
          m_transient.state_archive.emplace_hint(m_transient.state_archive.end(), std::move(*it));
        }

      }
      m_transient.state_history.erase(m_transient.state_history.begin(), end_it);

      if (m_transient.old_quorum_states.size() > m_store_quorum_history)
        m_transient.old_quorum_states.erase(m_transient.old_quorum_states.begin(), m_transient.old_quorum_states.begin() + (m_transient.old_quorum_states.size() -  m_store_quorum_history));
    }

    // Cull alt state history
    for (auto it = m_transient.alt_state.begin(); it != m_transient.alt_state.end(); )
    {
      state_t const &alt_state = it->second;
      if (alt_state.height < cull_height) it = m_transient.alt_state.erase(it);
      else it++;
    }

    cryptonote::network_type nettype = m_blockchain.nettype();
    m_transient.state_history.insert(m_transient.state_history.end(), m_state);
    m_state.update_from_block(m_blockchain.get_db(), nettype, m_transient.state_history, m_transient.state_archive, {}, block, txs, m_service_node_keys);
  }

  void service_node_list::blockchain_detached(uint64_t height, bool /*by_pop_blocks*/)
  {
    std::lock_guard lock(m_sn_mutex);

    uint64_t revert_to_height = height - 1;
    bool reinitialise         = false;
    bool using_archive        = false;
    {
      auto it = m_transient.state_history.find(revert_to_height); // Try finding detached height directly
      reinitialise = (it == m_transient.state_history.end() || it->only_loaded_quorums);
      if (!reinitialise)
        m_transient.state_history.erase(std::next(it), m_transient.state_history.end());
    }

    // TODO(loki): We should loop through the prev 10k heights for robustness, but avoid for v4.0.5. Already enough changes going in
    if (reinitialise) // Try finding the next closest old state at 10k intervals
    {
      uint64_t prev_interval = revert_to_height - (revert_to_height % STORE_LONG_TERM_STATE_INTERVAL);
      auto it                = m_transient.state_archive.find(prev_interval);
      reinitialise           = (it == m_transient.state_archive.end() || it->only_loaded_quorums);
      if (!reinitialise)
      {
        m_transient.state_history.clear();
        m_transient.state_archive.erase(std::next(it), m_transient.state_archive.end());
        using_archive = true;
      }
    }

    if (reinitialise)
    {
      m_transient.state_history.clear();
      m_transient.state_archive.clear();
      init();
      return;
    }

    auto &history = (using_archive) ? m_transient.state_archive : m_transient.state_history;
    auto it = std::prev(history.end());
    m_state = std::move(*it);
    history.erase(it);
  }

  std::vector<crypto::public_key> service_node_list::state_t::get_expired_nodes(cryptonote::BlockchainDB const &db,
                                                                               cryptonote::network_type nettype,
                                                                               uint8_t hf_version,
                                                                               uint64_t block_height) const
  {
    std::vector<crypto::public_key> expired_nodes;
    uint64_t const lock_blocks = staking_num_lock_blocks(nettype);

    // TODO(loki): This should really use the registration height instead of getting the block and expiring nodes.
    // But there's something subtly off when using registration height causing syncing problems.
    if (hf_version == cryptonote::network_version_9_service_nodes)
    {
      if (block_height <= lock_blocks)
        return expired_nodes;

      const uint64_t expired_nodes_block_height = block_height - lock_blocks;
      cryptonote::block block                   = {};
      try
      {
        block = db.get_block_from_height(expired_nodes_block_height);
      }
      catch (std::exception const &e)
      {
        LOG_ERROR("Failed to get historical block to find expired nodes in v9: " << e.what());
        return expired_nodes;
      }

      if (block.major_version < cryptonote::network_version_9_service_nodes)
        return expired_nodes;

      for (crypto::hash const &hash : block.tx_hashes)
      {
        cryptonote::transaction tx;
        if (!db.get_tx(hash, tx))
        {
          LOG_ERROR("Failed to get historical tx to find expired service nodes in v9");
          continue;
        }

        uint32_t index = 0;
        crypto::public_key key;
        service_node_info info = {};
        if (is_registration_tx(nettype, cryptonote::network_version_9_service_nodes, tx, block.timestamp, expired_nodes_block_height, index, key, info))
          expired_nodes.push_back(key);
        index++;
      }

    }
    else
    {
      for (auto it = service_nodes_infos.begin(); it != service_nodes_infos.end(); it++)
      {
        crypto::public_key const &snode_key = it->first;
        const service_node_info &info       = *it->second;
        if (info.registration_hf_version >= cryptonote::network_version_11_infinite_staking)
        {
          if (info.requested_unlock_height != KEY_IMAGE_AWAITING_UNLOCK_HEIGHT && block_height > info.requested_unlock_height)
            expired_nodes.push_back(snode_key);
        }
        else // Version 10 Bulletproofs
        {
          /// Note: this code exhibits a subtle unintended behaviour: a snode that
          /// registered in hardfork 9 and was scheduled for deregistration in hardfork 10
          /// will have its life is slightly prolonged by the "grace period", although it might
          /// look like we use the registration height to determine the expiry height.
          uint64_t node_expiry_height = info.registration_height + lock_blocks + STAKING_REQUIREMENT_LOCK_BLOCKS_EXCESS;
          if (block_height > node_expiry_height)
            expired_nodes.push_back(snode_key);
        }
      }
    }

    return expired_nodes;
  }

  service_nodes::payout service_node_list::state_t::get_block_leader() const
  {
    crypto::public_key key = crypto::null_pkey;
    service_node_info const *info = nullptr;
    {
      auto oldest_waiting = std::make_tuple(std::numeric_limits<uint64_t>::max(), std::numeric_limits<uint32_t>::max(), crypto::null_pkey);
      for (const auto &info_it : service_nodes_infos)
      {
        const auto &sninfo = *info_it.second;
        if (sninfo.is_active())
        {
          auto waiting_since = std::make_tuple(sninfo.last_reward_block_height, sninfo.last_reward_transaction_index, info_it.first);
          if (waiting_since < oldest_waiting)
          {
            oldest_waiting = waiting_since;
            info           = &sninfo;
          }
        }
      }
      key = std::get<2>(oldest_waiting);
    }

    if (key == crypto::null_pkey)
      return service_nodes::null_payout;
    return service_node_info_to_payout(key, *info);
  }

  template <typename T>
  static constexpr bool within_one(T a, T b) {
      return (a > b ? a - b : b - a) <= T{1};
  }

  // NOTE: Verify queued service node coinbase or pulse block producer rewards
  static bool verify_coinbase_tx_output(cryptonote::transaction const &miner_tx,
                                        uint64_t height,
                                        size_t output_index,
                                        cryptonote::account_public_address const &receiver,
                                        uint64_t portions,
                                        uint64_t available_reward)
  {
    if (output_index >= miner_tx.vout.size())
    {
      MERROR("Output Index: " << output_index << ", indexes out of bounds in vout array with size: " << miner_tx.vout.size());
      return false;
    }

    cryptonote::tx_out const &output = miner_tx.vout[output_index];

    // Because FP math is involved in reward calculations (and compounded by CPUs, compilers,
    // expression contraction, and RandomX fiddling with the rounding modes) we can end up with a
    // 1 ULP difference in the reward calculations.
    // TODO(loki): eliminate all FP math from reward calculations
    uint64_t const reward = cryptonote::get_portion_of_reward(portions, available_reward);
    if (!within_one(output.amount, reward))
    {
      MERROR("Service node reward amount incorrect. Should be " << cryptonote::print_money(reward) << ", is: " << cryptonote::print_money(output.amount));
      return false;
    }

    if (!std::holds_alternative<cryptonote::txout_to_key>(output.target))
    {
      MERROR("Service node output target type should be txout_to_key");
      return false;
    }

    // NOTE: Loki uses the governance key in the one-time ephemeral key
    // derivation for both Pulse Block Producer/Queued Service Node Winner rewards
    crypto::key_derivation derivation{};
    crypto::public_key out_eph_public_key{};
    cryptonote::keypair gov_key = cryptonote::get_deterministic_keypair_from_height(height);

    bool r = crypto::generate_key_derivation(receiver.m_view_public_key, gov_key.sec, derivation);
    CHECK_AND_ASSERT_MES(r, false, "while creating outs: failed to generate_key_derivation(" << receiver.m_view_public_key << ", " << gov_key.sec << ")");
    r = crypto::derive_public_key(derivation, output_index, receiver.m_spend_public_key, out_eph_public_key);
    CHECK_AND_ASSERT_MES(r, false, "while creating outs: failed to derive_public_key(" << derivation << ", " << output_index << ", "<< receiver.m_spend_public_key << ")");

    if (std::get<cryptonote::txout_to_key>(output.target).key != out_eph_public_key)
    {
      MERROR("Invalid service node reward at output: " << output_index << ", output key, specifies wrong key");
      return false;
    }

    return true;
  }

  bool service_node_list::validate_miner_tx(cryptonote::block const &block, cryptonote::block_reward_parts const &reward_parts) const
  {
    uint8_t const hf_version = block.major_version;
    if (hf_version < cryptonote::network_version_9_service_nodes)
      return true;

    std::lock_guard lock(m_sn_mutex);
    uint64_t const height                   = cryptonote::get_block_height(block);
    cryptonote::transaction const &miner_tx = block.miner_tx;

    // NOTE: Basic queued service node list winner checks
    // NOTE(loki): Service node reward distribution is calculated from the
    // original amount, i.e. 50% of the original base reward goes to service
    // nodes not 50% of the reward after removing the governance component (the
    // adjusted base reward post hardfork 10).
    payout const block_leader                = m_state.get_block_leader();
    uint64_t const base_reward               = reward_parts.original_base_reward;
    uint64_t const total_service_node_reward = cryptonote::service_node_reward_formula(base_reward, hf_version);
    {
      auto const check_block_leader_pubkey = cryptonote::get_service_node_winner_from_tx_extra(miner_tx.extra);
      if (block_leader.key != check_block_leader_pubkey)
      {
        MERROR("Service node reward winner is incorrect! Expected " << block_leader.key << ", block has " << check_block_leader_pubkey);
        return false;
      }
    }

    enum struct verify_mode
    {
      miner,
      pulse_block_leader_is_producer,
      pulse_different_block_producer,
    };

    verify_mode mode                      = verify_mode::miner;
    crypto::public_key block_producer_key = {};
    if (hf_version >= cryptonote::network_version_16)
    {
      quorum pulse_quorum = generate_pulse_quorum(m_blockchain.nettype(), m_blockchain.get_db(), height + 1, block_leader.key, hf_version, m_state.active_service_nodes_infos(), block.pulse.round);
      if (block.signatures.size() || pulse_quorum.workers.size())
      {
        if (pulse_quorum.workers.empty())
        {
          MERROR("The block specified pulse signatures but there is no producer specified in the Pulse Quorum for this height: " << height);
          return false;
        }

        block_producer_key = pulse_quorum.workers[0];
        mode = (block_producer_key == block_leader.key) ? verify_mode::pulse_block_leader_is_producer : verify_mode::pulse_different_block_producer;

        if (block.pulse.round == 0 && (mode == verify_mode::pulse_different_block_producer))
        {
          MERROR("The block producer in pulse round 0 should be the same node as the block leader: " << block_leader.key << ", actual producer: " << block_producer_key);
          return false;
        }
      }
    }

<<<<<<< HEAD
    // NOTE: Verify miner tx vout composition
    //
    // Miner Block
    // 0       | Miner
    // Up To 4 | Queued Service Node
    // Up To 1 | Governance
    //
    // Pulse Block
    // Up to 4 | Block Producer (0-3 for Pooled Service Node)
    // Up To 4 | Queued Service Node
    // Up To 1 | Governance
    //
    std::shared_ptr<const service_node_info> block_producer = nullptr;
    size_t expected_vouts_size                        = 0;
    if (mode == verify_mode::pulse_block_leader_is_producer || mode == verify_mode::pulse_different_block_producer)
=======
    if (winner == null_block_winner)
      return true;

    if ((miner_tx.vout.size() - 1) < winner.payouts.size())
>>>>>>> 8e68f7b2
    {
      auto info_it = m_state.service_nodes_infos.find(block_producer_key);
      if (info_it == m_state.service_nodes_infos.end())
      {
        MERROR("The pulse block producer for round: " << +block.pulse.round << " is not currently a Service Node: " << block_producer_key);
        return false;
      }

      block_producer = info_it->second;
      if (mode == verify_mode::pulse_different_block_producer)
        expected_vouts_size += block_producer->contributors.size();
    }
    else
    {
      expected_vouts_size += 1; /*miner*/
    }

    expected_vouts_size += block_leader.payouts.size();
    expected_vouts_size += static_cast<size_t>(cryptonote::height_has_governance_output(m_blockchain.nettype(), hf_version, height));

    if (miner_tx.vout.size() != expected_vouts_size)
    {
      char const *type = mode == verify_mode::miner
                             ? "miner"
                             : mode == verify_mode::pulse_block_leader_is_producer ? "pulse" : "pulse alt round";
      MERROR("Expected " << type << " block, the miner TX specifies a different amount of outputs vs the expected: " << expected_vouts_size << ", miner tx outputs: " << miner_tx.vout.size());
      return false;
    }

    // NOTE: Verify Coinbase Amounts for Service Nodes
    switch(mode)
    {
      case verify_mode::miner:
      {
        for (size_t i = 0; i < block_leader.payouts.size(); i++)
        {
          size_t const vout_index    = 1 /*miner*/ + i;
          payout_entry const &payout = block_leader.payouts[i];
          if (!verify_coinbase_tx_output(miner_tx, height, vout_index, payout.address, payout.portions, total_service_node_reward))
            return false;
        }
      }
      break;

      case verify_mode::pulse_block_leader_is_producer:
      {
        uint64_t total_reward = total_service_node_reward + reward_parts.miner_reward();
        for (size_t vout_index = 0; vout_index < block_leader.payouts.size(); vout_index++)
        {
          payout_entry const &payout = block_leader.payouts[vout_index];
          if (!verify_coinbase_tx_output(miner_tx, height, vout_index, payout.address, payout.portions, total_reward))
            return false;
        }
      }
      break;

      case verify_mode::pulse_different_block_producer:
      {
        const uint64_t max_portions = STAKING_PORTIONS - block_producer->portions_for_operator;
        for (size_t vout_index = 0; vout_index < block_producer->contributors.size(); vout_index++)
        {
          auto const &contributor = block_producer->contributors[vout_index];
          uint64_t portions = get_portions_to_make_amount(block_producer->staking_requirement, contributor.amount, max_portions);
          if (contributor.address == block_producer->operator_address)
            portions += block_producer->portions_for_operator;

          if (!verify_coinbase_tx_output(miner_tx, height, vout_index, contributor.address, portions, reward_parts.miner_reward()))
            return false;
        }

        for (size_t i = 0; i < block_leader.payouts.size(); i++)
        {
          size_t const vout_index    = block_producer->contributors.size() + i;
          payout_entry const &payout = block_leader.payouts[i];
          if (!verify_coinbase_tx_output(miner_tx, height, vout_index, payout.address, payout.portions, total_service_node_reward))
            return false;
        }
      }
      break;
    }

    return true;
  }

  bool service_node_list::alt_block_added(cryptonote::block const &block, std::vector<cryptonote::transaction> const &txs, cryptonote::checkpoint_t const *checkpoint)
  {
    if (block.major_version < cryptonote::network_version_9_service_nodes)
      return true;

    uint64_t block_height         = cryptonote::get_block_height(block);
    state_t const *starting_state = nullptr;
    crypto::hash const block_hash = get_block_hash(block);

    auto it = m_transient.alt_state.find(block_hash);
    if (it != m_transient.alt_state.end()) return true; // NOTE: Already processed alt-state for this block

    // NOTE: Check if alt block forks off some historical state on the canonical chain
    if (!starting_state)
    {
      auto it = m_transient.state_history.find(block_height - 1);
      if (it != m_transient.state_history.end())
        if (block.prev_id == it->block_hash) starting_state = &(*it);
    }

    // NOTE: Check if alt block forks off some historical alt state on an alt chain
    if (!starting_state)
    {
      auto it = m_transient.alt_state.find(block.prev_id);
      if (it != m_transient.alt_state.end()) starting_state = &it->second;
    }

    if (!starting_state)
    {
      LOG_PRINT_L1("Received alt block but couldn't find parent state in historical state");
      return false;
    }

    if (starting_state->block_hash != block.prev_id)
    {
      LOG_PRINT_L1("Unexpected state_t's hash: " << starting_state->block_hash
                                                 << ", does not match the block prev hash: " << block.prev_id);
      return false;
    }

    state_t alt_state = *starting_state;
    alt_state.update_from_block(m_blockchain.get_db(), m_blockchain.nettype(), m_transient.state_history, m_transient.state_archive, m_transient.alt_state, block, txs, m_service_node_keys);
    auto alt_it = m_transient.alt_state.find(block_hash);
    if (alt_it != m_transient.alt_state.end())
      alt_it->second = std::move(alt_state);
    else
      m_transient.alt_state.emplace(block_hash, std::move(alt_state));

    if (checkpoint)
    {
      std::vector<std::shared_ptr<const service_nodes::quorum>> alt_quorums;
      std::shared_ptr<const quorum> quorum = get_quorum(quorum_type::checkpointing, checkpoint->height, false, &alt_quorums);
      if (!quorum)
        return false;

      if (!service_nodes::verify_checkpoint(block.major_version, *checkpoint, *quorum))
      {
        bool verified_on_alt_quorum = false;
        for (std::shared_ptr<const service_nodes::quorum> alt_quorum : alt_quorums)
        {
          if (service_nodes::verify_checkpoint(block.major_version, *checkpoint, *alt_quorum))
          {
            verified_on_alt_quorum = true;
            break;
          }
        }

        if (!verified_on_alt_quorum)
            return false;
      }
    }

    return true;
  }

  //////////////////////////////////////////////////////////////////////////////////////////////////////////////////////////////

  static service_node_list::quorum_for_serialization serialize_quorum_state(uint8_t hf_version, uint64_t height, quorum_manager const &quorums)
  {
    service_node_list::quorum_for_serialization result = {};
    result.height                                      = height;
    if (quorums.obligations)   result.quorums[static_cast<uint8_t>(quorum_type::obligations)] = *quorums.obligations;
    if (quorums.checkpointing) result.quorums[static_cast<uint8_t>(quorum_type::checkpointing)] = *quorums.checkpointing;
    return result;
  }

  static service_node_list::state_serialized serialize_service_node_state_object(uint8_t hf_version, service_node_list::state_t const &state, bool only_serialize_quorums = false)
  {
    service_node_list::state_serialized result = {};
    result.version                             = service_node_list::state_serialized::get_version(hf_version);
    result.height                              = state.height;
    result.quorums                             = serialize_quorum_state(hf_version, state.height, state.quorums);
    result.only_stored_quorums                 = state.only_loaded_quorums || only_serialize_quorums;

    if (only_serialize_quorums)
     return result;

    result.infos.reserve(state.service_nodes_infos.size());
    for (const auto &kv_pair : state.service_nodes_infos)
      result.infos.emplace_back(kv_pair);

    result.key_image_blacklist = state.key_image_blacklist;
    result.block_hash          = state.block_hash;
    return result;
  }

  bool service_node_list::store()
  {
    if (!m_blockchain.has_db())
        return false; // Haven't been initialized yet

    uint8_t hf_version = m_blockchain.get_current_hard_fork_version();
    if (hf_version < cryptonote::network_version_9_service_nodes)
      return true;

    data_for_serialization *data[] = {&m_transient.cache_long_term_data, &m_transient.cache_short_term_data};
    auto const serialize_version   = data_for_serialization::get_version(hf_version);
    std::lock_guard lock(m_sn_mutex);

    for (data_for_serialization *serialize_entry : data)
    {
      if (serialize_entry->version != serialize_version) m_transient.state_added_to_archive = true;
      serialize_entry->version = serialize_version;
      serialize_entry->clear();
    }

    m_transient.cache_short_term_data.quorum_states.reserve(m_transient.old_quorum_states.size());
    for (const quorums_by_height &entry : m_transient.old_quorum_states)
      m_transient.cache_short_term_data.quorum_states.push_back(serialize_quorum_state(hf_version, entry.height, entry.quorums));


    if (m_transient.state_added_to_archive)
    {
      for (auto const &it : m_transient.state_archive)
        m_transient.cache_long_term_data.states.push_back(serialize_service_node_state_object(hf_version, it));
    }

    // NOTE: A state_t may reference quorums up to (VOTE_LIFETIME
    // + VOTE_OR_TX_VERIFY_HEIGHT_BUFFER) blocks back. So in the
    // (MAX_SHORT_TERM_STATE_HISTORY | 2nd oldest checkpoint) window of states we store, the
    // first (VOTE_LIFETIME + VOTE_OR_TX_VERIFY_HEIGHT_BUFFER) states we only
    // store their quorums, such that the following states have quorum
    // information preceeding it.

    uint64_t const max_short_term_height = short_term_state_cull_height(hf_version, (m_state.height - 1)) + VOTE_LIFETIME + VOTE_OR_TX_VERIFY_HEIGHT_BUFFER;
    for (auto it = m_transient.state_history.begin();
         it != m_transient.state_history.end() && it->height <= max_short_term_height;
         it++)
    {
      // TODO(loki): There are 2 places where we convert a state_t to be a serialized state_t without quorums. We should only do this in one location for clarity.
      m_transient.cache_short_term_data.states.push_back(serialize_service_node_state_object(hf_version, *it, it->height < max_short_term_height /*only_serialize_quorums*/));
    }

    m_transient.cache_data_blob.clear();
    if (m_transient.state_added_to_archive)
    {
      serialization::binary_string_archiver ba;
      try {
        serialization::serialize(ba, m_transient.cache_long_term_data);
      } catch (const std::exception& e) {
        LOG_ERROR("Failed to store service node info: failed to serialize long term data: " << e.what());
        return false;
      }
      m_transient.cache_data_blob.append(ba.str());
      {
        auto &db = m_blockchain.get_db();
        cryptonote::db_wtxn_guard txn_guard{db};
        db.set_service_node_data(m_transient.cache_data_blob, true /*long_term*/);
      }
    }

    m_transient.cache_data_blob.clear();
    {
      serialization::binary_string_archiver ba;
      try {
        serialization::serialize(ba, m_transient.cache_short_term_data);
      } catch (const std::exception& e) {
        LOG_ERROR("Failed to store service node info: failed to serialize short term data: " << e.what());
        return false;
      }
      m_transient.cache_data_blob.append(ba.str());
      {
        auto &db = m_blockchain.get_db();
        cryptonote::db_wtxn_guard txn_guard{db};
        db.set_service_node_data(m_transient.cache_data_blob, false /*long_term*/);
      }
    }

    m_transient.state_added_to_archive = false;
    return true;
  }

  static crypto::hash hash_uptime_proof(const cryptonote::NOTIFY_UPTIME_PROOF::request &proof, uint8_t hf_version)
  {
    auto buf = tools::memcpy_le(proof.pubkey.data, proof.timestamp, proof.public_ip, proof.storage_port, proof.pubkey_ed25519.data, proof.qnet_port, proof.storage_lmq_port);
    size_t buf_size = buf.size();

    if (hf_version < cryptonote::network_version_15_lns) // TODO - can be removed post-HF15
      buf_size -= sizeof(proof.storage_lmq_port);

    crypto::hash result;
    crypto::cn_fast_hash(buf.data(), buf_size, result);
    return result;
  }

  cryptonote::NOTIFY_UPTIME_PROOF::request service_node_list::generate_uptime_proof(
      uint32_t public_ip, uint16_t storage_port, uint16_t storage_lmq_port, uint16_t quorumnet_port) const
  {
    assert(m_service_node_keys);
    const auto& keys = *m_service_node_keys;
    cryptonote::NOTIFY_UPTIME_PROOF::request result = {};
    result.snode_version                            = LOKI_VERSION;
    result.timestamp                                = time(nullptr);
    result.pubkey                                   = keys.pub;
    result.public_ip                                = public_ip;
    result.storage_port                             = storage_port;
    result.storage_lmq_port                         = storage_lmq_port;
    result.qnet_port                                = quorumnet_port;
    result.pubkey_ed25519                           = keys.pub_ed25519;

    crypto::hash hash = hash_uptime_proof(result, m_blockchain.get_current_hard_fork_version());
    crypto::generate_signature(hash, keys.pub, keys.key, result.sig);
    crypto_sign_detached(result.sig_ed25519.data, NULL, reinterpret_cast<unsigned char *>(hash.data), sizeof(hash.data), keys.key_ed25519.data);
    return result;
  }

#ifdef __cpp_lib_erase_if // # (C++20)
  using std::erase_if;
#else
  template <typename Container, typename Predicate>
  static void erase_if(Container &c, Predicate pred) {
    for (auto it = c.begin(), last = c.end(); it != last; ) {
      if (pred(*it))
        it = c.erase(it);
      else
        ++it;
    }
  }
#endif

  template <typename T>
  static bool update_val(T &val, const T &to) {
    if (val != to) {
      val = to;
      return true;
    }
    return false;
  }

  void proof_info::store(const crypto::public_key &pubkey, cryptonote::Blockchain &blockchain)
  {
    std::unique_lock lock{blockchain};
    auto &db = blockchain.get_db();
    db.set_service_node_proof(pubkey, *this);
  }

  bool proof_info::update(uint64_t ts,
                          uint32_t ip,
                          uint16_t s_port,
                          uint16_t s_lmq_port,
                          uint16_t q_port,
                          std::array<uint16_t, 3> ver,
                          const crypto::ed25519_public_key& pk_ed,
                          const crypto::x25519_public_key& pk_x2)
  {
    bool update_db = false;
    update_db |= update_val(timestamp, ts);
    update_db |= update_val(public_ip, ip);
    update_db |= update_val(storage_port, s_port);
    update_db |= update_val(storage_lmq_port, s_lmq_port);
    update_db |= update_val(quorumnet_port, q_port);
    update_db |= update_val(version, ver);
    update_db |= update_val(pubkey_ed25519, pk_ed);
    effective_timestamp = timestamp;
    pubkey_x25519 = pk_x2;

    // Track an IP change (so that the obligations quorum can penalize for IP changes)
    // We only keep the two most recent because all we really care about is whether it had more than one
    //
    // If we already know about the IP, update its timestamp:
    auto now = std::time(nullptr);
    if (public_ips[0].first && public_ips[0].first == public_ip)
      public_ips[0].second = now;
    else if (public_ips[1].first && public_ips[1].first == public_ip)
      public_ips[1].second = now;
    // Otherwise replace whichever IP has the older timestamp
    else if (public_ips[0].second > public_ips[1].second)
      public_ips[1] = {public_ip, now};
    else
      public_ips[0] = {public_ip, now};

    return update_db;
  };

  void proof_info::update_pubkey(const crypto::ed25519_public_key &pk) {
    if (pk == pubkey_ed25519)
      return;
    if (pk && 0 == crypto_sign_ed25519_pk_to_curve25519(pubkey_x25519.data, pk.data)) {
      pubkey_ed25519 = pk;
    } else {
      MWARNING("Failed to derive x25519 pubkey from ed25519 pubkey " << pubkey_ed25519);
      pubkey_x25519 = crypto::x25519_public_key::null();
      pubkey_ed25519 = crypto::ed25519_public_key::null();
    }
  }

#define REJECT_PROOF(log) do { LOG_PRINT_L2("Rejecting uptime proof from " << proof.pubkey << ": " log); return false; } while (0)

  bool service_node_list::handle_uptime_proof(cryptonote::NOTIFY_UPTIME_PROOF::request const &proof, bool &my_uptime_proof_confirmation, crypto::x25519_public_key &x25519_pkey)
  {
    uint8_t const hf_version = m_blockchain.get_current_hard_fork_version();
    uint64_t const now       = time(nullptr);

    // Validate proof version, timestamp range,
    if ((proof.timestamp < now - UPTIME_PROOF_BUFFER_IN_SECONDS) || (proof.timestamp > now + UPTIME_PROOF_BUFFER_IN_SECONDS))
      REJECT_PROOF("timestamp is too far from now");

    for (auto const &min : MIN_UPTIME_PROOF_VERSIONS)
      if (hf_version >= min.hardfork && proof.snode_version < min.version)
        REJECT_PROOF("v" << min.version[0] << "." << min.version[1] << "." << min.version[2] << "+ loki version is required for v" << std::to_string(hf_version) << "+ network proofs");

    if (!debug_allow_local_ips && !epee::net_utils::is_ip_public(proof.public_ip))
      REJECT_PROOF("public_ip is not actually public");

    //
    // Validate proof signature
    //
    crypto::hash hash = hash_uptime_proof(proof, hf_version);

    if (!crypto::check_signature(hash, proof.pubkey, proof.sig))
      REJECT_PROOF("signature validation failed");

    crypto::x25519_public_key derived_x25519_pubkey = crypto::x25519_public_key::null();
    if (!proof.pubkey_ed25519)
      REJECT_PROOF("required ed25519 auxiliary pubkey " << epee::string_tools::pod_to_hex(proof.pubkey_ed25519) << " not included in proof");

    if (0 != crypto_sign_verify_detached(proof.sig_ed25519.data, reinterpret_cast<unsigned char *>(hash.data), sizeof(hash.data), proof.pubkey_ed25519.data))
      REJECT_PROOF("ed25519 signature validation failed");

    if (0 != crypto_sign_ed25519_pk_to_curve25519(derived_x25519_pubkey.data, proof.pubkey_ed25519.data)
        || !derived_x25519_pubkey)
      REJECT_PROOF("invalid ed25519 pubkey included in proof (x25519 derivation failed)");

    if (proof.qnet_port == 0)
      REJECT_PROOF("invalid quorumnet port in uptime proof");

    auto locks = tools::unique_locks(m_blockchain, m_sn_mutex, m_x25519_map_mutex);
    auto it = m_state.service_nodes_infos.find(proof.pubkey);
    if (it == m_state.service_nodes_infos.end())
      REJECT_PROOF("no such service node is currently registered");

    auto &iproof = proofs[proof.pubkey];

    if (iproof.timestamp >= now - (UPTIME_PROOF_FREQUENCY_IN_SECONDS / 2))
      REJECT_PROOF("already received one uptime proof for this node recently");

    if (m_service_node_keys && proof.pubkey == m_service_node_keys->pub)
    {
      my_uptime_proof_confirmation = true;
      MGINFO("Received uptime-proof confirmation back from network for Service Node (yours): " << proof.pubkey);
    }
    else
    {
      my_uptime_proof_confirmation = false;
      LOG_PRINT_L2("Accepted uptime proof from " << proof.pubkey);

      if (m_service_node_keys && proof.pubkey_ed25519 == m_service_node_keys->pub_ed25519)
        MGINFO_RED("Uptime proof from SN " << proof.pubkey << " is not us, but is using our ed/x25519 keys; "
            "this is likely to lead to deregistration of one or both service nodes.");
    }

    auto old_x25519 = iproof.pubkey_x25519;
    if (iproof.update(now, proof.public_ip, proof.storage_port, proof.storage_lmq_port, proof.qnet_port, proof.snode_version, proof.pubkey_ed25519, derived_x25519_pubkey))
      iproof.store(proof.pubkey, m_blockchain);

    if ((uint64_t) x25519_map_last_pruned + X25519_MAP_PRUNING_INTERVAL <= now)
    {
      time_t cutoff = now - X25519_MAP_PRUNING_LAG;
      erase_if(x25519_to_pub, [&cutoff](const decltype(x25519_to_pub)::value_type &x) { return x.second.second < cutoff; });
      x25519_map_last_pruned = now;
    }

    if (old_x25519 && old_x25519 != derived_x25519_pubkey)
      x25519_to_pub.erase(old_x25519);

    if (derived_x25519_pubkey)
      x25519_to_pub[derived_x25519_pubkey] = {proof.pubkey, now};

    if (derived_x25519_pubkey && (old_x25519 != derived_x25519_pubkey))
      x25519_pkey = derived_x25519_pubkey;

    return true;
  }

  void service_node_list::cleanup_proofs()
  {
    MDEBUG("Cleaning up expired SN proofs");
    auto locks = tools::unique_locks(m_sn_mutex, m_blockchain);
    uint64_t now = std::time(nullptr);
    auto& db = m_blockchain.get_db();
    cryptonote::db_wtxn_guard guard{db};
    for (auto it = proofs.begin(); it != proofs.end(); )
    {
      auto& pubkey = it->first;
      auto& proof = it->second;
      // 6h here because there's no harm in leaving proofs around a bit longer (they aren't big, and
      // we only store one per SN), and it's possible that we could reorg a few blocks and resurrect
      // a service node but don't want to prematurely expire the proof.
      if (!m_state.service_nodes_infos.count(pubkey) && proof.timestamp + 6*60*60 < now)
      {
        db.remove_service_node_proof(pubkey);
        it = proofs.erase(it);
      }
      else
        ++it;
    }
  }

  crypto::public_key service_node_list::get_pubkey_from_x25519(const crypto::x25519_public_key &x25519) const {
    std::shared_lock lock{m_x25519_map_mutex};
    auto it = x25519_to_pub.find(x25519);
    if (it != x25519_to_pub.end())
      return it->second.first;
    return crypto::null_pkey;
  }

  void service_node_list::initialize_x25519_map() {
    auto locks = tools::unique_locks(m_sn_mutex, m_x25519_map_mutex);

    auto now = std::time(nullptr);
    for (const auto &pk_info : m_state.service_nodes_infos)
    {
      auto it = proofs.find(pk_info.first);
      if (it == proofs.end())
       continue;
      if (const auto &x2_pk = it->second.pubkey_x25519)
        x25519_to_pub.emplace(x2_pk, std::make_pair(pk_info.first, now));
    }
  }

  std::string service_node_list::remote_lookup(std::string_view xpk) {
    if (xpk.size() != sizeof(crypto::x25519_public_key))
      return "";
    crypto::x25519_public_key x25519_pub;
    std::memcpy(x25519_pub.data, xpk.data(), xpk.size());

    auto pubkey = get_pubkey_from_x25519(x25519_pub);
    if (!pubkey) {
      MDEBUG("no connection available: could not find primary pubkey from x25519 pubkey " << x25519_pub);
      return "";
    }

    bool found = false;
    uint32_t ip = 0;
    uint16_t port = 0;
    for_each_service_node_info_and_proof(&pubkey, &pubkey + 1, [&](auto&, auto&, auto& proof) {
        found = true;
        ip = proof.public_ip;
        port = proof.quorumnet_port;
    });

    if (!found) {
      MDEBUG("no connection available: primary pubkey " << pubkey << " is not registered");
      return "";
    }
    if (!(ip && port)) {
      MDEBUG("no connection available: service node " << pubkey << " has no associated ip and/or port");
      return "";
    }

    return "tcp://" + epee::string_tools::get_ip_string_from_int32(ip) + ":" + std::to_string(port);
  }

  void service_node_list::record_checkpoint_vote(crypto::public_key const &pubkey, uint64_t height, bool voted)
  {
    std::lock_guard lock(m_sn_mutex);
    if (!m_state.service_nodes_infos.count(pubkey))
      return;

    auto &info = proofs[pubkey];
    info.votes[info.vote_index].height = height;
    info.votes[info.vote_index].voted  = voted;
    info.vote_index                    = (info.vote_index + 1) % info.votes.size();
  }

  bool service_node_list::set_storage_server_peer_reachable(crypto::public_key const &pubkey, bool value)
  {
    std::lock_guard lock(m_sn_mutex);

    if (!m_state.service_nodes_infos.count(pubkey)) {
      LOG_PRINT_L2("No Service Node is known by this pubkey: " << pubkey);
      return false;
    }

    proof_info &info = proofs[pubkey];
    if (info.storage_server_reachable != value)
    {
      info.storage_server_reachable = value;
      LOG_PRINT_L2("Setting reachability status for node " << pubkey << " as: " << (value ? "true" : "false"));
    }

    info.storage_server_reachable_timestamp = time(nullptr);
    return true;
  }

  static quorum_manager quorum_for_serialization_to_quorum_manager(service_node_list::quorum_for_serialization const &source)
  {
    quorum_manager result = {};
    result.obligations = std::make_shared<quorum>(source.quorums[static_cast<uint8_t>(quorum_type::obligations)]);

    // Don't load any checkpoints that shouldn't exist (see the comment in generate_quorums as to why the `+BUFFER` term is here).
    if ((source.height + REORG_SAFETY_BUFFER_BLOCKS_POST_HF12) % CHECKPOINT_INTERVAL == 0)
      result.checkpointing = std::make_shared<quorum>(source.quorums[static_cast<uint8_t>(quorum_type::checkpointing)]);

    return result;
  }

  service_node_list::state_t::state_t(service_node_list* snl, state_serialized &&state)
  : height{state.height}
  , key_image_blacklist{std::move(state.key_image_blacklist)}
  , only_loaded_quorums{state.only_stored_quorums}
  , block_hash{state.block_hash}
  , sn_list{snl}
  {
    if (!sn_list)
      throw std::logic_error("Cannot deserialize a state_t without a service_node_list");
    if (state.version == state_serialized::version_t::version_0)
      block_hash = sn_list->m_blockchain.get_block_id_by_height(height);

    for (auto &pubkey_info : state.infos)
    {
      using version_t = service_node_info::version_t;
      auto &info = const_cast<service_node_info &>(*pubkey_info.info);
      if (info.version < version_t::v1_add_registration_hf_version)
      {
        info.version = version_t::v1_add_registration_hf_version;
        info.registration_hf_version = sn_list->m_blockchain.get_hard_fork_version(pubkey_info.info->registration_height);
      }
      if (info.version < version_t::v4_noproofs)
      {
        // Nothing to do here (the missing data will be generated in the new proofs db via uptime proofs).
        info.version = version_t::v4_noproofs;
      }
      if (info.version < version_t::v5_pulse_recomm_credit)
      {
        // If it's an old record then assume it's from before loki 8, in which case there were only
        // two valid values here: initial for a node that has never been recommissioned, or 0 for a recommission.

        auto was = info.recommission_credit;
        if (info.decommission_count <= info.is_decommissioned()) // Has never been decommissioned (or is currently in the first decommission), so add initial starting credit
          info.recommission_credit = DECOMMISSION_INITIAL_CREDIT;
        else
          info.recommission_credit = 0;

        info.pulse_sorter.last_height_validating_in_quorum = info.last_reward_block_height;
        info.version = version_t::v5_pulse_recomm_credit;
      }
      // Make sure we handled any future state version upgrades:
      assert(info.version == tools::enum_top<decltype(info.version)>);
      service_nodes_infos.emplace(std::move(pubkey_info.pubkey), std::move(pubkey_info.info));
    }
    quorums = quorum_for_serialization_to_quorum_manager(state.quorums);
  }

  bool service_node_list::load(const uint64_t current_height)
  {
    LOG_PRINT_L1("service_node_list::load()");
    reset(false);
    if (!m_blockchain.has_db())
    {
      return false;
    }

    // NOTE: Deserialize long term state history
    uint64_t bytes_loaded = 0;
    auto &db = m_blockchain.get_db();
    cryptonote::db_rtxn_guard txn_guard{db};
    std::string blob;
    if (db.get_service_node_data(blob, true /*long_term*/))
    {
      bytes_loaded += blob.size();
      data_for_serialization data_in = {};
      bool success = false;
      try {
        serialization::parse_binary(blob, data_in);
        success = true;
      } catch (...) {}

      if (success && data_in.states.size())
      {
        // NOTE: Previously the quorum for the next state is derived from the
        // state that's been updated from the next block. This is fixed in
        // version_1.

        // So, copy the quorum from (state.height-1) to (state.height), all
        // states need to have their (height-1) which means we're missing the
        // 10k-th interval and need to generate it based on the last state.

        if (data_in.states[0].version == state_serialized::version_t::version_0)
        {
          size_t const last_index = data_in.states.size() - 1;
          if ((data_in.states.back().height % STORE_LONG_TERM_STATE_INTERVAL) != 0)
          {
            LOG_PRINT_L0("Last serialised quorum height: " << data_in.states.back().height
                                                           << " in archive is unexpectedly not a multiple of: "
                                                           << STORE_LONG_TERM_STATE_INTERVAL << ", regenerating state");
            return false;
          }

          for (size_t i = data_in.states.size() - 1; i >= 1; i--)
          {
            state_serialized &serialized_entry      = data_in.states[i];
            state_serialized &prev_serialized_entry = data_in.states[i - 1];

            if ((prev_serialized_entry.height % STORE_LONG_TERM_STATE_INTERVAL) == 0)
            {
              // NOTE: drop this entry, we have insufficient data to derive
              // sadly, do this as a one off and if we ever need this data we
              // need to do a full rescan.
              continue;
            }

            state_t entry{this, std::move(serialized_entry)};
            entry.height--;
            entry.quorums = quorum_for_serialization_to_quorum_manager(prev_serialized_entry.quorums);

            if ((serialized_entry.height % STORE_LONG_TERM_STATE_INTERVAL) == 0)
            {
              state_t long_term_state                  = entry;
              cryptonote::block const &block           = db.get_block_from_height(long_term_state.height + 1);
              std::vector<cryptonote::transaction> txs = db.get_tx_list(block.tx_hashes);
              long_term_state.update_from_block(db, m_blockchain.nettype(), {} /*state_history*/, {} /*state_archive*/, {} /*alt_states*/, block, txs, nullptr /*my_keys*/);

              entry.service_nodes_infos                = {};
              entry.key_image_blacklist                = {};
              entry.only_loaded_quorums                = true;
              m_transient.state_archive.emplace_hint(m_transient.state_archive.begin(), std::move(long_term_state));
            }
            m_transient.state_archive.emplace_hint(m_transient.state_archive.begin(), std::move(entry));
          }
        }
        else
        {
          for (state_serialized &entry : data_in.states)
            m_transient.state_archive.emplace_hint(m_transient.state_archive.end(), this, std::move(entry));
        }
      }
    }

    // NOTE: Deserialize short term state history
    if (!db.get_service_node_data(blob, false))
      return false;

    bytes_loaded += blob.size();
    data_for_serialization data_in = {};
    try {
      serialization::parse_binary(blob, data_in);
    } catch (const std::exception& e) {
      LOG_ERROR("Failed to parse service node data from blob: " << e.what());
      return false;
    }

    if (data_in.states.empty())
      return false;

    {
      const uint64_t hist_state_from_height = current_height - m_store_quorum_history;
      uint64_t last_loaded_height = 0;
      for (auto &states : data_in.quorum_states)
      {
        if (states.height < hist_state_from_height)
          continue;

        quorums_by_height entry = {};
        entry.height            = states.height;
        entry.quorums           = quorum_for_serialization_to_quorum_manager(states);

        if (states.height <= last_loaded_height)
        {
          LOG_PRINT_L0("Serialised quorums is not stored in ascending order by height in DB, failed to load from DB");
          return false;
        }
        last_loaded_height = states.height;
        m_transient.old_quorum_states.push_back(entry);
      }
    }

    {
      assert(data_in.states.size() > 0);
      size_t const last_index = data_in.states.size() - 1;
      if (data_in.states[last_index].only_stored_quorums)
      {
        LOG_PRINT_L0("Unexpected last serialized state only has quorums loaded");
        return false;
      }

      if (data_in.states[0].version == state_serialized::version_t::version_0)
      {
        for (size_t i = last_index; i >= 1; i--)
        {
          state_serialized &serialized_entry      = data_in.states[i];
          state_serialized &prev_serialized_entry = data_in.states[i - 1];
          state_t entry{this, std::move(serialized_entry)};
          entry.quorums = quorum_for_serialization_to_quorum_manager(prev_serialized_entry.quorums);
          entry.height--;
          if (i == last_index) m_state = std::move(entry);
          else                 m_transient.state_archive.emplace_hint(m_transient.state_archive.end(), std::move(entry));
        }
      }
      else
      {
        size_t const last_index  = data_in.states.size() - 1;
        for (size_t i = 0; i < last_index; i++)
        {
          state_serialized &entry = data_in.states[i];
          if (entry.block_hash == crypto::null_hash) entry.block_hash = m_blockchain.get_block_id_by_height(entry.height);
          m_transient.state_history.emplace_hint(m_transient.state_history.end(), this, std::move(entry));
        }

        m_state = {this, std::move(data_in.states[last_index])};
      }
    }

    // NOTE: Load uptime proof data
    proofs = db.get_all_service_node_proofs();
    if (m_service_node_keys)
    {
      // Reset our own proof timestamp to zero so that we aggressively try to resend proofs on
      // startup (in case we are restarting because the last proof that we think went out didn't
      // actually make it to the network).
      auto &mine = proofs[m_service_node_keys->pub];
      mine.timestamp = mine.effective_timestamp = 0;
    }

    initialize_x25519_map();

    MGINFO("Service node data loaded successfully, height: " << m_state.height);
    MGINFO(m_state.service_nodes_infos.size()
           << " nodes and " << m_transient.state_history.size() << " recent states loaded, " << m_transient.state_archive.size()
           << " historical states loaded, (" << tools::get_human_readable_bytes(bytes_loaded) << ")");

    LOG_PRINT_L1("service_node_list::load() returning success");
    return true;
  }

  void service_node_list::reset(bool delete_db_entry)
  {
    m_transient = {};
    m_state     = state_t{this};

    if (m_blockchain.has_db() && delete_db_entry)
    {
      cryptonote::db_wtxn_guard txn_guard{m_blockchain.get_db()};
      m_blockchain.get_db().clear_service_node_data();
    }

    uint64_t hardfork_9_from_height = 0;
    {
      uint32_t window, votes, threshold;
      uint8_t voting;
      m_blockchain.get_hard_fork_voting_info(9, window, votes, threshold, hardfork_9_from_height, voting);
    }
    m_state.height = hardfork_9_from_height - 1;
  }

  size_t service_node_info::total_num_locked_contributions() const
  {
    size_t result = 0;
    for (service_node_info::contributor_t const &contributor : this->contributors)
      result += contributor.locked_contributions.size();
    return result;
  }

  contributor_args_t convert_registration_args(cryptonote::network_type nettype,
                                               const std::vector<std::string> &args,
                                               uint64_t staking_requirement,
                                               uint8_t hf_version)
  {
    contributor_args_t result = {};
    if (args.size() % 2 == 0 || args.size() < 3)
    {
      result.err_msg = tr("Usage: <operator cut> <address> <fraction> [<address> <fraction> [...]]]");
      return result;
    }

    if ((args.size()-1)/ 2 > MAX_NUMBER_OF_CONTRIBUTORS)
    {
      result.err_msg = tr("Exceeds the maximum number of contributors, which is ") + std::to_string(MAX_NUMBER_OF_CONTRIBUTORS);
      return result;
    }

    try
    {
      result.portions_for_operator = boost::lexical_cast<uint64_t>(args[0]);
      if (result.portions_for_operator > STAKING_PORTIONS)
      {
        result.err_msg = tr("Invalid portion amount: ") + args[0] + tr(". Must be between 0 and ") + std::to_string(STAKING_PORTIONS);
        return result;
      }
    }
    catch (const std::exception &e)
    {
      result.err_msg = tr("Invalid portion amount: ") + args[0] + tr(". Must be between 0 and ") + std::to_string(STAKING_PORTIONS);
      return result;
    }

    struct addr_to_portion_t
    {
      cryptonote::address_parse_info info;
      uint64_t portions;
    };

    std::vector<addr_to_portion_t> addr_to_portions;
    size_t const OPERATOR_ARG_INDEX     = 1;
    for (size_t i = OPERATOR_ARG_INDEX, num_contributions = 0;
         i < args.size();
         i += 2, ++num_contributions)
    {
      cryptonote::address_parse_info info;
      if (!cryptonote::get_account_address_from_str(info, nettype, args[i]))
      {
        result.err_msg = tr("Failed to parse address: ") + args[i];
        return result;
      }

      if (info.has_payment_id)
      {
        result.err_msg = tr("Can't use a payment id for staking tx");
        return result;
      }

      if (info.is_subaddress)
      {
        result.err_msg = tr("Can't use a subaddress for staking tx");
        return result;
      }

      try
      {
        uint64_t num_portions = boost::lexical_cast<uint64_t>(args[i+1]);
        addr_to_portions.push_back({info, num_portions});
      }
      catch (const std::exception &e)
      {
        result.err_msg = tr("Invalid amount for contributor: ") + args[i] + tr(", with portion amount that could not be converted to a number: ") + args[i+1];
        return result;
      }
    }

    //
    // FIXME(doyle): FIXME(loki) !!!!!!!!!!!!!!!!!!!!!!!!!!!!!!!!!!!!!!!!!!!!!!!!!!!!!!!!!!!!!!!
    // This is temporary code to redistribute the insufficient portion dust
    // amounts between contributors. It should be removed in HF12.
    //
    std::array<uint64_t, MAX_NUMBER_OF_CONTRIBUTORS> excess_portions;
    std::array<uint64_t, MAX_NUMBER_OF_CONTRIBUTORS> min_contributions;
    {
      // NOTE: Calculate excess portions from each contributor
      uint64_t loki_reserved = 0;
      for (size_t index = 0; index < addr_to_portions.size(); ++index)
      {
        addr_to_portion_t const &addr_to_portion = addr_to_portions[index];
        uint64_t min_contribution_portions       = service_nodes::get_min_node_contribution_in_portions(hf_version, staking_requirement, loki_reserved, index);
        uint64_t loki_amount                     = service_nodes::portions_to_amount(staking_requirement, addr_to_portion.portions);
        loki_reserved                           += loki_amount;

        uint64_t excess = 0;
        if (addr_to_portion.portions > min_contribution_portions)
          excess = addr_to_portion.portions - min_contribution_portions;

        min_contributions[index] = min_contribution_portions;
        excess_portions[index]   = excess;
      }
    }

    uint64_t portions_left  = STAKING_PORTIONS;
    uint64_t total_reserved = 0;
    for (size_t i = 0; i < addr_to_portions.size(); ++i)
    {
      addr_to_portion_t &addr_to_portion = addr_to_portions[i];
      uint64_t min_portions = get_min_node_contribution_in_portions(hf_version, staking_requirement, total_reserved, i);

      uint64_t portions_to_steal = 0;
      if (addr_to_portion.portions < min_portions)
      {
          // NOTE: Steal dust portions from other contributor if we fall below
          // the minimum by a dust amount.
          uint64_t needed             = min_portions - addr_to_portion.portions;
          const uint64_t FUDGE_FACTOR = 10;
          const uint64_t DUST_UNIT    = (STAKING_PORTIONS / staking_requirement);
          const uint64_t DUST         = DUST_UNIT * FUDGE_FACTOR;
          if (needed > DUST)
            continue;

          for (size_t sub_index = 0; sub_index < addr_to_portions.size(); sub_index++)
          {
            if (i == sub_index) continue;
            uint64_t &contributor_excess = excess_portions[sub_index];
            if (contributor_excess > 0)
            {
              portions_to_steal = std::min(needed, contributor_excess);
              addr_to_portion.portions += portions_to_steal;
              contributor_excess -= portions_to_steal;
              needed -= portions_to_steal;
              result.portions[sub_index] -= portions_to_steal;

              if (needed == 0)
                break;
            }
          }

          // NOTE: Operator is sending in the minimum amount and it falls below
          // the minimum by dust, just increase the portions so it passes
          if (needed > 0 && addr_to_portions.size() < MAX_NUMBER_OF_CONTRIBUTORS)
            addr_to_portion.portions += needed;
      }

      if (addr_to_portion.portions < min_portions || (addr_to_portion.portions - portions_to_steal) > portions_left)
      {
        result.err_msg = tr("Invalid amount for contributor: ") + args[i] + tr(", with portion amount: ") + args[i+1] + tr(". The contributors must each have at least 25%, except for the last contributor which may have the remaining amount");
        return result;
      }

      if (min_portions == UINT64_MAX)
      {
        result.err_msg = tr("Too many contributors specified, you can only split a node with up to: ") + std::to_string(MAX_NUMBER_OF_CONTRIBUTORS) + tr(" people.");
        return result;
      }

      portions_left -= addr_to_portion.portions;
      portions_left += portions_to_steal;
      result.addresses.push_back(addr_to_portion.info.address);
      result.portions.push_back(addr_to_portion.portions);
      uint64_t loki_amount = service_nodes::portions_to_amount(addr_to_portion.portions, staking_requirement);
      total_reserved      += loki_amount;
    }

    result.success = true;
    return result;
  }

  bool make_registration_cmd(cryptonote::network_type nettype,
      uint8_t hf_version,
      uint64_t staking_requirement,
      const std::vector<std::string>& args,
      const service_node_keys &keys,
      std::string &cmd,
      bool make_friendly)
  {

    contributor_args_t contributor_args = convert_registration_args(nettype, args, staking_requirement, hf_version);
    if (!contributor_args.success)
    {
      MERROR(tr("Could not convert registration args, reason: ") << contributor_args.err_msg);
      return false;
    }

    uint64_t exp_timestamp = time(nullptr) + STAKING_AUTHORIZATION_EXPIRATION_WINDOW;

    crypto::hash hash;
    bool hashed = cryptonote::get_registration_hash(contributor_args.addresses, contributor_args.portions_for_operator, contributor_args.portions, exp_timestamp, hash);
    if (!hashed)
    {
      MERROR(tr("Could not make registration hash from addresses and portions"));
      return false;
    }

    crypto::signature signature;
    crypto::generate_signature(hash, keys.pub, keys.key, signature);

    std::stringstream stream;
    if (make_friendly)
    {
      stream << tr("Run this command in the wallet that will fund this registration:\n\n");
    }

    stream << "register_service_node";
    for (size_t i = 0; i < args.size(); ++i)
    {
      stream << " " << args[i];
    }

    stream << " " << exp_timestamp << " ";
    stream << epee::string_tools::pod_to_hex(keys.pub) << " ";
    stream << epee::string_tools::pod_to_hex(signature);

    if (make_friendly)
    {
      stream << "\n\n";
      time_t tt = exp_timestamp;

      struct tm tm;
      epee::misc_utils::get_gmt_time(tt, tm);

      char buffer[128];
      strftime(buffer, sizeof(buffer), "%Y-%m-%d %I:%M:%S %p UTC", &tm);
      stream << tr("This registration expires at ") << buffer << tr(".\n");
      stream << tr("This should be in about 2 weeks, if it isn't, check this computer's clock.\n");
      stream << tr("Please submit your registration into the blockchain before this time or it will be invalid.");
    }

    cmd = stream.str();
    return true;
  }

  bool service_node_info::can_be_voted_on(uint64_t height) const
  {
    // If the SN expired and was reregistered since the height we'll be voting on it prematurely
    if (!this->is_fully_funded() || this->registration_height >= height) return false;
    if (this->is_decommissioned() && this->last_decommission_height >= height) return false;

    if (this->is_active())
    {
      // NOTE: This cast is safe. The definition of is_active() is that active_since_height >= 0
      assert(this->active_since_height >= 0);
      if (static_cast<uint64_t>(this->active_since_height) >= height) return false;
    }

    return true;
  }

  bool service_node_info::can_transition_to_state(uint8_t hf_version, uint64_t height, new_state proposed_state) const
  {
    if (hf_version >= cryptonote::network_version_13_enforce_checkpoints)
    {
      if (!can_be_voted_on(height))
        return false;

      if (proposed_state == new_state::deregister)
      {
        if (height <= this->registration_height)
          return false;
      }
      else if (proposed_state == new_state::ip_change_penalty)
      {
        if (height <= this->last_ip_change_height)
          return false;
      }

      if (this->is_decommissioned())
      {
        return proposed_state != new_state::decommission && proposed_state != new_state::ip_change_penalty;
      }

      return (proposed_state != new_state::recommission);
    }
    else
    {
      if (proposed_state == new_state::deregister)
      {
        if (height < this->registration_height) return false;
      }

      if (this->is_decommissioned())
      {
        return proposed_state != new_state::decommission && proposed_state != new_state::ip_change_penalty;
      }
      else
      {
        return (proposed_state != new_state::recommission);
      }
    }
  }

  payout service_node_info_to_payout(crypto::public_key const &key, service_node_info const &info)
  {
    service_nodes::payout result = {};
    result.key                   = key;

    // Add contributors and their portions to winners.
    result.payouts.reserve(info.contributors.size());
    const uint64_t remaining_portions = STAKING_PORTIONS - info.portions_for_operator;
    for (const auto& contributor : info.contributors)
    {
      uint64_t hi, lo, resulthi, resultlo;
      lo = mul128(contributor.amount, remaining_portions, &hi);
      div128_64(hi, lo, info.staking_requirement, &resulthi, &resultlo);

      if (contributor.address == info.operator_address)
        resultlo += info.portions_for_operator;
      result.payouts.push_back({contributor.address, resultlo});
    }

    return result;
  }
}
<|MERGE_RESOLUTION|>--- conflicted
+++ resolved
@@ -2116,7 +2116,6 @@
       }
     }
 
-<<<<<<< HEAD
     // NOTE: Verify miner tx vout composition
     //
     // Miner Block
@@ -2132,12 +2131,6 @@
     std::shared_ptr<const service_node_info> block_producer = nullptr;
     size_t expected_vouts_size                        = 0;
     if (mode == verify_mode::pulse_block_leader_is_producer || mode == verify_mode::pulse_different_block_producer)
-=======
-    if (winner == null_block_winner)
-      return true;
-
-    if ((miner_tx.vout.size() - 1) < winner.payouts.size())
->>>>>>> 8e68f7b2
     {
       auto info_it = m_state.service_nodes_infos.find(block_producer_key);
       if (info_it == m_state.service_nodes_infos.end())
