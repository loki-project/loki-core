--- conflicted
+++ resolved
@@ -340,15 +340,11 @@
     return addresses.front();
 }
 
-<<<<<<< HEAD
-std::tuple<bool, std::string, std::string, std::string, std::string> WalletManagerBase::checkUpdates(const std::string &software, std::string subdir)
-=======
-std::tuple<bool, std::string, std::string, std::string, std::string> WalletManager::checkUpdates(
+std::tuple<bool, std::string, std::string, std::string, std::string> WalletManagerBase::checkUpdates(
     const std::string &software,
     std::string subdir,
     const char *buildtag/* = nullptr*/,
     const char *current_version/* = nullptr*/)
->>>>>>> 09abca76
 {
     if (buildtag == nullptr)
     {
@@ -367,11 +363,7 @@
     if (!tools::check_updates(software, buildtag, version, hash))
       return std::make_tuple(false, "", "", "", "");
 
-<<<<<<< HEAD
-    if (tools::vercmp(version.c_str(), LOKI_VERSION_STR) > 0)
-=======
-    if (tools::vercmp(version.c_str(), current_version != nullptr ? current_version : MONERO_VERSION) > 0)
->>>>>>> 09abca76
+    if (tools::vercmp(version.c_str(), current_version != nullptr ? current_version : LOKI_VERSION) > 0)
     {
       std::string user_url = tools::get_update_url(software, subdir, buildtag, version, true);
       std::string auto_url = tools::get_update_url(software, subdir, buildtag, version, false);
