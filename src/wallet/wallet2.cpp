// Copyright (c) 2014-2018, The Monero Project
// Copyright (c)      2018, The Loki Project
// 
// All rights reserved.
// 
// Redistribution and use in source and binary forms, with or without modification, are
// permitted provided that the following conditions are met:
// 
// 1. Redistributions of source code must retain the above copyright notice, this list of
//    conditions and the following disclaimer.
// 
// 2. Redistributions in binary form must reproduce the above copyright notice, this list
//    of conditions and the following disclaimer in the documentation and/or other
//    materials provided with the distribution.
// 
// 3. Neither the name of the copyright holder nor the names of its contributors may be
//    used to endorse or promote products derived from this software without specific
//    prior written permission.
// 
// THIS SOFTWARE IS PROVIDED BY THE COPYRIGHT HOLDERS AND CONTRIBUTORS "AS IS" AND ANY
// EXPRESS OR IMPLIED WARRANTIES, INCLUDING, BUT NOT LIMITED TO, THE IMPLIED WARRANTIES OF
// MERCHANTABILITY AND FITNESS FOR A PARTICULAR PURPOSE ARE DISCLAIMED. IN NO EVENT SHALL
// THE COPYRIGHT HOLDER OR CONTRIBUTORS BE LIABLE FOR ANY DIRECT, INDIRECT, INCIDENTAL,
// SPECIAL, EXEMPLARY, OR CONSEQUENTIAL DAMAGES (INCLUDING, BUT NOT LIMITED TO,
// PROCUREMENT OF SUBSTITUTE GOODS OR SERVICES; LOSS OF USE, DATA, OR PROFITS; OR BUSINESS
// INTERRUPTION) HOWEVER CAUSED AND ON ANY THEORY OF LIABILITY, WHETHER IN CONTRACT,
// STRICT LIABILITY, OR TORT (INCLUDING NEGLIGENCE OR OTHERWISE) ARISING IN ANY WAY OUT OF
// THE USE OF THIS SOFTWARE, EVEN IF ADVISED OF THE POSSIBILITY OF SUCH DAMAGE.
// 
// Parts of this file are originally copyright (c) 2012-2013 The Cryptonote developers

#include <numeric>
#include <random>
#include <tuple>
#include <boost/format.hpp>
#include <boost/optional/optional.hpp>
#include <boost/utility/value_init.hpp>
#include <boost/algorithm/string/classification.hpp>
#include <boost/algorithm/string/trim.hpp>
#include <boost/algorithm/string/split.hpp>
#include "include_base_utils.h"
using namespace epee;

#include "common/rules.h"
#include "cryptonote_config.h"
#include "wallet2.h"
#include "cryptonote_basic/cryptonote_format_utils.h"
#include "rpc/core_rpc_server_commands_defs.h"
#include "misc_language.h"
#include "cryptonote_basic/cryptonote_basic_impl.h"
#include "multisig/multisig.h"
#include "common/boost_serialization_helper.h"
#include "common/command_line.h"
#include "common/threadpool.h"
#include "profile_tools.h"
#include "crypto/crypto.h"
#include "serialization/binary_utils.h"
#include "serialization/string.h"
#include "cryptonote_basic/blobdatatype.h"
#include "mnemonics/electrum-words.h"
#include "common/i18n.h"
#include "common/util.h"
#include "common/apply_permutation.h"
#include "rapidjson/document.h"
#include "rapidjson/writer.h"
#include "rapidjson/stringbuffer.h"
#include "common/json_util.h"
#include "memwipe.h"
#include "common/base58.h"
#include "common/dns_utils.h"
#include "ringct/rctSigs.h"
#include "ringdb.h"

extern "C"
{
#include "crypto/keccak.h"
#include "crypto/crypto-ops.h"
}
using namespace std;
using namespace crypto;
using namespace cryptonote;

#undef LOKI_DEFAULT_LOG_CATEGORY
#define LOKI_DEFAULT_LOG_CATEGORY "wallet.wallet2"

// used to choose when to stop adding outputs to a tx
#define APPROXIMATE_INPUT_BYTES 80

// used to target a given block size (additional outputs may be added on top to build fee)
#define TX_SIZE_TARGET(bytes) (bytes*2/3)

// arbitrary, used to generate different hashes from the same input
#define CHACHA8_KEY_TAIL 0x8c

#define UNSIGNED_TX_PREFIX "Loki unsigned tx set\004"
#define SIGNED_TX_PREFIX "Loki signed tx set\004"
#define MULTISIG_UNSIGNED_TX_PREFIX "Loki multisig unsigned tx set\001"

#define RECENT_OUTPUT_RATIO (0.5) // 50% of outputs are from the recent zone
#define RECENT_OUTPUT_DAYS (1.8) // last 1.8 day makes up the recent zone (taken from monerolink.pdf, Miller et al)
#define RECENT_OUTPUT_ZONE ((time_t)(RECENT_OUTPUT_DAYS * 86400))
#define RECENT_OUTPUT_BLOCKS (RECENT_OUTPUT_DAYS * 720)

#define FEE_ESTIMATE_GRACE_BLOCKS 10 // estimate fee valid for that many blocks

#define SECOND_OUTPUT_RELATEDNESS_THRESHOLD 0.0f

#define KEY_IMAGE_EXPORT_FILE_MAGIC "Loki key image export\002"

#define MULTISIG_EXPORT_FILE_MAGIC "Loki multisig export\001"

#define OUTPUT_EXPORT_FILE_MAGIC "Loki output export\003"

#define SEGREGATION_FORK_HEIGHT 1546000
#define TESTNET_SEGREGATION_FORK_HEIGHT 1000000
#define STAGENET_SEGREGATION_FORK_HEIGHT 1000000
#define SEGREGATION_FORK_VICINITY 1500 /* blocks */

static const std::string MULTISIG_SIGNATURE_MAGIC = "SigMultisigPkV1";


namespace
{
  std::string get_default_ringdb_path()
  {
    boost::filesystem::path dir = tools::get_default_data_dir();
    // remove .loki, replace with .shared-ringdb
    dir = dir.remove_filename();
    dir /= ".shared-ringdb";
    return dir.string();
  }
}

namespace
{
// Create on-demand to prevent static initialization order fiasco issues.
struct options {
  const command_line::arg_descriptor<std::string> daemon_address = {"daemon-address", tools::wallet2::tr("Use daemon instance at <host>:<port>"), ""};
  const command_line::arg_descriptor<std::string> daemon_host = {"daemon-host", tools::wallet2::tr("Use daemon instance at host <arg> instead of localhost"), ""};
  const command_line::arg_descriptor<std::string> password = {"password", tools::wallet2::tr("Wallet password (escape/quote as needed)"), "", true};
  const command_line::arg_descriptor<std::string> password_file = {"password-file", tools::wallet2::tr("Wallet password file"), "", true};
  const command_line::arg_descriptor<int> daemon_port = {"daemon-port", tools::wallet2::tr("Use daemon instance at port <arg> instead of 18081"), 0};
  const command_line::arg_descriptor<std::string> daemon_login = {"daemon-login", tools::wallet2::tr("Specify username[:password] for daemon RPC client"), "", true};
  const command_line::arg_descriptor<bool> testnet = {"testnet", tools::wallet2::tr("For testnet. Daemon must also be launched with --testnet flag"), false};
  const command_line::arg_descriptor<bool> stagenet = {"stagenet", tools::wallet2::tr("For stagenet. Daemon must also be launched with --stagenet flag"), false};
  const command_line::arg_descriptor<bool> restricted = {"restricted-rpc", tools::wallet2::tr("Restricts to view-only commands"), false};
  const command_line::arg_descriptor<std::string, false, true, 2> shared_ringdb_dir = {
    "shared-ringdb-dir", tools::wallet2::tr("Set shared ring database path"),
    get_default_ringdb_path(),
    {{ &testnet, &stagenet }},
    [](std::array<bool, 2> testnet_stagenet, bool defaulted, std::string val)->std::string {
      if (testnet_stagenet[0])
        return (boost::filesystem::path(val) / "testnet").string();
      else if (testnet_stagenet[1])
        return (boost::filesystem::path(val) / "stagenet").string();
      return val;
    }
  };
};

void do_prepare_file_names(const std::string& file_path, std::string& keys_file, std::string& wallet_file)
{
  keys_file = file_path;
  wallet_file = file_path;
  boost::system::error_code e;
  if(string_tools::get_extension(keys_file) == "keys")
  {//provided keys file name
    wallet_file = string_tools::cut_off_extension(wallet_file);
  }else
  {//provided wallet file name
    keys_file += ".keys";
  }
}

uint64_t calculate_fee(uint64_t fee_per_kb, size_t bytes, uint64_t fee_multiplier)
{
  uint64_t kB = (bytes + 1023) / 1024;
  return kB * fee_per_kb * fee_multiplier;
}

uint64_t calculate_fee(uint64_t fee_per_kb, const cryptonote::blobdata &blob, uint64_t fee_multiplier)
{
  return calculate_fee(fee_per_kb, blob.size(), fee_multiplier);
}

std::string get_size_string(size_t sz)
{
  return std::to_string(sz) + " bytes (" + std::to_string((sz + 1023) / 1024) + " kB)";
}

std::string get_size_string(const cryptonote::blobdata &tx)
{
  return get_size_string(tx.size());
}

std::unique_ptr<tools::wallet2> make_basic(const boost::program_options::variables_map& vm, const options& opts, const std::function<boost::optional<tools::password_container>(const char *, bool)> &password_prompter)
{
  const bool testnet = command_line::get_arg(vm, opts.testnet);
  const bool stagenet = command_line::get_arg(vm, opts.stagenet);
  const bool restricted = command_line::get_arg(vm, opts.restricted);

  auto daemon_address = command_line::get_arg(vm, opts.daemon_address);
  auto daemon_host = command_line::get_arg(vm, opts.daemon_host);
  auto daemon_port = command_line::get_arg(vm, opts.daemon_port);

  THROW_WALLET_EXCEPTION_IF(!daemon_address.empty() && !daemon_host.empty() && 0 != daemon_port,
      tools::error::wallet_internal_error, tools::wallet2::tr("can't specify daemon host or port more than once"));

  boost::optional<epee::net_utils::http::login> login{};
  if (command_line::has_arg(vm, opts.daemon_login))
  {
    auto parsed = tools::login::parse(
      command_line::get_arg(vm, opts.daemon_login), false, [password_prompter](bool verify) {
        return password_prompter("Daemon client password", verify);
      }
    );
    if (!parsed)
      return nullptr;

    login.emplace(std::move(parsed->username), std::move(parsed->password).password());
  }

  if (daemon_host.empty())
    daemon_host = "localhost";

  if (!daemon_port)
  {
    daemon_port = testnet ? config::testnet::RPC_DEFAULT_PORT : stagenet ? config::stagenet::RPC_DEFAULT_PORT : config::RPC_DEFAULT_PORT;
  }

  if (daemon_address.empty())
    daemon_address = std::string("http://") + daemon_host + ":" + std::to_string(daemon_port);

  std::unique_ptr<tools::wallet2> wallet(new tools::wallet2(testnet ? TESTNET : stagenet ? STAGENET : MAINNET, restricted));
  wallet->init(std::move(daemon_address), std::move(login));
  boost::filesystem::path ringdb_path = command_line::get_arg(vm, opts.shared_ringdb_dir);
  wallet->set_ring_database(ringdb_path.string());
  return wallet;
}

boost::optional<tools::password_container> get_password(const boost::program_options::variables_map& vm, const options& opts, const std::function<boost::optional<tools::password_container>(const char*, bool)> &password_prompter, const bool verify)
{
  if (command_line::has_arg(vm, opts.password) && command_line::has_arg(vm, opts.password_file))
  {
    THROW_WALLET_EXCEPTION(tools::error::wallet_internal_error, tools::wallet2::tr("can't specify more than one of --password and --password-file"));
  }

  if (command_line::has_arg(vm, opts.password))
  {
    return tools::password_container{command_line::get_arg(vm, opts.password)};
  }

  if (command_line::has_arg(vm, opts.password_file))
  {
    std::string password;
    bool r = epee::file_io_utils::load_file_to_string(command_line::get_arg(vm, opts.password_file),
                                                      password);
    THROW_WALLET_EXCEPTION_IF(!r, tools::error::wallet_internal_error, tools::wallet2::tr("the password file specified could not be read"));

    // Remove line breaks the user might have inserted
    boost::trim_right_if(password, boost::is_any_of("\r\n"));
    return {tools::password_container{std::move(password)}};
  }

  THROW_WALLET_EXCEPTION_IF(!password_prompter, tools::error::wallet_internal_error, tools::wallet2::tr("no password specified; use --prompt-for-password to prompt for a password"));

  return password_prompter(verify ? tr("Enter a new password for the wallet") : tr("Wallet password"), verify);
}

std::unique_ptr<tools::wallet2> generate_from_json(const std::string& json_file, const boost::program_options::variables_map& vm, const options& opts, const std::function<boost::optional<tools::password_container>(const char *, bool)> &password_prompter)
{
  const bool testnet = command_line::get_arg(vm, opts.testnet);
  const bool stagenet = command_line::get_arg(vm, opts.stagenet);
  const network_type nettype = testnet ? TESTNET : stagenet ? STAGENET : MAINNET;

  /* GET_FIELD_FROM_JSON_RETURN_ON_ERROR Is a generic macro that can return
  false. Gcc will coerce this into unique_ptr(nullptr), but clang correctly
  fails. This large wrapper is for the use of that macro */
  std::unique_ptr<tools::wallet2> wallet;
  const auto do_generate = [&]() -> bool {
    std::string buf;
    if (!epee::file_io_utils::load_file_to_string(json_file, buf)) {
      THROW_WALLET_EXCEPTION(tools::error::wallet_internal_error, std::string(tools::wallet2::tr("Failed to load file ")) + json_file);
      return false;
    }

    rapidjson::Document json;
    if (json.Parse(buf.c_str()).HasParseError()) {
      THROW_WALLET_EXCEPTION(tools::error::wallet_internal_error, tools::wallet2::tr("Failed to parse JSON"));
      return false;
    }

    GET_FIELD_FROM_JSON_RETURN_ON_ERROR(json, version, unsigned, Uint, true, 0);
    const int current_version = 1;
    THROW_WALLET_EXCEPTION_IF(field_version > current_version, tools::error::wallet_internal_error,
      ((boost::format(tools::wallet2::tr("Version %u too new, we can only grok up to %u")) % field_version % current_version)).str());

    GET_FIELD_FROM_JSON_RETURN_ON_ERROR(json, filename, std::string, String, true, std::string());

    GET_FIELD_FROM_JSON_RETURN_ON_ERROR(json, scan_from_height, uint64_t, Uint64, false, 0);
    const bool recover = field_scan_from_height_found;

    GET_FIELD_FROM_JSON_RETURN_ON_ERROR(json, password, std::string, String, false, std::string());

    GET_FIELD_FROM_JSON_RETURN_ON_ERROR(json, viewkey, std::string, String, false, std::string());
    crypto::secret_key viewkey;
    if (field_viewkey_found)
    {
      cryptonote::blobdata viewkey_data;
      if(!epee::string_tools::parse_hexstr_to_binbuff(field_viewkey, viewkey_data) || viewkey_data.size() != sizeof(crypto::secret_key))
      {
        THROW_WALLET_EXCEPTION(tools::error::wallet_internal_error, tools::wallet2::tr("failed to parse view key secret key"));
      }
      viewkey = *reinterpret_cast<const crypto::secret_key*>(viewkey_data.data());
      crypto::public_key pkey;
      if (!crypto::secret_key_to_public_key(viewkey, pkey)) {
        THROW_WALLET_EXCEPTION(tools::error::wallet_internal_error, tools::wallet2::tr("failed to verify view key secret key"));
      }
    }

    GET_FIELD_FROM_JSON_RETURN_ON_ERROR(json, spendkey, std::string, String, false, std::string());
    crypto::secret_key spendkey;
    if (field_spendkey_found)
    {
      cryptonote::blobdata spendkey_data;
      if(!epee::string_tools::parse_hexstr_to_binbuff(field_spendkey, spendkey_data) || spendkey_data.size() != sizeof(crypto::secret_key))
      {
        THROW_WALLET_EXCEPTION(tools::error::wallet_internal_error, tools::wallet2::tr("failed to parse spend key secret key"));
      }
      spendkey = *reinterpret_cast<const crypto::secret_key*>(spendkey_data.data());
      crypto::public_key pkey;
      if (!crypto::secret_key_to_public_key(spendkey, pkey)) {
        THROW_WALLET_EXCEPTION(tools::error::wallet_internal_error, tools::wallet2::tr("failed to verify spend key secret key"));
      }
    }

    GET_FIELD_FROM_JSON_RETURN_ON_ERROR(json, seed, std::string, String, false, std::string());
    std::string old_language;
    crypto::secret_key recovery_key;
    bool restore_deterministic_wallet = false;
    if (field_seed_found)
    {
      if (!crypto::ElectrumWords::words_to_bytes(field_seed, recovery_key, old_language))
      {
        THROW_WALLET_EXCEPTION(tools::error::wallet_internal_error, tools::wallet2::tr("Electrum-style word list failed verification"));
      }
      restore_deterministic_wallet = true;

      GET_FIELD_FROM_JSON_RETURN_ON_ERROR(json, seed_passphrase, std::string, String, false, std::string());
      if (field_seed_passphrase_found)
      {
        if (!field_seed_passphrase.empty())
          recovery_key = cryptonote::decrypt_key(recovery_key, field_seed_passphrase);
      }
    }

    GET_FIELD_FROM_JSON_RETURN_ON_ERROR(json, address, std::string, String, false, std::string());

    GET_FIELD_FROM_JSON_RETURN_ON_ERROR(json, create_address_file, int, Int, false, false);
    bool create_address_file = field_create_address_file;

    // compatibility checks
    if (!field_seed_found && !field_viewkey_found && !field_spendkey_found)
    {
      THROW_WALLET_EXCEPTION(tools::error::wallet_internal_error, tools::wallet2::tr("At least one of either an Electrum-style word list, private view key, or private spend key must be specified"));
    }
    if (field_seed_found && (field_viewkey_found || field_spendkey_found))
    {
      THROW_WALLET_EXCEPTION(tools::error::wallet_internal_error, tools::wallet2::tr("Both Electrum-style word list and private key(s) specified"));
    }

    // if an address was given, we check keys against it, and deduce the spend
    // public key if it was not given
    if (field_address_found)
    {
      cryptonote::address_parse_info info;
      if(!get_account_address_from_str(info, nettype, field_address))
      {
        THROW_WALLET_EXCEPTION(tools::error::wallet_internal_error, tools::wallet2::tr("invalid address"));
      }
      if (field_viewkey_found)
      {
        crypto::public_key pkey;
        if (!crypto::secret_key_to_public_key(viewkey, pkey)) {
          THROW_WALLET_EXCEPTION(tools::error::wallet_internal_error, tools::wallet2::tr("failed to verify view key secret key"));
        }
        if (info.address.m_view_public_key != pkey) {
          THROW_WALLET_EXCEPTION(tools::error::wallet_internal_error, tools::wallet2::tr("view key does not match standard address"));
        }
      }
      if (field_spendkey_found)
      {
        crypto::public_key pkey;
        if (!crypto::secret_key_to_public_key(spendkey, pkey)) {
          THROW_WALLET_EXCEPTION(tools::error::wallet_internal_error, tools::wallet2::tr("failed to verify spend key secret key"));
        }
        if (info.address.m_spend_public_key != pkey) {
          THROW_WALLET_EXCEPTION(tools::error::wallet_internal_error, tools::wallet2::tr("spend key does not match standard address"));
        }
      }
    }

    const bool deprecated_wallet = restore_deterministic_wallet && ((old_language == crypto::ElectrumWords::old_language_name) ||
      crypto::ElectrumWords::get_is_old_style_seed(field_seed));
    THROW_WALLET_EXCEPTION_IF(deprecated_wallet, tools::error::wallet_internal_error,
      tools::wallet2::tr("Cannot generate deprecated wallets from JSON"));

    wallet.reset(make_basic(vm, opts, password_prompter).release());
    wallet->set_refresh_from_block_height(field_scan_from_height);
    wallet->explicit_refresh_from_block_height(field_scan_from_height_found);

    try
    {
      if (!field_seed.empty())
      {
        wallet->generate(field_filename, field_password, recovery_key, recover, false, create_address_file);
      }
      else if (field_viewkey.empty() && !field_spendkey.empty())
      {
        wallet->generate(field_filename, field_password, spendkey, recover, false, create_address_file);
      }
      else
      {
        cryptonote::account_public_address address;
        if (!crypto::secret_key_to_public_key(viewkey, address.m_view_public_key)) {
          THROW_WALLET_EXCEPTION(tools::error::wallet_internal_error, tools::wallet2::tr("failed to verify view key secret key"));
        }

        if (field_spendkey.empty())
        {
          // if we have an address but no spend key, we can deduce the spend public key
          // from the address
          if (field_address_found)
          {
            cryptonote::address_parse_info info;
            if(!get_account_address_from_str(info, nettype, field_address))
            {
              THROW_WALLET_EXCEPTION(tools::error::wallet_internal_error, std::string(tools::wallet2::tr("failed to parse address: ")) + field_address);
            }
            address.m_spend_public_key = info.address.m_spend_public_key;
          }
          else
          {
            THROW_WALLET_EXCEPTION(tools::error::wallet_internal_error, tools::wallet2::tr("Address must be specified in order to create watch-only wallet"));
          }
          wallet->generate(field_filename, field_password, address, viewkey, create_address_file);
        }
        else
        {
          if (!crypto::secret_key_to_public_key(spendkey, address.m_spend_public_key)) {
            THROW_WALLET_EXCEPTION(tools::error::wallet_internal_error, tools::wallet2::tr("failed to verify spend key secret key"));
          }
          wallet->generate(field_filename, field_password, address, spendkey, viewkey, create_address_file);
        }
      }
    }
    catch (const std::exception& e)
    {
      THROW_WALLET_EXCEPTION(tools::error::wallet_internal_error, std::string(tools::wallet2::tr("failed to generate new wallet: ")) + e.what());
    }
    return true;
  };

  if (do_generate())
  {
    return wallet;
  }
  return nullptr;
}

static void throw_on_rpc_response_error(const boost::optional<std::string> &status, const char *method)
{
  // no error
  if (!status)
    return;

  // empty string -> not connection
  THROW_WALLET_EXCEPTION_IF(status->empty(), tools::error::no_connection_to_daemon, method);

  THROW_WALLET_EXCEPTION_IF(*status == CORE_RPC_STATUS_BUSY, tools::error::daemon_busy, method);
  THROW_WALLET_EXCEPTION_IF(*status != CORE_RPC_STATUS_OK, tools::error::wallet_generic_rpc_error, method, *status);
}

std::string strjoin(const std::vector<size_t> &V, const char *sep)
{
  std::stringstream ss;
  bool first = true;
  for (const auto &v: V)
  {
    if (!first)
      ss << sep;
    ss << std::to_string(v);
    first = false;
  }
  return ss.str();
}

static void emplace_or_replace(std::unordered_multimap<crypto::hash, tools::wallet2::pool_payment_details> &container,
  const crypto::hash &key, const tools::wallet2::pool_payment_details &pd)
{
  auto range = container.equal_range(key);
  for (auto i = range.first; i != range.second; ++i)
  {
    if (i->second.m_pd.m_tx_hash == pd.m_pd.m_tx_hash && i->second.m_pd.m_subaddr_index == pd.m_pd.m_subaddr_index)
    {
      i->second = pd;
      return;
    }
  }
  container.emplace(key, pd);
}

void drop_from_short_history(std::list<crypto::hash> &short_chain_history, size_t N)
{
  std::list<crypto::hash>::iterator right;
  // drop early N off, skipping the genesis block
  if (short_chain_history.size() > N) {
    right = short_chain_history.end();
    std::advance(right,-1);
    std::list<crypto::hash>::iterator left = right;
    std::advance(left, -N);
    short_chain_history.erase(left, right);
  }
}

size_t estimate_rct_tx_size(int n_inputs, int mixin, int n_outputs, size_t extra_size, bool bulletproof)
{
  size_t size = 0;

  // tx prefix

  // first few bytes
  size += 1 + 6;

  // vin
  size += n_inputs * (1+6+(mixin+1)*2+32);

  // vout
  size += n_outputs * (6+32);

  // extra
  size += extra_size;

  // rct signatures

  // type
  size += 1;

  // rangeSigs
  if (bulletproof)
    size += ((2*6 + 4 + 5)*32 + 3) * n_outputs;
  else
    size += (2*64*32+32+64*32) * n_outputs;

  // MGs
  size += n_inputs * (64 * (mixin+1) + 32);

  // mixRing - not serialized, can be reconstructed
  /* size += 2 * 32 * (mixin+1) * n_inputs; */

  // pseudoOuts
  size += 32 * n_inputs;
  // ecdhInfo
  size += 2 * 32 * n_outputs;
  // outPk - only commitment is saved
  size += 32 * n_outputs;
  // txnFee
  size += 4;

  LOG_PRINT_L2("estimated rct tx size for " << n_inputs << " with ring size " << (mixin+1) << " and " << n_outputs << ": " << size << " (" << ((32 * n_inputs/*+1*/) + 2 * 32 * (mixin+1) * n_inputs + 32 * n_outputs) << " saved)");
  return size;
}

size_t estimate_tx_size(bool use_rct, int n_inputs, int mixin, int n_outputs, size_t extra_size, bool bulletproof)
{
  if (use_rct)
    return estimate_rct_tx_size(n_inputs, mixin, n_outputs + 1, extra_size, bulletproof);
  else
    return n_inputs * (mixin+1) * APPROXIMATE_INPUT_BYTES + extra_size;
}

uint8_t get_bulletproof_fork()
{
  return 10;
}

crypto::hash8 get_short_payment_id(const tools::wallet2::pending_tx &ptx, hw::device &hwdev)
{
  crypto::hash8 payment_id8 = null_hash8;
  std::vector<tx_extra_field> tx_extra_fields;
  parse_tx_extra(ptx.tx.extra, tx_extra_fields); // ok if partially parsed
  cryptonote::tx_extra_nonce extra_nonce;
  if (find_tx_extra_field_by_type(tx_extra_fields, extra_nonce))
  {
    if(get_encrypted_payment_id_from_tx_extra_nonce(extra_nonce.nonce, payment_id8))
    {
      if (ptx.dests.empty())
      {
        MWARNING("Encrypted payment id found, but no destinations public key, cannot decrypt");
        return crypto::null_hash8;
      }
      hwdev.decrypt_payment_id(payment_id8, ptx.dests[0].addr.m_view_public_key, ptx.tx_key);
    }
  }
  return payment_id8;
}

tools::wallet2::tx_construction_data get_construction_data_with_decrypted_short_payment_id(const tools::wallet2::pending_tx &ptx, hw::device &hwdev)
{
  tools::wallet2::tx_construction_data construction_data = ptx.construction_data;
  crypto::hash8 payment_id = get_short_payment_id(ptx,hwdev);
  if (payment_id != null_hash8)
  {
    // Remove encrypted
    remove_field_from_tx_extra(construction_data.extra, typeid(cryptonote::tx_extra_nonce));
    // Add decrypted
    std::string extra_nonce;
    set_encrypted_payment_id_to_tx_extra_nonce(extra_nonce, payment_id);
    THROW_WALLET_EXCEPTION_IF(!add_extra_nonce_to_tx_extra(construction_data.extra, extra_nonce),
        tools::error::wallet_internal_error, "Failed to add decrypted payment id to tx extra");
    LOG_PRINT_L1("Decrypted payment ID: " << payment_id);
  }
  return construction_data;
}

uint32_t get_subaddress_clamped_sum(uint32_t idx, uint32_t extra)
{
  static constexpr uint32_t uint32_max = std::numeric_limits<uint32_t>::max();
  if (idx > uint32_max - extra)
    return uint32_max;
  return idx + extra;
}

  //-----------------------------------------------------------------
} //namespace

namespace tools
{
// for now, limit to 30 attempts.  TODO: discuss a good number to limit to.
const size_t MAX_SPLIT_ATTEMPTS = 30;

constexpr const std::chrono::seconds wallet2::rpc_timeout;
const char* wallet2::tr(const char* str) { return i18n_translate(str, "tools::wallet2"); }

wallet2::wallet2(network_type nettype, bool restricted):
  m_multisig_rescan_info(NULL),
  m_multisig_rescan_k(NULL),
  m_run(true),
  m_callback(0),
  m_nettype(nettype),
  m_always_confirm_transfers(true),
  m_print_ring_members(false),
  m_store_tx_info(true),
  m_default_mixin(0),
  m_default_priority(0),
  m_refresh_type(RefreshOptimizeCoinbase),
  m_auto_refresh(true),
  m_refresh_from_block_height(0),
  m_explicit_refresh_from_block_height(true),
  m_confirm_missing_payment_id(true),
  m_confirm_non_default_ring_size(true),
  m_ask_password(true),
  m_min_output_count(0),
  m_min_output_value(0),
  m_merge_destinations(false),
  m_confirm_backlog(true),
  m_confirm_backlog_threshold(0),
  m_confirm_export_overwrite(true),
  m_auto_low_priority(true),
  m_segregate_pre_fork_outputs(true),
  m_key_reuse_mitigation2(true),
  m_segregation_height(0),
  m_is_initialized(false),
  m_restricted(restricted),
  is_old_file_format(false),
  m_node_rpc_proxy(m_http_client, m_daemon_rpc_mutex),
  m_subaddress_lookahead_major(SUBADDRESS_LOOKAHEAD_MAJOR),
  m_subaddress_lookahead_minor(SUBADDRESS_LOOKAHEAD_MINOR),
  m_light_wallet(false),
  m_light_wallet_scanned_block_height(0),
  m_light_wallet_blockchain_height(0),
  m_light_wallet_connected(false),
  m_light_wallet_balance(0),
  m_light_wallet_unlocked_balance(0),
  m_key_on_device(false),
  m_ring_history_saved(false),
  m_ringdb()
{
}

wallet2::~wallet2()
{
}

bool wallet2::has_testnet_option(const boost::program_options::variables_map& vm)
{
  return command_line::get_arg(vm, options().testnet);
}

bool wallet2::has_stagenet_option(const boost::program_options::variables_map& vm)
{
  return command_line::get_arg(vm, options().stagenet);
}

void wallet2::init_options(boost::program_options::options_description& desc_params)
{
  const options opts{};
  command_line::add_arg(desc_params, opts.daemon_address);
  command_line::add_arg(desc_params, opts.daemon_host);
  command_line::add_arg(desc_params, opts.password);
  command_line::add_arg(desc_params, opts.password_file);
  command_line::add_arg(desc_params, opts.daemon_port);
  command_line::add_arg(desc_params, opts.daemon_login);
  command_line::add_arg(desc_params, opts.testnet);
  command_line::add_arg(desc_params, opts.stagenet);
  command_line::add_arg(desc_params, opts.restricted);
  command_line::add_arg(desc_params, opts.shared_ringdb_dir);
}

std::unique_ptr<wallet2> wallet2::make_from_json(const boost::program_options::variables_map& vm, const std::string& json_file, const std::function<boost::optional<tools::password_container>(const char *, bool)> &password_prompter)
{
  const options opts{};
  return generate_from_json(json_file, vm, opts, password_prompter);
}

std::pair<std::unique_ptr<wallet2>, password_container> wallet2::make_from_file(
  const boost::program_options::variables_map& vm, const std::string& wallet_file, const std::function<boost::optional<tools::password_container>(const char *, bool)> &password_prompter)
{
  const options opts{};
  auto pwd = get_password(vm, opts, password_prompter, false);
  if (!pwd)
  {
    return {nullptr, password_container{}};
  }
  auto wallet = make_basic(vm, opts, password_prompter);
  if (wallet)
  {
    wallet->load(wallet_file, pwd->password());
  }
  return {std::move(wallet), std::move(*pwd)};
}

std::pair<std::unique_ptr<wallet2>, password_container> wallet2::make_new(const boost::program_options::variables_map& vm, const std::function<boost::optional<password_container>(const char *, bool)> &password_prompter)
{
  const options opts{};
  auto pwd = get_password(vm, opts, password_prompter, true);
  if (!pwd)
  {
    return {nullptr, password_container{}};
  }
  return {make_basic(vm, opts, password_prompter), std::move(*pwd)};
}

std::unique_ptr<wallet2> wallet2::make_dummy(const boost::program_options::variables_map& vm, const std::function<boost::optional<tools::password_container>(const char *, bool)> &password_prompter)
{
  const options opts{};
  return make_basic(vm, opts, password_prompter);
}

//----------------------------------------------------------------------------------------------------
bool wallet2::init(std::string daemon_address, boost::optional<epee::net_utils::http::login> daemon_login, uint64_t upper_transaction_size_limit, bool ssl)
{
  m_checkpoints.init_default_checkpoints(m_nettype);
  if(m_http_client.is_connected())
    m_http_client.disconnect();
  m_is_initialized = true;
  m_upper_transaction_size_limit = upper_transaction_size_limit;
  m_daemon_address = std::move(daemon_address);
  m_daemon_login = std::move(daemon_login);
  // When switching from light wallet to full wallet, we need to reset the height we got from lw node.
  if(m_light_wallet)
    m_local_bc_height = m_blockchain.size();
  return m_http_client.set_server(get_daemon_address(), get_daemon_login(), ssl);
}
//----------------------------------------------------------------------------------------------------
bool wallet2::is_deterministic() const
{
  crypto::secret_key second;
  keccak((uint8_t *)&get_account().get_keys().m_spend_secret_key, sizeof(crypto::secret_key), (uint8_t *)&second, sizeof(crypto::secret_key));
  sc_reduce32((uint8_t *)&second);
  bool keys_deterministic = memcmp(second.data,get_account().get_keys().m_view_secret_key.data, sizeof(crypto::secret_key)) == 0;
  return keys_deterministic;
}
//----------------------------------------------------------------------------------------------------
bool wallet2::get_seed(std::string& electrum_words, const epee::wipeable_string &passphrase) const
{
  bool keys_deterministic = is_deterministic();
  if (!keys_deterministic)
  {
    std::cout << "This is not a deterministic wallet" << std::endl;
    return false;
  }
  if (seed_language.empty())
  {
    std::cout << "seed_language not set" << std::endl;
    return false;
  }

  crypto::secret_key key = get_account().get_keys().m_spend_secret_key;
  if (!passphrase.empty())
    key = cryptonote::encrypt_key(key, passphrase);
  if (!crypto::ElectrumWords::bytes_to_words(key, electrum_words, seed_language))
  {
    std::cout << "Failed to create seed from key for language: " << seed_language << std::endl;
    return false;
  }

  return true;
}
//----------------------------------------------------------------------------------------------------
bool wallet2::get_multisig_seed(std::string& seed, const epee::wipeable_string &passphrase, bool raw) const
{
  bool ready;
  uint32_t threshold, total;
  if (!multisig(&ready, &threshold, &total))
  {
    std::cout << "This is not a multisig wallet" << std::endl;
    return false;
  }
  if (!ready)
  {
    std::cout << "This multisig wallet is not yet finalized" << std::endl;
    return false;
  }
  if (!raw && seed_language.empty())
  {
    std::cout << "seed_language not set" << std::endl;
    return false;
  }

  crypto::secret_key skey;
  crypto::public_key pkey;
  const account_keys &keys = get_account().get_keys();
  std::string data;
  data.append((const char*)&threshold, sizeof(uint32_t));
  data.append((const char*)&total, sizeof(uint32_t));
  skey = keys.m_spend_secret_key;
  data.append((const char*)&skey, sizeof(skey));
  pkey = keys.m_account_address.m_spend_public_key;
  data.append((const char*)&pkey, sizeof(pkey));
  skey = keys.m_view_secret_key;
  data.append((const char*)&skey, sizeof(skey));
  pkey = keys.m_account_address.m_view_public_key;
  data.append((const char*)&pkey, sizeof(pkey));
  for (const auto &skey: keys.m_multisig_keys)
    data.append((const char*)&skey, sizeof(skey));
  for (const auto &signer: m_multisig_signers)
    data.append((const char*)&signer, sizeof(signer));

  if (!passphrase.empty())
  {
    crypto::secret_key key;
    crypto::cn_slow_hash(passphrase.data(), passphrase.size(), (crypto::hash&)key);
    sc_reduce32((unsigned char*)key.data);
    data = encrypt(data, key, true);
  }

  if (raw)
  {
    seed = epee::string_tools::buff_to_hex_nodelimer(data);
  }
  else
  {
    if (!crypto::ElectrumWords::bytes_to_words(data.data(), data.size(), seed, seed_language))
    {
      std::cout << "Failed to encode seed";
      return false;
    }
  }

  return true;
}
//----------------------------------------------------------------------------------------------------
/*!
 * \brief Gets the seed language
 */
const std::string &wallet2::get_seed_language() const
{
  return seed_language;
}
/*!
 * \brief Sets the seed language
 * \param language  Seed language to set to
 */
void wallet2::set_seed_language(const std::string &language)
{
  seed_language = language;
}
//----------------------------------------------------------------------------------------------------
cryptonote::account_public_address wallet2::get_subaddress(const cryptonote::subaddress_index& index) const
{
  hw::device &hwdev = m_account.get_device();
  return hwdev.get_subaddress(m_account.get_keys(), index);
}
//----------------------------------------------------------------------------------------------------
crypto::public_key wallet2::get_subaddress_spend_public_key(const cryptonote::subaddress_index& index) const
{
  hw::device &hwdev = m_account.get_device();
  return hwdev.get_subaddress_spend_public_key(m_account.get_keys(), index);
}
//----------------------------------------------------------------------------------------------------
std::string wallet2::get_subaddress_as_str(const cryptonote::subaddress_index& index) const
{
  cryptonote::account_public_address address = get_subaddress(index);
  return cryptonote::get_account_address_as_str(m_nettype, !index.is_zero(), address);
}
//----------------------------------------------------------------------------------------------------
std::string wallet2::get_integrated_address_as_str(const crypto::hash8& payment_id) const
{
  return cryptonote::get_account_integrated_address_as_str(m_nettype, get_address(), payment_id);
}
//----------------------------------------------------------------------------------------------------
void wallet2::add_subaddress_account(const std::string& label)
{
  uint32_t index_major = (uint32_t)get_num_subaddress_accounts();
  expand_subaddresses({index_major, 0});
  m_subaddress_labels[index_major][0] = label;
}
//----------------------------------------------------------------------------------------------------
void wallet2::add_subaddress(uint32_t index_major, const std::string& label)
{
  THROW_WALLET_EXCEPTION_IF(index_major >= m_subaddress_labels.size(), error::account_index_outofbound);
  uint32_t index_minor = (uint32_t)get_num_subaddresses(index_major);
  expand_subaddresses({index_major, index_minor});
  m_subaddress_labels[index_major][index_minor] = label;
}
//----------------------------------------------------------------------------------------------------
void wallet2::expand_subaddresses(const cryptonote::subaddress_index& index)
{
  hw::device &hwdev = m_account.get_device();
  if (m_subaddress_labels.size() <= index.major)
  {
    // add new accounts
    cryptonote::subaddress_index index2;
    const uint32_t major_end = get_subaddress_clamped_sum(index.major, m_subaddress_lookahead_major);
    for (index2.major = m_subaddress_labels.size(); index2.major < major_end; ++index2.major)
    {
      const uint32_t end = get_subaddress_clamped_sum((index2.major == index.major ? index.minor : 0), m_subaddress_lookahead_minor);
      const std::vector<crypto::public_key> pkeys = hwdev.get_subaddress_spend_public_keys(m_account.get_keys(), index2.major, 0, end);
      for (index2.minor = 0; index2.minor < end; ++index2.minor)
      {
         const crypto::public_key &D = pkeys[index2.minor];
         m_subaddresses[D] = index2;
      }
    }
    m_subaddress_labels.resize(index.major + 1, {"Untitled account"});
    m_subaddress_labels[index.major].resize(index.minor + 1);
  }
  else if (m_subaddress_labels[index.major].size() <= index.minor)
  {
    // add new subaddresses
    const uint32_t end = get_subaddress_clamped_sum(index.minor, m_subaddress_lookahead_minor);
    const uint32_t begin = m_subaddress_labels[index.major].size();
    cryptonote::subaddress_index index2 = {index.major, begin};
    const std::vector<crypto::public_key> pkeys = hwdev.get_subaddress_spend_public_keys(m_account.get_keys(), index2.major, index2.minor, end);
    for (; index2.minor < end; ++index2.minor)
    {
       const crypto::public_key &D = pkeys[index2.minor - begin];
       m_subaddresses[D] = index2;
    }
    m_subaddress_labels[index.major].resize(index.minor + 1);
  }
}
//----------------------------------------------------------------------------------------------------
std::string wallet2::get_subaddress_label(const cryptonote::subaddress_index& index) const
{
  if (index.major >= m_subaddress_labels.size() || index.minor >= m_subaddress_labels[index.major].size())
  {
    MERROR("Subaddress label doesn't exist");
    return "";
  }
  return m_subaddress_labels[index.major][index.minor];
}
//----------------------------------------------------------------------------------------------------
void wallet2::set_subaddress_label(const cryptonote::subaddress_index& index, const std::string &label)
{
  THROW_WALLET_EXCEPTION_IF(index.major >= m_subaddress_labels.size(), error::account_index_outofbound);
  THROW_WALLET_EXCEPTION_IF(index.minor >= m_subaddress_labels[index.major].size(), error::address_index_outofbound);
  m_subaddress_labels[index.major][index.minor] = label;
}
//----------------------------------------------------------------------------------------------------
void wallet2::set_subaddress_lookahead(size_t major, size_t minor)
{
  THROW_WALLET_EXCEPTION_IF(major > 0xffffffff, error::wallet_internal_error, "Subaddress major lookahead is too large");
  THROW_WALLET_EXCEPTION_IF(minor > 0xffffffff, error::wallet_internal_error, "Subaddress minor lookahead is too large");
  m_subaddress_lookahead_major = major;
  m_subaddress_lookahead_minor = minor;
}
//----------------------------------------------------------------------------------------------------
/*!
 * \brief Tells if the wallet file is deprecated.
 */
bool wallet2::is_deprecated() const
{
  return is_old_file_format;
}
//----------------------------------------------------------------------------------------------------
void wallet2::set_spent(size_t idx, uint64_t height)
{
  transfer_details &td = m_transfers[idx];
  LOG_PRINT_L2("Setting SPENT at " << height << ": ki " << td.m_key_image << ", amount " << print_money(td.m_amount));
  td.m_spent = true;
  td.m_spent_height = height;
}
//----------------------------------------------------------------------------------------------------
void wallet2::set_unspent(size_t idx)
{
  transfer_details &td = m_transfers[idx];
  LOG_PRINT_L2("Setting UNSPENT: ki " << td.m_key_image << ", amount " << print_money(td.m_amount));
  td.m_spent = false;
  td.m_spent_height = 0;
}
//----------------------------------------------------------------------------------------------------
void wallet2::check_acc_out_precomp(const tx_out &o, const crypto::key_derivation &derivation, const std::vector<crypto::key_derivation> &additional_derivations, size_t i, tx_scan_info_t &tx_scan_info) const
{
  hw::device &hwdev = m_account.get_device();
  boost::unique_lock<hw::device> hwdev_lock (hwdev);
  hwdev.set_mode(hw::device::TRANSACTION_PARSE);
  if (o.target.type() !=  typeid(txout_to_key))
  {
     tx_scan_info.error = true;
     LOG_ERROR("wrong type id in transaction out");
     return;
  }
  tx_scan_info.received = is_out_to_acc_precomp(m_subaddresses, boost::get<txout_to_key>(o.target).key, derivation, additional_derivations, i, hwdev);
  if(tx_scan_info.received)
  {
    tx_scan_info.money_transfered = o.amount; // may be 0 for ringct outputs
  }
  else
  {
    tx_scan_info.money_transfered = 0;
  }
  tx_scan_info.error = false;
}
//----------------------------------------------------------------------------------------------------
void wallet2::check_acc_out_precomp_once(const tx_out &o, const crypto::key_derivation &derivation, const std::vector<crypto::key_derivation> &additional_derivations, size_t i, tx_scan_info_t &tx_scan_info, bool &already_seen) const
{
  tx_scan_info.received = boost::none;
  if (already_seen)
    return;
  check_acc_out_precomp(o, derivation, additional_derivations, i, tx_scan_info);
  if (tx_scan_info.received)
    already_seen = true;
}
//----------------------------------------------------------------------------------------------------
static uint64_t decodeRct(const rct::rctSig & rv, const crypto::key_derivation &derivation, unsigned int i, rct::key & mask, hw::device &hwdev)
{
  crypto::secret_key scalar1;
  hwdev.derivation_to_scalar(derivation, i, scalar1);
  try
  {
    switch (rv.type)
    {
    case rct::RCTTypeSimple:
    case rct::RCTTypeSimpleBulletproof:
      return rct::decodeRctSimple(rv, rct::sk2rct(scalar1), i, mask, hwdev);
    case rct::RCTTypeFull:
    case rct::RCTTypeFullBulletproof:
      return rct::decodeRct(rv, rct::sk2rct(scalar1), i, mask, hwdev);
    default:
      LOG_ERROR("Unsupported rct type: " << rv.type);
      return 0;
    }
  }
  catch (const std::exception &e)
  {
    LOG_ERROR("Failed to decode input " << i);
    return 0;
  }
}
//----------------------------------------------------------------------------------------------------
void wallet2::scan_output(const cryptonote::transaction &tx, const crypto::public_key &tx_pub_key, size_t i, tx_scan_info_t &tx_scan_info, int &num_vouts_received, std::list<tx_money_got_in_out> &tx_money_got_in_outs, std::vector<size_t> &outs) const
{
  THROW_WALLET_EXCEPTION_IF(i >= tx.vout.size(), error::wallet_internal_error, "Invalid vout index");
  if (m_multisig)
  {
    tx_scan_info.in_ephemeral.pub = boost::get<cryptonote::txout_to_key>(tx.vout[i].target).key;
    tx_scan_info.in_ephemeral.sec = crypto::null_skey;
    tx_scan_info.ki = rct::rct2ki(rct::zero());
  }
  else
  {
    bool r = cryptonote::generate_key_image_helper_precomp(m_account.get_keys(), boost::get<cryptonote::txout_to_key>(tx.vout[i].target).key, tx_scan_info.received->derivation, i, tx_scan_info.received->index, tx_scan_info.in_ephemeral, tx_scan_info.ki, m_account.get_device());
    THROW_WALLET_EXCEPTION_IF(!r, error::wallet_internal_error, "Failed to generate key image");
    THROW_WALLET_EXCEPTION_IF(tx_scan_info.in_ephemeral.pub != boost::get<cryptonote::txout_to_key>(tx.vout[i].target).key,
        error::wallet_internal_error, "key_image generated ephemeral public key not matched with output_key");
  }

  outs.push_back(i);
  if (tx_scan_info.money_transfered == 0)
  {
    tx_scan_info.money_transfered = tools::decodeRct(tx.rct_signatures, tx_scan_info.received->derivation, i, tx_scan_info.mask, m_account.get_device());
  }
  tx_money_got_in_outs.push_back(tx_money_got_in_out{ tx_scan_info.received->index, tx_scan_info.money_transfered, tx.get_unlock_time(i) });
  tx_scan_info.amount = tx_scan_info.money_transfered;
  ++num_vouts_received;
}
//----------------------------------------------------------------------------------------------------
void wallet2::process_new_transaction(const crypto::hash &txid, const cryptonote::transaction& tx, const std::vector<uint64_t> &o_indices, uint64_t height, uint64_t ts, bool miner_tx, bool pool, bool double_spend_seen)
{
  //ensure device is let in NONE mode in any case
  hw::device &hwdev = m_account.get_device(); 
  
  boost::unique_lock<hw::device> hwdev_lock (hwdev);
  hw::reset_mode rst(hwdev);  
  hwdev_lock.unlock();

 // In this function, tx (probably) only contains the base information
  // (that is, the prunable stuff may or may not be included)
  if (!miner_tx && !pool)
    process_unconfirmed(txid, tx, height);
  std::vector<size_t> outs;
  std::list<tx_money_got_in_out> tx_money_got_in_outs;  // per receiving subaddress index
  crypto::public_key tx_pub_key = null_pkey;

  std::vector<tx_extra_field> tx_extra_fields;
  if(!parse_tx_extra(tx.extra, tx_extra_fields))
  {
    // Extra may only be partially parsed, it's OK if tx_extra_fields contains public key
    LOG_PRINT_L0("Transaction extra has unsupported format: " << txid);
  }

  // Don't try to extract tx public key if tx has no ouputs
  size_t pk_index = 0;
  std::vector<tx_scan_info_t> tx_scan_info(tx.vout.size());
  std::deque<bool> output_found(tx.vout.size(), false);
  while (!tx.vout.empty())
  {
    // if tx.vout is not empty, we loop through all tx pubkeys

    tx_extra_pub_key pub_key_field;
    if(!find_tx_extra_field_by_type(tx_extra_fields, pub_key_field, pk_index++))
    {
      if (pk_index > 1)
        break;
      LOG_PRINT_L0("Public key wasn't found in the transaction extra. Skipping transaction " << txid);
      if(0 != m_callback)
        m_callback->on_skip_transaction(height, txid, tx);
      break;
    }

    int num_vouts_received = 0;
    tx_pub_key = pub_key_field.pub_key;
    tools::threadpool& tpool = tools::threadpool::getInstance();
    tools::threadpool::waiter waiter;
    const cryptonote::account_keys& keys = m_account.get_keys();
    crypto::key_derivation derivation;

    hwdev_lock.lock();
    hwdev.set_mode(hw::device::TRANSACTION_PARSE);
    if (!hwdev.generate_key_derivation(tx_pub_key, keys.m_view_secret_key, derivation))
    {
      MWARNING("Failed to generate key derivation from tx pubkey, skipping");
      static_assert(sizeof(derivation) == sizeof(rct::key), "Mismatched sizes of key_derivation and rct::key");
      memcpy(&derivation, rct::identity().bytes, sizeof(derivation));
    }

    // additional tx pubkeys and derivations for multi-destination transfers involving one or more subaddresses
    std::vector<crypto::public_key> additional_tx_pub_keys = get_additional_tx_pub_keys_from_extra(tx);
    std::vector<crypto::key_derivation> additional_derivations;
    if (pk_index == 1)
    {
      for (size_t i = 0; i < additional_tx_pub_keys.size(); ++i)
      {
        additional_derivations.push_back({});
        if (!hwdev.generate_key_derivation(additional_tx_pub_keys[i], keys.m_view_secret_key, additional_derivations.back()))
        {
          MWARNING("Failed to generate key derivation from tx pubkey, skipping");
          additional_derivations.pop_back();
        }
      }
    }
    hwdev_lock.unlock();

    if (miner_tx && m_refresh_type == RefreshNoCoinbase)
    {
      // assume coinbase isn't for us
    }
    else if (miner_tx && m_refresh_type == RefreshOptimizeCoinbase)
    {
      for (size_t i = 0; i < tx.vout.size(); ++i)
      {
        tpool.submit(&waiter, boost::bind(&wallet2::check_acc_out_precomp_once, this, std::cref(tx.vout[i]), std::cref(derivation), std::cref(additional_derivations), i,
          std::ref(tx_scan_info[i]), std::ref(output_found[i])));
      }
      waiter.wait();
      // then scan all outputs from 0
      hwdev_lock.lock();
      hwdev.set_mode(hw::device::NONE);
      for (size_t i = 0; i < tx.vout.size(); ++i)
      {
        THROW_WALLET_EXCEPTION_IF(tx_scan_info[i].error, error::acc_outs_lookup_error, tx, tx_pub_key, m_account.get_keys());
        if (tx_scan_info[i].received)
        {
          hwdev.conceal_derivation(tx_scan_info[i].received->derivation, tx_pub_key, additional_tx_pub_keys, derivation, additional_derivations);
          scan_output(tx, tx_pub_key, i, tx_scan_info[i], num_vouts_received, tx_money_got_in_outs, outs);
        }
      }
      hwdev_lock.unlock();
    }
    else if (tx.vout.size() > 1 && tools::threadpool::getInstance().get_max_concurrency() > 1)
    {
      for (size_t i = 0; i < tx.vout.size(); ++i)
      {
        tpool.submit(&waiter, boost::bind(&wallet2::check_acc_out_precomp_once, this, std::cref(tx.vout[i]), std::cref(derivation), std::cref(additional_derivations), i,
            std::ref(tx_scan_info[i]), std::ref(output_found[i])));
      }
      waiter.wait();

      hwdev_lock.lock();
      hwdev.set_mode(hw::device::NONE);
      for (size_t i = 0; i < tx.vout.size(); ++i)
      {
        THROW_WALLET_EXCEPTION_IF(tx_scan_info[i].error, error::acc_outs_lookup_error, tx, tx_pub_key, m_account.get_keys());
        if (tx_scan_info[i].received)
        {
          hwdev.conceal_derivation(tx_scan_info[i].received->derivation, tx_pub_key, additional_tx_pub_keys, derivation, additional_derivations);
          scan_output(tx, tx_pub_key, i, tx_scan_info[i], num_vouts_received, tx_money_got_in_outs, outs);
        }
      }
      hwdev_lock.unlock();
    }
    else
    {
      for (size_t i = 0; i < tx.vout.size(); ++i)
      {
        check_acc_out_precomp_once(tx.vout[i], derivation, additional_derivations, i, tx_scan_info[i], output_found[i]);
        THROW_WALLET_EXCEPTION_IF(tx_scan_info[i].error, error::acc_outs_lookup_error, tx, tx_pub_key, m_account.get_keys());
        if (tx_scan_info[i].received)
        {
          hwdev_lock.lock();
          hwdev.set_mode(hw::device::NONE);
          hwdev.conceal_derivation(tx_scan_info[i].received->derivation, tx_pub_key, additional_tx_pub_keys, derivation, additional_derivations);
          scan_output(tx, tx_pub_key, i, tx_scan_info[i], num_vouts_received, tx_money_got_in_outs, outs);
          hwdev_lock.unlock();
        }
      }
    }

    if(!outs.empty() && num_vouts_received > 0)
    {
      //good news - got money! take care about it
      //usually we have only one transfer for user in transaction
      if (!pool)
      {
        THROW_WALLET_EXCEPTION_IF(tx.vout.size() != o_indices.size(), error::wallet_internal_error,
            "transactions outputs size=" + std::to_string(tx.vout.size()) +
            " not match with daemon response size=" + std::to_string(o_indices.size()));
      }

      for(size_t o: outs)
      {
        THROW_WALLET_EXCEPTION_IF(tx.vout.size() <= o, error::wallet_internal_error, "wrong out in transaction: internal index=" +
                                  std::to_string(o) + ", total_outs=" + std::to_string(tx.vout.size()));

        auto kit = m_pub_keys.find(tx_scan_info[o].in_ephemeral.pub);
        THROW_WALLET_EXCEPTION_IF(kit != m_pub_keys.end() && kit->second >= m_transfers.size(),
            error::wallet_internal_error, std::string("Unexpected transfer index from public key: ")
            + "got " + (kit == m_pub_keys.end() ? "<none>" : boost::lexical_cast<std::string>(kit->second))
            + ", m_transfers.size() is " + boost::lexical_cast<std::string>(m_transfers.size()));
        if (kit == m_pub_keys.end())
        {
          if (!pool)
          {
            m_transfers.push_back(boost::value_initialized<transfer_details>());
            transfer_details& td = m_transfers.back();
            td.m_block_height = height;
            td.m_internal_output_index = o;
            td.m_global_output_index = o_indices[o];
            td.m_tx = (const cryptonote::transaction_prefix&)tx;
            td.m_txid = txid;
            td.m_key_image = tx_scan_info[o].ki;
            td.m_key_image_known = !m_watch_only && !m_multisig;
            td.m_key_image_partial = m_multisig;
            td.m_amount = tx.vout[o].amount;
            td.m_pk_index = pk_index - 1;
            td.m_subaddr_index = tx_scan_info[o].received->index;
            expand_subaddresses(tx_scan_info[o].received->index);
            if (td.m_amount == 0)
            {
              td.m_mask = tx_scan_info[o].mask;
              td.m_amount = tx_scan_info[o].amount;
              td.m_rct = true;
            }
            else if (miner_tx && tx.version >= 2)
            {
              td.m_mask = rct::identity();
              td.m_rct = true;
            }
            else
            {
              td.m_mask = rct::identity();
              td.m_rct = false;
            }
            set_unspent(m_transfers.size()-1);
            if (!m_multisig && !m_watch_only)
              m_key_images[td.m_key_image] = m_transfers.size()-1;
            m_pub_keys[tx_scan_info[o].in_ephemeral.pub] = m_transfers.size()-1;
            if (m_multisig)
            {
              THROW_WALLET_EXCEPTION_IF(!m_multisig_rescan_k && m_multisig_rescan_info,
                  error::wallet_internal_error, "NULL m_multisig_rescan_k");
              if (m_multisig_rescan_info && m_multisig_rescan_info->front().size() >= m_transfers.size())
                update_multisig_rescan_info(*m_multisig_rescan_k, *m_multisig_rescan_info, m_transfers.size() - 1);
            }
            LOG_PRINT_L0("Received money: " << print_money(td.amount()) << ", with tx: " << txid);
            if (0 != m_callback)
              m_callback->on_money_received(height, txid, tx, td.m_amount, td.m_subaddr_index);
          }
        }
        else if (m_transfers[kit->second].m_spent || m_transfers[kit->second].amount() >= tx.vout[o].amount)
        {
          LOG_ERROR("Public key " << epee::string_tools::pod_to_hex(kit->first)
              << " from received " << print_money(tx.vout[o].amount) << " output already exists with "
              << (m_transfers[kit->second].m_spent ? "spent" : "unspent") << " "
              << print_money(m_transfers[kit->second].amount()) << ", received output ignored");
        }
        else
        {
          LOG_ERROR("Public key " << epee::string_tools::pod_to_hex(kit->first)
              << " from received " << print_money(tx.vout[o].amount) << " output already exists with "
              << print_money(m_transfers[kit->second].amount()) << ", replacing with new output");
          // The new larger output replaced a previous smaller one
          auto iter = std::find_if(
              tx_money_got_in_outs.begin(),
              tx_money_got_in_outs.end(),
              [&tx_scan_info,&tx,&o](const tx_money_got_in_out& value)
              {
                return value.index == tx_scan_info[o].received->index &&
                  value.amount == tx.vout[o].amount;
              }
            );
          if (iter == tx_money_got_in_outs.end())
            LOG_ERROR("Could not find the output we just added, this should never happen");
          else
            tx_money_got_in_outs.erase(iter);

          if (!pool)
          {
            transfer_details &td = m_transfers[kit->second];
            td.m_block_height = height;
            td.m_internal_output_index = o;
            td.m_global_output_index = o_indices[o];
            td.m_tx = (const cryptonote::transaction_prefix&)tx;
            td.m_txid = txid;
            td.m_amount = tx.vout[o].amount;
            td.m_pk_index = pk_index - 1;
            td.m_subaddr_index = tx_scan_info[o].received->index;
            expand_subaddresses(tx_scan_info[o].received->index);
            if (td.m_amount == 0)
            {
              td.m_mask = tx_scan_info[o].mask;
              td.m_amount = tx_scan_info[o].amount;
              td.m_rct = true;
            }
            else if (miner_tx && tx.version >= 2)
            {
              td.m_mask = rct::identity();
              td.m_rct = true;
            }
            else
            {
              td.m_mask = rct::identity();
              td.m_rct = false;
            }
            if (m_multisig)
            {
              THROW_WALLET_EXCEPTION_IF(!m_multisig_rescan_k && m_multisig_rescan_info,
                  error::wallet_internal_error, "NULL m_multisig_rescan_k");
              if (m_multisig_rescan_info && m_multisig_rescan_info->front().size() >= m_transfers.size())
                update_multisig_rescan_info(*m_multisig_rescan_k, *m_multisig_rescan_info, m_transfers.size() - 1);
            }
            THROW_WALLET_EXCEPTION_IF(td.get_public_key() != tx_scan_info[o].in_ephemeral.pub, error::wallet_internal_error, "Inconsistent public keys");
            THROW_WALLET_EXCEPTION_IF(td.m_spent, error::wallet_internal_error, "Inconsistent spent status");

            LOG_PRINT_L0("Received money: " << print_money(td.amount()) << ", with tx: " << txid);
            if (0 != m_callback)
              m_callback->on_money_received(height, txid, tx, td.m_amount, td.m_subaddr_index);
          }
        }
      }
    }
  }

  uint64_t tx_money_spent_in_ins = 0;
  // The line below is equivalent to "boost::optional<uint32_t> subaddr_account;", but avoids the GCC warning: '*((void*)& subaddr_account +4)' may be used uninitialized in this function
  // It's a GCC bug with boost::optional, see https://gcc.gnu.org/bugzilla/show_bug.cgi?id=47679
  auto subaddr_account ([]()->boost::optional<uint32_t> {return boost::none;}());
  std::set<uint32_t> subaddr_indices;
  // check all outputs for spending (compare key images)
  for(auto& in: tx.vin)
  {
    if(in.type() != typeid(cryptonote::txin_to_key))
      continue;
    auto it = m_key_images.find(boost::get<cryptonote::txin_to_key>(in).k_image);
    if(it != m_key_images.end())
    {
      transfer_details& td = m_transfers[it->second];
      uint64_t amount = boost::get<cryptonote::txin_to_key>(in).amount;
      if (amount > 0)
      {
        if(amount != td.amount())
        {
          MERROR("Inconsistent amount in tx input: got " << print_money(amount) <<
            ", expected " << print_money(td.amount()));
          // this means:
          //   1) the same output pub key was used as destination multiple times,
          //   2) the wallet set the highest amount among them to transfer_details::m_amount, and
          //   3) the wallet somehow spent that output with an amount smaller than the above amount, causing inconsistency
          td.m_amount = amount;
        }
      }
      else
      {
        amount = td.amount();
      }
      tx_money_spent_in_ins += amount;
      if (subaddr_account && *subaddr_account != td.m_subaddr_index.major)
        LOG_ERROR("spent funds are from different subaddress accounts; count of incoming/outgoing payments will be incorrect");
      subaddr_account = td.m_subaddr_index.major;
      subaddr_indices.insert(td.m_subaddr_index.minor);
      if (!pool)
      {
        LOG_PRINT_L0("Spent money: " << print_money(amount) << ", with tx: " << txid);
        set_spent(it->second, height);
        if (0 != m_callback)
          m_callback->on_money_spent(height, txid, tx, amount, tx, td.m_subaddr_index);
      }
    }
  }

  uint64_t fee = miner_tx ? 0 : tx.version == 1 ? tx_money_spent_in_ins - get_outs_money_amount(tx) : tx.rct_signatures.txnFee;

  if (tx_money_spent_in_ins > 0 && !pool)
  {
    uint64_t self_received = std::accumulate<decltype(tx_money_got_in_outs.begin()), uint64_t>(tx_money_got_in_outs.begin(), tx_money_got_in_outs.end(), 0,
      [&subaddr_account] (uint64_t acc, const tx_money_got_in_out& p)
      {
        return acc + (p.index.major == *subaddr_account ? p.amount : 0);
      });
    process_outgoing(txid, tx, height, ts, tx_money_spent_in_ins, self_received, *subaddr_account, subaddr_indices);
    // if sending to yourself at the same subaddress account, set the outgoing payment amount to 0 so that it's less confusing
    if (tx_money_spent_in_ins == self_received + fee)
    {
      auto i = m_confirmed_txs.find(txid);
      THROW_WALLET_EXCEPTION_IF(i == m_confirmed_txs.end(), error::wallet_internal_error,
        "confirmed tx wasn't found: " + string_tools::pod_to_hex(txid));
      i->second.m_change = self_received;
    }
  }

  // remove change sent to the spending subaddress account from the list of received funds
  for (auto i = tx_money_got_in_outs.begin(); i != tx_money_got_in_outs.end();)
  {
    if (subaddr_account && i->index.major == *subaddr_account)
      i = tx_money_got_in_outs.erase(i);
    else
      ++i;
  }

  // create payment_details for each incoming transfer to a subaddress index
  if (tx_money_got_in_outs.size() > 0)
  {
    tx_extra_nonce extra_nonce;
    crypto::hash payment_id = null_hash;
    if (find_tx_extra_field_by_type(tx_extra_fields, extra_nonce))
    {
      crypto::hash8 payment_id8 = null_hash8;
      if(get_encrypted_payment_id_from_tx_extra_nonce(extra_nonce.nonce, payment_id8))
      {
        // We got a payment ID to go with this tx
        LOG_PRINT_L2("Found encrypted payment ID: " << payment_id8);
        if (tx_pub_key != null_pkey)
        {
          if (!m_account.get_device().decrypt_payment_id(payment_id8, tx_pub_key, m_account.get_keys().m_view_secret_key))
          {
            LOG_PRINT_L0("Failed to decrypt payment ID: " << payment_id8);
          }
          else
          {
            LOG_PRINT_L2("Decrypted payment ID: " << payment_id8);
            // put the 64 bit decrypted payment id in the first 8 bytes
            memcpy(payment_id.data, payment_id8.data, 8);
            // rest is already 0, but guard against code changes above
            memset(payment_id.data + 8, 0, 24);
          }
        }
        else
        {
          LOG_PRINT_L1("No public key found in tx, unable to decrypt payment id");
        }
      }
      else if (get_payment_id_from_tx_extra_nonce(extra_nonce.nonce, payment_id))
      {
        LOG_PRINT_L2("Found unencrypted payment ID: " << payment_id);
      }
    }
    else if (get_payment_id_from_tx_extra_nonce(extra_nonce.nonce, payment_id))
    {
      LOG_PRINT_L2("Found unencrypted payment ID: " << payment_id);
    }

    for (const auto& i : tx_money_got_in_outs)
    {
      payment_details payment;
      payment.m_tx_hash      = txid;
      payment.m_fee          = fee;
      payment.m_amount       = i.amount;
      payment.m_block_height = height;
      payment.m_unlock_time  = i.unlock_time;
      payment.m_timestamp    = ts;
      payment.m_subaddr_index = i.index;
      if (pool) {
        emplace_or_replace(m_unconfirmed_payments, payment_id, pool_payment_details{payment, double_spend_seen});
        if (0 != m_callback)
          m_callback->on_unconfirmed_money_received(height, txid, tx, payment.m_amount, payment.m_subaddr_index);
      }
      else
        m_payments.emplace(payment_id, payment);
      LOG_PRINT_L2("Payment found in " << (pool ? "pool" : "block") << ": " << payment_id << " / " << payment.m_tx_hash << " / " << payment.m_amount);
    }
  }
}
//----------------------------------------------------------------------------------------------------
void wallet2::process_unconfirmed(const crypto::hash &txid, const cryptonote::transaction& tx, uint64_t height)
{
  if (m_unconfirmed_txs.empty())
    return;

  auto unconf_it = m_unconfirmed_txs.find(txid);
  if(unconf_it != m_unconfirmed_txs.end()) {
    if (store_tx_info()) {
      try {
        m_confirmed_txs.insert(std::make_pair(txid, confirmed_transfer_details(unconf_it->second, height)));
      }
      catch (...) {
        // can fail if the tx has unexpected input types
        LOG_PRINT_L0("Failed to add outgoing transaction to confirmed transaction map");
      }
    }
    m_unconfirmed_txs.erase(unconf_it);
  }
}
//----------------------------------------------------------------------------------------------------
void wallet2::process_outgoing(const crypto::hash &txid, const cryptonote::transaction &tx, uint64_t height, uint64_t ts, uint64_t spent, uint64_t received, uint32_t subaddr_account, const std::set<uint32_t>& subaddr_indices)
{
  std::pair<std::unordered_map<crypto::hash, confirmed_transfer_details>::iterator, bool> entry = m_confirmed_txs.insert(std::make_pair(txid, confirmed_transfer_details()));
  // fill with the info we know, some info might already be there
  if (entry.second)
  {
    // this case will happen if the tx is from our outputs, but was sent by another
    // wallet (eg, we're a cold wallet and the hot wallet sent it). For RCT transactions,
    // we only see 0 input amounts, so have to deduce amount out from other parameters.
    entry.first->second.m_amount_in = spent;
    if (tx.version == 1)
      entry.first->second.m_amount_out = get_outs_money_amount(tx);
    else
      entry.first->second.m_amount_out = spent - tx.rct_signatures.txnFee;
    entry.first->second.m_change = received;

    std::vector<tx_extra_field> tx_extra_fields;
    parse_tx_extra(tx.extra, tx_extra_fields); // ok if partially parsed
    tx_extra_nonce extra_nonce;
    if (find_tx_extra_field_by_type(tx_extra_fields, extra_nonce))
    {
      // we do not care about failure here
      get_payment_id_from_tx_extra_nonce(extra_nonce.nonce, entry.first->second.m_payment_id);
    }
    entry.first->second.m_subaddr_account = subaddr_account;
    entry.first->second.m_subaddr_indices = subaddr_indices;
  }

  for (const auto &in: tx.vin)
  {
    if (in.type() != typeid(cryptonote::txin_to_key))
      continue;
    const auto &txin = boost::get<cryptonote::txin_to_key>(in);
    entry.first->second.m_rings.push_back(std::make_pair(txin.k_image, txin.key_offsets));
  }
  entry.first->second.m_block_height = height;
  entry.first->second.m_timestamp = ts;
  entry.first->second.m_unlock_time = tx.unlock_time;

  add_rings(tx);
}
//----------------------------------------------------------------------------------------------------
void wallet2::process_new_blockchain_entry(const cryptonote::block& b, const cryptonote::block_complete_entry& bche, const crypto::hash& bl_id, uint64_t height, const cryptonote::COMMAND_RPC_GET_BLOCKS_FAST::block_output_indices &o_indices)
{
  size_t txidx = 0;
  THROW_WALLET_EXCEPTION_IF(bche.txs.size() + 1 != o_indices.indices.size(), error::wallet_internal_error,
      "block transactions=" + std::to_string(bche.txs.size()) +
      " not match with daemon response size=" + std::to_string(o_indices.indices.size()));

  //handle transactions from new block
    
  //optimization: seeking only for blocks that are not older then the wallet creation time plus 1 day. 1 day is for possible user incorrect time setup
  if(b.timestamp + 60*60*24 > m_account.get_createtime() && height >= m_refresh_from_block_height)
  {
    TIME_MEASURE_START(miner_tx_handle_time);
    process_new_transaction(get_transaction_hash(b.miner_tx), b.miner_tx, o_indices.indices[txidx++].indices, height, b.timestamp, true, false, false);
    TIME_MEASURE_FINISH(miner_tx_handle_time);

    TIME_MEASURE_START(txs_handle_time);
    THROW_WALLET_EXCEPTION_IF(bche.txs.size() != b.tx_hashes.size(), error::wallet_internal_error, "Wrong amount of transactions for block");
    size_t idx = 0;
    for (const auto& txblob: bche.txs)
    {
      cryptonote::transaction tx;
      bool r = parse_and_validate_tx_base_from_blob(txblob, tx);
      THROW_WALLET_EXCEPTION_IF(!r, error::tx_parse_error, txblob);
      process_new_transaction(b.tx_hashes[idx], tx, o_indices.indices[txidx++].indices, height, b.timestamp, false, false, false);
      ++idx;
    }
    TIME_MEASURE_FINISH(txs_handle_time);
    LOG_PRINT_L2("Processed block: " << bl_id << ", height " << height << ", " <<  miner_tx_handle_time + txs_handle_time << "(" << miner_tx_handle_time << "/" << txs_handle_time <<")ms");
  }else
  {
    if (!(height % 100))
      LOG_PRINT_L2( "Skipped block by timestamp, height: " << height << ", block time " << b.timestamp << ", account time " << m_account.get_createtime());
  }
  m_blockchain.push_back(bl_id);
  ++m_local_bc_height;

  if (0 != m_callback)
    m_callback->on_new_block(height, b);
}
//----------------------------------------------------------------------------------------------------
void wallet2::get_short_chain_history(std::list<crypto::hash>& ids) const
{
  size_t i = 0;
  size_t current_multiplier = 1;
  size_t sz = m_blockchain.size() - m_blockchain.offset();
  if(!sz)
  {
    ids.push_back(m_blockchain.genesis());
    return;
  }
  size_t current_back_offset = 1;
  bool base_included = false;
  while(current_back_offset < sz)
  {
    ids.push_back(m_blockchain[m_blockchain.offset() + sz-current_back_offset]);
    if(sz-current_back_offset == 0)
      base_included = true;
    if(i < 10)
    {
      ++current_back_offset;
    }else
    {
      current_back_offset += current_multiplier *= 2;
    }
    ++i;
  }
  if(!base_included)
    ids.push_back(m_blockchain[m_blockchain.offset()]);
  if(m_blockchain.offset())
    ids.push_back(m_blockchain.genesis());
}
//----------------------------------------------------------------------------------------------------
void wallet2::parse_block_round(const cryptonote::blobdata &blob, cryptonote::block &bl, crypto::hash &bl_id, bool &error) const
{
  error = !cryptonote::parse_and_validate_block_from_blob(blob, bl);
  if (!error)
    bl_id = get_block_hash(bl);
}
//----------------------------------------------------------------------------------------------------
void wallet2::pull_blocks(uint64_t start_height, uint64_t &blocks_start_height, const std::list<crypto::hash> &short_chain_history, std::list<cryptonote::block_complete_entry> &blocks, std::vector<cryptonote::COMMAND_RPC_GET_BLOCKS_FAST::block_output_indices> &o_indices)
{
  cryptonote::COMMAND_RPC_GET_BLOCKS_FAST::request req = AUTO_VAL_INIT(req);
  cryptonote::COMMAND_RPC_GET_BLOCKS_FAST::response res = AUTO_VAL_INIT(res);
  req.block_ids = short_chain_history;

  uint32_t rpc_version;
  boost::optional<std::string> result = m_node_rpc_proxy.get_rpc_version(rpc_version);
  // no error
  if (!!result)
  {
    // empty string -> not connection
    THROW_WALLET_EXCEPTION_IF(result->empty(), tools::error::no_connection_to_daemon, "getversion");
    THROW_WALLET_EXCEPTION_IF(*result == CORE_RPC_STATUS_BUSY, tools::error::daemon_busy, "getversion");
    if (*result != CORE_RPC_STATUS_OK)
    {
      MDEBUG("Cannot determine daemon RPC version, not asking for pruned blocks");
      req.prune = false; // old daemon
    }
  }
  else
  {
    if (rpc_version >= MAKE_CORE_RPC_VERSION(1, 7))
    {
      MDEBUG("Daemon is recent enough, asking for pruned blocks");
      req.prune = true;
    }
    else
    {
      MDEBUG("Daemon is too old, not asking for pruned blocks");
      req.prune = false;
    }
  }

  req.start_height = start_height;
  m_daemon_rpc_mutex.lock();
  bool r = net_utils::invoke_http_bin("/getblocks.bin", req, res, m_http_client, rpc_timeout);
  m_daemon_rpc_mutex.unlock();
  THROW_WALLET_EXCEPTION_IF(!r, error::no_connection_to_daemon, "getblocks.bin");
  THROW_WALLET_EXCEPTION_IF(res.status == CORE_RPC_STATUS_BUSY, error::daemon_busy, "getblocks.bin");
  THROW_WALLET_EXCEPTION_IF(res.status != CORE_RPC_STATUS_OK, error::get_blocks_error, res.status);
  THROW_WALLET_EXCEPTION_IF(res.blocks.size() != res.output_indices.size(), error::wallet_internal_error,
      "mismatched blocks (" + boost::lexical_cast<std::string>(res.blocks.size()) + ") and output_indices (" +
      boost::lexical_cast<std::string>(res.output_indices.size()) + ") sizes from daemon");

  blocks_start_height = res.start_height;
  blocks = res.blocks;
  o_indices = res.output_indices;
}
//----------------------------------------------------------------------------------------------------
void wallet2::pull_hashes(uint64_t start_height, uint64_t &blocks_start_height, const std::list<crypto::hash> &short_chain_history, std::list<crypto::hash> &hashes)
{
  cryptonote::COMMAND_RPC_GET_HASHES_FAST::request req = AUTO_VAL_INIT(req);
  cryptonote::COMMAND_RPC_GET_HASHES_FAST::response res = AUTO_VAL_INIT(res);
  req.block_ids = short_chain_history;

  req.start_height = start_height;
  m_daemon_rpc_mutex.lock();
  bool r = net_utils::invoke_http_bin("/gethashes.bin", req, res, m_http_client, rpc_timeout);
  m_daemon_rpc_mutex.unlock();
  THROW_WALLET_EXCEPTION_IF(!r, error::no_connection_to_daemon, "gethashes.bin");
  THROW_WALLET_EXCEPTION_IF(res.status == CORE_RPC_STATUS_BUSY, error::daemon_busy, "gethashes.bin");
  THROW_WALLET_EXCEPTION_IF(res.status != CORE_RPC_STATUS_OK, error::get_hashes_error, res.status);

  blocks_start_height = res.start_height;
  hashes = res.m_block_ids;
}
//----------------------------------------------------------------------------------------------------
void wallet2::process_blocks(uint64_t start_height, const std::list<cryptonote::block_complete_entry> &blocks, const std::vector<cryptonote::COMMAND_RPC_GET_BLOCKS_FAST::block_output_indices> &o_indices, uint64_t& blocks_added)
{
  size_t current_index = start_height;
  blocks_added = 0;
  size_t tx_o_indices_idx = 0;

  THROW_WALLET_EXCEPTION_IF(blocks.size() != o_indices.size(), error::wallet_internal_error, "size mismatch");
  THROW_WALLET_EXCEPTION_IF(!m_blockchain.is_in_bounds(current_index), error::wallet_internal_error, "Index out of bounds of hashchain");

  tools::threadpool& tpool = tools::threadpool::getInstance();
  int threads = tpool.get_max_concurrency();
  if (threads > 1)
  {
    std::vector<crypto::hash> round_block_hashes(threads);
    std::vector<cryptonote::block> round_blocks(threads);
    std::deque<bool> error(threads);
    size_t blocks_size = blocks.size();
    std::list<block_complete_entry>::const_iterator blocki = blocks.begin();
    for (size_t b = 0; b < blocks_size; b += threads)
    {
      size_t round_size = std::min((size_t)threads, blocks_size - b);
      tools::threadpool::waiter waiter;

      std::list<block_complete_entry>::const_iterator tmpblocki = blocki;
      for (size_t i = 0; i < round_size; ++i)
      {
        tpool.submit(&waiter, boost::bind(&wallet2::parse_block_round, this, std::cref(tmpblocki->block),
          std::ref(round_blocks[i]), std::ref(round_block_hashes[i]), std::ref(error[i])));
        ++tmpblocki;
      }
      waiter.wait();
      tmpblocki = blocki;
      for (size_t i = 0; i < round_size; ++i)
      {
        THROW_WALLET_EXCEPTION_IF(error[i], error::block_parse_error, tmpblocki->block);
        ++tmpblocki;
      }
      for (size_t i = 0; i < round_size; ++i)
      {
        const crypto::hash &bl_id = round_block_hashes[i];
        cryptonote::block &bl = round_blocks[i];

        if(current_index >= m_blockchain.size())
        {
          process_new_blockchain_entry(bl, *blocki, bl_id, current_index, o_indices[b+i]);
          ++blocks_added;
        }
        else if(bl_id != m_blockchain[current_index])
        {
          //split detected here !!!
          THROW_WALLET_EXCEPTION_IF(current_index == start_height, error::wallet_internal_error,
            "wrong daemon response: split starts from the first block in response " + string_tools::pod_to_hex(bl_id) +
            " (height " + std::to_string(start_height) + "), local block id at this height: " +
            string_tools::pod_to_hex(m_blockchain[current_index]));

          detach_blockchain(current_index);
          process_new_blockchain_entry(bl, *blocki, bl_id, current_index, o_indices[b+i]);
        }
        else
        {
          LOG_PRINT_L2("Block is already in blockchain: " << string_tools::pod_to_hex(bl_id));
        }
        ++current_index;
        ++blocki;
      }
    }
  }
  else
  {
  for(auto& bl_entry: blocks)
  {
    cryptonote::block bl;
    bool r = cryptonote::parse_and_validate_block_from_blob(bl_entry.block, bl);
    THROW_WALLET_EXCEPTION_IF(!r, error::block_parse_error, bl_entry.block);

    crypto::hash bl_id = get_block_hash(bl);
    if(current_index >= m_blockchain.size())
    {
      process_new_blockchain_entry(bl, bl_entry, bl_id, current_index, o_indices[tx_o_indices_idx]);
      ++blocks_added;
    }
    else if(bl_id != m_blockchain[current_index])
    {
      //split detected here !!!
      THROW_WALLET_EXCEPTION_IF(current_index == start_height, error::wallet_internal_error,
        "wrong daemon response: split starts from the first block in response " + string_tools::pod_to_hex(bl_id) +
        " (height " + std::to_string(start_height) + "), local block id at this height: " +
        string_tools::pod_to_hex(m_blockchain[current_index]));

      detach_blockchain(current_index);
      process_new_blockchain_entry(bl, bl_entry, bl_id, current_index, o_indices[tx_o_indices_idx]);
    }
    else
    {
      LOG_PRINT_L2("Block is already in blockchain: " << string_tools::pod_to_hex(bl_id));
    }

    ++current_index;
    ++tx_o_indices_idx;
  }
  }
}
//----------------------------------------------------------------------------------------------------
void wallet2::refresh()
{
  uint64_t blocks_fetched = 0;
  refresh(0, blocks_fetched);
}
//----------------------------------------------------------------------------------------------------
void wallet2::refresh(uint64_t start_height, uint64_t & blocks_fetched)
{
  bool received_money = false;
  refresh(start_height, blocks_fetched, received_money);
}
//----------------------------------------------------------------------------------------------------
void wallet2::pull_next_blocks(uint64_t start_height, uint64_t &blocks_start_height, std::list<crypto::hash> &short_chain_history, const std::list<cryptonote::block_complete_entry> &prev_blocks, std::list<cryptonote::block_complete_entry> &blocks, std::vector<cryptonote::COMMAND_RPC_GET_BLOCKS_FAST::block_output_indices> &o_indices, bool &error)
{
  error = false;

  try
  {
    drop_from_short_history(short_chain_history, 3);

    // prepend the last 3 blocks, should be enough to guard against a block or two's reorg
    cryptonote::block bl;
    std::list<cryptonote::block_complete_entry>::const_reverse_iterator i = prev_blocks.rbegin();
    for (size_t n = 0; n < std::min((size_t)3, prev_blocks.size()); ++n)
    {
      bool ok = cryptonote::parse_and_validate_block_from_blob(i->block, bl);
      THROW_WALLET_EXCEPTION_IF(!ok, error::block_parse_error, i->block);
      short_chain_history.push_front(cryptonote::get_block_hash(bl));
      ++i;
    }

    // pull the new blocks
    pull_blocks(start_height, blocks_start_height, short_chain_history, blocks, o_indices);
  }
  catch(...)
  {
    error = true;
  }
}

void wallet2::remove_obsolete_pool_txs(const std::vector<crypto::hash> &tx_hashes)
{
  // remove pool txes to us that aren't in the pool anymore
  std::unordered_multimap<crypto::hash, wallet2::pool_payment_details>::iterator uit = m_unconfirmed_payments.begin();
  while (uit != m_unconfirmed_payments.end())
  {
    const crypto::hash &txid = uit->second.m_pd.m_tx_hash;
    bool found = false;
    for (const auto &it2: tx_hashes)
    {
      if (it2 == txid)
      {
        found = true;
        break;
      }
    }
    auto pit = uit++;
    if (!found)
    {
      MDEBUG("Removing " << txid << " from unconfirmed payments, not found in pool");
      m_unconfirmed_payments.erase(pit);
      if (0 != m_callback)
        m_callback->on_pool_tx_removed(txid);
    }
  }
}

//----------------------------------------------------------------------------------------------------
void wallet2::update_pool_state(bool refreshed)
{
  MDEBUG("update_pool_state start");

  // get the pool state
  cryptonote::COMMAND_RPC_GET_TRANSACTION_POOL_HASHES::request req;
  cryptonote::COMMAND_RPC_GET_TRANSACTION_POOL_HASHES::response res;
  m_daemon_rpc_mutex.lock();
  bool r = epee::net_utils::invoke_http_json("/get_transaction_pool_hashes.bin", req, res, m_http_client, rpc_timeout);
  m_daemon_rpc_mutex.unlock();
  THROW_WALLET_EXCEPTION_IF(!r, error::no_connection_to_daemon, "get_transaction_pool_hashes.bin");
  THROW_WALLET_EXCEPTION_IF(res.status == CORE_RPC_STATUS_BUSY, error::daemon_busy, "get_transaction_pool_hashes.bin");
  THROW_WALLET_EXCEPTION_IF(res.status != CORE_RPC_STATUS_OK, error::get_tx_pool_error);
  MDEBUG("update_pool_state got pool");

  // remove any pending tx that's not in the pool
  std::unordered_map<crypto::hash, wallet2::unconfirmed_transfer_details>::iterator it = m_unconfirmed_txs.begin();
  while (it != m_unconfirmed_txs.end())
  {
    const crypto::hash &txid = it->first;
    bool found = false;
    for (const auto &it2: res.tx_hashes)
    {
      if (it2 == txid)
      {
        found = true;
        break;
      }
    }
    auto pit = it++;
    if (!found)
    {
      // we want to avoid a false positive when we ask for the pool just after
      // a tx is removed from the pool due to being found in a new block, but
      // just before the block is visible by refresh. So we keep a boolean, so
      // that the first time we don't see the tx, we set that boolean, and only
      // delete it the second time it is checked (but only when refreshed, so
      // we're sure we've seen the blockchain state first)
      if (pit->second.m_state == wallet2::unconfirmed_transfer_details::pending)
      {
        LOG_PRINT_L1("Pending txid " << txid << " not in pool, marking as not in pool");
        pit->second.m_state = wallet2::unconfirmed_transfer_details::pending_not_in_pool;
      }
      else if (pit->second.m_state == wallet2::unconfirmed_transfer_details::pending_not_in_pool && refreshed)
      {
        LOG_PRINT_L1("Pending txid " << txid << " not in pool, marking as failed");
        pit->second.m_state = wallet2::unconfirmed_transfer_details::failed;

        // the inputs aren't spent anymore, since the tx failed
        remove_rings(pit->second.m_tx);
        for (size_t vini = 0; vini < pit->second.m_tx.vin.size(); ++vini)
        {
          if (pit->second.m_tx.vin[vini].type() == typeid(txin_to_key))
          {
            txin_to_key &tx_in_to_key = boost::get<txin_to_key>(pit->second.m_tx.vin[vini]);
            for (size_t i = 0; i < m_transfers.size(); ++i)
            {
              const transfer_details &td = m_transfers[i];
              if (td.m_key_image == tx_in_to_key.k_image)
              {
                 LOG_PRINT_L1("Resetting spent status for output " << vini << ": " << td.m_key_image);
                 set_unspent(i);
                 break;
              }
            }
          }
        }
      }
    }
  }
  MDEBUG("update_pool_state done first loop");

  // remove pool txes to us that aren't in the pool anymore
  // but only if we just refreshed, so that the tx can go in
  // the in transfers list instead (or nowhere if it just
  // disappeared without being mined)
  if (refreshed)
    remove_obsolete_pool_txs(res.tx_hashes);

  MDEBUG("update_pool_state done second loop");

  // gather txids of new pool txes to us
  std::vector<std::pair<crypto::hash, bool>> txids;
  for (const auto &txid: res.tx_hashes)
  {
    bool txid_found_in_up = false;
    for (const auto &up: m_unconfirmed_payments)
    {
      if (up.second.m_pd.m_tx_hash == txid)
      {
        txid_found_in_up = true;
        break;
      }
    }
    if (m_scanned_pool_txs[0].find(txid) != m_scanned_pool_txs[0].end() || m_scanned_pool_txs[1].find(txid) != m_scanned_pool_txs[1].end())
    {
      // if it's for us, we want to keep track of whether we saw a double spend, so don't bail out
      if (!txid_found_in_up)
      {
        LOG_PRINT_L2("Already seen " << txid << ", and not for us, skipped");
        continue;
      }
    }
    if (!txid_found_in_up)
    {
      LOG_PRINT_L1("Found new pool tx: " << txid);
      bool found = false;
      for (const auto &i: m_unconfirmed_txs)
      {
        if (i.first == txid)
        {
          found = true;
          // if this is a payment to yourself at a different subaddress account, don't skip it
          // so that you can see the incoming pool tx with 'show_transfers' on that receiving subaddress account
          const unconfirmed_transfer_details& utd = i.second;
          for (const auto& dst : utd.m_dests)
          {
            auto subaddr_index = m_subaddresses.find(dst.addr.m_spend_public_key);
            if (subaddr_index != m_subaddresses.end() && subaddr_index->second.major != utd.m_subaddr_account)
            {
              found = false;
              break;
            }
          }
          break;
        }
      }
      if (!found)
      {
        // not one of those we sent ourselves
        txids.push_back({txid, false});
      }
      else
      {
        LOG_PRINT_L1("We sent that one");
      }
    }
    else
    {
      LOG_PRINT_L1("Already saw that one, it's for us");
      txids.push_back({txid, true});
    }
  }

  // get those txes
  if (!txids.empty())
  {
    cryptonote::COMMAND_RPC_GET_TRANSACTIONS::request req;
    cryptonote::COMMAND_RPC_GET_TRANSACTIONS::response res;
    for (const auto &p: txids)
      req.txs_hashes.push_back(epee::string_tools::pod_to_hex(p.first));
    MDEBUG("asking for " << txids.size() << " transactions");
    req.decode_as_json = false;
    req.prune = false;
    m_daemon_rpc_mutex.lock();
    bool r = epee::net_utils::invoke_http_json("/gettransactions", req, res, m_http_client, rpc_timeout);
    m_daemon_rpc_mutex.unlock();
    MDEBUG("Got " << r << " and " << res.status);
    if (r && res.status == CORE_RPC_STATUS_OK)
    {
      if (res.txs.size() == txids.size())
      {
        for (const auto &tx_entry: res.txs)
        {
          if (tx_entry.in_pool)
          {
            cryptonote::transaction tx;
            cryptonote::blobdata bd;
            crypto::hash tx_hash, tx_prefix_hash;
            if (epee::string_tools::parse_hexstr_to_binbuff(tx_entry.as_hex, bd))
            {
              if (cryptonote::parse_and_validate_tx_from_blob(bd, tx, tx_hash, tx_prefix_hash))
              {
                const std::vector<std::pair<crypto::hash, bool>>::const_iterator i = std::find_if(txids.begin(), txids.end(),
                    [tx_hash](const std::pair<crypto::hash, bool> &e) { return e.first == tx_hash; });
                if (i != txids.end())
                {
                  process_new_transaction(tx_hash, tx, std::vector<uint64_t>(), 0, time(NULL), false, true, tx_entry.double_spend_seen);
                  m_scanned_pool_txs[0].insert(tx_hash);
                  if (m_scanned_pool_txs[0].size() > 5000)
                  {
                    std::swap(m_scanned_pool_txs[0], m_scanned_pool_txs[1]);
                    m_scanned_pool_txs[0].clear();
                  }
                }
                else
                {
                  MERROR("Got txid " << tx_hash << " which we did not ask for");
                }
              }
              else
              {
                LOG_PRINT_L0("failed to validate transaction from daemon");
              }
            }
            else
            {
              LOG_PRINT_L0("Failed to parse transaction from daemon");
            }
          }
          else
          {
            LOG_PRINT_L1("Transaction from daemon was in pool, but is no more");
          }
        }
      }
      else
      {
        LOG_PRINT_L0("Expected " << txids.size() << " tx(es), got " << res.txs.size());
      }
    }
    else
    {
      LOG_PRINT_L0("Error calling gettransactions daemon RPC: r " << r << ", status " << res.status);
    }
  }
  MDEBUG("update_pool_state end");
}
//----------------------------------------------------------------------------------------------------
void wallet2::fast_refresh(uint64_t stop_height, uint64_t &blocks_start_height, std::list<crypto::hash> &short_chain_history)
{
  std::list<crypto::hash> hashes;

  const uint64_t checkpoint_height = m_checkpoints.get_max_height();
  if (stop_height > checkpoint_height && m_blockchain.size()-1 < checkpoint_height)
  {
    // we will drop all these, so don't bother getting them
    uint64_t missing_blocks = m_checkpoints.get_max_height() - m_blockchain.size();
    while (missing_blocks-- > 0)
      m_blockchain.push_back(crypto::null_hash); // maybe a bit suboptimal, but deque won't do huge reallocs like vector
    m_blockchain.push_back(m_checkpoints.get_points().at(checkpoint_height));
    m_local_bc_height = m_blockchain.size();
    short_chain_history.clear();
    get_short_chain_history(short_chain_history);
  }

  size_t current_index = m_blockchain.size();
  while(m_run.load(std::memory_order_relaxed) && current_index < stop_height)
  {
    pull_hashes(0, blocks_start_height, short_chain_history, hashes);
    if (hashes.size() <= 3)
      return;
    if (blocks_start_height < m_blockchain.offset())
    {
      MERROR("Blocks start before blockchain offset: " << blocks_start_height << " " << m_blockchain.offset());
      return;
    }
    if (hashes.size() + current_index < stop_height) {
      drop_from_short_history(short_chain_history, 3);
      std::list<crypto::hash>::iterator right = hashes.end();
      // prepend 3 more
      for (int i = 0; i<3; i++) {
        right--;
        short_chain_history.push_front(*right);
      }
    }
    current_index = blocks_start_height;
    for(auto& bl_id: hashes)
    {
      if(current_index >= m_blockchain.size())
      {
        if (!(current_index % 1000))
          LOG_PRINT_L2( "Skipped block by height: " << current_index);
        m_blockchain.push_back(bl_id);
        ++m_local_bc_height;

        if (0 != m_callback)
        { // FIXME: this isn't right, but simplewallet just logs that we got a block.
          cryptonote::block dummy;
          m_callback->on_new_block(current_index, dummy);
        }
      }
      else if(bl_id != m_blockchain[current_index])
      {
        //split detected here !!!
        return;
      }
      ++current_index;
      if (current_index >= stop_height)
        return;
    }
  }
}


bool wallet2::add_address_book_row(const cryptonote::account_public_address &address, const crypto::hash &payment_id, const std::string &description, bool is_subaddress)
{
  wallet2::address_book_row a;
  a.m_address = address;
  a.m_payment_id = payment_id;
  a.m_description = description;
  a.m_is_subaddress = is_subaddress;
  
  auto old_size = m_address_book.size();
  m_address_book.push_back(a);
  if(m_address_book.size() == old_size+1)
    return true;
  return false;
}

bool wallet2::delete_address_book_row(std::size_t row_id) {
  if(m_address_book.size() <= row_id)
    return false;
  
  m_address_book.erase(m_address_book.begin()+row_id);

  return true;
}

//----------------------------------------------------------------------------------------------------
void wallet2::refresh(uint64_t start_height, uint64_t & blocks_fetched, bool& received_money)
{
  if(m_light_wallet) {

    // MyMonero get_address_info needs to be called occasionally to trigger wallet sync.
    // This call is not really needed for other purposes and can be removed if mymonero changes their backend.
    cryptonote::COMMAND_RPC_GET_ADDRESS_INFO::response res;

    // Get basic info
    if(light_wallet_get_address_info(res)) {
      // Last stored block height
      uint64_t prev_height = m_light_wallet_blockchain_height;
      // Update lw heights
      m_light_wallet_scanned_block_height = res.scanned_block_height;
      m_light_wallet_blockchain_height = res.blockchain_height;
      m_local_bc_height = res.blockchain_height;
      // If new height - call new_block callback
      if(m_light_wallet_blockchain_height != prev_height)
      {
        MDEBUG("new block since last time!");
        m_callback->on_lw_new_block(m_light_wallet_blockchain_height - 1);
      }
      m_light_wallet_connected = true;
      MDEBUG("lw scanned block height: " <<  m_light_wallet_scanned_block_height);
      MDEBUG("lw blockchain height: " <<  m_light_wallet_blockchain_height);
      MDEBUG(m_light_wallet_blockchain_height-m_light_wallet_scanned_block_height << " blocks behind");
      // TODO: add wallet created block info

      light_wallet_get_address_txs();
    } else
      m_light_wallet_connected = false;

    // Lighwallet refresh done
    return;
  }
  received_money = false;
  blocks_fetched = 0;
  uint64_t added_blocks = 0;
  size_t try_count = 0;
  crypto::hash last_tx_hash_id = m_transfers.size() ? m_transfers.back().m_txid : null_hash;
  std::list<crypto::hash> short_chain_history;
  tools::threadpool& tpool = tools::threadpool::getInstance();
  tools::threadpool::waiter waiter;
  uint64_t blocks_start_height;
  std::list<cryptonote::block_complete_entry> blocks;
  std::vector<COMMAND_RPC_GET_BLOCKS_FAST::block_output_indices> o_indices;
  bool refreshed = false;

  // pull the first set of blocks
  get_short_chain_history(short_chain_history);
  m_run.store(true, std::memory_order_relaxed);
  if (start_height > m_blockchain.size() || m_refresh_from_block_height > m_blockchain.size()) {
    if (!start_height)
      start_height = m_refresh_from_block_height;
    // we can shortcut by only pulling hashes up to the start_height
    fast_refresh(start_height, blocks_start_height, short_chain_history);
    // regenerate the history now that we've got a full set of hashes
    short_chain_history.clear();
    get_short_chain_history(short_chain_history);
    start_height = 0;
    // and then fall through to regular refresh processing
  }

  // If stop() is called during fast refresh we don't need to continue
  if(!m_run.load(std::memory_order_relaxed))
    return;
  pull_blocks(start_height, blocks_start_height, short_chain_history, blocks, o_indices);
  // always reset start_height to 0 to force short_chain_ history to be used on
  // subsequent pulls in this refresh.
  start_height = 0;

  while(m_run.load(std::memory_order_relaxed))
  {
    try
    {
      // pull the next set of blocks while we're processing the current one
      uint64_t next_blocks_start_height;
      std::list<cryptonote::block_complete_entry> next_blocks;
      std::vector<cryptonote::COMMAND_RPC_GET_BLOCKS_FAST::block_output_indices> next_o_indices;
      bool error = false;
      if (blocks.empty())
      {
        refreshed = false;
        break;
      }
      tpool.submit(&waiter, [&]{pull_next_blocks(start_height, next_blocks_start_height, short_chain_history, blocks, next_blocks, next_o_indices, error);});

      process_blocks(blocks_start_height, blocks, o_indices, added_blocks);
      blocks_fetched += added_blocks;
      waiter.wait();
      if(blocks_start_height == next_blocks_start_height)
      {
        m_node_rpc_proxy.set_height(m_blockchain.size());
        refreshed = true;
        break;
      }

      // switch to the new blocks from the daemon
      blocks_start_height = next_blocks_start_height;
      blocks = next_blocks;
      o_indices = next_o_indices;

      // handle error from async fetching thread
      if (error)
      {
        throw std::runtime_error("proxy exception in refresh thread");
      }
    }
    catch (const std::exception&)
    {
      blocks_fetched += added_blocks;
      waiter.wait();
      if(try_count < 3)
      {
        LOG_PRINT_L1("Another try pull_blocks (try_count=" << try_count << ")...");
        ++try_count;
      }
      else
      {
        LOG_ERROR("pull_blocks failed, try_count=" << try_count);
        throw;
      }
    }
  }
  if(last_tx_hash_id != (m_transfers.size() ? m_transfers.back().m_txid : null_hash))
    received_money = true;

  try
  {
    // If stop() is called we don't need to check pending transactions
    if(m_run.load(std::memory_order_relaxed))
      update_pool_state(refreshed);
  }
  catch (...)
  {
    LOG_PRINT_L1("Failed to check pending transactions");
  }

  LOG_PRINT_L1("Refresh done, blocks received: " << blocks_fetched << ", balance (all accounts): " << print_money(balance_all()) << ", unlocked: " << print_money(unlocked_balance_all()));
}
//----------------------------------------------------------------------------------------------------
bool wallet2::refresh(uint64_t & blocks_fetched, bool& received_money, bool& ok)
{
  try
  {
    refresh(0, blocks_fetched, received_money);
    ok = true;
  }
  catch (...)
  {
    ok = false;
  }
  return ok;
}
//----------------------------------------------------------------------------------------------------
bool wallet2::get_output_distribution(uint64_t &start_height, std::vector<uint64_t> &distribution)
{
  uint32_t rpc_version;
  boost::optional<std::string> result = m_node_rpc_proxy.get_rpc_version(rpc_version);
  // no error
  if (!!result)
  {
    // empty string -> not connection
    THROW_WALLET_EXCEPTION_IF(result->empty(), tools::error::no_connection_to_daemon, "getversion");
    THROW_WALLET_EXCEPTION_IF(*result == CORE_RPC_STATUS_BUSY, tools::error::daemon_busy, "getversion");
    if (*result != CORE_RPC_STATUS_OK)
    {
      MDEBUG("Cannot determine daemon RPC version, not requesting rct distribution");
      return false;
    }
  }
  else
  {
    if (rpc_version >= MAKE_CORE_RPC_VERSION(1, 19))
    {
      MDEBUG("Daemon is recent enough, requesting rct distribution");
    }
    else
    {
      MDEBUG("Daemon is too old, not requesting rct distribution");
      return false;
    }
  }

  cryptonote::COMMAND_RPC_GET_OUTPUT_DISTRIBUTION::request req = AUTO_VAL_INIT(req);
  cryptonote::COMMAND_RPC_GET_OUTPUT_DISTRIBUTION::response res = AUTO_VAL_INIT(res);
  req.amounts.push_back(0);
  req.from_height = 0;
  req.cumulative = true;
  m_daemon_rpc_mutex.lock();
  bool r = net_utils::invoke_http_json_rpc("/json_rpc", "get_output_distribution", req, res, m_http_client, rpc_timeout);
  m_daemon_rpc_mutex.unlock();
  if (!r)
  {
    MWARNING("Failed to request output distribution: no connection to daemon");
    return false;
  }
  if (res.status == CORE_RPC_STATUS_BUSY)
  {
    MWARNING("Failed to request output distribution: daemon is busy");
    return false;
  }
  if (res.status != CORE_RPC_STATUS_OK)
  {
    MWARNING("Failed to request output distribution: " << res.status);
    return false;
  }
  if (res.distributions.size() != 1)
  {
    MWARNING("Failed to request output distribution: not the expected single result");
    return false;
  }
  if (res.distributions[0].amount != 0)
  {
    MWARNING("Failed to request output distribution: results are not for amount 0");
    return false;
  }
  start_height = res.distributions[0].start_height;
  distribution = std::move(res.distributions[0].distribution);
  return true;
}
//----------------------------------------------------------------------------------------------------
void wallet2::detach_blockchain(uint64_t height)
{
  LOG_PRINT_L0("Detaching blockchain on height " << height);

  // size  1 2 3 4 5 6 7 8 9
  // block 0 1 2 3 4 5 6 7 8
  //               C
  THROW_WALLET_EXCEPTION_IF(height < m_blockchain.offset() && m_blockchain.size() > m_blockchain.offset(),
      error::wallet_internal_error, "Daemon claims reorg below last checkpoint");

  size_t transfers_detached = 0;

  for (size_t i = 0; i < m_transfers.size(); ++i)
  {
    wallet2::transfer_details &td = m_transfers[i];
    if (td.m_spent && td.m_spent_height >= height)
    {
      LOG_PRINT_L1("Resetting spent status for output " << i << ": " << td.m_key_image);
      set_unspent(i);
    }
  }

  auto it = std::find_if(m_transfers.begin(), m_transfers.end(), [&](const transfer_details& td){return td.m_block_height >= height;});
  size_t i_start = it - m_transfers.begin();

  for(size_t i = i_start; i!= m_transfers.size();i++)
  {
    if (!m_transfers[i].m_key_image_known || m_transfers[i].m_key_image_partial)
      continue;
    auto it_ki = m_key_images.find(m_transfers[i].m_key_image);
    THROW_WALLET_EXCEPTION_IF(it_ki == m_key_images.end(), error::wallet_internal_error, "key image not found: index " + std::to_string(i) + ", ki " + epee::string_tools::pod_to_hex(m_transfers[i].m_key_image) + ", " + std::to_string(m_key_images.size()) + " key images known");
    m_key_images.erase(it_ki);
  }

  for(size_t i = i_start; i!= m_transfers.size();i++)
  {
    auto it_pk = m_pub_keys.find(m_transfers[i].get_public_key());
    THROW_WALLET_EXCEPTION_IF(it_pk == m_pub_keys.end(), error::wallet_internal_error, "public key not found");
    m_pub_keys.erase(it_pk);
  }
  m_transfers.erase(it, m_transfers.end());

  size_t blocks_detached = m_blockchain.size() - height;
  m_blockchain.crop(height);
  m_local_bc_height -= blocks_detached;

  for (auto it = m_payments.begin(); it != m_payments.end(); )
  {
    if(height <= it->second.m_block_height)
      it = m_payments.erase(it);
    else
      ++it;
  }

  for (auto it = m_confirmed_txs.begin(); it != m_confirmed_txs.end(); )
  {
    if(height <= it->second.m_block_height)
      it = m_confirmed_txs.erase(it);
    else
      ++it;
  }

  LOG_PRINT_L0("Detached blockchain on height " << height << ", transfers detached " << transfers_detached << ", blocks detached " << blocks_detached);
}
//----------------------------------------------------------------------------------------------------
bool wallet2::deinit()
{
  m_is_initialized=false;
  return true;
}
//----------------------------------------------------------------------------------------------------
bool wallet2::clear()
{
  m_blockchain.clear();
  m_transfers.clear();
  m_key_images.clear();
  m_pub_keys.clear();
  m_unconfirmed_txs.clear();
  m_payments.clear();
  m_tx_keys.clear();
  m_additional_tx_keys.clear();
  m_confirmed_txs.clear();
  m_unconfirmed_payments.clear();
  m_scanned_pool_txs[0].clear();
  m_scanned_pool_txs[1].clear();
  m_address_book.clear();
  m_local_bc_height = 1;
  m_subaddresses.clear();
  m_subaddress_labels.clear();
  return true;
}

/*!
 * \brief Stores wallet information to wallet file.
 * \param  keys_file_name Name of wallet file
 * \param  password       Password of wallet file
 * \param  watch_only     true to save only view key, false to save both spend and view keys
 * \return                Whether it was successful.
 */
bool wallet2::store_keys(const std::string& keys_file_name, const epee::wipeable_string& password, bool watch_only)
{
  std::string account_data;
  std::string multisig_signers;
  cryptonote::account_base account = m_account;

  if (watch_only)
    account.forget_spend_key();
  bool r = epee::serialization::store_t_to_binary(account, account_data);
  CHECK_AND_ASSERT_MES(r, false, "failed to serialize wallet keys");
  wallet2::keys_file_data keys_file_data = boost::value_initialized<wallet2::keys_file_data>();

  // Create a JSON object with "key_data" and "seed_language" as keys.
  rapidjson::Document json;
  json.SetObject();
  rapidjson::Value value(rapidjson::kStringType);
  value.SetString(account_data.c_str(), account_data.length());
  json.AddMember("key_data", value, json.GetAllocator());
  if (!seed_language.empty())
  {
    value.SetString(seed_language.c_str(), seed_language.length());
    json.AddMember("seed_language", value, json.GetAllocator());
  }

  rapidjson::Value value2(rapidjson::kNumberType);

  value2.SetInt(m_key_on_device?1:0);
  json.AddMember("key_on_device", value2, json.GetAllocator());

  value2.SetInt(watch_only ? 1 :0); // WTF ? JSON has different true and false types, and not boolean ??
  json.AddMember("watch_only", value2, json.GetAllocator());

  value2.SetInt(m_multisig ? 1 :0);
  json.AddMember("multisig", value2, json.GetAllocator());

  value2.SetUint(m_multisig_threshold);
  json.AddMember("multisig_threshold", value2, json.GetAllocator());

  if (m_multisig)
  {
    bool r = ::serialization::dump_binary(m_multisig_signers, multisig_signers);
    CHECK_AND_ASSERT_MES(r, false, "failed to serialize wallet multisig signers");
    value.SetString(multisig_signers.c_str(), multisig_signers.length());
    json.AddMember("multisig_signers", value, json.GetAllocator());
  }

  value2.SetInt(m_always_confirm_transfers ? 1 :0);
  json.AddMember("always_confirm_transfers", value2, json.GetAllocator());

  value2.SetInt(m_print_ring_members ? 1 :0);
  json.AddMember("print_ring_members", value2, json.GetAllocator());

  value2.SetInt(m_store_tx_info ? 1 :0);
  json.AddMember("store_tx_info", value2, json.GetAllocator());

  value2.SetUint(m_default_mixin);
  json.AddMember("default_mixin", value2, json.GetAllocator());

  value2.SetUint(m_default_priority);
  json.AddMember("default_priority", value2, json.GetAllocator());

  value2.SetInt(m_auto_refresh ? 1 :0);
  json.AddMember("auto_refresh", value2, json.GetAllocator());

  value2.SetInt(m_refresh_type);
  json.AddMember("refresh_type", value2, json.GetAllocator());

  value2.SetUint64(m_refresh_from_block_height);
  json.AddMember("refresh_height", value2, json.GetAllocator());

  value2.SetInt(m_confirm_missing_payment_id ? 1 :0);
  json.AddMember("confirm_missing_payment_id", value2, json.GetAllocator());

  value2.SetInt(m_confirm_non_default_ring_size ? 1 :0);
  json.AddMember("confirm_non_default_ring_size", value2, json.GetAllocator());

  value2.SetInt(m_ask_password ? 1 :0);
  json.AddMember("ask_password", value2, json.GetAllocator());

  value2.SetUint(m_min_output_count);
  json.AddMember("min_output_count", value2, json.GetAllocator());

  value2.SetUint64(m_min_output_value);
  json.AddMember("min_output_value", value2, json.GetAllocator());

  value2.SetInt(cryptonote::get_default_decimal_point());
  json.AddMember("default_decimal_point", value2, json.GetAllocator());

  value2.SetInt(m_merge_destinations ? 1 :0);
  json.AddMember("merge_destinations", value2, json.GetAllocator());

  value2.SetInt(m_confirm_backlog ? 1 :0);
  json.AddMember("confirm_backlog", value2, json.GetAllocator());

  value2.SetUint(m_confirm_backlog_threshold);
  json.AddMember("confirm_backlog_threshold", value2, json.GetAllocator());

  value2.SetInt(m_confirm_export_overwrite ? 1 :0);
  json.AddMember("confirm_export_overwrite", value2, json.GetAllocator());

  value2.SetInt(m_auto_low_priority ? 1 : 0);
  json.AddMember("auto_low_priority", value2, json.GetAllocator());

  value2.SetUint(m_nettype);
  json.AddMember("nettype", value2, json.GetAllocator());

  value2.SetInt(m_segregate_pre_fork_outputs ? 1 : 0);
  json.AddMember("segregate_pre_fork_outputs", value2, json.GetAllocator());

  value2.SetInt(m_key_reuse_mitigation2 ? 1 : 0);
  json.AddMember("key_reuse_mitigation2", value2, json.GetAllocator());

  value2.SetUint(m_segregation_height);
  json.AddMember("segregation_height", value2, json.GetAllocator());

  value2.SetUint(m_subaddress_lookahead_major);
  json.AddMember("subaddress_lookahead_major", value2, json.GetAllocator());

  value2.SetUint(m_subaddress_lookahead_minor);
  json.AddMember("subaddress_lookahead_minor", value2, json.GetAllocator());

  // Serialize the JSON object
  rapidjson::StringBuffer buffer;
  rapidjson::Writer<rapidjson::StringBuffer> writer(buffer);
  json.Accept(writer);
  account_data = buffer.GetString();

  // Encrypt the entire JSON object.
  crypto::chacha_key key;
  crypto::generate_chacha_key(password.data(), password.size(), key);
  std::string cipher;
  cipher.resize(account_data.size());
  keys_file_data.iv = crypto::rand<crypto::chacha_iv>();
  crypto::chacha20(account_data.data(), account_data.size(), key, keys_file_data.iv, &cipher[0]);
  keys_file_data.account_data = cipher;

  std::string buf;
  r = ::serialization::dump_binary(keys_file_data, buf);
  r = r && epee::file_io_utils::save_string_to_file(keys_file_name, buf); //and never touch wallet_keys_file again, only read
  CHECK_AND_ASSERT_MES(r, false, "failed to generate wallet keys file " << keys_file_name);

  return true;
}
//----------------------------------------------------------------------------------------------------
/*!
 * \brief Load wallet information from wallet file.
 * \param keys_file_name Name of wallet file
 * \param password       Password of wallet file
 */
bool wallet2::load_keys(const std::string& keys_file_name, const epee::wipeable_string& password)
{
  rapidjson::Document json;
  wallet2::keys_file_data keys_file_data;
  std::string buf;
  bool r = epee::file_io_utils::load_file_to_string(keys_file_name, buf);
  THROW_WALLET_EXCEPTION_IF(!r, error::file_read_error, keys_file_name);

  // Decrypt the contents
  r = ::serialization::parse_binary(buf, keys_file_data);
  THROW_WALLET_EXCEPTION_IF(!r, error::wallet_internal_error, "internal error: failed to deserialize \"" + keys_file_name + '\"');
  crypto::chacha_key key;
  crypto::generate_chacha_key(password.data(), password.size(), key);
  std::string account_data;
  account_data.resize(keys_file_data.account_data.size());
  crypto::chacha20(keys_file_data.account_data.data(), keys_file_data.account_data.size(), key, keys_file_data.iv, &account_data[0]);
  if (json.Parse(account_data.c_str()).HasParseError() || !json.IsObject())
    crypto::chacha8(keys_file_data.account_data.data(), keys_file_data.account_data.size(), key, keys_file_data.iv, &account_data[0]);

  // The contents should be JSON if the wallet follows the new format.
  if (json.Parse(account_data.c_str()).HasParseError())
  {
    is_old_file_format = true;
    m_watch_only = false;
    m_multisig = false;
    m_multisig_threshold = 0;
    m_multisig_signers.clear();
    m_always_confirm_transfers = false;
    m_print_ring_members = false;
    m_default_mixin = 0;
    m_default_priority = 0;
    m_auto_refresh = true;
    m_refresh_type = RefreshType::RefreshDefault;
    m_confirm_missing_payment_id = true;
    m_confirm_non_default_ring_size = true;
    m_ask_password = true;
    m_min_output_count = 0;
    m_min_output_value = 0;
    m_merge_destinations = false;
    m_confirm_backlog = true;
    m_confirm_backlog_threshold = 0;
    m_confirm_export_overwrite = true;
    m_auto_low_priority = true;
    m_segregate_pre_fork_outputs = true;
    m_key_reuse_mitigation2 = true;
    m_segregation_height = 0;
    m_subaddress_lookahead_major = SUBADDRESS_LOOKAHEAD_MAJOR;
    m_subaddress_lookahead_minor = SUBADDRESS_LOOKAHEAD_MINOR;
    m_key_on_device = false;
  }
  else if(json.IsObject())
  {
    if (!json.HasMember("key_data"))
    {
      LOG_ERROR("Field key_data not found in JSON");
      return false;
    }
    if (!json["key_data"].IsString())
    {
      LOG_ERROR("Field key_data found in JSON, but not String");
      return false;
    }
    const char *field_key_data = json["key_data"].GetString();
    account_data = std::string(field_key_data, field_key_data + json["key_data"].GetStringLength());

    if (json.HasMember("key_on_device"))
    {
      GET_FIELD_FROM_JSON_RETURN_ON_ERROR(json, key_on_device, int, Int, false, false);
      m_key_on_device = field_key_on_device;
    }

    GET_FIELD_FROM_JSON_RETURN_ON_ERROR(json, seed_language, std::string, String, false, std::string());
    if (field_seed_language_found)
    {
      set_seed_language(field_seed_language);
    }
    GET_FIELD_FROM_JSON_RETURN_ON_ERROR(json, watch_only, int, Int, false, false);
    m_watch_only = field_watch_only;
    GET_FIELD_FROM_JSON_RETURN_ON_ERROR(json, multisig, int, Int, false, false);
    m_multisig = field_multisig;
    GET_FIELD_FROM_JSON_RETURN_ON_ERROR(json, multisig_threshold, unsigned int, Uint, m_multisig, 0);
    m_multisig_threshold = field_multisig_threshold;
    if (m_multisig)
    {
      if (!json.HasMember("multisig_signers"))
      {
        LOG_ERROR("Field multisig_signers not found in JSON");
        return false;
      }
      if (!json["multisig_signers"].IsString())
      {
        LOG_ERROR("Field multisig_signers found in JSON, but not String");
        return false;
      }
      const char *field_multisig_signers = json["multisig_signers"].GetString();
      std::string multisig_signers = std::string(field_multisig_signers, field_multisig_signers + json["multisig_signers"].GetStringLength());
      r = ::serialization::parse_binary(multisig_signers, m_multisig_signers);
      if (!r)
      {
        LOG_ERROR("Field multisig_signers found in JSON, but failed to parse");
        return false;
      }
    }
    GET_FIELD_FROM_JSON_RETURN_ON_ERROR(json, always_confirm_transfers, int, Int, false, true);
    m_always_confirm_transfers = field_always_confirm_transfers;
    GET_FIELD_FROM_JSON_RETURN_ON_ERROR(json, print_ring_members, int, Int, false, true);
    m_print_ring_members = field_print_ring_members;
    GET_FIELD_FROM_JSON_RETURN_ON_ERROR(json, store_tx_keys, int, Int, false, true);
    GET_FIELD_FROM_JSON_RETURN_ON_ERROR(json, store_tx_info, int, Int, false, true);
    m_store_tx_info = ((field_store_tx_keys != 0) || (field_store_tx_info != 0));
    GET_FIELD_FROM_JSON_RETURN_ON_ERROR(json, default_mixin, unsigned int, Uint, false, 0);
    m_default_mixin = field_default_mixin;
    GET_FIELD_FROM_JSON_RETURN_ON_ERROR(json, default_priority, unsigned int, Uint, false, 0);
    if (field_default_priority_found)
    {
      m_default_priority = field_default_priority;
    }
    else
    {
      GET_FIELD_FROM_JSON_RETURN_ON_ERROR(json, default_fee_multiplier, unsigned int, Uint, false, 0);
      if (field_default_fee_multiplier_found)
        m_default_priority = field_default_fee_multiplier;
      else
        m_default_priority = 0;
    }
    GET_FIELD_FROM_JSON_RETURN_ON_ERROR(json, auto_refresh, int, Int, false, true);
    m_auto_refresh = field_auto_refresh;
    GET_FIELD_FROM_JSON_RETURN_ON_ERROR(json, refresh_type, int, Int, false, RefreshType::RefreshDefault);
    m_refresh_type = RefreshType::RefreshDefault;
    if (field_refresh_type_found)
    {
      if (field_refresh_type == RefreshFull || field_refresh_type == RefreshOptimizeCoinbase || field_refresh_type == RefreshNoCoinbase)
        m_refresh_type = (RefreshType)field_refresh_type;
      else
        LOG_PRINT_L0("Unknown refresh-type value (" << field_refresh_type << "), using default");
    }
    GET_FIELD_FROM_JSON_RETURN_ON_ERROR(json, refresh_height, uint64_t, Uint64, false, 0);
    m_refresh_from_block_height = field_refresh_height;
    GET_FIELD_FROM_JSON_RETURN_ON_ERROR(json, confirm_missing_payment_id, int, Int, false, true);
    m_confirm_missing_payment_id = field_confirm_missing_payment_id;
    GET_FIELD_FROM_JSON_RETURN_ON_ERROR(json, confirm_non_default_ring_size, int, Int, false, true);
    m_confirm_non_default_ring_size = field_confirm_non_default_ring_size;
    GET_FIELD_FROM_JSON_RETURN_ON_ERROR(json, ask_password, int, Int, false, true);
    m_ask_password = field_ask_password;
    GET_FIELD_FROM_JSON_RETURN_ON_ERROR(json, default_decimal_point, int, Int, false, CRYPTONOTE_DISPLAY_DECIMAL_POINT);
    cryptonote::set_default_decimal_point(field_default_decimal_point);
    GET_FIELD_FROM_JSON_RETURN_ON_ERROR(json, min_output_count, uint32_t, Uint, false, 0);
    m_min_output_count = field_min_output_count;
    GET_FIELD_FROM_JSON_RETURN_ON_ERROR(json, min_output_value, uint64_t, Uint64, false, 0);
    m_min_output_value = field_min_output_value;
    GET_FIELD_FROM_JSON_RETURN_ON_ERROR(json, merge_destinations, int, Int, false, false);
    m_merge_destinations = field_merge_destinations;
    GET_FIELD_FROM_JSON_RETURN_ON_ERROR(json, confirm_backlog, int, Int, false, true);
    m_confirm_backlog = field_confirm_backlog;
    GET_FIELD_FROM_JSON_RETURN_ON_ERROR(json, confirm_backlog_threshold, uint32_t, Uint, false, 0);
    m_confirm_backlog_threshold = field_confirm_backlog_threshold;
    GET_FIELD_FROM_JSON_RETURN_ON_ERROR(json, confirm_export_overwrite, int, Int, false, true);
    m_confirm_export_overwrite = field_confirm_export_overwrite;
    GET_FIELD_FROM_JSON_RETURN_ON_ERROR(json, auto_low_priority, int, Int, false, true);
    m_auto_low_priority = field_auto_low_priority;
    GET_FIELD_FROM_JSON_RETURN_ON_ERROR(json, nettype, uint8_t, Uint, false, static_cast<uint8_t>(m_nettype));
    // The network type given in the program argument is inconsistent with the network type saved in the wallet
    THROW_WALLET_EXCEPTION_IF(static_cast<uint8_t>(m_nettype) != field_nettype, error::wallet_internal_error,
    (boost::format("%s wallet cannot be opened as %s wallet")
    % (field_nettype == 0 ? "Mainnet" : field_nettype == 1 ? "Testnet" : "Stagenet")
    % (m_nettype == MAINNET ? "mainnet" : m_nettype == TESTNET ? "testnet" : "stagenet")).str());
    GET_FIELD_FROM_JSON_RETURN_ON_ERROR(json, segregate_pre_fork_outputs, int, Int, false, true);
    m_segregate_pre_fork_outputs = field_segregate_pre_fork_outputs;
    GET_FIELD_FROM_JSON_RETURN_ON_ERROR(json, key_reuse_mitigation2, int, Int, false, true);
    m_key_reuse_mitigation2 = field_key_reuse_mitigation2;
    GET_FIELD_FROM_JSON_RETURN_ON_ERROR(json, segregation_height, int, Uint, false, 0);
    m_segregation_height = field_segregation_height;
    GET_FIELD_FROM_JSON_RETURN_ON_ERROR(json, subaddress_lookahead_major, uint32_t, Uint, false, SUBADDRESS_LOOKAHEAD_MAJOR);
    m_subaddress_lookahead_major = field_subaddress_lookahead_major;
    GET_FIELD_FROM_JSON_RETURN_ON_ERROR(json, subaddress_lookahead_minor, uint32_t, Uint, false, SUBADDRESS_LOOKAHEAD_MINOR);
    m_subaddress_lookahead_minor = field_subaddress_lookahead_minor;
  }
  else
  {
      THROW_WALLET_EXCEPTION(error::wallet_internal_error, "invalid password");
      return false;
  }

  r = epee::serialization::load_t_from_binary(m_account, account_data);
  if (r && m_key_on_device) {
    LOG_PRINT_L0("Account on device. Initing device...");
    hw::device &hwdev = hw::get_device("Ledger");
    hwdev.init();
    hwdev.connect();
    m_account.set_device(hwdev);
    LOG_PRINT_L0("Device inited...");
  }
  const cryptonote::account_keys& keys = m_account.get_keys();
  hw::device &hwdev = m_account.get_device();
  r = r && hwdev.verify_keys(keys.m_view_secret_key,  keys.m_account_address.m_view_public_key);
  if(!m_watch_only && !m_multisig)
    r = r && hwdev.verify_keys(keys.m_spend_secret_key, keys.m_account_address.m_spend_public_key);
  THROW_WALLET_EXCEPTION_IF(!r, error::invalid_password);
  return true;
}

/*!
 * \brief verify password for default wallet keys file.
 * \param password       Password to verify
 * \return               true if password is correct
 *
 * for verification only
 * should not mutate state, unlike load_keys()
 * can be used prior to rewriting wallet keys file, to ensure user has entered the correct password
 *
 */
bool wallet2::verify_password(const epee::wipeable_string& password) const
{
  return verify_password(m_keys_file, password, m_watch_only || m_multisig, m_account.get_device());
}

/*!
 * \brief verify password for specified wallet keys file.
 * \param keys_file_name  Keys file to verify password for
 * \param password        Password to verify
 * \param no_spend_key    If set = only verify view keys, otherwise also spend keys
 * \param hwdev           The hardware device to use
 * \return                true if password is correct
 *
 * for verification only
 * should not mutate state, unlike load_keys()
 * can be used prior to rewriting wallet keys file, to ensure user has entered the correct password
 *
 */
bool wallet2::verify_password(const std::string& keys_file_name, const epee::wipeable_string& password, bool no_spend_key, hw::device &hwdev)
{
  rapidjson::Document json;
  wallet2::keys_file_data keys_file_data;
  std::string buf;
  bool r = epee::file_io_utils::load_file_to_string(keys_file_name, buf);
  THROW_WALLET_EXCEPTION_IF(!r, error::file_read_error, keys_file_name);

  // Decrypt the contents
  r = ::serialization::parse_binary(buf, keys_file_data);
  THROW_WALLET_EXCEPTION_IF(!r, error::wallet_internal_error, "internal error: failed to deserialize \"" + keys_file_name + '\"');
  crypto::chacha_key key;
  crypto::generate_chacha_key(password.data(), password.size(), key);
  std::string account_data;
  account_data.resize(keys_file_data.account_data.size());
  crypto::chacha20(keys_file_data.account_data.data(), keys_file_data.account_data.size(), key, keys_file_data.iv, &account_data[0]);
  if (json.Parse(account_data.c_str()).HasParseError() || !json.IsObject())
    crypto::chacha8(keys_file_data.account_data.data(), keys_file_data.account_data.size(), key, keys_file_data.iv, &account_data[0]);

  // The contents should be JSON if the wallet follows the new format.
  if (json.Parse(account_data.c_str()).HasParseError())
  {
    // old format before JSON wallet key file format
  }
  else
  {
    account_data = std::string(json["key_data"].GetString(), json["key_data"].GetString() +
      json["key_data"].GetStringLength());
  }

  cryptonote::account_base account_data_check;

  r = epee::serialization::load_t_from_binary(account_data_check, account_data);
  const cryptonote::account_keys& keys = account_data_check.get_keys();

  r = r && hwdev.verify_keys(keys.m_view_secret_key,  keys.m_account_address.m_view_public_key);
  if(!no_spend_key)
    r = r && hwdev.verify_keys(keys.m_spend_secret_key, keys.m_account_address.m_spend_public_key);
  return r;
}

/*!
 * \brief  Generates a wallet or restores one.
 * \param  wallet_              Name of wallet file
 * \param  password             Password of wallet file
 * \param  multisig_data        The multisig restore info and keys
 * \param  create_address_file  Whether to create an address file
 */
void wallet2::generate(const std::string& wallet_, const epee::wipeable_string& password,
  const std::string& multisig_data, bool create_address_file)
{
  clear();
  prepare_file_names(wallet_);

  if (!wallet_.empty())
  {
    boost::system::error_code ignored_ec;
    THROW_WALLET_EXCEPTION_IF(boost::filesystem::exists(m_wallet_file, ignored_ec), error::file_exists, m_wallet_file);
    THROW_WALLET_EXCEPTION_IF(boost::filesystem::exists(m_keys_file,   ignored_ec), error::file_exists, m_keys_file);
  }

  m_account.generate(rct::rct2sk(rct::zero()), true, false);

  THROW_WALLET_EXCEPTION_IF(multisig_data.size() < 32, error::invalid_multisig_seed);
  size_t offset = 0;
  uint32_t threshold = *(uint32_t*)(multisig_data.data() + offset);
  offset += sizeof(uint32_t);
  uint32_t total = *(uint32_t*)(multisig_data.data() + offset);
  offset += sizeof(uint32_t);
  THROW_WALLET_EXCEPTION_IF(threshold < 2, error::invalid_multisig_seed);
  THROW_WALLET_EXCEPTION_IF(total != threshold && total != threshold + 1, error::invalid_multisig_seed);
  const size_t n_multisig_keys =  total == threshold ? 1 : threshold;
  THROW_WALLET_EXCEPTION_IF(multisig_data.size() != 8 + 32 * (4 + n_multisig_keys + total), error::invalid_multisig_seed);

  std::vector<crypto::secret_key> multisig_keys;
  std::vector<crypto::public_key> multisig_signers;
  crypto::secret_key spend_secret_key = *(crypto::secret_key*)(multisig_data.data() + offset);
  offset += sizeof(crypto::secret_key);
  crypto::public_key spend_public_key = *(crypto::public_key*)(multisig_data.data() + offset);
  offset += sizeof(crypto::public_key);
  crypto::secret_key view_secret_key = *(crypto::secret_key*)(multisig_data.data() + offset);
  offset += sizeof(crypto::secret_key);
  crypto::public_key view_public_key = *(crypto::public_key*)(multisig_data.data() + offset);
  offset += sizeof(crypto::public_key);
  for (size_t n = 0; n < n_multisig_keys; ++n)
  {
    multisig_keys.push_back(*(crypto::secret_key*)(multisig_data.data() + offset));
    offset += sizeof(crypto::secret_key);
  }
  for (size_t n = 0; n < total; ++n)
  {
    multisig_signers.push_back(*(crypto::public_key*)(multisig_data.data() + offset));
    offset += sizeof(crypto::public_key);
  }

  crypto::public_key calculated_view_public_key;
  THROW_WALLET_EXCEPTION_IF(!crypto::secret_key_to_public_key(view_secret_key, calculated_view_public_key), error::invalid_multisig_seed);
  THROW_WALLET_EXCEPTION_IF(view_public_key != calculated_view_public_key, error::invalid_multisig_seed);
  crypto::public_key local_signer;
  THROW_WALLET_EXCEPTION_IF(!crypto::secret_key_to_public_key(spend_secret_key, local_signer), error::invalid_multisig_seed);
  THROW_WALLET_EXCEPTION_IF(std::find(multisig_signers.begin(), multisig_signers.end(), local_signer) == multisig_signers.end(), error::invalid_multisig_seed);
  rct::key skey = rct::zero();
  for (const auto &msk: multisig_keys)
    sc_add(skey.bytes, skey.bytes, rct::sk2rct(msk).bytes);
  THROW_WALLET_EXCEPTION_IF(!(rct::rct2sk(skey) == spend_secret_key), error::invalid_multisig_seed);

  m_account.make_multisig(view_secret_key, spend_secret_key, spend_public_key, multisig_keys);
  m_account.finalize_multisig(spend_public_key);

  m_account_public_address = m_account.get_keys().m_account_address;
  m_watch_only = false;
  m_multisig = true;
  m_multisig_threshold = threshold;
  m_multisig_signers = multisig_signers;
  m_key_on_device = false;

  if (!wallet_.empty())
  {
    bool r = store_keys(m_keys_file, password, false);
    THROW_WALLET_EXCEPTION_IF(!r, error::file_save_error, m_keys_file);

    if (m_nettype != MAINNET || create_address_file)
    {
      r = file_io_utils::save_string_to_file(m_wallet_file + ".address.txt", m_account.get_public_address_str(m_nettype));
      if(!r) MERROR("String with address text not saved");
    }
  }

  cryptonote::block b;
  generate_genesis(b);
  m_blockchain.push_back(get_block_hash(b));
  add_subaddress_account(tr("Primary account"));

  if (!wallet_.empty())
    store();
}

/*!
 * \brief  Generates a wallet or restores one.
 * \param  wallet_                 Name of wallet file
 * \param  password                Password of wallet file
 * \param  recovery_param          If it is a restore, the recovery key
 * \param  recover                 Whether it is a restore
 * \param  two_random              Whether it is a non-deterministic wallet
 * \param  create_address_file     Whether to create an address file
 * \return                         The secret key of the generated wallet
 */
crypto::secret_key wallet2::generate(const std::string& wallet_, const epee::wipeable_string& password,
  const crypto::secret_key& recovery_param, bool recover, bool two_random, bool create_address_file)
{
  clear();
  prepare_file_names(wallet_);

  if (!wallet_.empty())
  {
    boost::system::error_code ignored_ec;
    THROW_WALLET_EXCEPTION_IF(boost::filesystem::exists(m_wallet_file, ignored_ec), error::file_exists, m_wallet_file);
    THROW_WALLET_EXCEPTION_IF(boost::filesystem::exists(m_keys_file,   ignored_ec), error::file_exists, m_keys_file);
  }

  crypto::secret_key retval = m_account.generate(recovery_param, recover, two_random);

  m_account_public_address = m_account.get_keys().m_account_address;
  m_watch_only = false;
  m_multisig = false;
  m_multisig_threshold = 0;
  m_multisig_signers.clear();
  m_key_on_device = false;

  // calculate a starting refresh height
  if(m_refresh_from_block_height == 0 && !recover){
    m_refresh_from_block_height = estimate_blockchain_height();
  }

  if (!wallet_.empty())
  {
    bool r = store_keys(m_keys_file, password, false);
    THROW_WALLET_EXCEPTION_IF(!r, error::file_save_error, m_keys_file);

    if (m_nettype != MAINNET || create_address_file)
    {
      r = file_io_utils::save_string_to_file(m_wallet_file + ".address.txt", m_account.get_public_address_str(m_nettype));
      if(!r) MERROR("String with address text not saved");
    }
  }

  cryptonote::block b;
  generate_genesis(b);
  m_blockchain.push_back(get_block_hash(b));
  add_subaddress_account(tr("Primary account"));

  if (!wallet_.empty())
    store();

  return retval;
}

 uint64_t wallet2::estimate_blockchain_height()
 {
   // -1 month for fluctuations in block time and machine date/time setup.
   // avg seconds per block
   const int seconds_per_block = DIFFICULTY_TARGET_V2;
   // ~num blocks per month
   const uint64_t blocks_per_month = 60*60*24*30/seconds_per_block;

   // try asking the daemon first
   std::string err;
   uint64_t height = 0;

   // we get the max of approximated height and local height.
   // approximated height is the least of daemon target height
   // (the max of what the other daemons are claiming is their
   // height) and the theoretical height based on the local
   // clock. This will be wrong only if both the local clock
   // is bad *and* a peer daemon claims a highest height than
   // the real chain.
   // local height is the height the local daemon is currently
   // synced to, it will be lower than the real chain height if
   // the daemon is currently syncing.
   // If we use the approximate height we subtract one month as
   // a safety margin.
   height = get_approximate_blockchain_height();
   uint64_t target_height = get_daemon_blockchain_target_height(err);
   if (err.empty()) {
     if (target_height < height)
       height = target_height;
   } else {
     // if we couldn't talk to the daemon, check safety margin.
     if (height > blocks_per_month)
       height -= blocks_per_month;
     else
       height = 0;
   }
   uint64_t local_height = get_daemon_blockchain_height(err);
   if (err.empty() && local_height > height)
     height = local_height;
   return height;
 }

/*!
* \brief Creates a watch only wallet from a public address and a view secret key.
* \param  wallet_                 Name of wallet file
* \param  password                Password of wallet file
* \param  account_public_address  The account's public address
* \param  viewkey                 view secret key
* \param  create_address_file     Whether to create an address file
*/
void wallet2::generate(const std::string& wallet_, const epee::wipeable_string& password,
  const cryptonote::account_public_address &account_public_address,
  const crypto::secret_key& viewkey, bool create_address_file)
{
  clear();
  prepare_file_names(wallet_);

  if (!wallet_.empty())
  {
    boost::system::error_code ignored_ec;
    THROW_WALLET_EXCEPTION_IF(boost::filesystem::exists(m_wallet_file, ignored_ec), error::file_exists, m_wallet_file);
    THROW_WALLET_EXCEPTION_IF(boost::filesystem::exists(m_keys_file,   ignored_ec), error::file_exists, m_keys_file);
  }

  m_account.create_from_viewkey(account_public_address, viewkey);
  m_account_public_address = account_public_address;
  m_watch_only = true;
  m_multisig = false;
  m_multisig_threshold = 0;
  m_multisig_signers.clear();
  m_key_on_device = false;

  if (!wallet_.empty())
  {
    bool r = store_keys(m_keys_file, password, true);
    THROW_WALLET_EXCEPTION_IF(!r, error::file_save_error, m_keys_file);

    if (m_nettype != MAINNET || create_address_file)
    {
      r = file_io_utils::save_string_to_file(m_wallet_file + ".address.txt", m_account.get_public_address_str(m_nettype));
      if(!r) MERROR("String with address text not saved");
    }
  }

  cryptonote::block b;
  generate_genesis(b);
  m_blockchain.push_back(get_block_hash(b));
  add_subaddress_account(tr("Primary account"));

  if (!wallet_.empty())
    store();
}

/*!
* \brief Creates a wallet from a public address and a spend/view secret key pair.
* \param  wallet_                 Name of wallet file
* \param  password                Password of wallet file
* \param  account_public_address  The account's public address
* \param  spendkey                spend secret key
* \param  viewkey                 view secret key
* \param  create_address_file     Whether to create an address file
*/
void wallet2::generate(const std::string& wallet_, const epee::wipeable_string& password,
  const cryptonote::account_public_address &account_public_address,
  const crypto::secret_key& spendkey, const crypto::secret_key& viewkey, bool create_address_file)
{
  clear();
  prepare_file_names(wallet_);

  if (!wallet_.empty())
  {
    boost::system::error_code ignored_ec;
    THROW_WALLET_EXCEPTION_IF(boost::filesystem::exists(m_wallet_file, ignored_ec), error::file_exists, m_wallet_file);
    THROW_WALLET_EXCEPTION_IF(boost::filesystem::exists(m_keys_file,   ignored_ec), error::file_exists, m_keys_file);
  }

  m_account.create_from_keys(account_public_address, spendkey, viewkey);
  m_account_public_address = account_public_address;
  m_watch_only = false;
  m_multisig = false;
  m_multisig_threshold = 0;
  m_multisig_signers.clear();
  m_key_on_device = false;

  if (!wallet_.empty())
  {
    bool r = store_keys(m_keys_file, password, false);
    THROW_WALLET_EXCEPTION_IF(!r, error::file_save_error, m_keys_file);

    if (m_nettype != MAINNET || create_address_file)
    {
      r = file_io_utils::save_string_to_file(m_wallet_file + ".address.txt", m_account.get_public_address_str(m_nettype));
      if(!r) MERROR("String with address text not saved");
    }
  }

  cryptonote::block b;
  generate_genesis(b);
  m_blockchain.push_back(get_block_hash(b));
  add_subaddress_account(tr("Primary account"));

  if (!wallet_.empty())
    store();
}

/*!
* \brief Creates a wallet from a device
* \param  wallet_        Name of wallet file
* \param  password       Password of wallet file
* \param  device_name    device string address
*/
void wallet2::restore(const std::string& wallet_, const epee::wipeable_string& password, const std::string &device_name)
{
  clear();
  prepare_file_names(wallet_);

  boost::system::error_code ignored_ec;
  if (!wallet_.empty()) {
    THROW_WALLET_EXCEPTION_IF(boost::filesystem::exists(m_wallet_file, ignored_ec), error::file_exists, m_wallet_file);
    THROW_WALLET_EXCEPTION_IF(boost::filesystem::exists(m_keys_file,   ignored_ec), error::file_exists, m_keys_file);
  }
  m_key_on_device = true;
  m_account.create_from_device(device_name);
  m_account_public_address = m_account.get_keys().m_account_address;
  m_watch_only = false;
  m_multisig = false;
  m_multisig_threshold = 0;
  m_multisig_signers.clear();

  if (!wallet_.empty()) {
    bool r = store_keys(m_keys_file, password, false);
    THROW_WALLET_EXCEPTION_IF(!r, error::file_save_error, m_keys_file);

    r = file_io_utils::save_string_to_file(m_wallet_file + ".address.txt", m_account.get_public_address_str(m_nettype));
    if(!r) MERROR("String with address text not saved");
  }
  cryptonote::block b;
  generate_genesis(b);
  m_blockchain.push_back(get_block_hash(b));
  if (m_subaddress_lookahead_major == SUBADDRESS_LOOKAHEAD_MAJOR && m_subaddress_lookahead_minor == SUBADDRESS_LOOKAHEAD_MINOR)
  {
    // the default lookahead setting (50:200) is clearly too much for hardware wallet
    m_subaddress_lookahead_major = 5;
    m_subaddress_lookahead_minor = 20;
  }
  add_subaddress_account(tr("Primary account"));
  if (!wallet_.empty()) {
    store();
  }
}

std::string wallet2::make_multisig(const epee::wipeable_string &password,
  const std::vector<crypto::secret_key> &view_keys,
  const std::vector<crypto::public_key> &spend_keys,
  uint32_t threshold)
{
  CHECK_AND_ASSERT_THROW_MES(!view_keys.empty(), "empty view keys");
  CHECK_AND_ASSERT_THROW_MES(view_keys.size() == spend_keys.size(), "Mismatched view/spend key sizes");
  CHECK_AND_ASSERT_THROW_MES(threshold > 1 && threshold <= spend_keys.size() + 1, "Invalid threshold");
  CHECK_AND_ASSERT_THROW_MES(threshold == spend_keys.size() || threshold == spend_keys.size() + 1, "Unsupported threshold case");

  std::string extra_multisig_info;
  crypto::hash hash;

  clear();

  MINFO("Creating spend key...");
  std::vector<crypto::secret_key> multisig_keys;
  rct::key spend_pkey, spend_skey;
  if (threshold == spend_keys.size() + 1)
  {
    cryptonote::generate_multisig_N_N(get_account().get_keys(), spend_keys, multisig_keys, spend_skey, spend_pkey);
  }
  else if (threshold == spend_keys.size())
  {
    cryptonote::generate_multisig_N1_N(get_account().get_keys(), spend_keys, multisig_keys, spend_skey, spend_pkey);

    // We need an extra step, so we package all the composite public keys
    // we know about, and make a signed string out of them
    std::string data;
    crypto::public_key signer;
    CHECK_AND_ASSERT_THROW_MES(crypto::secret_key_to_public_key(rct::rct2sk(spend_skey), signer), "Failed to derive public spend key");
    data += std::string((const char *)&signer, sizeof(crypto::public_key));

    for (const auto &msk: multisig_keys)
    {
      rct::key pmsk = rct::scalarmultBase(rct::sk2rct(msk));
      data += std::string((const char *)&pmsk, sizeof(crypto::public_key));
    }

    data.resize(data.size() + sizeof(crypto::signature));
    crypto::cn_fast_hash(data.data(), data.size() - sizeof(signature), hash);
    crypto::signature &signature = *(crypto::signature*)&data[data.size() - sizeof(crypto::signature)];
    crypto::generate_signature(hash, signer, rct::rct2sk(spend_skey), signature);

    extra_multisig_info = std::string("MultisigxV1") + tools::base58::encode(data);
  }
  else
  {
    CHECK_AND_ASSERT_THROW_MES(false, "Unsupported threshold case");
  }

  // the multisig view key is shared by all, make one all can derive
  MINFO("Creating view key...");
  crypto::secret_key view_skey = cryptonote::generate_multisig_view_secret_key(get_account().get_keys().m_view_secret_key, view_keys);

  MINFO("Creating multisig address...");
  CHECK_AND_ASSERT_THROW_MES(m_account.make_multisig(view_skey, rct::rct2sk(spend_skey), rct::rct2pk(spend_pkey), multisig_keys),
      "Failed to create multisig wallet due to bad keys");

  m_account_public_address = m_account.get_keys().m_account_address;
  m_watch_only = false;
  m_multisig = true;
  m_multisig_threshold = threshold;
  m_key_on_device = false;

  if (threshold == spend_keys.size() + 1)
  {
    m_multisig_signers = spend_keys;
    m_multisig_signers.push_back(get_multisig_signer_public_key());
  }
  else
  {
    m_multisig_signers = std::vector<crypto::public_key>(spend_keys.size() + 1, crypto::null_pkey);
  }

  if (!m_wallet_file.empty())
  {
    bool r = store_keys(m_keys_file, password, false);
    THROW_WALLET_EXCEPTION_IF(!r, error::file_save_error, m_keys_file);

    if (boost::filesystem::exists(m_wallet_file + ".address.txt"))
    {
      r = file_io_utils::save_string_to_file(m_wallet_file + ".address.txt", m_account.get_public_address_str(m_nettype));
      if(!r) MERROR("String with address text not saved");
    }
  }

  cryptonote::block b;
  generate_genesis(b);
  m_blockchain.push_back(get_block_hash(b));
  add_subaddress_account(tr("Primary account"));

  if (!m_wallet_file.empty())
    store();

  return extra_multisig_info;
}

std::string wallet2::make_multisig(const epee::wipeable_string &password,
  const std::vector<std::string> &info,
  uint32_t threshold)
{
  // parse all multisig info
  std::vector<crypto::secret_key> secret_keys(info.size());
  std::vector<crypto::public_key> public_keys(info.size());
  for (size_t i = 0; i < info.size(); ++i)
  {
    THROW_WALLET_EXCEPTION_IF(!verify_multisig_info(info[i], secret_keys[i], public_keys[i]),
        error::wallet_internal_error, "Bad multisig info: " + info[i]);
  }

  // remove duplicates
  for (size_t i = 0; i < secret_keys.size(); ++i)
  {
    for (size_t j = i + 1; j < secret_keys.size(); ++j)
    {
      if (rct::sk2rct(secret_keys[i]) == rct::sk2rct(secret_keys[j]))
      {
        MDEBUG("Duplicate key found, ignoring");
        secret_keys[j] = secret_keys.back();
        public_keys[j] = public_keys.back();
        secret_keys.pop_back();
        public_keys.pop_back();
        --j;
      }
    }
  }

  // people may include their own, weed it out
  const crypto::secret_key local_skey = cryptonote::get_multisig_blinded_secret_key(get_account().get_keys().m_view_secret_key);
  const crypto::public_key local_pkey = get_multisig_signer_public_key(get_account().get_keys().m_spend_secret_key);
  for (size_t i = 0; i < secret_keys.size(); ++i)
  {
    if (secret_keys[i] == local_skey)
    {
      MDEBUG("Local key is present, ignoring");
      secret_keys[i] = secret_keys.back();
      public_keys[i] = public_keys.back();
      secret_keys.pop_back();
      public_keys.pop_back();
      --i;
    }
    else
    {
      THROW_WALLET_EXCEPTION_IF(public_keys[i] == local_pkey, error::wallet_internal_error,
          "Found local spend public key, but not local view secret key - something very weird");
    }
  }

  return make_multisig(password, secret_keys, public_keys, threshold);
}

bool wallet2::finalize_multisig(const epee::wipeable_string &password, std::unordered_set<crypto::public_key> pkeys, std::vector<crypto::public_key> signers)
{
  CHECK_AND_ASSERT_THROW_MES(!pkeys.empty(), "empty pkeys");

  // add ours if not included
  crypto::public_key local_signer;
  CHECK_AND_ASSERT_THROW_MES(crypto::secret_key_to_public_key(get_account().get_keys().m_spend_secret_key, local_signer),
      "Failed to derive public spend key");
  if (std::find(signers.begin(), signers.end(), local_signer) == signers.end())
  {
    signers.push_back(local_signer);
    for (const auto &msk: get_account().get_multisig_keys())
    {
      pkeys.insert(rct::rct2pk(rct::scalarmultBase(rct::sk2rct(msk))));
    }
  }

  CHECK_AND_ASSERT_THROW_MES(signers.size() == m_multisig_signers.size(), "Bad signers size");

  crypto::public_key spend_public_key = cryptonote::generate_multisig_N1_N_spend_public_key(std::vector<crypto::public_key>(pkeys.begin(), pkeys.end()));
  m_account_public_address.m_spend_public_key = spend_public_key;
  m_account.finalize_multisig(spend_public_key);

  m_multisig_signers = signers;
  std::sort(m_multisig_signers.begin(), m_multisig_signers.end(), [](const crypto::public_key &e0, const crypto::public_key &e1){ return memcmp(&e0, &e1, sizeof(e0)); });

  if (!m_wallet_file.empty())
  {
    bool r = store_keys(m_keys_file, password, false);
    THROW_WALLET_EXCEPTION_IF(!r, error::file_save_error, m_keys_file);

    if (boost::filesystem::exists(m_wallet_file + ".address.txt"))
    {
      r = file_io_utils::save_string_to_file(m_wallet_file + ".address.txt", m_account.get_public_address_str(m_nettype));
      if(!r) MERROR("String with address text not saved");
    }
  }

  m_subaddresses.clear();
  m_subaddress_labels.clear();
  add_subaddress_account(tr("Primary account"));

  if (!m_wallet_file.empty())
    store();

  return true;
}

bool wallet2::finalize_multisig(const epee::wipeable_string &password, const std::vector<std::string> &info)
{
  // parse all multisig info
  std::unordered_set<crypto::public_key> public_keys;
  std::vector<crypto::public_key> signers(info.size(), crypto::null_pkey);
  for (size_t i = 0; i < info.size(); ++i)
  {
    if (!verify_extra_multisig_info(info[i], public_keys, signers[i]))
    {
      MERROR("Bad multisig info");
      return false;
    }
  }
  return finalize_multisig(password, public_keys, signers);
}

std::string wallet2::get_multisig_info() const
{
  // It's a signed package of private view key and public spend key
  const crypto::secret_key skey = cryptonote::get_multisig_blinded_secret_key(get_account().get_keys().m_view_secret_key);
  const crypto::public_key pkey = get_multisig_signer_public_key(get_account().get_keys().m_spend_secret_key);
  crypto::hash hash;

  std::string data;
  data += std::string((const char *)&skey, sizeof(crypto::secret_key));
  data += std::string((const char *)&pkey, sizeof(crypto::public_key));

  data.resize(data.size() + sizeof(crypto::signature));
  crypto::cn_fast_hash(data.data(), data.size() - sizeof(signature), hash);
  crypto::signature &signature = *(crypto::signature*)&data[data.size() - sizeof(crypto::signature)];
  crypto::generate_signature(hash, pkey, get_multisig_blinded_secret_key(get_account().get_keys().m_spend_secret_key), signature);

  return std::string("MultisigV1") + tools::base58::encode(data);
}

bool wallet2::verify_multisig_info(const std::string &data, crypto::secret_key &skey, crypto::public_key &pkey)
{
  const size_t header_len = strlen("MultisigV1");
  if (data.size() < header_len || data.substr(0, header_len) != "MultisigV1")
  {
    MERROR("Multisig info header check error");
    return false;
  }
  std::string decoded;
  if (!tools::base58::decode(data.substr(header_len), decoded))
  {
    MERROR("Multisig info decoding error");
    return false;
  }
  if (decoded.size() != sizeof(crypto::secret_key) + sizeof(crypto::public_key) + sizeof(crypto::signature))
  {
    MERROR("Multisig info is corrupt");
    return false;
  }

  size_t offset = 0;
  skey = *(const crypto::secret_key*)(decoded.data() + offset);
  offset += sizeof(skey);
  pkey = *(const crypto::public_key*)(decoded.data() + offset);
  offset += sizeof(pkey);
  const crypto::signature &signature = *(const crypto::signature*)(decoded.data() + offset);

  crypto::hash hash;
  crypto::cn_fast_hash(decoded.data(), decoded.size() - sizeof(signature), hash);
  if (!crypto::check_signature(hash, pkey, signature))
  {
    MERROR("Multisig info signature is invalid");
    return false;
  }

  return true;
}

bool wallet2::verify_extra_multisig_info(const std::string &data, std::unordered_set<crypto::public_key> &pkeys, crypto::public_key &signer)
{
  const size_t header_len = strlen("MultisigxV1");
  if (data.size() < header_len || data.substr(0, header_len) != "MultisigxV1")
  {
    MERROR("Multisig info header check error");
    return false;
  }
  std::string decoded;
  if (!tools::base58::decode(data.substr(header_len), decoded))
  {
    MERROR("Multisig info decoding error");
    return false;
  }
  if (decoded.size() < sizeof(crypto::public_key) + sizeof(crypto::signature))
  {
    MERROR("Multisig info is corrupt");
    return false;
  }
  if ((decoded.size() - (sizeof(crypto::public_key) + sizeof(crypto::signature))) % sizeof(crypto::public_key))
  {
    MERROR("Multisig info is corrupt");
    return false;
  }

  const size_t n_keys = (decoded.size() - (sizeof(crypto::public_key) + sizeof(crypto::signature))) / sizeof(crypto::public_key);
  size_t offset = 0;
  signer = *(const crypto::public_key*)(decoded.data() + offset);
  offset += sizeof(signer);
  const crypto::signature &signature = *(const crypto::signature*)(decoded.data() + offset + n_keys * sizeof(crypto::public_key));

  crypto::hash hash;
  crypto::cn_fast_hash(decoded.data(), decoded.size() - sizeof(signature), hash);
  if (!crypto::check_signature(hash, signer, signature))
  {
    MERROR("Multisig info signature is invalid");
    return false;
  }

  for (size_t n = 0; n < n_keys; ++n)
  {
    crypto::public_key mspk = *(const crypto::public_key*)(decoded.data() + offset);
    pkeys.insert(mspk);
    offset += sizeof(mspk);
  }

  return true;
}

bool wallet2::multisig(bool *ready, uint32_t *threshold, uint32_t *total) const
{
  if (!m_multisig)
    return false;
  if (threshold)
    *threshold = m_multisig_threshold;
  if (total)
    *total = m_multisig_signers.size();
  if (ready)
    *ready = !(get_account().get_keys().m_account_address.m_spend_public_key == rct::rct2pk(rct::identity()));
  return true;
}

bool wallet2::has_multisig_partial_key_images() const
{
  if (!m_multisig)
    return false;
  for (const auto &td: m_transfers)
    if (td.m_key_image_partial)
      return true;
  return false;
}

bool wallet2::has_unknown_key_images() const
{
  for (const auto &td: m_transfers)
    if (!td.m_key_image_known)
      return true;
  return false;
}

/*!
 * \brief Rewrites to the wallet file for wallet upgrade (doesn't generate key, assumes it's already there)
 * \param wallet_name Name of wallet file (should exist)
 * \param password    Password for wallet file
 */
void wallet2::rewrite(const std::string& wallet_name, const epee::wipeable_string& password)
{
  if (wallet_name.empty())
    return;
  prepare_file_names(wallet_name);
  boost::system::error_code ignored_ec;
  THROW_WALLET_EXCEPTION_IF(!boost::filesystem::exists(m_keys_file, ignored_ec), error::file_not_found, m_keys_file);
  bool r = store_keys(m_keys_file, password, m_watch_only);
  THROW_WALLET_EXCEPTION_IF(!r, error::file_save_error, m_keys_file);
}
/*!
 * \brief Writes to a file named based on the normal wallet (doesn't generate key, assumes it's already there)
 * \param wallet_name       Base name of wallet file
 * \param password          Password for wallet file
 * \param new_keys_filename [OUT] Name of new keys file
 */
void wallet2::write_watch_only_wallet(const std::string& wallet_name, const epee::wipeable_string& password, std::string &new_keys_filename)
{
  prepare_file_names(wallet_name);
  boost::system::error_code ignored_ec;
  new_keys_filename = m_wallet_file + "-watchonly.keys";
  bool watch_only_keys_file_exists = boost::filesystem::exists(new_keys_filename, ignored_ec);
  THROW_WALLET_EXCEPTION_IF(watch_only_keys_file_exists, error::file_save_error, new_keys_filename);
  bool r = store_keys(new_keys_filename, password, true);
  THROW_WALLET_EXCEPTION_IF(!r, error::file_save_error, new_keys_filename);
}
//----------------------------------------------------------------------------------------------------
void wallet2::wallet_exists(const std::string& file_path, bool& keys_file_exists, bool& wallet_file_exists)
{
  std::string keys_file, wallet_file;
  do_prepare_file_names(file_path, keys_file, wallet_file);

  boost::system::error_code ignore;
  keys_file_exists = boost::filesystem::exists(keys_file, ignore);
  wallet_file_exists = boost::filesystem::exists(wallet_file, ignore);
}
//----------------------------------------------------------------------------------------------------
bool wallet2::wallet_valid_path_format(const std::string& file_path)
{
  return !file_path.empty();
}
//----------------------------------------------------------------------------------------------------
bool wallet2::parse_long_payment_id(const std::string& payment_id_str, crypto::hash& payment_id)
{
  cryptonote::blobdata payment_id_data;
  if(!epee::string_tools::parse_hexstr_to_binbuff(payment_id_str, payment_id_data))
    return false;

  if(sizeof(crypto::hash) != payment_id_data.size())
    return false;

  payment_id = *reinterpret_cast<const crypto::hash*>(payment_id_data.data());
  return true;
}
//----------------------------------------------------------------------------------------------------
bool wallet2::parse_short_payment_id(const std::string& payment_id_str, crypto::hash8& payment_id)
{
  cryptonote::blobdata payment_id_data;
  if(!epee::string_tools::parse_hexstr_to_binbuff(payment_id_str, payment_id_data))
    return false;

  if(sizeof(crypto::hash8) != payment_id_data.size())
    return false;

  payment_id = *reinterpret_cast<const crypto::hash8*>(payment_id_data.data());
  return true;
}
//----------------------------------------------------------------------------------------------------
bool wallet2::parse_payment_id(const std::string& payment_id_str, crypto::hash& payment_id)
{
  if (parse_long_payment_id(payment_id_str, payment_id))
    return true;
  crypto::hash8 payment_id8;
  if (parse_short_payment_id(payment_id_str, payment_id8))
  {
    memcpy(payment_id.data, payment_id8.data, 8);
    memset(payment_id.data + 8, 0, 24);
    return true;
  }
  return false;
}
//----------------------------------------------------------------------------------------------------
bool wallet2::prepare_file_names(const std::string& file_path)
{
  do_prepare_file_names(file_path, m_keys_file, m_wallet_file);
  return true;
}
//----------------------------------------------------------------------------------------------------
bool wallet2::check_connection(uint32_t *version, uint32_t timeout)
{
  THROW_WALLET_EXCEPTION_IF(!m_is_initialized, error::wallet_not_initialized);

  boost::lock_guard<boost::mutex> lock(m_daemon_rpc_mutex);

  // TODO: Add light wallet version check.
  if(m_light_wallet) {
      version = 0;
      return m_light_wallet_connected;
  }

  if(!m_http_client.is_connected())
  {
    m_node_rpc_proxy.invalidate();
    if (!m_http_client.connect(std::chrono::milliseconds(timeout)))
      return false;
  }

  if (version)
  {
    cryptonote::COMMAND_RPC_GET_VERSION::request req_t = AUTO_VAL_INIT(req_t);
    cryptonote::COMMAND_RPC_GET_VERSION::response resp_t = AUTO_VAL_INIT(resp_t);
    bool r = net_utils::invoke_http_json_rpc("/json_rpc", "get_version", req_t, resp_t, m_http_client);
    if(!r) {
      *version = 0;
      return false;
    }
    if (resp_t.status != CORE_RPC_STATUS_OK)
      *version = 0;
    else
      *version = resp_t.version;
  }

  return true;
}
//----------------------------------------------------------------------------------------------------
bool wallet2::generate_chacha_key_from_secret_keys(crypto::chacha_key &key) const
{
  hw::device &hwdev =  m_account.get_device();
  return hwdev.generate_chacha_key(m_account.get_keys(), key);
}
//----------------------------------------------------------------------------------------------------
void wallet2::load(const std::string& wallet_, const epee::wipeable_string& password)
{
  clear();
  prepare_file_names(wallet_);

  boost::system::error_code e;
  bool exists = boost::filesystem::exists(m_keys_file, e);
  THROW_WALLET_EXCEPTION_IF(e || !exists, error::file_not_found, m_keys_file);

  if (!load_keys(m_keys_file, password))
  {
    THROW_WALLET_EXCEPTION_IF(true, error::file_read_error, m_keys_file);
  }
  LOG_PRINT_L0("Loaded wallet keys file, with public address: " << m_account.get_public_address_str(m_nettype));

  //keys loaded ok!
  //try to load wallet file. but even if we failed, it is not big problem
  if(!boost::filesystem::exists(m_wallet_file, e) || e)
  {
    LOG_PRINT_L0("file not found: " << m_wallet_file << ", starting with empty blockchain");
    m_account_public_address = m_account.get_keys().m_account_address;
  }
  else
  {
    wallet2::cache_file_data cache_file_data;
    std::string buf;
    bool r = epee::file_io_utils::load_file_to_string(m_wallet_file, buf, std::numeric_limits<size_t>::max());
    THROW_WALLET_EXCEPTION_IF(!r, error::file_read_error, m_wallet_file);

    // try to read it as an encrypted cache
    try
    {
      LOG_PRINT_L1("Trying to decrypt cache data");

      r = ::serialization::parse_binary(buf, cache_file_data);
      THROW_WALLET_EXCEPTION_IF(!r, error::wallet_internal_error, "internal error: failed to deserialize \"" + m_wallet_file + '\"');
      crypto::chacha_key key;
      generate_chacha_key_from_secret_keys(key);
      std::string cache_data;
      cache_data.resize(cache_file_data.cache_data.size());
      crypto::chacha20(cache_file_data.cache_data.data(), cache_file_data.cache_data.size(), key, cache_file_data.iv, &cache_data[0]);

      try {
        std::stringstream iss;
        iss << cache_data;
        boost::archive::portable_binary_iarchive ar(iss);
        ar >> *this;
      }
      catch (...)
      {
        crypto::chacha8(cache_file_data.cache_data.data(), cache_file_data.cache_data.size(), key, cache_file_data.iv, &cache_data[0]);
        try
        {
          std::stringstream iss;
          iss << cache_data;
          boost::archive::portable_binary_iarchive ar(iss);
          ar >> *this;
        }
        catch (...)
        {
          LOG_PRINT_L0("Failed to open portable binary, trying unportable");
          boost::filesystem::copy_file(m_wallet_file, m_wallet_file + ".unportable", boost::filesystem::copy_option::overwrite_if_exists);
          std::stringstream iss;
          iss.str("");
          iss << cache_data;
          boost::archive::binary_iarchive ar(iss);
          ar >> *this;
        }
      }
    }
    catch (...)
    {
      LOG_PRINT_L1("Failed to load encrypted cache, trying unencrypted");
      try {
        std::stringstream iss;
        iss << buf;
        boost::archive::portable_binary_iarchive ar(iss);
        ar >> *this;
      }
      catch (...)
      {
        LOG_PRINT_L0("Failed to open portable binary, trying unportable");
        boost::filesystem::copy_file(m_wallet_file, m_wallet_file + ".unportable", boost::filesystem::copy_option::overwrite_if_exists);
        std::stringstream iss;
        iss.str("");
        iss << buf;
        boost::archive::binary_iarchive ar(iss);
        ar >> *this;
      }
    }
    THROW_WALLET_EXCEPTION_IF(
      m_account_public_address.m_spend_public_key != m_account.get_keys().m_account_address.m_spend_public_key ||
      m_account_public_address.m_view_public_key  != m_account.get_keys().m_account_address.m_view_public_key,
      error::wallet_files_doesnt_correspond, m_keys_file, m_wallet_file);
  }

  cryptonote::block genesis;
  generate_genesis(genesis);
  crypto::hash genesis_hash = get_block_hash(genesis);

  if (m_blockchain.empty())
  {
    m_blockchain.push_back(genesis_hash);
  }
  else
  {
    check_genesis(genesis_hash);
  }

  trim_hashchain();

  if (get_num_subaddress_accounts() == 0)
    add_subaddress_account(tr("Primary account"));

  m_local_bc_height = m_blockchain.size();

  try
  {
    find_and_save_rings(false);
  }
  catch (const std::exception &e)
  {
    MERROR("Failed to save rings, will try again next time");
  }
}
//----------------------------------------------------------------------------------------------------
void wallet2::trim_hashchain()
{
  uint64_t height = m_checkpoints.get_max_height();

  for (const transfer_details &td: m_transfers)
    if (td.m_block_height < height)
      height = td.m_block_height;

  if (!m_blockchain.empty() && m_blockchain.size() == m_blockchain.offset())
  {
    MINFO("Fixing empty hashchain");
    cryptonote::COMMAND_RPC_GET_BLOCK_HEADER_BY_HEIGHT::request req = AUTO_VAL_INIT(req);
    cryptonote::COMMAND_RPC_GET_BLOCK_HEADER_BY_HEIGHT::response res = AUTO_VAL_INIT(res);
    m_daemon_rpc_mutex.lock();
    req.height = m_blockchain.size() - 1;
    bool r = net_utils::invoke_http_json_rpc("/json_rpc", "getblockheaderbyheight", req, res, m_http_client, rpc_timeout);
    m_daemon_rpc_mutex.unlock();
    if (r && res.status == CORE_RPC_STATUS_OK)
    {
      crypto::hash hash;
      epee::string_tools::hex_to_pod(res.block_header.hash, hash);
      m_blockchain.refill(hash);
    }
    else
    {
      MERROR("Failed to request block header from daemon, hash chain may be unable to sync till the wallet is loaded with a usable daemon");
    }
  }
  if (height > 0 && m_blockchain.size() > height)
  {
    --height;
    MDEBUG("trimming to " << height << ", offset " << m_blockchain.offset());
    m_blockchain.trim(height);
  }
}
//----------------------------------------------------------------------------------------------------
void wallet2::check_genesis(const crypto::hash& genesis_hash) const {
  std::string what("Genesis block mismatch. You probably use wallet without testnet (or stagenet) flag with blockchain from test (or stage) network or vice versa");

  THROW_WALLET_EXCEPTION_IF(genesis_hash != m_blockchain.genesis(), error::wallet_internal_error, what);
}
//----------------------------------------------------------------------------------------------------
std::string wallet2::path() const
{
  return m_wallet_file;
}
//----------------------------------------------------------------------------------------------------
void wallet2::store()
{
  store_to("", epee::wipeable_string());
}
//----------------------------------------------------------------------------------------------------
void wallet2::store_to(const std::string &path, const epee::wipeable_string &password)
{
  trim_hashchain();

  // if file is the same, we do:
  // 1. save wallet to the *.new file
  // 2. remove old wallet file
  // 3. rename *.new to wallet_name

  // handle if we want just store wallet state to current files (ex store() replacement);
  bool same_file = true;
  if (!path.empty())
  {
    std::string canonical_path = boost::filesystem::canonical(m_wallet_file).string();
    size_t pos = canonical_path.find(path);
    same_file = pos != std::string::npos;
  }


  if (!same_file)
  {
    // check if we want to store to directory which doesn't exists yet
    boost::filesystem::path parent_path = boost::filesystem::path(path).parent_path();

    // if path is not exists, try to create it
    if (!parent_path.empty() &&  !boost::filesystem::exists(parent_path))
    {
      boost::system::error_code ec;
      if (!boost::filesystem::create_directories(parent_path, ec))
      {
        throw std::logic_error(ec.message());
      }
    }
  }
  // preparing wallet data
  std::stringstream oss;
  boost::archive::portable_binary_oarchive ar(oss);
  ar << *this;

  wallet2::cache_file_data cache_file_data = boost::value_initialized<wallet2::cache_file_data>();
  cache_file_data.cache_data = oss.str();
  crypto::chacha_key key;
  generate_chacha_key_from_secret_keys(key);
  std::string cipher;
  cipher.resize(cache_file_data.cache_data.size());
  cache_file_data.iv = crypto::rand<crypto::chacha_iv>();
  crypto::chacha20(cache_file_data.cache_data.data(), cache_file_data.cache_data.size(), key, cache_file_data.iv, &cipher[0]);
  cache_file_data.cache_data = cipher;

  const std::string new_file = same_file ? m_wallet_file + ".new" : path;
  const std::string old_file = m_wallet_file;
  const std::string old_keys_file = m_keys_file;
  const std::string old_address_file = m_wallet_file + ".address.txt";

  // save keys to the new file
  // if we here, main wallet file is saved and we only need to save keys and address files
  if (!same_file) {
    prepare_file_names(path);
    bool r = store_keys(m_keys_file, password, false);
    THROW_WALLET_EXCEPTION_IF(!r, error::file_save_error, m_keys_file);
    if (boost::filesystem::exists(old_address_file))
    {
      // save address to the new file
      const std::string address_file = m_wallet_file + ".address.txt";
      r = file_io_utils::save_string_to_file(address_file, m_account.get_public_address_str(m_nettype));
      THROW_WALLET_EXCEPTION_IF(!r, error::file_save_error, m_wallet_file);
    }
    // remove old wallet file
    r = boost::filesystem::remove(old_file);
    if (!r) {
      LOG_ERROR("error removing file: " << old_file);
    }
    // remove old keys file
    r = boost::filesystem::remove(old_keys_file);
    if (!r) {
      LOG_ERROR("error removing file: " << old_keys_file);
    }
    // remove old address file
    r = boost::filesystem::remove(old_address_file);
    if (!r) {
      LOG_ERROR("error removing file: " << old_address_file);
    }
  } else {
    // save to new file
#ifdef WIN32
    // On Windows avoid using std::ofstream which does not work with UTF-8 filenames
    // The price to pay is temporary higher memory consumption for string stream + binary archive
    std::ostringstream oss;
    binary_archive<true> oar(oss);
    bool success = ::serialization::serialize(oar, cache_file_data);
    if (success) {
        success = epee::file_io_utils::save_string_to_file(new_file, oss.str());
    }
    THROW_WALLET_EXCEPTION_IF(!success, error::file_save_error, new_file);
#else
    std::ofstream ostr;
    ostr.open(new_file, std::ios_base::binary | std::ios_base::out | std::ios_base::trunc);
    binary_archive<true> oar(ostr);
    bool success = ::serialization::serialize(oar, cache_file_data);
    ostr.close();
    THROW_WALLET_EXCEPTION_IF(!success || !ostr.good(), error::file_save_error, new_file);
#endif

    // here we have "*.new" file, we need to rename it to be without ".new"
    std::error_code e = tools::replace_file(new_file, m_wallet_file);
    THROW_WALLET_EXCEPTION_IF(e, error::file_save_error, m_wallet_file, e);
  }
}
//----------------------------------------------------------------------------------------------------
uint64_t wallet2::balance(uint32_t index_major) const
{
  uint64_t amount = 0;
  if(m_light_wallet)
    return m_light_wallet_unlocked_balance;
  for (const auto& i : balance_per_subaddress(index_major))
    amount += i.second;
  return amount;
}
//----------------------------------------------------------------------------------------------------
uint64_t wallet2::unlocked_balance(uint32_t index_major) const
{
  uint64_t amount = 0;
  if(m_light_wallet)
    return m_light_wallet_balance;
  for (const auto& i : unlocked_balance_per_subaddress(index_major))
    amount += i.second;
  return amount;
}
//----------------------------------------------------------------------------------------------------
std::map<uint32_t, uint64_t> wallet2::balance_per_subaddress(uint32_t index_major) const
{
  std::map<uint32_t, uint64_t> amount_per_subaddr;
  for (const auto& td: m_transfers)
  {
    if (td.m_subaddr_index.major == index_major && !td.m_spent)
    {
      auto found = amount_per_subaddr.find(td.m_subaddr_index.minor);
      if (found == amount_per_subaddr.end())
        amount_per_subaddr[td.m_subaddr_index.minor] = td.amount();
      else
        found->second += td.amount();
    }
  }
  for (const auto& utx: m_unconfirmed_txs)
  {
    if (utx.second.m_subaddr_account == index_major && utx.second.m_state != wallet2::unconfirmed_transfer_details::failed)
    {
      // all changes go to 0-th subaddress (in the current subaddress account)
      auto found = amount_per_subaddr.find(0);
      if (found == amount_per_subaddr.end())
        amount_per_subaddr[0] = utx.second.m_change;
      else
        found->second += utx.second.m_change;
    }
  }
  return amount_per_subaddr;
}
//----------------------------------------------------------------------------------------------------
std::map<uint32_t, uint64_t> wallet2::unlocked_balance_per_subaddress(uint32_t index_major) const
{
  std::map<uint32_t, uint64_t> amount_per_subaddr;
  for(const transfer_details& td: m_transfers)
  {
    if(td.m_subaddr_index.major == index_major && !td.m_spent && is_transfer_unlocked(td))
    {
      auto found = amount_per_subaddr.find(td.m_subaddr_index.minor);
      if (found == amount_per_subaddr.end())
        amount_per_subaddr[td.m_subaddr_index.minor] = td.amount();
      else
        found->second += td.amount();
    }
  }
  return amount_per_subaddr;
}
//----------------------------------------------------------------------------------------------------
uint64_t wallet2::balance_all() const
{
  uint64_t r = 0;
  for (uint32_t index_major = 0; index_major < get_num_subaddress_accounts(); ++index_major)
    r += balance(index_major);
  return r;
}
//----------------------------------------------------------------------------------------------------
uint64_t wallet2::unlocked_balance_all() const
{
  uint64_t r = 0;
  for (uint32_t index_major = 0; index_major < get_num_subaddress_accounts(); ++index_major)
    r += unlocked_balance(index_major);
  return r;
}
//----------------------------------------------------------------------------------------------------
void wallet2::get_transfers(wallet2::transfer_container& incoming_transfers) const
{
  incoming_transfers = m_transfers;
}
//----------------------------------------------------------------------------------------------------
void wallet2::get_payments(const crypto::hash& payment_id, std::list<wallet2::payment_details>& payments, uint64_t min_height, const boost::optional<uint32_t>& subaddr_account, const std::set<uint32_t>& subaddr_indices) const
{
  auto range = m_payments.equal_range(payment_id);
  std::for_each(range.first, range.second, [&payments, &min_height, &subaddr_account, &subaddr_indices](const payment_container::value_type& x) {
    if (min_height < x.second.m_block_height &&
      (!subaddr_account || *subaddr_account == x.second.m_subaddr_index.major) &&
      (subaddr_indices.empty() || subaddr_indices.count(x.second.m_subaddr_index.minor) == 1))
    {
      payments.push_back(x.second);
    }
  });
}
//----------------------------------------------------------------------------------------------------
void wallet2::get_payments(std::list<std::pair<crypto::hash,wallet2::payment_details>>& payments, uint64_t min_height, uint64_t max_height, const boost::optional<uint32_t>& subaddr_account, const std::set<uint32_t>& subaddr_indices) const
{
  auto range = std::make_pair(m_payments.begin(), m_payments.end());
  std::for_each(range.first, range.second, [&payments, &min_height, &max_height, &subaddr_account, &subaddr_indices](const payment_container::value_type& x) {
    if (min_height < x.second.m_block_height && max_height >= x.second.m_block_height &&
      (!subaddr_account || *subaddr_account == x.second.m_subaddr_index.major) &&
      (subaddr_indices.empty() || subaddr_indices.count(x.second.m_subaddr_index.minor) == 1))
    {
      payments.push_back(x);
    }
  });
}
//----------------------------------------------------------------------------------------------------
void wallet2::get_payments_out(std::list<std::pair<crypto::hash,wallet2::confirmed_transfer_details>>& confirmed_payments,
    uint64_t min_height, uint64_t max_height, const boost::optional<uint32_t>& subaddr_account, const std::set<uint32_t>& subaddr_indices) const
{
  for (auto i = m_confirmed_txs.begin(); i != m_confirmed_txs.end(); ++i) {
    if (i->second.m_block_height <= min_height || i->second.m_block_height > max_height)
      continue;
    if (subaddr_account && *subaddr_account != i->second.m_subaddr_account)
      continue;
    if (!subaddr_indices.empty() && std::count_if(i->second.m_subaddr_indices.begin(), i->second.m_subaddr_indices.end(), [&subaddr_indices](uint32_t index) { return subaddr_indices.count(index) == 1; }) == 0)
      continue;
    confirmed_payments.push_back(*i);
  }
}
//----------------------------------------------------------------------------------------------------
void wallet2::get_unconfirmed_payments_out(std::list<std::pair<crypto::hash,wallet2::unconfirmed_transfer_details>>& unconfirmed_payments, const boost::optional<uint32_t>& subaddr_account, const std::set<uint32_t>& subaddr_indices) const
{
  for (auto i = m_unconfirmed_txs.begin(); i != m_unconfirmed_txs.end(); ++i) {
    if (subaddr_account && *subaddr_account != i->second.m_subaddr_account)
      continue;
    if (!subaddr_indices.empty() && std::count_if(i->second.m_subaddr_indices.begin(), i->second.m_subaddr_indices.end(), [&subaddr_indices](uint32_t index) { return subaddr_indices.count(index) == 1; }) == 0)
      continue;
    unconfirmed_payments.push_back(*i);
  }
}
//----------------------------------------------------------------------------------------------------
void wallet2::get_unconfirmed_payments(std::list<std::pair<crypto::hash,wallet2::pool_payment_details>>& unconfirmed_payments, const boost::optional<uint32_t>& subaddr_account, const std::set<uint32_t>& subaddr_indices) const
{
  for (auto i = m_unconfirmed_payments.begin(); i != m_unconfirmed_payments.end(); ++i) {
    if ((!subaddr_account || *subaddr_account == i->second.m_pd.m_subaddr_index.major) &&
      (subaddr_indices.empty() || subaddr_indices.count(i->second.m_pd.m_subaddr_index.minor) == 1))
    unconfirmed_payments.push_back(*i);
  }
}
//----------------------------------------------------------------------------------------------------
void wallet2::rescan_spent()
{
  // This is RPC call that can take a long time if there are many outputs,
  // so we call it several times, in stripes, so we don't time out spuriously
  std::vector<int> spent_status;
  spent_status.reserve(m_transfers.size());
  const size_t chunk_size = 1000;
  for (size_t start_offset = 0; start_offset < m_transfers.size(); start_offset += chunk_size)
  {
    const size_t n_outputs = std::min<size_t>(chunk_size, m_transfers.size() - start_offset);
    MDEBUG("Calling is_key_image_spent on " << start_offset << " - " << (start_offset + n_outputs - 1) << ", out of " << m_transfers.size());
    COMMAND_RPC_IS_KEY_IMAGE_SPENT::request req = AUTO_VAL_INIT(req);
    COMMAND_RPC_IS_KEY_IMAGE_SPENT::response daemon_resp = AUTO_VAL_INIT(daemon_resp);
    for (size_t n = start_offset; n < start_offset + n_outputs; ++n)
      req.key_images.push_back(string_tools::pod_to_hex(m_transfers[n].m_key_image));
    m_daemon_rpc_mutex.lock();
    bool r = epee::net_utils::invoke_http_json("/is_key_image_spent", req, daemon_resp, m_http_client, rpc_timeout);
    m_daemon_rpc_mutex.unlock();
    THROW_WALLET_EXCEPTION_IF(!r, error::no_connection_to_daemon, "is_key_image_spent");
    THROW_WALLET_EXCEPTION_IF(daemon_resp.status == CORE_RPC_STATUS_BUSY, error::daemon_busy, "is_key_image_spent");
    THROW_WALLET_EXCEPTION_IF(daemon_resp.status != CORE_RPC_STATUS_OK, error::is_key_image_spent_error, daemon_resp.status);
    THROW_WALLET_EXCEPTION_IF(daemon_resp.spent_status.size() != n_outputs, error::wallet_internal_error,
      "daemon returned wrong response for is_key_image_spent, wrong amounts count = " +
      std::to_string(daemon_resp.spent_status.size()) + ", expected " +  std::to_string(n_outputs));
    std::copy(daemon_resp.spent_status.begin(), daemon_resp.spent_status.end(), std::back_inserter(spent_status));
  }

  // update spent status
  for (size_t i = 0; i < m_transfers.size(); ++i)
  {
    transfer_details& td = m_transfers[i];
    // a view wallet may not know about key images
    if (!td.m_key_image_known || td.m_key_image_partial)
      continue;
    if (td.m_spent != (spent_status[i] != COMMAND_RPC_IS_KEY_IMAGE_SPENT::UNSPENT))
    {
      if (td.m_spent)
      {
        LOG_PRINT_L0("Marking output " << i << "(" << td.m_key_image << ") as unspent, it was marked as spent");
        set_unspent(i);
        td.m_spent_height = 0;
      }
      else
      {
        LOG_PRINT_L0("Marking output " << i << "(" << td.m_key_image << ") as spent, it was marked as unspent");
        set_spent(i, td.m_spent_height);
        // unknown height, if this gets reorged, it might still be missed
      }
    }
  }
}
//----------------------------------------------------------------------------------------------------
void wallet2::rescan_blockchain(bool refresh)
{
  clear();

  cryptonote::block genesis;
  generate_genesis(genesis);
  crypto::hash genesis_hash = get_block_hash(genesis);
  m_blockchain.push_back(genesis_hash);
  add_subaddress_account(tr("Primary account"));
  m_local_bc_height = 1;

  if (refresh)
    this->refresh();
}
//----------------------------------------------------------------------------------------------------
bool wallet2::is_transfer_unlocked(const transfer_details& td) const
{
  return is_transfer_unlocked(td.m_tx.get_unlock_time(td.m_internal_output_index), td.m_block_height);
}
//----------------------------------------------------------------------------------------------------
bool wallet2::is_transfer_unlocked(uint64_t unlock_time, uint64_t block_height) const
{
  if(!is_tx_spendtime_unlocked(unlock_time, block_height))
    return false;

  if(block_height + CRYPTONOTE_DEFAULT_TX_SPENDABLE_AGE > m_local_bc_height)
    return false;

  return true;
}
//----------------------------------------------------------------------------------------------------
bool wallet2::is_tx_spendtime_unlocked(uint64_t unlock_time, uint64_t block_height) const
{
  return cryptonote::rules::is_output_unlocked(unlock_time, m_local_bc_height);
}
//----------------------------------------------------------------------------------------------------
namespace
{
  template<typename T>
  T pop_index(std::vector<T>& vec, size_t idx)
  {
    CHECK_AND_ASSERT_MES(!vec.empty(), T(), "Vector must be non-empty");
    CHECK_AND_ASSERT_MES(idx < vec.size(), T(), "idx out of bounds");

    T res = vec[idx];
    if (idx + 1 != vec.size())
    {
      vec[idx] = vec.back();
    }
    vec.resize(vec.size() - 1);

    return res;
  }

  template<typename T>
  T pop_random_value(std::vector<T>& vec)
  {
    CHECK_AND_ASSERT_MES(!vec.empty(), T(), "Vector must be non-empty");

    size_t idx = crypto::rand<size_t>() % vec.size();
    return pop_index (vec, idx);
  }

  template<typename T>
  T pop_back(std::vector<T>& vec)
  {
    CHECK_AND_ASSERT_MES(!vec.empty(), T(), "Vector must be non-empty");

    T res = vec.back();
    vec.pop_back();
    return res;
  }

  template<typename T>
  void pop_if_present(std::vector<T>& vec, T e)
  {
    for (size_t i = 0; i < vec.size(); ++i)
    {
      if (e == vec[i])
      {
        pop_index (vec, i);
        return;
      }
    }
  }
}
//----------------------------------------------------------------------------------------------------
// This returns a handwavy estimation of how much two outputs are related
// If they're from the same tx, then they're fully related. From close block
// heights, they're kinda related. The actual values don't matter, just
// their ordering, but it could become more murky if we add scores later.
float wallet2::get_output_relatedness(const transfer_details &td0, const transfer_details &td1) const
{
  int dh;

  // expensive test, and same tx will fall onto the same block height below
  if (td0.m_txid == td1.m_txid)
    return 1.0f;

  // same block height -> possibly tx burst, or same tx (since above is disabled)
  dh = td0.m_block_height > td1.m_block_height ? td0.m_block_height - td1.m_block_height : td1.m_block_height - td0.m_block_height;
  if (dh == 0)
    return 0.9f;

  // adjacent blocks -> possibly tx burst
  if (dh == 1)
    return 0.8f;

  // could extract the payment id, and compare them, but this is a bit expensive too

  // similar block heights
  if (dh < 10)
    return 0.2f;

  // don't think these are particularly related
  return 0.0f;
}
//----------------------------------------------------------------------------------------------------
size_t wallet2::pop_best_value_from(const transfer_container &transfers, std::vector<size_t> &unused_indices, const std::vector<size_t>& selected_transfers, bool smallest) const
{
  std::vector<size_t> candidates;
  float best_relatedness = 1.0f;
  for (size_t n = 0; n < unused_indices.size(); ++n)
  {
    const transfer_details &candidate = transfers[unused_indices[n]];
    float relatedness = 0.0f;
    for (std::vector<size_t>::const_iterator i = selected_transfers.begin(); i != selected_transfers.end(); ++i)
    {
      float r = get_output_relatedness(candidate, transfers[*i]);
      if (r > relatedness)
      {
        relatedness = r;
        if (relatedness == 1.0f)
          break;
      }
    }

    if (relatedness < best_relatedness)
    {
      best_relatedness = relatedness;
      candidates.clear();
    }

    if (relatedness == best_relatedness)
      candidates.push_back(n);
  }

  // we have all the least related outputs in candidates, so we can pick either
  // the smallest, or a random one, depending on request
  size_t idx;
  if (smallest)
  {
    idx = 0;
    for (size_t n = 0; n < candidates.size(); ++n)
    {
      const transfer_details &td = transfers[unused_indices[candidates[n]]];
      if (td.amount() < transfers[unused_indices[candidates[idx]]].amount())
        idx = n;
    }
  }
  else
  {
    idx = crypto::rand<size_t>() % candidates.size();
  }
  return pop_index (unused_indices, candidates[idx]);
}
//----------------------------------------------------------------------------------------------------
size_t wallet2::pop_best_value(std::vector<size_t> &unused_indices, const std::vector<size_t>& selected_transfers, bool smallest) const
{
  return pop_best_value_from(m_transfers, unused_indices, selected_transfers, smallest);
}
//----------------------------------------------------------------------------------------------------
// Select random input sources for transaction.
// returns:
//    direct return: amount of money found
//    modified reference: selected_transfers, a list of iterators/indices of input sources
uint64_t wallet2::select_transfers(uint64_t needed_money, std::vector<size_t> unused_transfers_indices, std::vector<size_t>& selected_transfers, bool trusted_daemon) const
{
  uint64_t found_money = 0;
  selected_transfers.reserve(unused_transfers_indices.size());
  while (found_money < needed_money && !unused_transfers_indices.empty())
  {
    size_t idx = pop_best_value(unused_transfers_indices, selected_transfers);

    const transfer_container::const_iterator it = m_transfers.begin() + idx;
    selected_transfers.push_back(idx);
    found_money += it->amount();
  }

  return found_money;
}
//----------------------------------------------------------------------------------------------------
void wallet2::add_unconfirmed_tx(const cryptonote::transaction& tx, uint64_t amount_in, const std::vector<cryptonote::tx_destination_entry> &dests, const crypto::hash &payment_id, uint64_t change_amount, uint32_t subaddr_account, const std::set<uint32_t>& subaddr_indices)
{
  unconfirmed_transfer_details& utd = m_unconfirmed_txs[cryptonote::get_transaction_hash(tx)];
  utd.m_amount_in = amount_in;
  utd.m_amount_out = 0;
  for (const auto &d: dests)
    utd.m_amount_out += d.amount;
  utd.m_amount_out += change_amount; // dests does not contain change
  utd.m_change = change_amount;
  utd.m_sent_time = time(NULL);
  utd.m_tx = (const cryptonote::transaction_prefix&)tx;
  utd.m_dests = dests;
  utd.m_payment_id = payment_id;
  utd.m_state = wallet2::unconfirmed_transfer_details::pending;
  utd.m_timestamp = time(NULL);
  utd.m_subaddr_account = subaddr_account;
  utd.m_subaddr_indices = subaddr_indices;
  for (const auto &in: tx.vin)
  {
    if (in.type() != typeid(cryptonote::txin_to_key))
      continue;
    const auto &txin = boost::get<cryptonote::txin_to_key>(in);
    utd.m_rings.push_back(std::make_pair(txin.k_image, txin.key_offsets));
  }
}

//----------------------------------------------------------------------------------------------------
void wallet2::transfer(const std::vector<cryptonote::tx_destination_entry>& dsts, const size_t fake_outs_count, const std::vector<size_t> &unused_transfers_indices,
                       uint64_t unlock_time, uint64_t fee, const std::vector<uint8_t>& extra, cryptonote::transaction& tx, pending_tx& ptx, bool trusted_daemon)
{
  transfer(dsts, fake_outs_count, unused_transfers_indices, unlock_time, fee, extra, detail::digit_split_strategy, tx_dust_policy(::config::DEFAULT_DUST_THRESHOLD), tx, ptx, trusted_daemon);
}
//----------------------------------------------------------------------------------------------------
void wallet2::transfer(const std::vector<cryptonote::tx_destination_entry>& dsts, const size_t fake_outs_count, const std::vector<size_t> &unused_transfers_indices,
                       uint64_t unlock_time, uint64_t fee, const std::vector<uint8_t>& extra, bool trusted_daemon)
{
  cryptonote::transaction tx;
  pending_tx ptx;
  transfer(dsts, fake_outs_count, unused_transfers_indices, unlock_time, fee, extra, tx, ptx, trusted_daemon);
}

namespace {
// split_amounts(vector<cryptonote::tx_destination_entry> dsts, size_t num_splits)
//
// split amount for each dst in dsts into num_splits parts
// and make num_splits new vector<crypt...> instances to hold these new amounts
std::vector<std::vector<cryptonote::tx_destination_entry>> split_amounts(
    std::vector<cryptonote::tx_destination_entry> dsts, size_t num_splits)
{
  std::vector<std::vector<cryptonote::tx_destination_entry>> retVal;

  if (num_splits <= 1)
  {
    retVal.push_back(dsts);
    return retVal;
  }

  // for each split required
  for (size_t i=0; i < num_splits; i++)
  {
    std::vector<cryptonote::tx_destination_entry> new_dsts;

    // for each destination
    for (size_t j=0; j < dsts.size(); j++)
    {
      cryptonote::tx_destination_entry de;
      uint64_t amount;

      amount = dsts[j].amount;
      amount = amount / num_splits;

      // if last split, add remainder
      if (i + 1 == num_splits)
      {
        amount += dsts[j].amount % num_splits;
      }
      
      de.addr = dsts[j].addr;
      de.amount = amount;

      new_dsts.push_back(de);
    }

    retVal.push_back(new_dsts);
  }

  return retVal;
}
} // anonymous namespace
//----------------------------------------------------------------------------------------------------
crypto::hash wallet2::get_payment_id(const pending_tx &ptx) const
{
  std::vector<tx_extra_field> tx_extra_fields;
  parse_tx_extra(ptx.tx.extra, tx_extra_fields); // ok if partially parsed
  tx_extra_nonce extra_nonce;
  crypto::hash payment_id = null_hash;
  if (find_tx_extra_field_by_type(tx_extra_fields, extra_nonce))
  {
    crypto::hash8 payment_id8 = null_hash8;
    if(get_encrypted_payment_id_from_tx_extra_nonce(extra_nonce.nonce, payment_id8))
    {
      if (ptx.dests.empty())
      {
        MWARNING("Encrypted payment id found, but no destinations public key, cannot decrypt");
        return crypto::null_hash;
      }
      if (m_account.get_device().decrypt_payment_id(payment_id8, ptx.dests[0].addr.m_view_public_key, ptx.tx_key))
      {
        memcpy(payment_id.data, payment_id8.data, 8);
      }
    }
    else if (!get_payment_id_from_tx_extra_nonce(extra_nonce.nonce, payment_id))
    {
      payment_id = crypto::null_hash;
    }
  }
  return payment_id;
}
//----------------------------------------------------------------------------------------------------
// take a pending tx and actually send it to the daemon
void wallet2::commit_tx(pending_tx& ptx)
{
  using namespace cryptonote;
  
  if(m_light_wallet) 
  {
    cryptonote::COMMAND_RPC_SUBMIT_RAW_TX::request oreq;
    cryptonote::COMMAND_RPC_SUBMIT_RAW_TX::response ores;
    oreq.address = get_account().get_public_address_str(m_nettype);
    oreq.view_key = string_tools::pod_to_hex(get_account().get_keys().m_view_secret_key);
    oreq.tx = epee::string_tools::buff_to_hex_nodelimer(tx_to_blob(ptx.tx));
    m_daemon_rpc_mutex.lock();
    bool r = epee::net_utils::invoke_http_json("/submit_raw_tx", oreq, ores, m_http_client, rpc_timeout, "POST");
    m_daemon_rpc_mutex.unlock();
    THROW_WALLET_EXCEPTION_IF(!r, error::no_connection_to_daemon, "submit_raw_tx");
    // MyMonero and OpenMonero use different status strings
    THROW_WALLET_EXCEPTION_IF(ores.status != "OK" && ores.status != "success" , error::tx_rejected, ptx.tx, ores.status, ores.error);
  }
  else
  {
    // Normal submit
    COMMAND_RPC_SEND_RAW_TX::request req;
    req.tx_as_hex = epee::string_tools::buff_to_hex_nodelimer(tx_to_blob(ptx.tx));
    req.do_not_relay = false;
    COMMAND_RPC_SEND_RAW_TX::response daemon_send_resp;
    m_daemon_rpc_mutex.lock();
    bool r = epee::net_utils::invoke_http_json("/sendrawtransaction", req, daemon_send_resp, m_http_client, rpc_timeout);
    m_daemon_rpc_mutex.unlock();
    THROW_WALLET_EXCEPTION_IF(!r, error::no_connection_to_daemon, "sendrawtransaction");
    THROW_WALLET_EXCEPTION_IF(daemon_send_resp.status == CORE_RPC_STATUS_BUSY, error::daemon_busy, "sendrawtransaction");
    THROW_WALLET_EXCEPTION_IF(daemon_send_resp.status != CORE_RPC_STATUS_OK, error::tx_rejected, ptx.tx, daemon_send_resp.status, daemon_send_resp.reason);
    // sanity checks
    for (size_t idx: ptx.selected_transfers)
    {
      THROW_WALLET_EXCEPTION_IF(idx >= m_transfers.size(), error::wallet_internal_error,
          "Bad output index in selected transfers: " + boost::lexical_cast<std::string>(idx));
    }
  }
  crypto::hash txid;

  txid = get_transaction_hash(ptx.tx);
  crypto::hash payment_id = crypto::null_hash;
  std::vector<cryptonote::tx_destination_entry> dests;
  uint64_t amount_in = 0;
  if (store_tx_info())
  {
    payment_id = get_payment_id(ptx);
    dests = ptx.dests;
    for(size_t idx: ptx.selected_transfers)
      amount_in += m_transfers[idx].amount();
  }
  add_unconfirmed_tx(ptx.tx, amount_in, dests, payment_id, ptx.change_dts.amount, ptx.construction_data.subaddr_account, ptx.construction_data.subaddr_indices);
  if (store_tx_info())
  {
    m_tx_keys.insert(std::make_pair(txid, ptx.tx_key));
    m_additional_tx_keys.insert(std::make_pair(txid, ptx.additional_tx_keys));
  }

  LOG_PRINT_L2("transaction " << txid << " generated ok and sent to daemon, key_images: [" << ptx.key_images << "]");

  for(size_t idx: ptx.selected_transfers)
  {
    set_spent(idx, 0);
  }

  // tx generated, get rid of used k values
  for (size_t idx: ptx.selected_transfers)
    m_transfers[idx].m_multisig_k.clear();

  //fee includes dust if dust policy specified it.
  LOG_PRINT_L1("Transaction successfully sent. <" << txid << ">" << ENDL
            << "Commission: " << print_money(ptx.fee) << " (dust sent to dust addr: " << print_money((ptx.dust_added_to_fee ? 0 : ptx.dust)) << ")" << ENDL
            << "Balance: " << print_money(balance(ptx.construction_data.subaddr_account)) << ENDL
            << "Unlocked: " << print_money(unlocked_balance(ptx.construction_data.subaddr_account)) << ENDL
            << "Please, wait for confirmation for your balance to be unlocked.");
}

void wallet2::commit_tx(std::vector<pending_tx>& ptx_vector)
{
  for (auto & ptx : ptx_vector)
  {
    commit_tx(ptx);
  }
}
//----------------------------------------------------------------------------------------------------
bool wallet2::save_tx(const std::vector<pending_tx>& ptx_vector, const std::string &filename) const
{
  LOG_PRINT_L0("saving " << ptx_vector.size() << " transactions");
  std::string ciphertext = dump_tx_to_str(ptx_vector);
  if (ciphertext.empty())
    return false;
  return epee::file_io_utils::save_string_to_file(filename, ciphertext);
}
//----------------------------------------------------------------------------------------------------
std::string wallet2::dump_tx_to_str(const std::vector<pending_tx> &ptx_vector) const
{
  LOG_PRINT_L0("saving " << ptx_vector.size() << " transactions");
  unsigned_tx_set txs;
  for (auto &tx: ptx_vector)
  {
    // Short payment id is encrypted with tx_key. 
    // Since sign_tx() generates new tx_keys and encrypts the payment id, we need to save the decrypted payment ID
    // Save tx construction_data to unsigned_tx_set
    txs.txes.push_back(get_construction_data_with_decrypted_short_payment_id(tx, m_account.get_device()));
  }
  
  txs.transfers = m_transfers;
  // save as binary
  std::ostringstream oss;
  boost::archive::portable_binary_oarchive ar(oss);
  try
  {
    ar << txs;
  }
  catch (...)
  {
    return std::string();
  }
  LOG_PRINT_L2("Saving unsigned tx data: " << oss.str());
  std::string ciphertext = encrypt_with_view_secret_key(oss.str());
  return std::string(UNSIGNED_TX_PREFIX) + ciphertext;
}
//----------------------------------------------------------------------------------------------------
bool wallet2::load_unsigned_tx(const std::string &unsigned_filename, unsigned_tx_set &exported_txs) const
{
  std::string s;
  boost::system::error_code errcode;

  if (!boost::filesystem::exists(unsigned_filename, errcode))
  {
    LOG_PRINT_L0("File " << unsigned_filename << " does not exist: " << errcode);
    return false;
  }
  if (!epee::file_io_utils::load_file_to_string(unsigned_filename.c_str(), s))
  {
    LOG_PRINT_L0("Failed to load from " << unsigned_filename);
    return false;
  }

  return parse_unsigned_tx_from_str(s, exported_txs);
}
//----------------------------------------------------------------------------------------------------
bool wallet2::parse_unsigned_tx_from_str(const std::string &unsigned_tx_st, unsigned_tx_set &exported_txs) const
{
  std::string s = unsigned_tx_st;
  const size_t magiclen = strlen(UNSIGNED_TX_PREFIX) - 1;
  if (strncmp(s.c_str(), UNSIGNED_TX_PREFIX, magiclen))
  {
    LOG_PRINT_L0("Bad magic from unsigned tx");
    return false;
  }
  s = s.substr(magiclen);
  const char version = s[0];
  s = s.substr(1);
  if (version == '\003')
  {
    try
    {
      std::istringstream iss(s);
      boost::archive::portable_binary_iarchive ar(iss);
      ar >> exported_txs;
    }
    catch (...)
    {
      LOG_PRINT_L0("Failed to parse data from unsigned tx");
      return false;
    }
  }
  else if (version == '\004')
  {
    try
    {
      s = decrypt_with_view_secret_key(s);
      try
      {
        std::istringstream iss(s);
        boost::archive::portable_binary_iarchive ar(iss);
        ar >> exported_txs;
      }
      catch (...)
      {
        LOG_PRINT_L0("Failed to parse data from unsigned tx");
        return false;
      }
    }
    catch (const std::exception &e)
    {
      LOG_PRINT_L0("Failed to decrypt unsigned tx: " << e.what());
      return false;
    }
  }
  else
  {
    LOG_PRINT_L0("Unsupported version in unsigned tx");
    return false;
  }
  LOG_PRINT_L1("Loaded tx unsigned data from binary: " << exported_txs.txes.size() << " transactions");

  return true;
}
//----------------------------------------------------------------------------------------------------
bool wallet2::sign_tx(const std::string &unsigned_filename, const std::string &signed_filename, std::vector<wallet2::pending_tx> &txs, std::function<bool(const unsigned_tx_set&)> accept_func, bool export_raw)
{
  unsigned_tx_set exported_txs;
  if(!load_unsigned_tx(unsigned_filename, exported_txs))
    return false;
  
  if (accept_func && !accept_func(exported_txs))
  {
    LOG_PRINT_L1("Transactions rejected by callback");
    return false;
  }
  return sign_tx(exported_txs, signed_filename, txs, export_raw);
}
//----------------------------------------------------------------------------------------------------
bool wallet2::sign_tx(unsigned_tx_set &exported_txs, std::vector<wallet2::pending_tx> &txs, signed_tx_set &signed_txes)
{
  import_outputs(exported_txs.transfers);

  // sign the transactions
  for (size_t n = 0; n < exported_txs.txes.size(); ++n)
  {
    tools::wallet2::tx_construction_data &sd = exported_txs.txes[n];
    THROW_WALLET_EXCEPTION_IF(sd.sources.empty(), error::wallet_internal_error, "Empty sources");
    LOG_PRINT_L1(" " << (n+1) << ": " << sd.sources.size() << " inputs, ring size " << sd.sources[0].outputs.size());
    signed_txes.ptx.push_back(pending_tx());
    tools::wallet2::pending_tx &ptx = signed_txes.ptx.back();
    crypto::secret_key tx_key;
    std::vector<crypto::secret_key> additional_tx_keys;
    rct::multisig_out msout;
<<<<<<< HEAD
    bool per_output_unlock = use_fork_rules(9, 10);
    bool r = cryptonote::construct_tx_and_get_tx_key(m_account.get_keys(), m_subaddresses, sd.sources, sd.splitted_dsts, sd.change_dts, sd.extra, ptx.tx, sd.unlock_time, tx_key, additional_tx_keys, sd.use_rct, bulletproof, m_multisig ? &msout : NULL, per_output_unlock);
=======
    bool r = cryptonote::construct_tx_and_get_tx_key(m_account.get_keys(), m_subaddresses, sd.sources, sd.splitted_dsts, sd.change_dts.addr, sd.extra, ptx.tx, sd.unlock_time, tx_key, additional_tx_keys, sd.use_rct, sd.use_bulletproofs, m_multisig ? &msout : NULL);
>>>>>>> 8fad35f8
    THROW_WALLET_EXCEPTION_IF(!r, error::tx_not_constructed, sd.sources, sd.splitted_dsts, sd.unlock_time, m_nettype);
    // we don't test tx size, because we don't know the current limit, due to not having a blockchain,
    // and it's a bit pointless to fail there anyway, since it'd be a (good) guess only. We sign anyway,
    // and if we really go over limit, the daemon will reject when it gets submitted. Chances are it's
    // OK anyway since it was generated in the first place, and rerolling should be within a few bytes.

    // normally, the tx keys are saved in commit_tx, when the tx is actually sent to the daemon.
    // we can't do that here since the tx will be sent from the compromised wallet, which we don't want
    // to see that info, so we save it here
    if (store_tx_info())
    {
      const crypto::hash txid = get_transaction_hash(ptx.tx);
      m_tx_keys.insert(std::make_pair(txid, tx_key));
      m_additional_tx_keys.insert(std::make_pair(txid, additional_tx_keys));
    }

    std::string key_images;
    bool all_are_txin_to_key = std::all_of(ptx.tx.vin.begin(), ptx.tx.vin.end(), [&](const txin_v& s_e) -> bool
    {
      CHECKED_GET_SPECIFIC_VARIANT(s_e, const txin_to_key, in, false);
      key_images += boost::to_string(in.k_image) + " ";
      return true;
    });
    THROW_WALLET_EXCEPTION_IF(!all_are_txin_to_key, error::unexpected_txin_type, ptx.tx);

    ptx.key_images = key_images;
    ptx.fee = 0;
    for (const auto &i: sd.sources) ptx.fee += i.amount;
    for (const auto &i: sd.splitted_dsts) ptx.fee -= i.amount;
    ptx.dust = 0;
    ptx.dust_added_to_fee = false;
    ptx.change_dts = sd.change_dts;
    ptx.selected_transfers = sd.selected_transfers;
    ptx.tx_key = rct::rct2sk(rct::identity()); // don't send it back to the untrusted view wallet
    ptx.dests = sd.dests;
    ptx.construction_data = sd;

    txs.push_back(ptx);
  }

  // add key images
  signed_txes.key_images.resize(m_transfers.size());
  for (size_t i = 0; i < m_transfers.size(); ++i)
  {
    if (!m_transfers[i].m_key_image_known || m_transfers[i].m_key_image_partial)
      LOG_PRINT_L0("WARNING: key image not known in signing wallet at index " << i);
    signed_txes.key_images[i] = m_transfers[i].m_key_image;
  }

  return true;
}
//----------------------------------------------------------------------------------------------------
bool wallet2::sign_tx(unsigned_tx_set &exported_txs, const std::string &signed_filename, std::vector<wallet2::pending_tx> &txs, bool export_raw)
{
  // sign the transactions
  signed_tx_set signed_txes;
  std::string ciphertext = sign_tx_dump_to_str(exported_txs, txs, signed_txes);
  if (ciphertext.empty())
  {
    LOG_PRINT_L0("Failed to sign unsigned_tx_set");
    return false;
  }

  if (!epee::file_io_utils::save_string_to_file(signed_filename, std::string(SIGNED_TX_PREFIX) + ciphertext))
  {
    LOG_PRINT_L0("Failed to save file to " << signed_filename);
    return false;
  }
  // export signed raw tx without encryption
  if (export_raw)
  {
    for (size_t i = 0; i < signed_txes.ptx.size(); ++i)
    {
      std::string tx_as_hex = epee::string_tools::buff_to_hex_nodelimer(tx_to_blob(signed_txes.ptx[i].tx));
      std::string raw_filename = signed_filename + "_raw" + (signed_txes.ptx.size() == 1 ? "" : ("_" + std::to_string(i)));
      if (!epee::file_io_utils::save_string_to_file(raw_filename, tx_as_hex))
      {
        LOG_PRINT_L0("Failed to save file to " << raw_filename);
        return false;
      }
    }
  }
  return true;
}
//----------------------------------------------------------------------------------------------------
std::string wallet2::sign_tx_dump_to_str(unsigned_tx_set &exported_txs, std::vector<wallet2::pending_tx> &ptx, signed_tx_set &signed_txes)
{
  // sign the transactions
  bool r = sign_tx(exported_txs, ptx, signed_txes);
  if (!r)
  {
    LOG_PRINT_L0("Failed to sign unsigned_tx_set");
    return std::string();
  }

  // save as binary
  std::ostringstream oss;
  boost::archive::portable_binary_oarchive ar(oss);
  try
  {
    ar << signed_txes;
  }
  catch(...)
  {
    return std::string();
  }
  LOG_PRINT_L3("Saving signed tx data (with encryption): " << oss.str());
  std::string ciphertext = encrypt_with_view_secret_key(oss.str());
  return std::string(SIGNED_TX_PREFIX) + ciphertext;
}
//----------------------------------------------------------------------------------------------------
bool wallet2::load_tx(const std::string &signed_filename, std::vector<tools::wallet2::pending_tx> &ptx, std::function<bool(const signed_tx_set&)> accept_func)
{
  std::string s;
  boost::system::error_code errcode;
  signed_tx_set signed_txs;

  if (!boost::filesystem::exists(signed_filename, errcode))
  {
    LOG_PRINT_L0("File " << signed_filename << " does not exist: " << errcode);
    return false;
  }

  if (!epee::file_io_utils::load_file_to_string(signed_filename.c_str(), s))
  {
    LOG_PRINT_L0("Failed to load from " << signed_filename);
    return false;
  }

  return parse_tx_from_str(s, ptx, accept_func);
}
//----------------------------------------------------------------------------------------------------
bool wallet2::parse_tx_from_str(const std::string &signed_tx_st, std::vector<tools::wallet2::pending_tx> &ptx, std::function<bool(const signed_tx_set &)> accept_func)
{
  std::string s = signed_tx_st;
  boost::system::error_code errcode;
  signed_tx_set signed_txs;

  const size_t magiclen = strlen(SIGNED_TX_PREFIX) - 1;
  if (strncmp(s.c_str(), SIGNED_TX_PREFIX, magiclen))
  {
    LOG_PRINT_L0("Bad magic from signed transaction");
    return false;
  }
  s = s.substr(magiclen);
  const char version = s[0];
  s = s.substr(1);
  if (version == '\003')
  {
    try
    {
      std::istringstream iss(s);
      boost::archive::portable_binary_iarchive ar(iss);
      ar >> signed_txs;
    }
    catch (...)
    {
      LOG_PRINT_L0("Failed to parse data from signed transaction");
      return false;
    }
  }
  else if (version == '\004')
  {
    try
    {
      s = decrypt_with_view_secret_key(s);
      try
      {
        std::istringstream iss(s);
        boost::archive::portable_binary_iarchive ar(iss);
        ar >> signed_txs;
      }
      catch (...)
      {
        LOG_PRINT_L0("Failed to parse decrypted data from signed transaction");
        return false;
      }
    }
    catch (const std::exception &e)
    {
      LOG_PRINT_L0("Failed to decrypt signed transaction: " << e.what());
      return false;
    }
  }
  else
  {
    LOG_PRINT_L0("Unsupported version in signed transaction");
    return false;
  }
  LOG_PRINT_L0("Loaded signed tx data from binary: " << signed_txs.ptx.size() << " transactions");
  for (auto &c_ptx: signed_txs.ptx) LOG_PRINT_L0(cryptonote::obj_to_json_str(c_ptx.tx));

  if (accept_func && !accept_func(signed_txs))
  {
    LOG_PRINT_L1("Transactions rejected by callback");
    return false;
  }

  // import key images
  if (signed_txs.key_images.size() > m_transfers.size())
  {
    LOG_PRINT_L1("More key images returned that we know outputs for");
    return false;
  }
  for (size_t i = 0; i < signed_txs.key_images.size(); ++i)
  {
    transfer_details &td = m_transfers[i];
    if (td.m_key_image_known && !td.m_key_image_partial && td.m_key_image != signed_txs.key_images[i])
      LOG_PRINT_L0("WARNING: imported key image differs from previously known key image at index " << i << ": trusting imported one");
    td.m_key_image = signed_txs.key_images[i];
    m_key_images[m_transfers[i].m_key_image] = i;
    td.m_key_image_known = true;
    td.m_key_image_partial = false;
    m_pub_keys[m_transfers[i].get_public_key()] = i;
  }

  ptx = signed_txs.ptx;

  return true;
}
//----------------------------------------------------------------------------------------------------
std::string wallet2::save_multisig_tx(multisig_tx_set txs)
{
  LOG_PRINT_L0("saving " << txs.m_ptx.size() << " multisig transactions");

  // txes generated, get rid of used k values
  for (size_t n = 0; n < txs.m_ptx.size(); ++n)
    for (size_t idx: txs.m_ptx[n].construction_data.selected_transfers)
      m_transfers[idx].m_multisig_k.clear();

  // zero out some data we don't want to share
  for (auto &ptx: txs.m_ptx)
  {
    for (auto &e: ptx.construction_data.sources)
      e.multisig_kLRki.k = rct::zero();
  }

  for (auto &ptx: txs.m_ptx)
  {
    // Get decrypted payment id from pending_tx
    ptx.construction_data = get_construction_data_with_decrypted_short_payment_id(ptx, m_account.get_device());
  }

  // save as binary
  std::ostringstream oss;
  boost::archive::portable_binary_oarchive ar(oss);
  try
  {
    ar << txs;
  }
  catch (...)
  {
    return std::string();
  }
  LOG_PRINT_L2("Saving multisig unsigned tx data: " << oss.str());
  std::string ciphertext = encrypt_with_view_secret_key(oss.str());
  return std::string(MULTISIG_UNSIGNED_TX_PREFIX) + ciphertext;
}
//----------------------------------------------------------------------------------------------------
bool wallet2::save_multisig_tx(const multisig_tx_set &txs, const std::string &filename)
{
  std::string ciphertext = save_multisig_tx(txs);
  if (ciphertext.empty())
    return false;
  return epee::file_io_utils::save_string_to_file(filename, ciphertext);
}
//----------------------------------------------------------------------------------------------------
wallet2::multisig_tx_set wallet2::make_multisig_tx_set(const std::vector<pending_tx>& ptx_vector) const
{
  multisig_tx_set txs;
  txs.m_ptx = ptx_vector;

  for (const auto &msk: get_account().get_multisig_keys())
  {
    crypto::public_key pkey = get_multisig_signing_public_key(msk);
    for (auto &ptx: txs.m_ptx) for (auto &sig: ptx.multisig_sigs) sig.signing_keys.insert(pkey);
  }

  txs.m_signers.insert(get_multisig_signer_public_key());
  return txs;
}

std::string wallet2::save_multisig_tx(const std::vector<pending_tx>& ptx_vector)
{
  return save_multisig_tx(make_multisig_tx_set(ptx_vector));
}
//----------------------------------------------------------------------------------------------------
bool wallet2::save_multisig_tx(const std::vector<pending_tx>& ptx_vector, const std::string &filename)
{
  std::string ciphertext = save_multisig_tx(ptx_vector);
  if (ciphertext.empty())
    return false;
  return epee::file_io_utils::save_string_to_file(filename, ciphertext);
}
//----------------------------------------------------------------------------------------------------
bool wallet2::load_multisig_tx(cryptonote::blobdata s, multisig_tx_set &exported_txs, std::function<bool(const multisig_tx_set&)> accept_func)
{
  const size_t magiclen = strlen(MULTISIG_UNSIGNED_TX_PREFIX);
  if (strncmp(s.c_str(), MULTISIG_UNSIGNED_TX_PREFIX, magiclen))
  {
    LOG_PRINT_L0("Bad magic from multisig tx data");
    return false;
  }
  try
  {
    s = decrypt_with_view_secret_key(std::string(s, magiclen));
  }
  catch (const std::exception &e)
  {
    LOG_PRINT_L0("Failed to decrypt multisig tx data: " << e.what());
    return false;
  }
  try
  {
    std::istringstream iss(s);
    boost::archive::portable_binary_iarchive ar(iss);
    ar >> exported_txs;
  }
  catch (...)
  {
    LOG_PRINT_L0("Failed to parse multisig tx data");
    return false;
  }

  // sanity checks
  for (const auto &ptx: exported_txs.m_ptx)
  {
    CHECK_AND_ASSERT_MES(ptx.selected_transfers.size() == ptx.tx.vin.size(), false, "Mismatched selected_transfers/vin sizes");
    for (size_t idx: ptx.selected_transfers)
      CHECK_AND_ASSERT_MES(idx < m_transfers.size(), false, "Transfer index out of range");
    CHECK_AND_ASSERT_MES(ptx.construction_data.selected_transfers.size() == ptx.tx.vin.size(), false, "Mismatched cd selected_transfers/vin sizes");
    for (size_t idx: ptx.construction_data.selected_transfers)
      CHECK_AND_ASSERT_MES(idx < m_transfers.size(), false, "Transfer index out of range");
    CHECK_AND_ASSERT_MES(ptx.construction_data.sources.size() == ptx.tx.vin.size(), false, "Mismatched sources/vin sizes");
  }

  LOG_PRINT_L1("Loaded multisig tx unsigned data from binary: " << exported_txs.m_ptx.size() << " transactions");
  for (auto &ptx: exported_txs.m_ptx) LOG_PRINT_L0(cryptonote::obj_to_json_str(ptx.tx));

  if (accept_func && !accept_func(exported_txs))
  {
    LOG_PRINT_L1("Transactions rejected by callback");
    return false;
  }

  const bool is_signed = exported_txs.m_signers.size() >= m_multisig_threshold;
  if (is_signed)
  {
    for (const auto &ptx: exported_txs.m_ptx)
    {
      const crypto::hash txid = get_transaction_hash(ptx.tx);
      if (store_tx_info())
      {
        m_tx_keys.insert(std::make_pair(txid, ptx.tx_key));
        m_additional_tx_keys.insert(std::make_pair(txid, ptx.additional_tx_keys));
      }
    }
  }

  return true;
}
//----------------------------------------------------------------------------------------------------
bool wallet2::load_multisig_tx_from_file(const std::string &filename, multisig_tx_set &exported_txs, std::function<bool(const multisig_tx_set&)> accept_func)
{
  std::string s;
  boost::system::error_code errcode;

  if (!boost::filesystem::exists(filename, errcode))
  {
    LOG_PRINT_L0("File " << filename << " does not exist: " << errcode);
    return false;
  }
  if (!epee::file_io_utils::load_file_to_string(filename.c_str(), s))
  {
    LOG_PRINT_L0("Failed to load from " << filename);
    return false;
  }

  if (!load_multisig_tx(s, exported_txs, accept_func))
  {
    LOG_PRINT_L0("Failed to parse multisig tx data from " << filename);
    return false;
  }
  return true;
}
//----------------------------------------------------------------------------------------------------
bool wallet2::sign_multisig_tx(multisig_tx_set &exported_txs, std::vector<crypto::hash> &txids)
{
  THROW_WALLET_EXCEPTION_IF(exported_txs.m_ptx.empty(), error::wallet_internal_error, "No tx found");

  const crypto::public_key local_signer = get_multisig_signer_public_key();

  THROW_WALLET_EXCEPTION_IF(exported_txs.m_signers.find(local_signer) != exported_txs.m_signers.end(),
      error::wallet_internal_error, "Transaction already signed by this private key");
  THROW_WALLET_EXCEPTION_IF(exported_txs.m_signers.size() > m_multisig_threshold,
      error::wallet_internal_error, "Transaction was signed by too many signers");
  THROW_WALLET_EXCEPTION_IF(exported_txs.m_signers.size() == m_multisig_threshold,
      error::wallet_internal_error, "Transaction is already fully signed");

  txids.clear();

  // sign the transactions
  for (size_t n = 0; n < exported_txs.m_ptx.size(); ++n)
  {
    tools::wallet2::pending_tx &ptx = exported_txs.m_ptx[n];
    THROW_WALLET_EXCEPTION_IF(ptx.multisig_sigs.empty(), error::wallet_internal_error, "No signatures found in multisig tx");
    tools::wallet2::tx_construction_data &sd = ptx.construction_data;
    LOG_PRINT_L1(" " << (n+1) << ": " << sd.sources.size() << " inputs, mixin " << (sd.sources[0].outputs.size()-1) <<
        ", signed by " << exported_txs.m_signers.size() << "/" << m_multisig_threshold);
    cryptonote::transaction tx;
    rct::multisig_out msout = ptx.multisig_sigs.front().msout;
    auto sources = sd.sources;
<<<<<<< HEAD
    const bool bulletproof = sd.use_rct && (ptx.tx.rct_signatures.type == rct::RCTTypeFullBulletproof || ptx.tx.rct_signatures.type == rct::RCTTypeSimpleBulletproof);
    bool per_output_unlock = use_fork_rules(9, 10);
    bool r = cryptonote::construct_tx_with_tx_key(m_account.get_keys(), m_subaddresses, sources, sd.splitted_dsts, ptx.change_dts, sd.extra, tx, sd.unlock_time, ptx.tx_key, ptx.additional_tx_keys, sd.use_rct, bulletproof, &msout, per_output_unlock, false);
=======
    bool r = cryptonote::construct_tx_with_tx_key(m_account.get_keys(), m_subaddresses, sources, sd.splitted_dsts, ptx.change_dts.addr, sd.extra, tx, sd.unlock_time, ptx.tx_key, ptx.additional_tx_keys, sd.use_rct, sd.use_bulletproofs, &msout, false);
>>>>>>> 8fad35f8
    THROW_WALLET_EXCEPTION_IF(!r, error::tx_not_constructed, sd.sources, sd.splitted_dsts, sd.unlock_time, m_nettype);

    THROW_WALLET_EXCEPTION_IF(get_transaction_prefix_hash (tx) != get_transaction_prefix_hash(ptx.tx),
        error::wallet_internal_error, "Transaction prefix does not match data");

    // Tests passed, sign
    std::vector<unsigned int> indices;
    for (const auto &source: sources)
      indices.push_back(source.real_output);

    for (auto &sig: ptx.multisig_sigs)
    {
      if (sig.ignore != local_signer)
      {
        ptx.tx.rct_signatures = sig.sigs;

        rct::keyV k;
        for (size_t idx: sd.selected_transfers)
          k.push_back(get_multisig_k(idx, sig.used_L));

        rct::key skey = rct::zero();
        for (const auto &msk: get_account().get_multisig_keys())
        {
          crypto::public_key pmsk = get_multisig_signing_public_key(msk);

          if (sig.signing_keys.find(pmsk) == sig.signing_keys.end())
          {
            sc_add(skey.bytes, skey.bytes, rct::sk2rct(msk).bytes);
            sig.signing_keys.insert(pmsk);
          }
        }
        THROW_WALLET_EXCEPTION_IF(!rct::signMultisig(ptx.tx.rct_signatures, indices, k, sig.msout, skey),
            error::wallet_internal_error, "Failed signing, transaction likely malformed");

        sig.sigs = ptx.tx.rct_signatures;
      }
    }

    const bool is_last = exported_txs.m_signers.size() + 1 >= m_multisig_threshold;
    if (is_last)
    {
      // when the last signature on a multisig tx is made, we select the right
      // signature to plug into the final tx
      bool found = false;
      for (const auto &sig: ptx.multisig_sigs)
      {
        if (sig.ignore != local_signer && exported_txs.m_signers.find(sig.ignore) == exported_txs.m_signers.end())
        {
          THROW_WALLET_EXCEPTION_IF(found, error::wallet_internal_error, "More than one transaction is final");
          ptx.tx.rct_signatures = sig.sigs;
          found = true;
        }
      }
      THROW_WALLET_EXCEPTION_IF(!found, error::wallet_internal_error,
          "Final signed transaction not found: this transaction was likely made without our export data, so we cannot sign it");
      const crypto::hash txid = get_transaction_hash(ptx.tx);
      if (store_tx_info())
      {
        m_tx_keys.insert(std::make_pair(txid, ptx.tx_key));
        m_additional_tx_keys.insert(std::make_pair(txid, ptx.additional_tx_keys));
      }
      txids.push_back(txid);
    }
  }

  // txes generated, get rid of used k values
  for (size_t n = 0; n < exported_txs.m_ptx.size(); ++n)
    for (size_t idx: exported_txs.m_ptx[n].construction_data.selected_transfers)
      m_transfers[idx].m_multisig_k.clear();

  exported_txs.m_signers.insert(get_multisig_signer_public_key());

  return true;
}
//----------------------------------------------------------------------------------------------------
bool wallet2::sign_multisig_tx_to_file(multisig_tx_set &exported_txs, const std::string &filename, std::vector<crypto::hash> &txids)
{
  bool r = sign_multisig_tx(exported_txs, txids);
  if (!r)
    return false;
  return save_multisig_tx(exported_txs, filename);
}
//----------------------------------------------------------------------------------------------------
bool wallet2::sign_multisig_tx_from_file(const std::string &filename, std::vector<crypto::hash> &txids, std::function<bool(const multisig_tx_set&)> accept_func)
{
  multisig_tx_set exported_txs;
  if(!load_multisig_tx_from_file(filename, exported_txs))
    return false;

  if (accept_func && !accept_func(exported_txs))
  {
    LOG_PRINT_L1("Transactions rejected by callback");
    return false;
  }
  return sign_multisig_tx_to_file(exported_txs, filename, txids);
}
//----------------------------------------------------------------------------------------------------
uint64_t wallet2::get_fee_multiplier(uint32_t priority, int fee_algorithm) const
{
  static const uint64_t old_multipliers[3] = {1, 2, 3};
  static const uint64_t new_multipliers[3] = {1, 20, 166};
  static const uint64_t newer_multipliers[4] = {1, 4, 20, 166};

  if (fee_algorithm == -1)
    fee_algorithm = get_fee_algorithm();

  // 0 -> default (here, x1 till fee algorithm 2, x4 from it)
  if (priority == 0)
    priority = m_default_priority;
  if (priority == 0)
  {
    if (fee_algorithm >= 2)
      priority = 2;
    else
      priority = 1;
  }

  // 1 to 3/4 are allowed as priorities
  uint32_t max_priority = (fee_algorithm >= 2) ? 4 : 3;
  if (priority >= 1 && priority <= max_priority)
  {
    switch (fee_algorithm)
    {
      case 0: return old_multipliers[priority-1];
      case 1: return new_multipliers[priority-1];
      case 2: return newer_multipliers[priority-1];
      default: THROW_WALLET_EXCEPTION_IF (true, error::invalid_priority);
    }
  }

  THROW_WALLET_EXCEPTION_IF (false, error::invalid_priority);
  return 1;
}
//----------------------------------------------------------------------------------------------------
uint64_t wallet2::get_dynamic_per_kb_fee_estimate() const
{
  uint64_t fee;
  boost::optional<std::string> result = m_node_rpc_proxy.get_dynamic_per_kb_fee_estimate(FEE_ESTIMATE_GRACE_BLOCKS, fee);
  if (!result)
    return fee;
  LOG_PRINT_L1("Failed to query per kB fee, using " << print_money(FEE_PER_KB));
  return FEE_PER_KB;
}
//----------------------------------------------------------------------------------------------------
uint64_t wallet2::get_per_kb_fee() const
{
  if(m_light_wallet)
    return m_light_wallet_per_kb_fee;

  return get_dynamic_per_kb_fee_estimate();
}
//----------------------------------------------------------------------------------------------------
int wallet2::get_fee_algorithm() const
{
  // changes at v3 and v5
  if (use_fork_rules(5, 0))
    return 2;
  if (use_fork_rules(3, -720 * 14))
   return 1;
  return 0;
}
//------------------------------------------------------------------------------------------------------------------------------
uint64_t wallet2::adjust_mixin(uint64_t mixin) const
{
  if (mixin != 9) {
    MWARNING("Requested ring size " << (mixin + 1) << " incorrect for loki, using 10");
    mixin = 9;
  }
  return mixin;
}
//----------------------------------------------------------------------------------------------------
uint32_t wallet2::adjust_priority(uint32_t priority)
{
  if (priority == 0 && m_default_priority == 0 && auto_low_priority())
  {
    try
    {
      // check if there's a backlog in the tx pool
      const double fee_level = get_fee_multiplier(1) * get_per_kb_fee() * (12/(double)13) / (double)1024;
      const std::vector<std::pair<uint64_t, uint64_t>> blocks = estimate_backlog({std::make_pair(fee_level, fee_level)});
      if (blocks.size() != 1)
      {
        MERROR("Bad estimated backlog array size");
        return priority;
      }
      else if (blocks[0].first > 0)
      {
        MINFO("We don't use the low priority because there's a backlog in the tx pool.");
        return priority;
      }

      // get the current full reward zone
      cryptonote::COMMAND_RPC_GET_INFO::request getinfo_req = AUTO_VAL_INIT(getinfo_req);
      cryptonote::COMMAND_RPC_GET_INFO::response getinfo_res = AUTO_VAL_INIT(getinfo_res);
      m_daemon_rpc_mutex.lock();
      bool r = net_utils::invoke_http_json_rpc("/json_rpc", "get_info", getinfo_req, getinfo_res, m_http_client);
      m_daemon_rpc_mutex.unlock();
      THROW_WALLET_EXCEPTION_IF(!r, error::no_connection_to_daemon, "get_info");
      THROW_WALLET_EXCEPTION_IF(getinfo_res.status == CORE_RPC_STATUS_BUSY, error::daemon_busy, "get_info");
      THROW_WALLET_EXCEPTION_IF(getinfo_res.status != CORE_RPC_STATUS_OK, error::get_tx_pool_error);
      const uint64_t full_reward_zone = getinfo_res.block_size_limit / 2;

      // get the last N block headers and sum the block sizes
      const size_t N = 10;
      if (m_blockchain.size() < N)
      {
        MERROR("The blockchain is too short");
        return priority;
      }
      cryptonote::COMMAND_RPC_GET_BLOCK_HEADERS_RANGE::request getbh_req = AUTO_VAL_INIT(getbh_req);
      cryptonote::COMMAND_RPC_GET_BLOCK_HEADERS_RANGE::response getbh_res = AUTO_VAL_INIT(getbh_res);
      m_daemon_rpc_mutex.lock();
      getbh_req.start_height = m_blockchain.size() - N;
      getbh_req.end_height = m_blockchain.size() - 1;
      r = net_utils::invoke_http_json_rpc("/json_rpc", "getblockheadersrange", getbh_req, getbh_res, m_http_client, rpc_timeout);
      m_daemon_rpc_mutex.unlock();
      THROW_WALLET_EXCEPTION_IF(!r, error::no_connection_to_daemon, "getblockheadersrange");
      THROW_WALLET_EXCEPTION_IF(getbh_res.status == CORE_RPC_STATUS_BUSY, error::daemon_busy, "getblockheadersrange");
      THROW_WALLET_EXCEPTION_IF(getbh_res.status != CORE_RPC_STATUS_OK, error::get_blocks_error, getbh_res.status);
      if (getbh_res.headers.size() != N)
      {
        MERROR("Bad blockheaders size");
        return priority;
      }
      size_t block_size_sum = 0;
      for (const cryptonote::block_header_response &i : getbh_res.headers)
      {
        block_size_sum += i.block_size;
      }

      // estimate how 'full' the last N blocks are
      const size_t P = 100 * block_size_sum / (N * full_reward_zone);
      MINFO((boost::format("The last %d blocks fill roughly %d%% of the full reward zone.") % N % P).str());
      if (P > 80)
      {
        MINFO("We don't use the low priority because recent blocks are quite full.");
        return priority;
      }
      MINFO("We'll use the low priority because probably it's safe to do so.");
      return 1;
    }
    catch (const std::exception &e)
    {
      MERROR(e.what());
    }
  }
  return priority;
}
//----------------------------------------------------------------------------------------------------
// separated the call(s) to wallet2::transfer into their own function
//
// this function will make multiple calls to wallet2::transfer if multiple
// transactions will be required
std::vector<wallet2::pending_tx> wallet2::create_transactions(std::vector<cryptonote::tx_destination_entry> dsts, const size_t fake_outs_count, const uint64_t unlock_time, uint32_t priority, const std::vector<uint8_t>& extra, bool trusted_daemon)
{
  const std::vector<size_t> unused_transfers_indices = select_available_outputs_from_histogram(fake_outs_count + 1, true, true, true, trusted_daemon);

  const uint64_t fee_per_kb  = get_per_kb_fee();
  const uint64_t fee_multiplier = get_fee_multiplier(priority, get_fee_algorithm());

  // failsafe split attempt counter
  size_t attempt_count = 0;

  for(attempt_count = 1; ;attempt_count++)
  {
    size_t num_tx = 0.5 + pow(1.7,attempt_count-1);

    auto split_values = split_amounts(dsts, num_tx);

    // Throw if split_amounts comes back with a vector of size different than it should
    if (split_values.size() != num_tx)
    {
      throw std::runtime_error("Splitting transactions returned a number of potential tx not equal to what was requested");
    }

    std::vector<pending_tx> ptx_vector;
    try
    {
      // for each new destination vector (i.e. for each new tx)
      for (auto & dst_vector : split_values)
      {
        cryptonote::transaction tx;
        pending_tx ptx;

        // loop until fee is met without increasing tx size to next KB boundary.
        const size_t estimated_tx_size = estimate_tx_size(false, unused_transfers_indices.size(), fake_outs_count, dst_vector.size(), extra.size(), false);
        uint64_t needed_fee = calculate_fee(fee_per_kb, estimated_tx_size, fee_multiplier);
        do
        {
          transfer(dst_vector, fake_outs_count, unused_transfers_indices, unlock_time, needed_fee, extra, tx, ptx, trusted_daemon);
          auto txBlob = t_serializable_object_to_blob(ptx.tx);
          needed_fee = calculate_fee(fee_per_kb, txBlob, fee_multiplier);
        } while (ptx.fee < needed_fee);

        ptx_vector.push_back(ptx);

        // mark transfers to be used as "spent"
        for(size_t idx: ptx.selected_transfers)
        {
          set_spent(idx, 0);
        }
      }

      // if we made it this far, we've selected our transactions.  committing them will mark them spent,
      // so this is a failsafe in case they don't go through
      // unmark pending tx transfers as spent
      for (auto & ptx : ptx_vector)
      {
        // mark transfers to be used as not spent
        for(size_t idx2: ptx.selected_transfers)
        {
          set_unspent(idx2);
        }

      }

      // if we made it this far, we're OK to actually send the transactions
      return ptx_vector;

    }
    // only catch this here, other exceptions need to pass through to the calling function
    catch (const tools::error::tx_too_big& e)
    {

      // unmark pending tx transfers as spent
      for (auto & ptx : ptx_vector)
      {
        // mark transfers to be used as not spent
        for(size_t idx2: ptx.selected_transfers)
        {
          set_unspent(idx2);
        }
      }

      if (attempt_count >= MAX_SPLIT_ATTEMPTS)
      {
        throw;
      }
    }
    catch (...)
    {
      // in case of some other exception, make sure any tx in queue are marked unspent again

      // unmark pending tx transfers as spent
      for (auto & ptx : ptx_vector)
      {
        // mark transfers to be used as not spent
        for(size_t idx2: ptx.selected_transfers)
        {
          set_unspent(idx2);
        }
      }

      throw;
    }
  }
}

bool wallet2::set_ring_database(const std::string &filename)
{
  m_ring_database = filename;
  MINFO("ringdb path set to " << filename);
  m_ringdb.reset();
  if (!m_ring_database.empty())
  {
    try
    {
      cryptonote::block b;
      generate_genesis(b);
      m_ringdb.reset(new tools::ringdb(m_ring_database, epee::string_tools::pod_to_hex(get_block_hash(b))));
    }
    catch (const std::exception &e)
    {
      MERROR("Failed to initialize ringdb: " << e.what());
      m_ring_database = "";
      return false;
    }
  }
  return true;
}

bool wallet2::add_rings(const crypto::chacha_key &key, const cryptonote::transaction_prefix &tx)
{
  if (!m_ringdb)
    return false;
  try { return m_ringdb->add_rings(key, tx); }
  catch (const std::exception &e) { return false; }
}

bool wallet2::add_rings(const cryptonote::transaction_prefix &tx)
{
  crypto::chacha_key key;
  generate_chacha_key_from_secret_keys(key);
  try { return add_rings(key, tx); }
  catch (const std::exception &e) { return false; }
}

bool wallet2::remove_rings(const cryptonote::transaction_prefix &tx)
{
  if (!m_ringdb)
    return false;
  crypto::chacha_key key;
  generate_chacha_key_from_secret_keys(key);
  try { return m_ringdb->remove_rings(key, tx); }
  catch (const std::exception &e) { return false; }
}

bool wallet2::get_ring(const crypto::chacha_key &key, const crypto::key_image &key_image, std::vector<uint64_t> &outs)
{
  if (!m_ringdb)
    return false;
  try { return m_ringdb->get_ring(key, key_image, outs); }
  catch (const std::exception &e) { return false; }
}

bool wallet2::get_rings(const crypto::hash &txid, std::vector<std::pair<crypto::key_image, std::vector<uint64_t>>> &outs)
{
  for (auto i: m_confirmed_txs)
  {
    if (txid == i.first)
    {
      for (const auto &x: i.second.m_rings)
        outs.push_back({x.first, cryptonote::relative_output_offsets_to_absolute(x.second)});
      return true;
    }
  }
  for (auto i: m_unconfirmed_txs)
  {
    if (txid == i.first)
    {
      for (const auto &x: i.second.m_rings)
        outs.push_back({x.first, cryptonote::relative_output_offsets_to_absolute(x.second)});
      return true;
    }
  }
  return false;
}

bool wallet2::get_ring(const crypto::key_image &key_image, std::vector<uint64_t> &outs)
{
  crypto::chacha_key key;
  generate_chacha_key_from_secret_keys(key);

  try { return get_ring(key, key_image, outs); }
  catch (const std::exception &e) { return false; }
}

bool wallet2::set_ring(const crypto::key_image &key_image, const std::vector<uint64_t> &outs, bool relative)
{
  if (!m_ringdb)
    return false;

  crypto::chacha_key key;
  generate_chacha_key_from_secret_keys(key);

  try { return m_ringdb->set_ring(key, key_image, outs, relative); }
  catch (const std::exception &e) { return false; }
}

bool wallet2::find_and_save_rings(bool force)
{
  if (!force && m_ring_history_saved)
    return true;
  if (!m_ringdb)
    return false;

  COMMAND_RPC_GET_TRANSACTIONS::request req = AUTO_VAL_INIT(req);
  COMMAND_RPC_GET_TRANSACTIONS::response res = AUTO_VAL_INIT(res);

  MDEBUG("Finding and saving rings...");

  // get payments we made
  std::vector<crypto::hash> txs_hashes;
  std::list<std::pair<crypto::hash,wallet2::confirmed_transfer_details>> payments;
  get_payments_out(payments, 0, std::numeric_limits<uint64_t>::max(), boost::none, std::set<uint32_t>());
  for (const std::pair<crypto::hash,wallet2::confirmed_transfer_details> &entry: payments)
  {
    const crypto::hash &txid = entry.first;
    txs_hashes.push_back(txid);
  }

  MDEBUG("Found " << std::to_string(txs_hashes.size()) << " transactions");

  crypto::chacha_key key;
  generate_chacha_key_from_secret_keys(key);

  // get those transactions from the daemon
  static const size_t SLICE_SIZE = 200;
  for (size_t slice = 0; slice < txs_hashes.size(); slice += SLICE_SIZE)
  {
    req.decode_as_json = false;
    req.prune = false;
    req.txs_hashes.clear();
    size_t ntxes = slice + SLICE_SIZE > txs_hashes.size() ? txs_hashes.size() - slice : SLICE_SIZE;
    for (size_t s = slice; s < slice + ntxes; ++s)
      req.txs_hashes.push_back(epee::string_tools::pod_to_hex(txs_hashes[s]));
    bool r;
    {
      const boost::lock_guard<boost::mutex> lock{m_daemon_rpc_mutex};
      r = epee::net_utils::invoke_http_json("/gettransactions", req, res, m_http_client, rpc_timeout);
    }
    THROW_WALLET_EXCEPTION_IF(!r, error::no_connection_to_daemon, "gettransactions");
    THROW_WALLET_EXCEPTION_IF(res.status == CORE_RPC_STATUS_BUSY, error::daemon_busy, "gettransactions");
    THROW_WALLET_EXCEPTION_IF(res.status != CORE_RPC_STATUS_OK, error::wallet_internal_error, "gettransactions");
    THROW_WALLET_EXCEPTION_IF(res.txs.size() != req.txs_hashes.size(), error::wallet_internal_error,
      "daemon returned wrong response for gettransactions, wrong txs count = " +
      std::to_string(res.txs.size()) + ", expected " + std::to_string(req.txs_hashes.size()));

    MDEBUG("Scanning " << res.txs.size() << " transactions");
    THROW_WALLET_EXCEPTION_IF(slice + res.txs.size() > txs_hashes.size(), error::wallet_internal_error, "Unexpected tx array size");
    auto it = req.txs_hashes.begin();
    for (size_t i = 0; i < res.txs.size(); ++i, ++it)
    {
    const auto &tx_info = res.txs[i];
    THROW_WALLET_EXCEPTION_IF(tx_info.tx_hash != epee::string_tools::pod_to_hex(txs_hashes[slice + i]), error::wallet_internal_error, "Wrong txid received");
    THROW_WALLET_EXCEPTION_IF(tx_info.tx_hash != *it, error::wallet_internal_error, "Wrong txid received");
    cryptonote::blobdata bd;
    THROW_WALLET_EXCEPTION_IF(!epee::string_tools::parse_hexstr_to_binbuff(tx_info.as_hex, bd), error::wallet_internal_error, "failed to parse tx from hexstr");
    cryptonote::transaction tx;
    crypto::hash tx_hash, tx_prefix_hash;
    THROW_WALLET_EXCEPTION_IF(!cryptonote::parse_and_validate_tx_from_blob(bd, tx, tx_hash, tx_prefix_hash), error::wallet_internal_error, "failed to parse tx from blob");
    THROW_WALLET_EXCEPTION_IF(epee::string_tools::pod_to_hex(tx_hash) != tx_info.tx_hash, error::wallet_internal_error, "txid mismatch");
    THROW_WALLET_EXCEPTION_IF(!add_rings(key, tx), error::wallet_internal_error, "Failed to save ring");
    }
  }

  MINFO("Found and saved rings for " << txs_hashes.size() << " transactions");
  m_ring_history_saved = true;
  return true;
}

bool wallet2::blackball_output(const crypto::public_key &output)
{
  if (!m_ringdb)
    return false;
  try { return m_ringdb->blackball(output); }
  catch (const std::exception &e) { return false; }
}

bool wallet2::set_blackballed_outputs(const std::vector<crypto::public_key> &outputs, bool add)
{
  if (!m_ringdb)
    return false;
  try
  {
    bool ret = true;
    if (!add)
      ret &= m_ringdb->clear_blackballs();
    for (const auto &output: outputs)
      ret &= m_ringdb->blackball(output);
    return ret;
  }
  catch (const std::exception &e) { return false; }
}

bool wallet2::unblackball_output(const crypto::public_key &output)
{
  if (!m_ringdb)
    return false;
  try { return m_ringdb->unblackball(output); }
  catch (const std::exception &e) { return false; }
}

bool wallet2::is_output_blackballed(const crypto::public_key &output) const
{
  if (!m_ringdb)
    return false;
  try { return m_ringdb->blackballed(output); }
  catch (const std::exception &e) { return false; }
}

bool wallet2::tx_add_fake_output(std::vector<std::vector<tools::wallet2::get_outs_entry>> &outs, uint64_t global_index, const crypto::public_key& output_public_key, const rct::key& mask, uint64_t real_index, bool unlocked) const
{
  if (!unlocked) // don't add locked outs
    return false;
  if (global_index == real_index) // don't re-add real one
    return false;
  auto item = std::make_tuple(global_index, output_public_key, mask);
  CHECK_AND_ASSERT_MES(!outs.empty(), false, "internal error: outs is empty");
  if (std::find(outs.back().begin(), outs.back().end(), item) != outs.back().end()) // don't add duplicates
    return false;
  if (is_output_blackballed(output_public_key)) // don't add blackballed outputs
    return false;
  outs.back().push_back(item);
  return true;
}

void wallet2::light_wallet_get_outs(std::vector<std::vector<tools::wallet2::get_outs_entry>> &outs, const std::vector<size_t> &selected_transfers, size_t fake_outputs_count) {
  
  MDEBUG("LIGHTWALLET - Getting random outs");
      
  cryptonote::COMMAND_RPC_GET_RANDOM_OUTS::request oreq;
  cryptonote::COMMAND_RPC_GET_RANDOM_OUTS::response ores;
  
  size_t light_wallet_requested_outputs_count = (size_t)((fake_outputs_count + 1) * 1.5 + 1);
  
  // Amounts to ask for
  // MyMonero api handle amounts and fees as strings
  for(size_t idx: selected_transfers) {
    const uint64_t ask_amount = m_transfers[idx].is_rct() ? 0 : m_transfers[idx].amount();
    std::ostringstream amount_ss;
    amount_ss << ask_amount;
    oreq.amounts.push_back(amount_ss.str());
  }
  
  oreq.count = light_wallet_requested_outputs_count;
  m_daemon_rpc_mutex.lock();
  bool r = epee::net_utils::invoke_http_json("/get_random_outs", oreq, ores, m_http_client, rpc_timeout, "POST");
  m_daemon_rpc_mutex.unlock();
  THROW_WALLET_EXCEPTION_IF(!r, error::no_connection_to_daemon, "get_random_outs");
  THROW_WALLET_EXCEPTION_IF(ores.amount_outs.empty() , error::wallet_internal_error, "No outputs received from light wallet node. Error: " + ores.Error);
  
  // Check if we got enough outputs for each amount
  for(auto& out: ores.amount_outs) {
    const uint64_t out_amount = boost::lexical_cast<uint64_t>(out.amount);
    THROW_WALLET_EXCEPTION_IF(out.outputs.size() < light_wallet_requested_outputs_count , error::wallet_internal_error, "Not enough outputs for amount: " + boost::lexical_cast<std::string>(out.amount));
    MDEBUG(out.outputs.size() << " outputs for amount "+ boost::lexical_cast<std::string>(out.amount) + " received from light wallet node");
  }

  MDEBUG("selected transfers size: " << selected_transfers.size());

  for(size_t idx: selected_transfers)
  { 
    // Create new index
    outs.push_back(std::vector<get_outs_entry>());
    outs.back().reserve(fake_outputs_count + 1);
    
    // add real output first
    const transfer_details &td = m_transfers[idx];
    const uint64_t amount = td.is_rct() ? 0 : td.amount();
    outs.back().push_back(std::make_tuple(td.m_global_output_index, td.get_public_key(), rct::commit(td.amount(), td.m_mask)));
    MDEBUG("added real output " << string_tools::pod_to_hex(td.get_public_key()));
    
    // Even if the lightwallet server returns random outputs, we pick them randomly.
    std::vector<size_t> order;
    order.resize(light_wallet_requested_outputs_count);
    for (size_t n = 0; n < order.size(); ++n)
      order[n] = n;
    std::shuffle(order.begin(), order.end(), std::default_random_engine(crypto::rand<unsigned>()));
    
    
    LOG_PRINT_L2("Looking for " << (fake_outputs_count+1) << " outputs with amounts " << print_money(td.is_rct() ? 0 : td.amount()));
    MDEBUG("OUTS SIZE: " << outs.back().size());
    for (size_t o = 0; o < light_wallet_requested_outputs_count && outs.back().size() < fake_outputs_count + 1; ++o)
    {
      // Random pick
      size_t i = order[o];
             
      // Find which random output key to use
      bool found_amount = false;
      size_t amount_key;
      for(amount_key = 0; amount_key < ores.amount_outs.size(); ++amount_key)
      {
        if(boost::lexical_cast<uint64_t>(ores.amount_outs[amount_key].amount) == amount) {
          found_amount = true;
          break;
        }
      }
      THROW_WALLET_EXCEPTION_IF(!found_amount , error::wallet_internal_error, "Outputs for amount " + boost::lexical_cast<std::string>(ores.amount_outs[amount_key].amount) + " not found" );

      LOG_PRINT_L2("Index " << i << "/" << light_wallet_requested_outputs_count << ": idx " << ores.amount_outs[amount_key].outputs[i].global_index << " (real " << td.m_global_output_index << "), unlocked " << "(always in light)" << ", key " << ores.amount_outs[0].outputs[i].public_key);
      
      // Convert light wallet string data to proper data structures
      crypto::public_key tx_public_key;
      rct::key mask = AUTO_VAL_INIT(mask); // decrypted mask - not used here
      rct::key rct_commit = AUTO_VAL_INIT(rct_commit);
      THROW_WALLET_EXCEPTION_IF(string_tools::validate_hex(64, ores.amount_outs[amount_key].outputs[i].public_key), error::wallet_internal_error, "Invalid public_key");
      string_tools::hex_to_pod(ores.amount_outs[amount_key].outputs[i].public_key, tx_public_key);
      const uint64_t global_index = ores.amount_outs[amount_key].outputs[i].global_index;
      if(!light_wallet_parse_rct_str(ores.amount_outs[amount_key].outputs[i].rct, tx_public_key, 0, mask, rct_commit, false))
        rct_commit = rct::zeroCommit(td.amount());
      
      if (tx_add_fake_output(outs, global_index, tx_public_key, rct_commit, td.m_global_output_index, true)) {
        MDEBUG("added fake output " << ores.amount_outs[amount_key].outputs[i].public_key);
        MDEBUG("index " << global_index);
      }
    }

    THROW_WALLET_EXCEPTION_IF(outs.back().size() < fake_outputs_count + 1 , error::wallet_internal_error, "Not enough fake outputs found" );
    
    // Real output is the first. Shuffle outputs
    MTRACE(outs.back().size() << " outputs added. Sorting outputs by index:");
    std::sort(outs.back().begin(), outs.back().end(), [](const get_outs_entry &a, const get_outs_entry &b) { return std::get<0>(a) < std::get<0>(b); });

    // Print output order
    for(auto added_out: outs.back())
      MTRACE(std::get<0>(added_out));

  }
}

void wallet2::get_outs(std::vector<std::vector<tools::wallet2::get_outs_entry>> &outs, const std::vector<size_t> &selected_transfers, size_t fake_outputs_count)
{
  LOG_PRINT_L2("fake_outputs_count: " << fake_outputs_count);
  outs.clear();

  if(m_light_wallet && fake_outputs_count > 0) {
    light_wallet_get_outs(outs, selected_transfers, fake_outputs_count);
    return;
  }

  crypto::chacha_key key;
  generate_chacha_key_from_secret_keys(key);

  if (fake_outputs_count > 0)
  {
    uint64_t segregation_fork_height = get_segregation_fork_height();
    // check whether we're shortly after the fork
    uint64_t height;
    boost::optional<std::string> result = m_node_rpc_proxy.get_height(height);
    throw_on_rpc_response_error(result, "get_info");
    bool is_shortly_after_segregation_fork = height >= segregation_fork_height && height < segregation_fork_height + SEGREGATION_FORK_VICINITY;
    bool is_after_segregation_fork = height >= segregation_fork_height;

    // get histogram for the amounts we need
    cryptonote::COMMAND_RPC_GET_OUTPUT_HISTOGRAM::request req_t = AUTO_VAL_INIT(req_t);
    cryptonote::COMMAND_RPC_GET_OUTPUT_HISTOGRAM::response resp_t = AUTO_VAL_INIT(resp_t);
    m_daemon_rpc_mutex.lock();
    for(size_t idx: selected_transfers)
      req_t.amounts.push_back(m_transfers[idx].is_rct() ? 0 : m_transfers[idx].amount());
    std::sort(req_t.amounts.begin(), req_t.amounts.end());
    auto end = std::unique(req_t.amounts.begin(), req_t.amounts.end());
    req_t.amounts.resize(std::distance(req_t.amounts.begin(), end));
    req_t.unlocked = true;
    req_t.recent_cutoff = time(NULL) - RECENT_OUTPUT_ZONE;
    bool r = net_utils::invoke_http_json_rpc("/json_rpc", "get_output_histogram", req_t, resp_t, m_http_client, rpc_timeout);
    m_daemon_rpc_mutex.unlock();
    THROW_WALLET_EXCEPTION_IF(!r, error::no_connection_to_daemon, "transfer_selected");
    THROW_WALLET_EXCEPTION_IF(resp_t.status == CORE_RPC_STATUS_BUSY, error::daemon_busy, "get_output_histogram");
    THROW_WALLET_EXCEPTION_IF(resp_t.status != CORE_RPC_STATUS_OK, error::get_histogram_error, resp_t.status);

    // if we want to segregate fake outs pre or post fork, get distribution
    std::unordered_map<uint64_t, std::pair<uint64_t, uint64_t>> segregation_limit;
    if (is_after_segregation_fork && (m_segregate_pre_fork_outputs || m_key_reuse_mitigation2))
    {
      cryptonote::COMMAND_RPC_GET_OUTPUT_DISTRIBUTION::request req_t = AUTO_VAL_INIT(req_t);
      cryptonote::COMMAND_RPC_GET_OUTPUT_DISTRIBUTION::response resp_t = AUTO_VAL_INIT(resp_t);
      for(size_t idx: selected_transfers)
        req_t.amounts.push_back(m_transfers[idx].is_rct() ? 0 : m_transfers[idx].amount());
      std::sort(req_t.amounts.begin(), req_t.amounts.end());
      auto end = std::unique(req_t.amounts.begin(), req_t.amounts.end());
      req_t.amounts.resize(std::distance(req_t.amounts.begin(), end));
      req_t.from_height = std::max<uint64_t>(segregation_fork_height, RECENT_OUTPUT_BLOCKS) - RECENT_OUTPUT_BLOCKS;
      req_t.to_height = segregation_fork_height + 1;
      req_t.cumulative = true;
      m_daemon_rpc_mutex.lock();
      bool r = net_utils::invoke_http_json_rpc("/json_rpc", "get_output_distribution", req_t, resp_t, m_http_client, rpc_timeout * 1000);
      m_daemon_rpc_mutex.unlock();
      THROW_WALLET_EXCEPTION_IF(!r, error::no_connection_to_daemon, "transfer_selected");
      THROW_WALLET_EXCEPTION_IF(resp_t.status == CORE_RPC_STATUS_BUSY, error::daemon_busy, "get_output_distribution");
      THROW_WALLET_EXCEPTION_IF(resp_t.status != CORE_RPC_STATUS_OK, error::get_output_distribution, resp_t.status);

      // check we got all data
      for(size_t idx: selected_transfers)
      {
        const uint64_t amount = m_transfers[idx].is_rct() ? 0 : m_transfers[idx].amount();
        bool found = false;
        for (const auto &d: resp_t.distributions)
        {
          if (d.amount == amount)
          {
            THROW_WALLET_EXCEPTION_IF(d.start_height > segregation_fork_height, error::get_output_distribution, "Distribution start_height too high");
            THROW_WALLET_EXCEPTION_IF(segregation_fork_height - d.start_height >= d.distribution.size(), error::get_output_distribution, "Distribution size too small");
            THROW_WALLET_EXCEPTION_IF(segregation_fork_height - RECENT_OUTPUT_BLOCKS - d.start_height >= d.distribution.size(), error::get_output_distribution, "Distribution size too small");
            THROW_WALLET_EXCEPTION_IF(segregation_fork_height <= RECENT_OUTPUT_BLOCKS, error::wallet_internal_error, "Fork height too low");
            THROW_WALLET_EXCEPTION_IF(segregation_fork_height - RECENT_OUTPUT_BLOCKS < d.start_height, error::get_output_distribution, "Bad start height");
            uint64_t till_fork = d.distribution[segregation_fork_height - d.start_height];
            uint64_t recent = till_fork - d.distribution[segregation_fork_height - RECENT_OUTPUT_BLOCKS - d.start_height];
            segregation_limit[amount] = std::make_pair(till_fork, recent);
            found = true;
            break;
          }
        }
        THROW_WALLET_EXCEPTION_IF(!found, error::get_output_distribution, "Requested amount not found in response");
      }
    }

    // we ask for more, to have spares if some outputs are still locked
    size_t base_requested_outputs_count = (size_t)((fake_outputs_count + 1) * 1.5 + 1);
    LOG_PRINT_L2("base_requested_outputs_count: " << base_requested_outputs_count);

    // generate output indices to request
    COMMAND_RPC_GET_OUTPUTS_BIN::request req = AUTO_VAL_INIT(req);
    COMMAND_RPC_GET_OUTPUTS_BIN::response daemon_resp = AUTO_VAL_INIT(daemon_resp);

    size_t num_selected_transfers = 0;
    for(size_t idx: selected_transfers)
    {
      ++num_selected_transfers;
      const transfer_details &td = m_transfers[idx];
      const uint64_t amount = td.is_rct() ? 0 : td.amount();
      std::unordered_set<uint64_t> seen_indices;
      // request more for rct in base recent (locked) coinbases are picked, since they're locked for longer
      size_t requested_outputs_count = base_requested_outputs_count + (td.is_rct() ? CRYPTONOTE_MINED_MONEY_UNLOCK_WINDOW - CRYPTONOTE_DEFAULT_TX_SPENDABLE_AGE : 0);
      size_t start = req.outputs.size();

      const bool output_is_pre_fork = td.m_block_height < segregation_fork_height;
      uint64_t num_outs = 0, num_recent_outs = 0;
      uint64_t num_post_fork_outs = 0;
      float pre_fork_num_out_ratio = 0.0f;
      float post_fork_num_out_ratio = 0.0f;

      if (is_after_segregation_fork && m_segregate_pre_fork_outputs && output_is_pre_fork)
      {
        num_outs = segregation_limit[amount].first;
        num_recent_outs = segregation_limit[amount].second;
      }
      else
      {
        // if there are just enough outputs to mix with, use all of them.
        // Eventually this should become impossible.
        for (const auto &he: resp_t.histogram)
        {
          if (he.amount == amount)
          {
            LOG_PRINT_L2("Found " << print_money(amount) << ": " << he.total_instances << " total, "
                << he.unlocked_instances << " unlocked, " << he.recent_instances << " recent");
            num_outs = he.unlocked_instances;
            num_recent_outs = he.recent_instances;
            break;
          }
        }
        if (is_after_segregation_fork && m_key_reuse_mitigation2)
        {
          if (output_is_pre_fork)
          {
            if (is_shortly_after_segregation_fork)
            {
              pre_fork_num_out_ratio = 33.4/100.0f * (1.0f - RECENT_OUTPUT_RATIO);
            }
            else
            {
              pre_fork_num_out_ratio = 33.4/100.0f * (1.0f - RECENT_OUTPUT_RATIO);
              post_fork_num_out_ratio = 33.4/100.0f * (1.0f - RECENT_OUTPUT_RATIO);
            }
          }
          else
          {
            if (is_shortly_after_segregation_fork)
            {
            }
            else
            {
              post_fork_num_out_ratio = 67.8/100.0f * (1.0f - RECENT_OUTPUT_RATIO);
            }
          }
        }
        num_post_fork_outs = num_outs - segregation_limit[amount].first;
      }

      LOG_PRINT_L1("" << num_outs << " unlocked outputs of size " << print_money(amount));
      THROW_WALLET_EXCEPTION_IF(num_outs == 0, error::wallet_internal_error,
          "histogram reports no unlocked outputs for " + boost::lexical_cast<std::string>(amount) + ", not even ours");
      THROW_WALLET_EXCEPTION_IF(num_recent_outs > num_outs, error::wallet_internal_error,
          "histogram reports more recent outs than outs for " + boost::lexical_cast<std::string>(amount));

      // how many fake outs to draw on a pre-fork triangular distribution
      size_t pre_fork_outputs_count = requested_outputs_count * pre_fork_num_out_ratio;
      size_t post_fork_outputs_count = requested_outputs_count * post_fork_num_out_ratio;
      // how many fake outs to draw otherwise
      size_t normal_output_count = requested_outputs_count - pre_fork_outputs_count - post_fork_outputs_count;

      // X% of those outs are to be taken from recent outputs
      size_t recent_outputs_count = normal_output_count * RECENT_OUTPUT_RATIO;
      if (recent_outputs_count == 0)
        recent_outputs_count = 1; // ensure we have at least one, if possible
      if (recent_outputs_count > num_recent_outs)
        recent_outputs_count = num_recent_outs;
      if (td.m_global_output_index >= num_outs - num_recent_outs && recent_outputs_count > 0)
        --recent_outputs_count; // if the real out is recent, pick one less recent fake out
      LOG_PRINT_L1("Fake output makeup: " << requested_outputs_count << " requested: " << recent_outputs_count << " recent, " <<
          pre_fork_outputs_count << " pre-fork, " << post_fork_outputs_count << " post-fork, " <<
          (requested_outputs_count - recent_outputs_count - pre_fork_outputs_count - post_fork_outputs_count) << " full-chain");

      uint64_t num_found = 0;

      // if we have a known ring, use it
      bool existing_ring_found = false;
      if (td.m_key_image_known && !td.m_key_image_partial)
      {
        std::vector<uint64_t> ring;
        if (get_ring(key, td.m_key_image, ring))
        {
          MINFO("This output has a known ring, reusing (size " << ring.size() << ")");
          THROW_WALLET_EXCEPTION_IF(ring.size() > fake_outputs_count + 1, error::wallet_internal_error,
              "An output in this transaction was previously spent on another chain with ring size " +
              std::to_string(ring.size()) + ", it cannot be spent now with ring size " +
              std::to_string(fake_outputs_count + 1) + " as it is smaller: use a higher ring size");
          bool own_found = false;
          existing_ring_found = true;
          for (const auto &out: ring)
          {
            MINFO("Ring has output " << out);
            if (out < num_outs)
            {
              MINFO("Using it");
              req.outputs.push_back({amount, out});
              ++num_found;
              seen_indices.emplace(out);
              if (out == td.m_global_output_index)
              {
                MINFO("This is the real output");
                own_found = true;
              }
            }
            else
            {
              MINFO("Ignoring output " << out << ", too recent");
            }
          }
          THROW_WALLET_EXCEPTION_IF(!own_found, error::wallet_internal_error,
              "Known ring does not include the spent output: " + std::to_string(td.m_global_output_index));
        }
      }

      if (num_outs <= requested_outputs_count && !existing_ring_found)
      {
        for (uint64_t i = 0; i < num_outs; i++)
          req.outputs.push_back({amount, i});
        // duplicate to make up shortfall: this will be caught after the RPC call,
        // so we can also output the amounts for which we can't reach the required
        // mixin after checking the actual unlockedness
        for (uint64_t i = num_outs; i < requested_outputs_count; ++i)
          req.outputs.push_back({amount, num_outs - 1});
      }
      else
      {
        // start with real one
        if (num_found == 0)
        {
          num_found = 1;
          seen_indices.emplace(td.m_global_output_index);
          req.outputs.push_back({amount, td.m_global_output_index});
          LOG_PRINT_L1("Selecting real output: " << td.m_global_output_index << " for " << print_money(amount));
        }

        // while we still need more mixins
        while (num_found < requested_outputs_count)
        {
          // if we've gone through every possible output, we've gotten all we can
          if (seen_indices.size() == num_outs)
            break;

          // get a random output index from the DB.  If we've already seen it,
          // return to the top of the loop and try again, otherwise add it to the
          // list of output indices we've seen.

          uint64_t i;
          const char *type = "";
          if (num_found - 1 < recent_outputs_count) // -1 to account for the real one we seeded with
          {
            // triangular distribution over [a,b) with a=0, mode c=b=up_index_limit
            uint64_t r = crypto::rand<uint64_t>() % ((uint64_t)1 << 53);
            double frac = std::sqrt((double)r / ((uint64_t)1 << 53));
            i = (uint64_t)(frac*num_recent_outs) + num_outs - num_recent_outs;
            // just in case rounding up to 1 occurs after calc
            if (i == num_outs)
              --i;
            type = "recent";
          }
          else if (num_found -1 < recent_outputs_count + pre_fork_outputs_count)
          {
            // triangular distribution over [a,b) with a=0, mode c=b=up_index_limit
            uint64_t r = crypto::rand<uint64_t>() % ((uint64_t)1 << 53);
            double frac = std::sqrt((double)r / ((uint64_t)1 << 53));
            i = (uint64_t)(frac*segregation_limit[amount].first);
            // just in case rounding up to 1 occurs after calc
            if (i == num_outs)
              --i;
            type = " pre-fork";
          }
          else if (num_found -1 < recent_outputs_count + pre_fork_outputs_count + post_fork_outputs_count)
          {
            // triangular distribution over [a,b) with a=0, mode c=b=up_index_limit
            uint64_t r = crypto::rand<uint64_t>() % ((uint64_t)1 << 53);
            double frac = std::sqrt((double)r / ((uint64_t)1 << 53));
            i = (uint64_t)(frac*num_post_fork_outs) + segregation_limit[amount].first;
            // just in case rounding up to 1 occurs after calc
            if (i == num_post_fork_outs+segregation_limit[amount].first)
              --i;
            type = "post-fork";
          }
          else
          {
            // triangular distribution over [a,b) with a=0, mode c=b=up_index_limit
            uint64_t r = crypto::rand<uint64_t>() % ((uint64_t)1 << 53);
            double frac = std::sqrt((double)r / ((uint64_t)1 << 53));
            i = (uint64_t)(frac*num_outs);
            // just in case rounding up to 1 occurs after calc
            if (i == num_outs)
              --i;
            type = "triangular";
          }

          if (seen_indices.count(i))
            continue;
          seen_indices.emplace(i);

          LOG_PRINT_L2("picking " << i << " as " << type);
          req.outputs.push_back({amount, i});
          ++num_found;
        }
      }

      // sort the subsection, to ensure the daemon doesn't know which output is ours
      std::sort(req.outputs.begin() + start, req.outputs.end(),
          [](const get_outputs_out &a, const get_outputs_out &b) { return a.index < b.index; });
    }

    for (auto i: req.outputs)
      LOG_PRINT_L1("asking for output " << i.index << " for " << print_money(i.amount));

    // get the keys for those
    m_daemon_rpc_mutex.lock();
    r = epee::net_utils::invoke_http_bin("/get_outs.bin", req, daemon_resp, m_http_client, rpc_timeout);
    m_daemon_rpc_mutex.unlock();
    THROW_WALLET_EXCEPTION_IF(!r, error::no_connection_to_daemon, "get_outs.bin");
    THROW_WALLET_EXCEPTION_IF(daemon_resp.status == CORE_RPC_STATUS_BUSY, error::daemon_busy, "get_outs.bin");
    THROW_WALLET_EXCEPTION_IF(daemon_resp.status != CORE_RPC_STATUS_OK, error::get_random_outs_error, daemon_resp.status);
    THROW_WALLET_EXCEPTION_IF(daemon_resp.outs.size() != req.outputs.size(), error::wallet_internal_error,
      "daemon returned wrong response for get_outs.bin, wrong amounts count = " +
      std::to_string(daemon_resp.outs.size()) + ", expected " +  std::to_string(req.outputs.size()));

    std::unordered_map<uint64_t, uint64_t> scanty_outs;
    size_t base = 0;
    outs.reserve(num_selected_transfers);
    for(size_t idx: selected_transfers)
    {
      const transfer_details &td = m_transfers[idx];
      size_t requested_outputs_count = base_requested_outputs_count + (td.is_rct() ? CRYPTONOTE_MINED_MONEY_UNLOCK_WINDOW - CRYPTONOTE_DEFAULT_TX_SPENDABLE_AGE : 0);
      outs.push_back(std::vector<get_outs_entry>());
      outs.back().reserve(fake_outputs_count + 1);
      const rct::key mask = td.is_rct() ? rct::commit(td.amount(), td.m_mask) : rct::zeroCommit(td.amount());

      uint64_t num_outs = 0;
      const uint64_t amount = td.is_rct() ? 0 : td.amount();
      const bool output_is_pre_fork = td.m_block_height < segregation_fork_height;
      if (is_after_segregation_fork && m_segregate_pre_fork_outputs && output_is_pre_fork)
        num_outs = segregation_limit[amount].first;
      else for (const auto &he: resp_t.histogram)
      {
        if (he.amount == amount)
        {
          num_outs = he.unlocked_instances;
          break;
        }
      }

      // make sure the real outputs we asked for are really included, along
      // with the correct key and mask: this guards against an active attack
      // where the node sends dummy data for all outputs, and we then send
      // the real one, which the node can then tell from the fake outputs,
      // as it has different data than the dummy data it had sent earlier
      bool real_out_found = false;
      for (size_t n = 0; n < requested_outputs_count; ++n)
      {
        size_t i = base + n;
        if (req.outputs[i].index == td.m_global_output_index)
          if (daemon_resp.outs[i].key == boost::get<txout_to_key>(td.m_tx.vout[td.m_internal_output_index].target).key)
            if (daemon_resp.outs[i].mask == mask)
              real_out_found = true;
      }
      THROW_WALLET_EXCEPTION_IF(!real_out_found, error::wallet_internal_error,
          "Daemon response did not include the requested real output");

      // pick real out first (it will be sorted when done)
      outs.back().push_back(std::make_tuple(td.m_global_output_index, boost::get<txout_to_key>(td.m_tx.vout[td.m_internal_output_index].target).key, mask));

      // then pick outs from an existing ring, if any
      bool existing_ring_found = false;
      if (td.m_key_image_known && !td.m_key_image_partial)
      {
        std::vector<uint64_t> ring;
        if (get_ring(key, td.m_key_image, ring))
        {
          for (uint64_t out: ring)
          {
            if (out < num_outs)
            {
              if (out != td.m_global_output_index)
              {
                bool found = false;
                for (size_t o = 0; o < requested_outputs_count; ++o)
                {
                  size_t i = base + o;
                  if (req.outputs[i].index == out)
                  {
                    LOG_PRINT_L2("Index " << i << "/" << requested_outputs_count << ": idx " << req.outputs[i].index << " (real " << td.m_global_output_index << "), unlocked " << daemon_resp.outs[i].unlocked << ", key " << daemon_resp.outs[i].key << " (from existing ring)");
                    tx_add_fake_output(outs, req.outputs[i].index, daemon_resp.outs[i].key, daemon_resp.outs[i].mask, td.m_global_output_index, daemon_resp.outs[i].unlocked);
                    found = true;
                    break;
                  }
                }
                THROW_WALLET_EXCEPTION_IF(!found, error::wallet_internal_error, "Falied to find existing ring output in daemon out data");
              }
            }
          }
        }
      }

      // then pick others in random order till we reach the required number
      // since we use an equiprobable pick here, we don't upset the triangular distribution
      std::vector<size_t> order;
      order.resize(requested_outputs_count);
      for (size_t n = 0; n < order.size(); ++n)
        order[n] = n;
      std::shuffle(order.begin(), order.end(), std::default_random_engine(crypto::rand<unsigned>()));

      LOG_PRINT_L2("Looking for " << (fake_outputs_count+1) << " outputs of size " << print_money(td.is_rct() ? 0 : td.amount()));
      for (size_t o = 0; o < requested_outputs_count && outs.back().size() < fake_outputs_count + 1; ++o)
      {
        size_t i = base + order[o];
        LOG_PRINT_L2("Index " << i << "/" << requested_outputs_count << ": idx " << req.outputs[i].index << " (real " << td.m_global_output_index << "), unlocked " << daemon_resp.outs[i].unlocked << ", key " << daemon_resp.outs[i].key);
        tx_add_fake_output(outs, req.outputs[i].index, daemon_resp.outs[i].key, daemon_resp.outs[i].mask, td.m_global_output_index, daemon_resp.outs[i].unlocked);
      }
      if (outs.back().size() < fake_outputs_count + 1)
      {
        scanty_outs[td.is_rct() ? 0 : td.amount()] = outs.back().size();
      }
      else
      {
        // sort the subsection, so any spares are reset in order
        std::sort(outs.back().begin(), outs.back().end(), [](const get_outs_entry &a, const get_outs_entry &b) { return std::get<0>(a) < std::get<0>(b); });
      }
      base += requested_outputs_count;
    }
    THROW_WALLET_EXCEPTION_IF(!scanty_outs.empty(), error::not_enough_outs_to_mix, scanty_outs, fake_outputs_count);
  }
  else
  {
    for (size_t idx: selected_transfers)
    {
      const transfer_details &td = m_transfers[idx];
      std::vector<get_outs_entry> v;
      const rct::key mask = td.is_rct() ? rct::commit(td.amount(), td.m_mask) : rct::zeroCommit(td.amount());
      v.push_back(std::make_tuple(td.m_global_output_index, td.get_public_key(), mask));
      outs.push_back(v);
    }
  }
}

template<typename T>
void wallet2::transfer_selected(const std::vector<cryptonote::tx_destination_entry>& dsts, const std::vector<size_t>& selected_transfers, size_t fake_outputs_count,
  std::vector<std::vector<tools::wallet2::get_outs_entry>> &outs,
  uint64_t unlock_time, uint64_t fee, const std::vector<uint8_t>& extra, T destination_split_strategy, const tx_dust_policy& dust_policy, cryptonote::transaction& tx, pending_tx &ptx)
{
  using namespace cryptonote;
  // throw if attempting a transaction with no destinations
  THROW_WALLET_EXCEPTION_IF(dsts.empty(), error::zero_destination);

  THROW_WALLET_EXCEPTION_IF(m_multisig, error::wallet_internal_error, "Multisig wallets cannot spend non rct outputs");

  uint64_t upper_transaction_size_limit = get_upper_transaction_size_limit();
  uint64_t needed_money = fee;
  LOG_PRINT_L2("transfer: starting with fee " << print_money (needed_money));

  // calculate total amount being sent to all destinations
  // throw if total amount overflows uint64_t
  for(auto& dt: dsts)
  {
    THROW_WALLET_EXCEPTION_IF(0 == dt.amount, error::zero_destination);
    needed_money += dt.amount;
    LOG_PRINT_L2("transfer: adding " << print_money(dt.amount) << ", for a total of " << print_money (needed_money));
    THROW_WALLET_EXCEPTION_IF(needed_money < dt.amount, error::tx_sum_overflow, dsts, fee, m_nettype);
  }

  uint64_t found_money = 0;
  for(size_t idx: selected_transfers)
  {
    found_money += m_transfers[idx].amount();
  }

  LOG_PRINT_L2("wanted " << print_money(needed_money) << ", found " << print_money(found_money) << ", fee " << print_money(fee));
  THROW_WALLET_EXCEPTION_IF(found_money < needed_money, error::not_enough_unlocked_money, found_money, needed_money - fee, fee);

  uint32_t subaddr_account = m_transfers[*selected_transfers.begin()].m_subaddr_index.major;
  for (auto i = ++selected_transfers.begin(); i != selected_transfers.end(); ++i)
    THROW_WALLET_EXCEPTION_IF(subaddr_account != m_transfers[*i].m_subaddr_index.major, error::wallet_internal_error, "the tx uses funds from multiple accounts");

  if (outs.empty())
    get_outs(outs, selected_transfers, fake_outputs_count); // may throw

  //prepare inputs
  LOG_PRINT_L2("preparing outputs");
  typedef cryptonote::tx_source_entry::output_entry tx_output_entry;
  size_t i = 0, out_index = 0;
  std::vector<cryptonote::tx_source_entry> sources;
  for(size_t idx: selected_transfers)
  {
    sources.resize(sources.size()+1);
    cryptonote::tx_source_entry& src = sources.back();
    const transfer_details& td = m_transfers[idx];
    src.amount = td.amount();
    src.rct = td.is_rct();
    //paste keys (fake and real)

    for (size_t n = 0; n < fake_outputs_count + 1; ++n)
    {
      tx_output_entry oe;
      oe.first = std::get<0>(outs[out_index][n]);
      oe.second.dest = rct::pk2rct(std::get<1>(outs[out_index][n]));
      oe.second.mask = std::get<2>(outs[out_index][n]);

      src.outputs.push_back(oe);
      ++i;
    }

    //paste real transaction to the random index
    auto it_to_replace = std::find_if(src.outputs.begin(), src.outputs.end(), [&](const tx_output_entry& a)
    {
      return a.first == td.m_global_output_index;
    });
    THROW_WALLET_EXCEPTION_IF(it_to_replace == src.outputs.end(), error::wallet_internal_error,
        "real output not found");

    tx_output_entry real_oe;
    real_oe.first = td.m_global_output_index;
    real_oe.second.dest = rct::pk2rct(boost::get<txout_to_key>(td.m_tx.vout[td.m_internal_output_index].target).key);
    real_oe.second.mask = rct::commit(td.amount(), td.m_mask);
    *it_to_replace = real_oe;
    src.real_out_tx_key = get_tx_pub_key_from_extra(td.m_tx, td.m_pk_index);
    src.real_out_additional_tx_keys = get_additional_tx_pub_keys_from_extra(td.m_tx);
    src.real_output = it_to_replace - src.outputs.begin();
    src.real_output_in_tx_index = td.m_internal_output_index;
    src.multisig_kLRki = rct::multisig_kLRki({rct::zero(), rct::zero(), rct::zero(), rct::zero()});
    detail::print_source_entry(src);
    ++out_index;
  }
  LOG_PRINT_L2("outputs prepared");

  cryptonote::tx_destination_entry change_dts = AUTO_VAL_INIT(change_dts);
  if (needed_money < found_money)
  {
    change_dts.addr = get_subaddress({subaddr_account, 0});
    change_dts.amount = found_money - needed_money;
  }

  std::vector<cryptonote::tx_destination_entry> splitted_dsts, dust_dsts;
  uint64_t dust = 0;
  destination_split_strategy(dsts, change_dts, dust_policy.dust_threshold, splitted_dsts, dust_dsts);
  for(auto& d: dust_dsts) {
    THROW_WALLET_EXCEPTION_IF(dust_policy.dust_threshold < d.amount, error::wallet_internal_error, "invalid dust value: dust = " +
      std::to_string(d.amount) + ", dust_threshold = " + std::to_string(dust_policy.dust_threshold));
  }
  for(auto& d: dust_dsts) {
    if (!dust_policy.add_to_fee)
      splitted_dsts.push_back(cryptonote::tx_destination_entry(d.amount, dust_policy.addr_for_dust, d.is_subaddress));
    dust += d.amount;
  }

  crypto::secret_key tx_key;
  std::vector<crypto::secret_key> additional_tx_keys;
  rct::multisig_out msout;
  LOG_PRINT_L2("constructing tx");
  bool per_output_unlock = use_fork_rules(9, 10);
  bool r = cryptonote::construct_tx_and_get_tx_key(m_account.get_keys(), m_subaddresses, sources, splitted_dsts, change_dts, extra, tx, unlock_time, tx_key, additional_tx_keys, false, false, m_multisig ? &msout : NULL, per_output_unlock);
  LOG_PRINT_L2("constructed tx, r="<<r);
  THROW_WALLET_EXCEPTION_IF(!r, error::tx_not_constructed, sources, splitted_dsts, unlock_time, m_nettype);
  THROW_WALLET_EXCEPTION_IF(upper_transaction_size_limit <= get_object_blobsize(tx), error::tx_too_big, tx, upper_transaction_size_limit);

  std::string key_images;
  bool all_are_txin_to_key = std::all_of(tx.vin.begin(), tx.vin.end(), [&](const txin_v& s_e) -> bool
  {
    CHECKED_GET_SPECIFIC_VARIANT(s_e, const txin_to_key, in, false);
    key_images += boost::to_string(in.k_image) + " ";
    return true;
  });
  THROW_WALLET_EXCEPTION_IF(!all_are_txin_to_key, error::unexpected_txin_type, tx);
  
  
  bool dust_sent_elsewhere = (dust_policy.addr_for_dust.m_view_public_key != change_dts.addr.m_view_public_key
                                || dust_policy.addr_for_dust.m_spend_public_key != change_dts.addr.m_spend_public_key);
  
  if (dust_policy.add_to_fee || dust_sent_elsewhere) change_dts.amount -= dust;

  ptx.key_images = key_images;
  ptx.fee = (dust_policy.add_to_fee ? fee+dust : fee);
  ptx.dust = ((dust_policy.add_to_fee || dust_sent_elsewhere) ? dust : 0);
  ptx.dust_added_to_fee = dust_policy.add_to_fee;
  ptx.tx = tx;
  ptx.change_dts = change_dts;
  ptx.selected_transfers = selected_transfers;
  ptx.tx_key = tx_key;
  ptx.additional_tx_keys = additional_tx_keys;
  ptx.dests = dsts;
  ptx.construction_data.sources = sources;
  ptx.construction_data.change_dts = change_dts;
  ptx.construction_data.splitted_dsts = splitted_dsts;
  ptx.construction_data.selected_transfers = selected_transfers;
  ptx.construction_data.extra = tx.extra;
  ptx.construction_data.unlock_time = unlock_time;
  ptx.construction_data.use_rct = false;
  ptx.construction_data.use_bulletproofs = false;
  ptx.construction_data.dests = dsts;
  // record which subaddress indices are being used as inputs
  ptx.construction_data.subaddr_account = subaddr_account;
  ptx.construction_data.subaddr_indices.clear();
  for (size_t idx: selected_transfers)
    ptx.construction_data.subaddr_indices.insert(m_transfers[idx].m_subaddr_index.minor);
  LOG_PRINT_L2("transfer_selected done");
}

void wallet2::transfer_selected_rct(std::vector<cryptonote::tx_destination_entry> dsts, const std::vector<size_t>& selected_transfers, size_t fake_outputs_count,
  std::vector<std::vector<tools::wallet2::get_outs_entry>> &outs,
  uint64_t unlock_time, uint64_t fee, const std::vector<uint8_t>& extra, cryptonote::transaction& tx, pending_tx &ptx, bool bulletproof, bool is_staking_tx)
{
  using namespace cryptonote;
  // throw if attempting a transaction with no destinations
  THROW_WALLET_EXCEPTION_IF(dsts.empty(), error::zero_destination);

  uint64_t upper_transaction_size_limit = get_upper_transaction_size_limit();
  uint64_t needed_money = fee;
  LOG_PRINT_L2("transfer_selected_rct: starting with fee " << print_money (needed_money));
  LOG_PRINT_L2("selected transfers: " << strjoin(selected_transfers, " "));

  // calculate total amount being sent to all destinations
  // throw if total amount overflows uint64_t
  for(auto& dt: dsts)
  {
    THROW_WALLET_EXCEPTION_IF(0 == dt.amount, error::zero_destination);
    needed_money += dt.amount;
    LOG_PRINT_L2("transfer: adding " << print_money(dt.amount) << ", for a total of " << print_money (needed_money));
    THROW_WALLET_EXCEPTION_IF(needed_money < dt.amount, error::tx_sum_overflow, dsts, fee, m_nettype);
  }

  // if this is a multisig wallet, create a list of multisig signers we can use
  std::deque<crypto::public_key> multisig_signers;
  size_t n_multisig_txes = 0;
  if (m_multisig && !m_transfers.empty())
  {
    const crypto::public_key local_signer = get_multisig_signer_public_key();
    size_t n_available_signers = 1;
    for (const crypto::public_key &signer: m_multisig_signers)
    {
      if (signer == local_signer)
        continue;
      multisig_signers.push_front(signer);
      for (const auto &i: m_transfers[0].m_multisig_info)
      {
        if (i.m_signer == signer)
        {
          multisig_signers.pop_front();
          multisig_signers.push_back(signer);
          ++n_available_signers;
          break;
        }
      }
    }
    multisig_signers.push_back(local_signer);
    MDEBUG("We can use " << n_available_signers << "/" << m_multisig_signers.size() <<  " other signers");
    THROW_WALLET_EXCEPTION_IF(n_available_signers+1 < m_multisig_threshold, error::multisig_import_needed);
    n_multisig_txes = n_available_signers == m_multisig_signers.size() ? m_multisig_threshold : 1;
    MDEBUG("We will create " << n_multisig_txes << " txes");
  }

  uint64_t found_money = 0;
  for(size_t idx: selected_transfers)
  {
    found_money += m_transfers[idx].amount();
  }

  LOG_PRINT_L2("wanted " << print_money(needed_money) << ", found " << print_money(found_money) << ", fee " << print_money(fee));
  THROW_WALLET_EXCEPTION_IF(found_money < needed_money, error::not_enough_unlocked_money, found_money, needed_money - fee, fee);

  uint32_t subaddr_account = m_transfers[*selected_transfers.begin()].m_subaddr_index.major;
  for (auto i = ++selected_transfers.begin(); i != selected_transfers.end(); ++i)
    THROW_WALLET_EXCEPTION_IF(subaddr_account != m_transfers[*i].m_subaddr_index.major, error::wallet_internal_error, "the tx uses funds from multiple accounts");

  if (outs.empty())
    get_outs(outs, selected_transfers, fake_outputs_count); // may throw

  //prepare inputs
  LOG_PRINT_L2("preparing outputs");
  size_t i = 0, out_index = 0;
  std::vector<cryptonote::tx_source_entry> sources;
  std::unordered_set<rct::key> used_L;
  for(size_t idx: selected_transfers)
  {
    sources.resize(sources.size()+1);
    cryptonote::tx_source_entry& src = sources.back();
    const transfer_details& td = m_transfers[idx];
    src.amount = td.amount();
    src.rct = td.is_rct();
    //paste mixin transaction

    THROW_WALLET_EXCEPTION_IF(outs.size() < out_index + 1 ,  error::wallet_internal_error, "outs.size() < out_index + 1"); 
    THROW_WALLET_EXCEPTION_IF(outs[out_index].size() < fake_outputs_count ,  error::wallet_internal_error, "fake_outputs_count > random outputs found");
      
    typedef cryptonote::tx_source_entry::output_entry tx_output_entry;
    for (size_t n = 0; n < fake_outputs_count + 1; ++n)
    {
      tx_output_entry oe;
      oe.first = std::get<0>(outs[out_index][n]);
      oe.second.dest = rct::pk2rct(std::get<1>(outs[out_index][n]));
      oe.second.mask = std::get<2>(outs[out_index][n]);
      src.outputs.push_back(oe);
    }
    ++i;

    //paste real transaction to the random index
    auto it_to_replace = std::find_if(src.outputs.begin(), src.outputs.end(), [&](const tx_output_entry& a)
    {
      return a.first == td.m_global_output_index;
    });
    THROW_WALLET_EXCEPTION_IF(it_to_replace == src.outputs.end(), error::wallet_internal_error,
        "real output not found");

    tx_output_entry real_oe;
    real_oe.first = td.m_global_output_index;
    real_oe.second.dest = rct::pk2rct(td.get_public_key());
    real_oe.second.mask = rct::commit(td.amount(), td.m_mask);
    *it_to_replace = real_oe;
    src.real_out_tx_key = get_tx_pub_key_from_extra(td.m_tx, td.m_pk_index);
    src.real_out_additional_tx_keys = get_additional_tx_pub_keys_from_extra(td.m_tx);
    src.real_output = it_to_replace - src.outputs.begin();
    src.real_output_in_tx_index = td.m_internal_output_index;
    src.mask = td.m_mask;
    if (m_multisig)
    {
      crypto::public_key ignore = m_multisig_threshold == m_multisig_signers.size() ? crypto::null_pkey : multisig_signers.front();
      src.multisig_kLRki = get_multisig_composite_kLRki(idx, ignore, used_L, used_L);
    }
    else
      src.multisig_kLRki = rct::multisig_kLRki({rct::zero(), rct::zero(), rct::zero(), rct::zero()});
    detail::print_source_entry(src);
    ++out_index;
  }
  LOG_PRINT_L2("outputs prepared");

  // we still keep a copy, since we want to keep dsts free of change for user feedback purposes
  std::vector<cryptonote::tx_destination_entry> splitted_dsts = dsts;
  cryptonote::tx_destination_entry change_dts = AUTO_VAL_INIT(change_dts);
  change_dts.amount = found_money - needed_money;
  if (change_dts.amount == 0)
  {
    if (splitted_dsts.size() == 1)
    {
      // If the change is 0, send it to a random address, to avoid confusing
      // the sender with a 0 amount output. We send a 0 amount in order to avoid
      // letting the destination be able to work out which of the inputs is the
      // real one in our rings
      LOG_PRINT_L2("generating dummy address for 0 change");
      cryptonote::account_base dummy;
      dummy.generate();
      change_dts.addr = dummy.get_keys().m_account_address;
      LOG_PRINT_L2("generated dummy address for 0 change");
      splitted_dsts.push_back(change_dts);
    }
  }
  else
  {
    change_dts.addr = get_subaddress({subaddr_account, 0});
    splitted_dsts.push_back(change_dts);
  }

  crypto::secret_key tx_key;
  std::vector<crypto::secret_key> additional_tx_keys;
  rct::multisig_out msout;
  LOG_PRINT_L2("constructing tx");
  auto sources_copy = sources;
  bool per_output_unlock = use_fork_rules(9, 10);
  bool r = cryptonote::construct_tx_and_get_tx_key(m_account.get_keys(), m_subaddresses, sources, splitted_dsts, change_dts, extra, tx, unlock_time, tx_key, additional_tx_keys, true, bulletproof, m_multisig ? &msout : NULL, is_staking_tx, per_output_unlock);
  LOG_PRINT_L2("constructed tx, r="<<r);
  THROW_WALLET_EXCEPTION_IF(!r, error::tx_not_constructed, sources, dsts, unlock_time, m_nettype);
  THROW_WALLET_EXCEPTION_IF(upper_transaction_size_limit <= get_object_blobsize(tx), error::tx_too_big, tx, upper_transaction_size_limit);

  // work out the permutation done on sources
  std::vector<size_t> ins_order;
  for (size_t n = 0; n < sources.size(); ++n)
  {
    for (size_t idx = 0; idx < sources_copy.size(); ++idx)
    {
      THROW_WALLET_EXCEPTION_IF((size_t)sources_copy[idx].real_output >= sources_copy[idx].outputs.size(),
          error::wallet_internal_error, "Invalid real_output");
      if (sources_copy[idx].outputs[sources_copy[idx].real_output].second.dest == sources[n].outputs[sources[n].real_output].second.dest)
        ins_order.push_back(idx);
    }
  }
  THROW_WALLET_EXCEPTION_IF(ins_order.size() != sources.size(), error::wallet_internal_error, "Failed to work out sources permutation");

  std::vector<tools::wallet2::multisig_sig> multisig_sigs;
  if (m_multisig)
  {
    crypto::public_key ignore = m_multisig_threshold == m_multisig_signers.size() ? crypto::null_pkey : multisig_signers.front();
    multisig_sigs.push_back({tx.rct_signatures, ignore, used_L, std::unordered_set<crypto::public_key>(), msout});

    if (m_multisig_threshold < m_multisig_signers.size())
    {
      const crypto::hash prefix_hash = cryptonote::get_transaction_prefix_hash(tx);

      // create the other versions, one for every other participant (the first one's already done above)
      for (size_t signer_index = 1; signer_index < n_multisig_txes; ++signer_index)
      {
        std::unordered_set<rct::key> new_used_L;
        size_t src_idx = 0;
        THROW_WALLET_EXCEPTION_IF(selected_transfers.size() != sources.size(), error::wallet_internal_error, "mismatched selected_transfers and sources sixes");
        for(size_t idx: selected_transfers)
        {
          cryptonote::tx_source_entry& src = sources[src_idx];
          src.multisig_kLRki = get_multisig_composite_kLRki(idx, multisig_signers[signer_index], used_L, new_used_L);
          ++src_idx;
        }

        LOG_PRINT_L2("Creating supplementary multisig transaction");
        cryptonote::transaction ms_tx;
        auto sources_copy_copy = sources_copy;
        bool per_output_unlock = use_fork_rules(9, 10);
        bool r = cryptonote::construct_tx_with_tx_key(m_account.get_keys(), m_subaddresses, sources_copy_copy, splitted_dsts, change_dts, extra, ms_tx, unlock_time,tx_key, additional_tx_keys, true, bulletproof, &msout, per_output_unlock, false);
        LOG_PRINT_L2("constructed tx, r="<<r);
        THROW_WALLET_EXCEPTION_IF(!r, error::tx_not_constructed, sources, splitted_dsts, unlock_time, m_nettype);
        THROW_WALLET_EXCEPTION_IF(upper_transaction_size_limit <= get_object_blobsize(tx), error::tx_too_big, tx, upper_transaction_size_limit);
        THROW_WALLET_EXCEPTION_IF(cryptonote::get_transaction_prefix_hash(ms_tx) != prefix_hash, error::wallet_internal_error, "Multisig txes do not share prefix");
        multisig_sigs.push_back({ms_tx.rct_signatures, multisig_signers[signer_index], new_used_L, std::unordered_set<crypto::public_key>(), msout});

        ms_tx.rct_signatures = tx.rct_signatures;
        THROW_WALLET_EXCEPTION_IF(cryptonote::get_transaction_hash(ms_tx) != cryptonote::get_transaction_hash(tx), error::wallet_internal_error, "Multisig txes differ by more than the signatures");
      }
    }
  }

  LOG_PRINT_L2("gathering key images");
  std::string key_images;
  bool all_are_txin_to_key = std::all_of(tx.vin.begin(), tx.vin.end(), [&](const txin_v& s_e) -> bool
  {
    CHECKED_GET_SPECIFIC_VARIANT(s_e, const txin_to_key, in, false);
    key_images += boost::to_string(in.k_image) + " ";
    return true;
  });
  THROW_WALLET_EXCEPTION_IF(!all_are_txin_to_key, error::unexpected_txin_type, tx);
  LOG_PRINT_L2("gathered key images");

  ptx.key_images = key_images;
  ptx.fee = fee;
  ptx.dust = 0;
  ptx.dust_added_to_fee = false;
  ptx.tx = tx;
  ptx.change_dts = change_dts;
  ptx.selected_transfers = selected_transfers;
  tools::apply_permutation(ins_order, ptx.selected_transfers);
  ptx.tx_key = tx_key;
  ptx.additional_tx_keys = additional_tx_keys;
  ptx.dests = dsts;
  ptx.multisig_sigs = multisig_sigs;
  ptx.construction_data.sources = sources_copy;
  ptx.construction_data.change_dts = change_dts;
  ptx.construction_data.splitted_dsts = splitted_dsts;
  ptx.construction_data.selected_transfers = ptx.selected_transfers;
  ptx.construction_data.extra = tx.extra;
  ptx.construction_data.unlock_time = unlock_time;
  ptx.construction_data.use_rct = true;
  ptx.construction_data.use_bulletproofs = !tx.rct_signatures.p.bulletproofs.empty();
  ptx.construction_data.dests = dsts;
  // record which subaddress indices are being used as inputs
  ptx.construction_data.subaddr_account = subaddr_account;
  ptx.construction_data.subaddr_indices.clear();
  for (size_t idx: selected_transfers)
    ptx.construction_data.subaddr_indices.insert(m_transfers[idx].m_subaddr_index.minor);
  LOG_PRINT_L2("transfer_selected_rct done");
}

std::vector<size_t> wallet2::pick_preferred_rct_inputs(uint64_t needed_money, uint32_t subaddr_account, const std::set<uint32_t> &subaddr_indices) const
{
  std::vector<size_t> picks;
  float current_output_relatdness = 1.0f;

  LOG_PRINT_L2("pick_preferred_rct_inputs: needed_money " << print_money(needed_money));

  // try to find a rct input of enough size
  for (size_t i = 0; i < m_transfers.size(); ++i)
  {
    const transfer_details& td = m_transfers[i];
    if (!td.m_spent && td.is_rct() && td.amount() >= needed_money && is_transfer_unlocked(td) && td.m_subaddr_index.major == subaddr_account && subaddr_indices.count(td.m_subaddr_index.minor) == 1)
    {
      LOG_PRINT_L2("We can use " << i << " alone: " << print_money(td.amount()));
      picks.push_back(i);
      return picks;
    }
  }

  // then try to find two outputs
  // this could be made better by picking one of the outputs to be a small one, since those
  // are less useful since often below the needed money, so if one can be used in a pair,
  // it gets rid of it for the future
  for (size_t i = 0; i < m_transfers.size(); ++i)
  {
    const transfer_details& td = m_transfers[i];
    if (!td.m_spent && !td.m_key_image_partial && td.is_rct() && is_transfer_unlocked(td) && td.m_subaddr_index.major == subaddr_account && subaddr_indices.count(td.m_subaddr_index.minor) == 1)
    {
      LOG_PRINT_L2("Considering input " << i << ", " << print_money(td.amount()));
      for (size_t j = i + 1; j < m_transfers.size(); ++j)
      {
        const transfer_details& td2 = m_transfers[j];
        if (!td2.m_spent && !td.m_key_image_partial && td2.is_rct() && td.amount() + td2.amount() >= needed_money && is_transfer_unlocked(td2) && td2.m_subaddr_index == td.m_subaddr_index)
        {
          // update our picks if those outputs are less related than any we
          // already found. If the same, don't update, and oldest suitable outputs
          // will be used in preference.
          float relatedness = get_output_relatedness(td, td2);
          LOG_PRINT_L2("  with input " << j << ", " << print_money(td2.amount()) << ", relatedness " << relatedness);
          if (relatedness < current_output_relatdness)
          {
            // reset the current picks with those, and return them directly
            // if they're unrelated. If they are related, we'll end up returning
            // them if we find nothing better
            picks.clear();
            picks.push_back(i);
            picks.push_back(j);
            LOG_PRINT_L0("we could use " << i << " and " << j);
            if (relatedness == 0.0f)
              return picks;
            current_output_relatdness = relatedness;
          }
        }
      }
    }
  }

  return picks;
}

bool wallet2::should_pick_a_second_output(bool use_rct, size_t n_transfers, const std::vector<size_t> &unused_transfers_indices, const std::vector<size_t> &unused_dust_indices) const
{
  if (!use_rct)
    return false;
  if (n_transfers > 1)
    return false;
  if (unused_dust_indices.empty() && unused_transfers_indices.empty())
    return false;
  // we want at least one free rct output to avoid a corner case where
  // we'd choose a non rct output which doesn't have enough "siblings"
  // value-wise on the chain, and thus can't be mixed
  bool found = false;
  for (auto i: unused_dust_indices)
  {
    if (m_transfers[i].is_rct())
    {
      found = true;
      break;
    }
  }
  if (!found) for (auto i: unused_transfers_indices)
  {
    if (m_transfers[i].is_rct())
    {
      found = true;
      break;
    }
  }
  if (!found)
    return false;
  return true;
}

std::vector<size_t> wallet2::get_only_rct(const std::vector<size_t> &unused_dust_indices, const std::vector<size_t> &unused_transfers_indices) const
{
  std::vector<size_t> indices;
  for (size_t n: unused_dust_indices)
    if (m_transfers[n].is_rct())
      indices.push_back(n);
  for (size_t n: unused_transfers_indices)
    if (m_transfers[n].is_rct())
      indices.push_back(n);
  return indices;
}

static uint32_t get_count_above(const std::vector<wallet2::transfer_details> &transfers, const std::vector<size_t> &indices, uint64_t threshold)
{
  uint32_t count = 0;
  for (size_t idx: indices)
    if (transfers[idx].amount() >= threshold)
      ++count;
  return count;
}

bool wallet2::light_wallet_login(bool &new_address)
{
  MDEBUG("Light wallet login request");
  m_light_wallet_connected = false;
  cryptonote::COMMAND_RPC_LOGIN::request request;
  cryptonote::COMMAND_RPC_LOGIN::response response;
  request.address = get_account().get_public_address_str(m_nettype);
  request.view_key = string_tools::pod_to_hex(get_account().get_keys().m_view_secret_key);
  // Always create account if it doesn't exist.
  request.create_account = true;
  m_daemon_rpc_mutex.lock();
  bool connected = epee::net_utils::invoke_http_json("/login", request, response, m_http_client, rpc_timeout, "POST");
  m_daemon_rpc_mutex.unlock();
  // MyMonero doesn't send any status message. OpenMonero does. 
  m_light_wallet_connected  = connected && (response.status.empty() || response.status == "success");
  new_address = response.new_address;
  MDEBUG("Status: " << response.status);
  MDEBUG("Reason: " << response.reason);
  MDEBUG("New wallet: " << response.new_address);
  if(m_light_wallet_connected)
  {
    // Clear old data on successful login.
    // m_transfers.clear();
    // m_payments.clear();
    // m_unconfirmed_payments.clear();
  }
  return m_light_wallet_connected;
}

bool wallet2::light_wallet_import_wallet_request(cryptonote::COMMAND_RPC_IMPORT_WALLET_REQUEST::response &response)
{
  MDEBUG("Light wallet import wallet request");
  cryptonote::COMMAND_RPC_IMPORT_WALLET_REQUEST::request oreq;
  oreq.address = get_account().get_public_address_str(m_nettype);
  oreq.view_key = string_tools::pod_to_hex(get_account().get_keys().m_view_secret_key);
  m_daemon_rpc_mutex.lock();
  bool r = epee::net_utils::invoke_http_json("/import_wallet_request", oreq, response, m_http_client, rpc_timeout, "POST");
  m_daemon_rpc_mutex.unlock();
  THROW_WALLET_EXCEPTION_IF(!r, error::no_connection_to_daemon, "import_wallet_request");


  return true;
}

void wallet2::light_wallet_get_unspent_outs()
{
  MDEBUG("Getting unspent outs");
  
  cryptonote::COMMAND_RPC_GET_UNSPENT_OUTS::request oreq;
  cryptonote::COMMAND_RPC_GET_UNSPENT_OUTS::response ores;
  
  oreq.amount = "0";
  oreq.address = get_account().get_public_address_str(m_nettype);
  oreq.view_key = string_tools::pod_to_hex(get_account().get_keys().m_view_secret_key);
  // openMonero specific
  oreq.dust_threshold = boost::lexical_cast<std::string>(::config::DEFAULT_DUST_THRESHOLD);
  // below are required by openMonero api - but are not used.
  oreq.mixin = 0;
  oreq.use_dust = true;


  m_daemon_rpc_mutex.lock();
  bool r = epee::net_utils::invoke_http_json("/get_unspent_outs", oreq, ores, m_http_client, rpc_timeout, "POST");
  m_daemon_rpc_mutex.unlock();
  THROW_WALLET_EXCEPTION_IF(!r, error::no_connection_to_daemon, "get_unspent_outs");
  THROW_WALLET_EXCEPTION_IF(ores.status == "error", error::wallet_internal_error, ores.reason);
  
  m_light_wallet_per_kb_fee = ores.per_kb_fee;
  
  std::unordered_map<crypto::hash,bool> transfers_txs;
  for(const auto &t: m_transfers)
    transfers_txs.emplace(t.m_txid,t.m_spent);
  
  MDEBUG("FOUND " << ores.outputs.size() <<" outputs");
  
  // return if no outputs found
  if(ores.outputs.empty())
    return;
  
  // Clear old outputs
  m_transfers.clear();
  
  for (const auto &o: ores.outputs) {
    bool spent = false;
    bool add_transfer = true;
    crypto::key_image unspent_key_image;
    crypto::public_key tx_public_key = AUTO_VAL_INIT(tx_public_key);
    THROW_WALLET_EXCEPTION_IF(string_tools::validate_hex(64, o.tx_pub_key), error::wallet_internal_error, "Invalid tx_pub_key field");
    string_tools::hex_to_pod(o.tx_pub_key, tx_public_key);
    
    for (const std::string &ski: o.spend_key_images) {
      spent = false;

      // Check if key image is ours
      THROW_WALLET_EXCEPTION_IF(string_tools::validate_hex(64, ski), error::wallet_internal_error, "Invalid key image");
      string_tools::hex_to_pod(ski, unspent_key_image);
      if(light_wallet_key_image_is_ours(unspent_key_image, tx_public_key, o.index)){
        MTRACE("Output " << o.public_key << " is spent. Key image: " <<  ski);
        spent = true;
        break;
      } {
        MTRACE("Unspent output found. " << o.public_key);
      }
    }

    // Check if tx already exists in m_transfers. 
    crypto::hash txid;
    crypto::public_key tx_pub_key;
    crypto::public_key public_key;
    THROW_WALLET_EXCEPTION_IF(string_tools::validate_hex(64, o.tx_hash), error::wallet_internal_error, "Invalid tx_hash field");
    THROW_WALLET_EXCEPTION_IF(string_tools::validate_hex(64, o.public_key), error::wallet_internal_error, "Invalid public_key field");
    THROW_WALLET_EXCEPTION_IF(string_tools::validate_hex(64, o.tx_pub_key), error::wallet_internal_error, "Invalid tx_pub_key field");
    string_tools::hex_to_pod(o.tx_hash, txid);
    string_tools::hex_to_pod(o.public_key, public_key);
    string_tools::hex_to_pod(o.tx_pub_key, tx_pub_key);
    
    for(auto &t: m_transfers){
      if(t.get_public_key() == public_key) {
        t.m_spent = spent;
        add_transfer = false;
        break;
      }
    }
    
    if(!add_transfer)
      continue;
    
    m_transfers.push_back(boost::value_initialized<transfer_details>());
    transfer_details& td = m_transfers.back();
    
    td.m_block_height = o.height;
    td.m_global_output_index = o.global_index;
    td.m_txid = txid;
     
    // Add to extra
    add_tx_pub_key_to_extra(td.m_tx, tx_pub_key);
    
    td.m_key_image = unspent_key_image;
    td.m_key_image_known = !m_watch_only && !m_multisig;
    td.m_key_image_partial = m_multisig;
    td.m_amount = o.amount;
    td.m_pk_index = 0;
    td.m_internal_output_index = o.index;
    td.m_spent = spent;

    tx_out txout;
    txout.target = txout_to_key(public_key);
    txout.amount = td.m_amount;
    
    td.m_tx.vout.resize(td.m_internal_output_index + 1);
    td.m_tx.vout[td.m_internal_output_index] = txout;

    THROW_WALLET_EXCEPTION_IF(true, error::wallet_internal_error, "Light wallet multiple output unlock time not supported yet");
    
    // Add unlock time and coinbase bool got from get_address_txs api call
    std::unordered_map<crypto::hash,address_tx>::const_iterator found = m_light_wallet_address_txs.find(txid);
    THROW_WALLET_EXCEPTION_IF(found == m_light_wallet_address_txs.end(), error::wallet_internal_error, "Lightwallet: tx not found in m_light_wallet_address_txs");
    bool miner_tx = found->second.m_coinbase;
    td.m_tx.unlock_time = found->second.m_unlock_time;

    if (!o.rct.empty())
    {
      // Coinbase tx's
      if(miner_tx)
      {
        td.m_mask = rct::identity();
      }
      else
      {
        // rct txs
        // decrypt rct mask, calculate commit hash and compare against blockchain commit hash
        rct::key rct_commit;
        light_wallet_parse_rct_str(o.rct, tx_pub_key, td.m_internal_output_index, td.m_mask, rct_commit, true);
        bool valid_commit = (rct_commit == rct::commit(td.amount(), td.m_mask));
        if(!valid_commit)
        {
          MDEBUG("output index: " << o.global_index);
          MDEBUG("mask: " + string_tools::pod_to_hex(td.m_mask));
          MDEBUG("calculated commit: " + string_tools::pod_to_hex(rct::commit(td.amount(), td.m_mask)));
          MDEBUG("expected commit: " + string_tools::pod_to_hex(rct_commit));
          MDEBUG("amount: " << td.amount());
        }
        THROW_WALLET_EXCEPTION_IF(!valid_commit, error::wallet_internal_error, "Lightwallet: rct commit hash mismatch!");
      }
      td.m_rct = true;
    }
    else
    {
      td.m_mask = rct::identity();
      td.m_rct = false;
    }
    if(!spent)
      set_unspent(m_transfers.size()-1);
    m_key_images[td.m_key_image] = m_transfers.size()-1;
    m_pub_keys[td.get_public_key()] = m_transfers.size()-1;
  }
}

bool wallet2::light_wallet_get_address_info(cryptonote::COMMAND_RPC_GET_ADDRESS_INFO::response &response)
{
  MTRACE(__FUNCTION__);
  
  cryptonote::COMMAND_RPC_GET_ADDRESS_INFO::request request;
  
  request.address = get_account().get_public_address_str(m_nettype);
  request.view_key = string_tools::pod_to_hex(get_account().get_keys().m_view_secret_key);
  m_daemon_rpc_mutex.lock();
  bool r = epee::net_utils::invoke_http_json("/get_address_info", request, response, m_http_client, rpc_timeout, "POST");
  m_daemon_rpc_mutex.unlock();
  THROW_WALLET_EXCEPTION_IF(!r, error::no_connection_to_daemon, "get_address_info");
  // TODO: Validate result
  return true;
}

void wallet2::light_wallet_get_address_txs()
{
  MDEBUG("Refreshing light wallet");
  
  cryptonote::COMMAND_RPC_GET_ADDRESS_TXS::request ireq;
  cryptonote::COMMAND_RPC_GET_ADDRESS_TXS::response ires;
  
  ireq.address = get_account().get_public_address_str(m_nettype);
  ireq.view_key = string_tools::pod_to_hex(get_account().get_keys().m_view_secret_key);
  m_daemon_rpc_mutex.lock();
  bool r = epee::net_utils::invoke_http_json("/get_address_txs", ireq, ires, m_http_client, rpc_timeout, "POST");
  m_daemon_rpc_mutex.unlock();
  THROW_WALLET_EXCEPTION_IF(!r, error::no_connection_to_daemon, "get_address_txs");
  //OpenMonero sends status=success, Mymonero doesn't. 
  THROW_WALLET_EXCEPTION_IF((!ires.status.empty() && ires.status != "success"), error::no_connection_to_daemon, "get_address_txs");

  
  // Abort if no transactions
  if(ires.transactions.empty())
    return;
  
  // Create searchable vectors
  std::vector<crypto::hash> payments_txs;
  for(const auto &p: m_payments)
    payments_txs.push_back(p.second.m_tx_hash);
  std::vector<crypto::hash> unconfirmed_payments_txs;
  for(const auto &up: m_unconfirmed_payments)
    unconfirmed_payments_txs.push_back(up.second.m_pd.m_tx_hash);

  // for balance calculation
  uint64_t wallet_total_sent = 0;
  uint64_t wallet_total_unlocked_sent = 0;
  // txs in pool
  std::vector<crypto::hash> pool_txs;

  for (const auto &t: ires.transactions) {
    const uint64_t total_received = t.total_received;
    uint64_t total_sent = t.total_sent;

    // Check key images - subtract fake outputs from total_sent
    for(const auto &so: t.spent_outputs)
    {
      crypto::public_key tx_public_key;
      crypto::key_image key_image;
      THROW_WALLET_EXCEPTION_IF(string_tools::validate_hex(64, so.tx_pub_key), error::wallet_internal_error, "Invalid tx_pub_key field");
      THROW_WALLET_EXCEPTION_IF(string_tools::validate_hex(64, so.key_image), error::wallet_internal_error, "Invalid key_image field");
      string_tools::hex_to_pod(so.tx_pub_key, tx_public_key);
      string_tools::hex_to_pod(so.key_image, key_image);

      if(!light_wallet_key_image_is_ours(key_image, tx_public_key, so.out_index)) {
        THROW_WALLET_EXCEPTION_IF(so.amount > t.total_sent, error::wallet_internal_error, "Lightwallet: total sent is negative!");
        total_sent -= so.amount;
      }
    }

    // Do not add tx if empty. 
    if(total_sent == 0 && total_received == 0)
      continue;
    
    crypto::hash payment_id = null_hash;
    crypto::hash tx_hash;
    
    THROW_WALLET_EXCEPTION_IF(string_tools::validate_hex(64, t.payment_id), error::wallet_internal_error, "Invalid payment_id field");
    THROW_WALLET_EXCEPTION_IF(string_tools::validate_hex(64, t.hash), error::wallet_internal_error, "Invalid hash field");
    string_tools::hex_to_pod(t.payment_id, payment_id);
    string_tools::hex_to_pod(t.hash, tx_hash);

    // lightwallet specific info
    bool incoming = (total_received > total_sent);
    address_tx address_tx;
    address_tx.m_tx_hash = tx_hash;
    address_tx.m_incoming = incoming;
    address_tx.m_amount  =  incoming ? total_received - total_sent : total_sent - total_received;
    address_tx.m_fee = 0;                 // TODO
    address_tx.m_block_height = t.height;
    address_tx.m_unlock_time  = t.unlock_time;
    address_tx.m_timestamp = t.timestamp;
    address_tx.m_coinbase  = t.coinbase;
    address_tx.m_mempool  = t.mempool;
    m_light_wallet_address_txs.emplace(tx_hash,address_tx);

    // populate data needed for history (m_payments, m_unconfirmed_payments, m_confirmed_txs)
    // INCOMING transfers
    if(total_received > total_sent) {
      payment_details payment;
      payment.m_tx_hash = tx_hash;
      payment.m_amount       = total_received - total_sent;
      payment.m_fee          = 0;         // TODO
      payment.m_block_height = t.height;
      payment.m_unlock_time  = t.unlock_time;
      payment.m_timestamp = t.timestamp;
        
      if (t.mempool) {   
        if (std::find(unconfirmed_payments_txs.begin(), unconfirmed_payments_txs.end(), tx_hash) == unconfirmed_payments_txs.end()) {
          pool_txs.push_back(tx_hash);
          // assume false as we don't get that info from the light wallet server
          crypto::hash payment_id;
          THROW_WALLET_EXCEPTION_IF(!epee::string_tools::hex_to_pod(t.payment_id, payment_id),
              error::wallet_internal_error, "Failed to parse payment id");
          emplace_or_replace(m_unconfirmed_payments, payment_id, pool_payment_details{payment, false});
          if (0 != m_callback) {
            m_callback->on_lw_unconfirmed_money_received(t.height, payment.m_tx_hash, payment.m_amount);
          }
        }
      } else {
        if (std::find(payments_txs.begin(), payments_txs.end(), tx_hash) == payments_txs.end()) {
          m_payments.emplace(tx_hash, payment);
          if (0 != m_callback) {
            m_callback->on_lw_money_received(t.height, payment.m_tx_hash, payment.m_amount);
          }
        }
      }
    // Outgoing transfers
    } else {
      uint64_t amount_sent = total_sent - total_received;
      cryptonote::transaction dummy_tx; // not used by light wallet
      // increase wallet total sent
      wallet_total_sent += total_sent;
      if (t.mempool)
      {
        // Handled by add_unconfirmed_tx in commit_tx
        // If sent from another wallet instance we need to add it
        if(m_unconfirmed_txs.find(tx_hash) == m_unconfirmed_txs.end())
        {
          unconfirmed_transfer_details utd;
          utd.m_amount_in = amount_sent;
          utd.m_amount_out = amount_sent;
          utd.m_change = 0;
          utd.m_payment_id = payment_id;
          utd.m_timestamp = t.timestamp;
          utd.m_state = wallet2::unconfirmed_transfer_details::pending;
          m_unconfirmed_txs.emplace(tx_hash,utd);
        }
      }
      else
      {
        // Only add if new
        auto confirmed_tx = m_confirmed_txs.find(tx_hash);
        if(confirmed_tx == m_confirmed_txs.end()) {
          // tx is added to m_unconfirmed_txs - move to confirmed
          if(m_unconfirmed_txs.find(tx_hash) != m_unconfirmed_txs.end()) 
          { 
            process_unconfirmed(tx_hash, dummy_tx, t.height);
          }
          // Tx sent by another wallet instance
          else
          {
            confirmed_transfer_details ctd;
            ctd.m_amount_in = amount_sent;
            ctd.m_amount_out = amount_sent;
            ctd.m_change = 0;
            ctd.m_payment_id = payment_id;
            ctd.m_block_height = t.height;
            ctd.m_timestamp = t.timestamp;
            m_confirmed_txs.emplace(tx_hash,ctd);
          }
          if (0 != m_callback)
          {
            m_callback->on_lw_money_spent(t.height, tx_hash, amount_sent);
          } 
        }
        // If not new - check the amount and update if necessary.
        // when sending a tx to same wallet the receiving amount has to be credited
        else
        {
          if(confirmed_tx->second.m_amount_in != amount_sent || confirmed_tx->second.m_amount_out != amount_sent)
          {
            MDEBUG("Adjusting amount sent/received for tx: <" + t.hash + ">. Is tx sent to own wallet? " << print_money(amount_sent) << " != " << print_money(confirmed_tx->second.m_amount_in));
            confirmed_tx->second.m_amount_in = amount_sent;
            confirmed_tx->second.m_amount_out = amount_sent;
            confirmed_tx->second.m_change = 0;
          }
        }
      }
    }    
  }
  // TODO: purge old unconfirmed_txs
  remove_obsolete_pool_txs(pool_txs);

  // Calculate wallet balance
  m_light_wallet_balance = ires.total_received-wallet_total_sent;
  // MyMonero doesn't send unlocked balance
  if(ires.total_received_unlocked > 0)
    m_light_wallet_unlocked_balance = ires.total_received_unlocked-wallet_total_sent;
  else
    m_light_wallet_unlocked_balance = m_light_wallet_balance;
}

bool wallet2::light_wallet_parse_rct_str(const std::string& rct_string, const crypto::public_key& tx_pub_key, uint64_t internal_output_index, rct::key& decrypted_mask, rct::key& rct_commit, bool decrypt) const
{
  // rct string is empty if output is non RCT
  if (rct_string.empty())
    return false;
  // rct_string is a string with length 64+64+64 (<rct commit> + <encrypted mask> + <rct amount>)
  rct::key encrypted_mask;
  std::string rct_commit_str = rct_string.substr(0,64);
  std::string encrypted_mask_str = rct_string.substr(64,64);
  THROW_WALLET_EXCEPTION_IF(string_tools::validate_hex(64, rct_commit_str), error::wallet_internal_error, "Invalid rct commit hash: " + rct_commit_str);
  THROW_WALLET_EXCEPTION_IF(string_tools::validate_hex(64, encrypted_mask_str), error::wallet_internal_error, "Invalid rct mask: " + encrypted_mask_str);
  string_tools::hex_to_pod(rct_commit_str, rct_commit);
  string_tools::hex_to_pod(encrypted_mask_str, encrypted_mask);
  if (decrypt) {
    // Decrypt the mask
    crypto::key_derivation derivation;
    bool r = generate_key_derivation(tx_pub_key, get_account().get_keys().m_view_secret_key, derivation);
    THROW_WALLET_EXCEPTION_IF(!r, error::wallet_internal_error, "Failed to generate key derivation");
    crypto::secret_key scalar;
    crypto::derivation_to_scalar(derivation, internal_output_index, scalar);
    sc_sub(decrypted_mask.bytes,encrypted_mask.bytes,rct::hash_to_scalar(rct::sk2rct(scalar)).bytes);
  }
  return true;
}

bool wallet2::light_wallet_key_image_is_ours(const crypto::key_image& key_image, const crypto::public_key& tx_public_key, uint64_t out_index)
{
  // Lookup key image from cache
  std::map<uint64_t, crypto::key_image> index_keyimage_map;
  std::unordered_map<crypto::public_key, std::map<uint64_t, crypto::key_image> >::const_iterator found_pub_key = m_key_image_cache.find(tx_public_key);
  if(found_pub_key != m_key_image_cache.end()) {
    // pub key found. key image for index cached?
    index_keyimage_map = found_pub_key->second;
    std::map<uint64_t,crypto::key_image>::const_iterator index_found = index_keyimage_map.find(out_index);
    if(index_found != index_keyimage_map.end())
      return key_image == index_found->second;
  }

  // Not in cache - calculate key image
  crypto::key_image calculated_key_image;
  cryptonote::keypair in_ephemeral;
  
  // Subaddresses aren't supported in mymonero/openmonero yet. Roll out the original scheme:
  //   compute D = a*R
  //   compute P = Hs(D || i)*G + B
  //   compute x = Hs(D || i) + b      (and check if P==x*G)
  //   compute I = x*Hp(P)
  const account_keys& ack = get_account().get_keys();
  crypto::key_derivation derivation;
  bool r = crypto::generate_key_derivation(tx_public_key, ack.m_view_secret_key, derivation);
  CHECK_AND_ASSERT_MES(r, false, "failed to generate_key_derivation(" << tx_public_key << ", " << ack.m_view_secret_key << ")");

  r = crypto::derive_public_key(derivation, out_index, ack.m_account_address.m_spend_public_key, in_ephemeral.pub);
  CHECK_AND_ASSERT_MES(r, false, "failed to derive_public_key (" << derivation << ", " << out_index << ", " << ack.m_account_address.m_spend_public_key << ")");

  crypto::derive_secret_key(derivation, out_index, ack.m_spend_secret_key, in_ephemeral.sec);
  crypto::public_key out_pkey_test;
  r = crypto::secret_key_to_public_key(in_ephemeral.sec, out_pkey_test);
  CHECK_AND_ASSERT_MES(r, false, "failed to secret_key_to_public_key(" << in_ephemeral.sec << ")");
  CHECK_AND_ASSERT_MES(in_ephemeral.pub == out_pkey_test, false, "derived secret key doesn't match derived public key");

  crypto::generate_key_image(in_ephemeral.pub, in_ephemeral.sec, calculated_key_image);

  index_keyimage_map.emplace(out_index, calculated_key_image);
  m_key_image_cache.emplace(tx_public_key, index_keyimage_map);
  return key_image == calculated_key_image;
}

// Another implementation of transaction creation that is hopefully better
// While there is anything left to pay, it goes through random outputs and tries
// to fill the next destination/amount. If it fully fills it, it will use the
// remainder to try to fill the next one as well.
// The tx size if roughly estimated as a linear function of only inputs, and a
// new tx will be created when that size goes above a given fraction of the
// max tx size. At that point, more outputs may be added if the fee cannot be
// satisfied.
// If the next output in the next tx would go to the same destination (ie, we
// cut off at a tx boundary in the middle of paying a given destination), the
// fee will be carved out of the current input if possible, to avoid having to
// add another output just for the fee and getting change.
// This system allows for sending (almost) the entire balance, since it does
// not generate spurious change in all txes, thus decreasing the instantaneous
// usable balance.
std::vector<wallet2::pending_tx> wallet2::create_transactions_2(std::vector<cryptonote::tx_destination_entry> dsts, const size_t fake_outs_count, const uint64_t unlock_time, uint32_t priority, const std::vector<uint8_t>& extra, uint32_t subaddr_account, std::set<uint32_t> subaddr_indices, bool trusted_daemon, bool is_staking_tx)
{
  //ensure device is let in NONE mode in any case
  hw::device &hwdev = m_account.get_device();
  boost::unique_lock<hw::device> hwdev_lock (hwdev);
  hw::reset_mode rst(hwdev);  

  if(m_light_wallet) {
    // Populate m_transfers
    light_wallet_get_unspent_outs();
  }
  std::vector<std::pair<uint32_t, std::vector<size_t>>> unused_transfers_indices_per_subaddr;
  std::vector<std::pair<uint32_t, std::vector<size_t>>> unused_dust_indices_per_subaddr;
  uint64_t needed_money;
  uint64_t accumulated_fee, accumulated_outputs, accumulated_change;
  struct TX {
    std::vector<size_t> selected_transfers;
    std::vector<cryptonote::tx_destination_entry> dsts;
    cryptonote::transaction tx;
    pending_tx ptx;
    size_t bytes;
    std::vector<std::vector<tools::wallet2::get_outs_entry>> outs;

    void add(const account_public_address &addr, bool is_subaddress, uint64_t amount, unsigned int original_output_index, bool merge_destinations) {
      if (merge_destinations)
      {
        std::vector<cryptonote::tx_destination_entry>::iterator i;
        i = std::find_if(dsts.begin(), dsts.end(), [&](const cryptonote::tx_destination_entry &d) { return !memcmp (&d.addr, &addr, sizeof(addr)); });
        if (i == dsts.end())
        {
          dsts.push_back(tx_destination_entry(0,addr,is_subaddress));
          i = dsts.end() - 1;
        }
        i->amount += amount;
      }
      else
      {
        THROW_WALLET_EXCEPTION_IF(original_output_index > dsts.size(), error::wallet_internal_error,
            std::string("original_output_index too large: ") + std::to_string(original_output_index) + " > " + std::to_string(dsts.size()));
        if (original_output_index == dsts.size())
          dsts.push_back(tx_destination_entry(0,addr,is_subaddress));
        THROW_WALLET_EXCEPTION_IF(memcmp(&dsts[original_output_index].addr, &addr, sizeof(addr)), error::wallet_internal_error, "Mismatched destination address");
        dsts[original_output_index].amount += amount;
      }
    }
  };
  std::vector<TX> txes;
  bool adding_fee; // true if new outputs go towards fee, rather than destinations
  uint64_t needed_fee, available_for_fee = 0;
  uint64_t upper_transaction_size_limit = get_upper_transaction_size_limit();
  const bool use_rct = use_fork_rules(4, 0);
  const bool bulletproof = use_fork_rules(get_bulletproof_fork(), 0);

  const uint64_t fee_per_kb  = get_per_kb_fee();
  const uint64_t fee_multiplier = get_fee_multiplier(priority, get_fee_algorithm());

  // throw if attempting a transaction with no destinations
  THROW_WALLET_EXCEPTION_IF(dsts.empty(), error::zero_destination);

  // calculate total amount being sent to all destinations
  // throw if total amount overflows uint64_t
  needed_money = 0;
  for(auto& dt: dsts)
  {
    THROW_WALLET_EXCEPTION_IF(0 == dt.amount, error::zero_destination);
    needed_money += dt.amount;
    LOG_PRINT_L2("transfer: adding " << print_money(dt.amount) << ", for a total of " << print_money (needed_money));
    THROW_WALLET_EXCEPTION_IF(needed_money < dt.amount, error::tx_sum_overflow, dsts, 0, m_nettype);
  }

  // throw if attempting a transaction with no money
  THROW_WALLET_EXCEPTION_IF(needed_money == 0, error::zero_destination);

  std::map<uint32_t, uint64_t> unlocked_balance_per_subaddr = unlocked_balance_per_subaddress(subaddr_account);
  std::map<uint32_t, uint64_t> balance_per_subaddr = balance_per_subaddress(subaddr_account);

  if (subaddr_indices.empty()) // "index=<N1>[,<N2>,...]" wasn't specified -> use all the indices with non-zero unlocked balance
  {
    for (const auto& i : balance_per_subaddr)
      subaddr_indices.insert(i.first);
  }

  // early out if we know we can't make it anyway
  // we could also check for being within FEE_PER_KB, but if the fee calculation
  // ever changes, this might be missed, so let this go through
  uint64_t balance_subtotal = 0;
  uint64_t unlocked_balance_subtotal = 0;
  for (uint32_t index_minor : subaddr_indices)
  {
    balance_subtotal += balance_per_subaddr[index_minor];
    unlocked_balance_subtotal += unlocked_balance_per_subaddr[index_minor];
  }
  THROW_WALLET_EXCEPTION_IF(needed_money > balance_subtotal, error::not_enough_money,
    balance_subtotal, needed_money, 0);
  // first check overall balance is enough, then unlocked one, so we throw distinct exceptions
  THROW_WALLET_EXCEPTION_IF(needed_money > unlocked_balance_subtotal, error::not_enough_unlocked_money,
      unlocked_balance_subtotal, needed_money, 0);

  for (uint32_t i : subaddr_indices)
    LOG_PRINT_L2("Candidate subaddress index for spending: " << i);

  // gather all dust and non-dust outputs belonging to specified subaddresses
  size_t num_nondust_outputs = 0;
  size_t num_dust_outputs = 0;
  for (size_t i = 0; i < m_transfers.size(); ++i)
  {
    const transfer_details& td = m_transfers[i];
    if (!td.m_spent && !td.m_key_image_partial && (use_rct ? true : !td.is_rct()) && is_transfer_unlocked(td) && td.m_subaddr_index.major == subaddr_account && subaddr_indices.count(td.m_subaddr_index.minor) == 1)
    {
      const uint32_t index_minor = td.m_subaddr_index.minor;
      auto find_predicate = [&index_minor](const std::pair<uint32_t, std::vector<size_t>>& x) { return x.first == index_minor; };
      if ((td.is_rct()) || is_valid_decomposed_amount(td.amount()))
      {
        auto found = std::find_if(unused_transfers_indices_per_subaddr.begin(), unused_transfers_indices_per_subaddr.end(), find_predicate);
        if (found == unused_transfers_indices_per_subaddr.end())
        {
          unused_transfers_indices_per_subaddr.push_back({index_minor, {i}});
        }
        else
        {
          found->second.push_back(i);
        }
        ++num_nondust_outputs;
      }
      else
      {
        auto found = std::find_if(unused_dust_indices_per_subaddr.begin(), unused_dust_indices_per_subaddr.end(), find_predicate);
        if (found == unused_dust_indices_per_subaddr.end())
        {
          unused_dust_indices_per_subaddr.push_back({index_minor, {i}});
        }
        else
        {
          found->second.push_back(i);
        }
        ++num_dust_outputs;
      }
    }
  }

  // shuffle & sort output indices
  {
    std::random_device rd;
    std::mt19937 g(rd());
    std::shuffle(unused_transfers_indices_per_subaddr.begin(), unused_transfers_indices_per_subaddr.end(), g);
    std::shuffle(unused_dust_indices_per_subaddr.begin(), unused_dust_indices_per_subaddr.end(), g);
    auto sort_predicate = [&unlocked_balance_per_subaddr] (const std::pair<uint32_t, std::vector<size_t>>& x, const std::pair<uint32_t, std::vector<size_t>>& y)
    {
      return unlocked_balance_per_subaddr[x.first] > unlocked_balance_per_subaddr[y.first];
    };
    std::sort(unused_transfers_indices_per_subaddr.begin(), unused_transfers_indices_per_subaddr.end(), sort_predicate);
    std::sort(unused_dust_indices_per_subaddr.begin(), unused_dust_indices_per_subaddr.end(), sort_predicate);
  }

  LOG_PRINT_L2("Starting with " << num_nondust_outputs << " non-dust outputs and " << num_dust_outputs << " dust outputs");

  if (unused_dust_indices_per_subaddr.empty() && unused_transfers_indices_per_subaddr.empty())
    return std::vector<wallet2::pending_tx>();

  // if empty, put dummy entry so that the front can be referenced later in the loop
  if (unused_dust_indices_per_subaddr.empty())
    unused_dust_indices_per_subaddr.push_back({});
  if (unused_transfers_indices_per_subaddr.empty())
    unused_transfers_indices_per_subaddr.push_back({});

  // start with an empty tx
  txes.push_back(TX());
  accumulated_fee = 0;
  accumulated_outputs = 0;
  accumulated_change = 0;
  adding_fee = false;
  needed_fee = 0;
  std::vector<std::vector<tools::wallet2::get_outs_entry>> outs;

  // for rct, since we don't see the amounts, we will try to make all transactions
  // look the same, with 1 or 2 inputs, and 2 outputs. One input is preferable, as
  // this prevents linking to another by provenance analysis, but two is ok if we
  // try to pick outputs not from the same block. We will get two outputs, one for
  // the destination, and one for change.
  LOG_PRINT_L2("checking preferred");
  std::vector<size_t> preferred_inputs;
  uint64_t rct_outs_needed = 2 * (fake_outs_count + 1);
  rct_outs_needed += 100; // some fudge factor since we don't know how many are locked
  if (use_rct)
  {
    // this is used to build a tx that's 1 or 2 inputs, and 2 outputs, which
    // will get us a known fee.
    uint64_t estimated_fee = calculate_fee(fee_per_kb, estimate_rct_tx_size(2, fake_outs_count, 2, extra.size(), bulletproof), fee_multiplier);
    preferred_inputs = pick_preferred_rct_inputs(needed_money + estimated_fee, subaddr_account, subaddr_indices);
    if (!preferred_inputs.empty())
    {
      string s;
      for (auto i: preferred_inputs) s += boost::lexical_cast<std::string>(i) + " (" + print_money(m_transfers[i].amount()) + ") ";
      LOG_PRINT_L1("Found preferred rct inputs for rct tx: " << s);

      // bring the list of available outputs stored by the same subaddress index to the front of the list
      uint32_t index_minor = m_transfers[preferred_inputs[0]].m_subaddr_index.minor;
      for (size_t i = 1; i < unused_transfers_indices_per_subaddr.size(); ++i)
      {
        if (unused_transfers_indices_per_subaddr[i].first == index_minor)
        {
          std::swap(unused_transfers_indices_per_subaddr[0], unused_transfers_indices_per_subaddr[i]);
          break;
        }
      }
      for (size_t i = 1; i < unused_dust_indices_per_subaddr.size(); ++i)
      {
        if (unused_dust_indices_per_subaddr[i].first == index_minor)
        {
          std::swap(unused_dust_indices_per_subaddr[0], unused_dust_indices_per_subaddr[i]);
          break;
        }
      }
    }
  }
  LOG_PRINT_L2("done checking preferred");

  // while:
  // - we have something to send
  // - or we need to gather more fee
  // - or we have just one input in that tx, which is rct (to try and make all/most rct txes 2/2)
  unsigned int original_output_index = 0;
  std::vector<size_t>* unused_transfers_indices = &unused_transfers_indices_per_subaddr[0].second;
  std::vector<size_t>* unused_dust_indices      = &unused_dust_indices_per_subaddr[0].second;
  
  hwdev.set_mode(hw::device::TRANSACTION_CREATE_FAKE);
  while ((!dsts.empty() && dsts[0].amount > 0) || adding_fee || !preferred_inputs.empty() || should_pick_a_second_output(use_rct, txes.back().selected_transfers.size(), *unused_transfers_indices, *unused_dust_indices)) {
    TX &tx = txes.back();

    LOG_PRINT_L2("Start of loop with " << unused_transfers_indices->size() << " " << unused_dust_indices->size());
    LOG_PRINT_L2("unused_transfers_indices: " << strjoin(*unused_transfers_indices, " "));
    LOG_PRINT_L2("unused_dust_indices: " << strjoin(*unused_dust_indices, " "));
    LOG_PRINT_L2("dsts size " << dsts.size() << ", first " << (dsts.empty() ? "-" : cryptonote::print_money(dsts[0].amount)));
    LOG_PRINT_L2("adding_fee " << adding_fee << ", use_rct " << use_rct);

    // if we need to spend money and don't have any left, we fail
    if (unused_dust_indices->empty() && unused_transfers_indices->empty()) {
      LOG_PRINT_L2("No more outputs to choose from");
      THROW_WALLET_EXCEPTION_IF(1, error::tx_not_possible, unlocked_balance(subaddr_account), needed_money, accumulated_fee + needed_fee);
    }

    // get a random unspent output and use it to pay part (or all) of the current destination (and maybe next one, etc)
    // This could be more clever, but maybe at the cost of making probabilistic inferences easier
    size_t idx;
    if (!preferred_inputs.empty()) {
      idx = pop_back(preferred_inputs);
      pop_if_present(*unused_transfers_indices, idx);
      pop_if_present(*unused_dust_indices, idx);
    } else if ((dsts.empty() || dsts[0].amount == 0) && !adding_fee) {
      // the "make rct txes 2/2" case - we pick a small value output to "clean up" the wallet too
      std::vector<size_t> indices = get_only_rct(*unused_dust_indices, *unused_transfers_indices);
      idx = pop_best_value(indices, tx.selected_transfers, true);

      // we might not want to add it if it's a large output and we don't have many left
      if (m_transfers[idx].amount() >= m_min_output_value) {
        if (get_count_above(m_transfers, *unused_transfers_indices, m_min_output_value) < m_min_output_count) {
          LOG_PRINT_L2("Second output was not strictly needed, and we're running out of outputs above " << print_money(m_min_output_value) << ", not adding");
          break;
        }
      }

      // since we're trying to add a second output which is not strictly needed,
      // we only add it if it's unrelated enough to the first one
      float relatedness = get_output_relatedness(m_transfers[idx], m_transfers[tx.selected_transfers.front()]);
      if (relatedness > SECOND_OUTPUT_RELATEDNESS_THRESHOLD)
      {
        LOG_PRINT_L2("Second output was not strictly needed, and relatedness " << relatedness << ", not adding");
        break;
      }
      pop_if_present(*unused_transfers_indices, idx);
      pop_if_present(*unused_dust_indices, idx);
    } else
      idx = pop_best_value(unused_transfers_indices->empty() ? *unused_dust_indices : *unused_transfers_indices, tx.selected_transfers);

    const transfer_details &td = m_transfers[idx];
    LOG_PRINT_L2("Picking output " << idx << ", amount " << print_money(td.amount()) << ", ki " << td.m_key_image);

    // add this output to the list to spend
    tx.selected_transfers.push_back(idx);
    uint64_t available_amount = td.amount();
    accumulated_outputs += available_amount;

    // clear any fake outs we'd already gathered, since we'll need a new set
    outs.clear();

    if (adding_fee)
    {
      LOG_PRINT_L2("We need more fee, adding it to fee");
      available_for_fee += available_amount;
    }
    else
    {
      while (!dsts.empty() && dsts[0].amount <= available_amount && estimate_tx_size(use_rct, tx.selected_transfers.size(), fake_outs_count, tx.dsts.size(), extra.size(), bulletproof) < TX_SIZE_TARGET(upper_transaction_size_limit))
      {
        // we can fully pay that destination
        LOG_PRINT_L2("We can fully pay " << get_account_address_as_str(m_nettype, dsts[0].is_subaddress, dsts[0].addr) <<
          " for " << print_money(dsts[0].amount));
        tx.add(dsts[0].addr, dsts[0].is_subaddress, dsts[0].amount, original_output_index, m_merge_destinations);
        available_amount -= dsts[0].amount;
        dsts[0].amount = 0;
        pop_index(dsts, 0);
        ++original_output_index;
      }

      if (available_amount > 0 && !dsts.empty() && estimate_tx_size(use_rct, tx.selected_transfers.size(), fake_outs_count, tx.dsts.size(), extra.size(), bulletproof) < TX_SIZE_TARGET(upper_transaction_size_limit)) {
        // we can partially fill that destination
        LOG_PRINT_L2("We can partially pay " << get_account_address_as_str(m_nettype, dsts[0].is_subaddress, dsts[0].addr) <<
          " for " << print_money(available_amount) << "/" << print_money(dsts[0].amount));
        tx.add(dsts[0].addr, dsts[0].is_subaddress, available_amount, original_output_index, m_merge_destinations);
        dsts[0].amount -= available_amount;
        available_amount = 0;
      }
    }

    // here, check if we need to sent tx and start a new one
    LOG_PRINT_L2("Considering whether to create a tx now, " << tx.selected_transfers.size() << " inputs, tx limit "
      << upper_transaction_size_limit);
    bool try_tx = false;
    // if we have preferred picks, but haven't yet used all of them, continue
    if (preferred_inputs.empty())
    {
      if (adding_fee)
      {
        /* might not actually be enough if adding this output bumps size to next kB, but we need to try */
        try_tx = available_for_fee >= needed_fee;
      }
      else
      {
        const size_t estimated_rct_tx_size = estimate_tx_size(use_rct, tx.selected_transfers.size(), fake_outs_count, tx.dsts.size(), extra.size(), bulletproof);
        try_tx = dsts.empty() || (estimated_rct_tx_size >= TX_SIZE_TARGET(upper_transaction_size_limit));
      }
    }

    if (try_tx) {
      cryptonote::transaction test_tx;
      pending_tx test_ptx;

      const size_t estimated_tx_size = estimate_tx_size(use_rct, tx.selected_transfers.size(), fake_outs_count, tx.dsts.size(), extra.size(), bulletproof);
      needed_fee = calculate_fee(fee_per_kb, estimated_tx_size, fee_multiplier);

      uint64_t inputs = 0, outputs = needed_fee;
      for (size_t idx: tx.selected_transfers) inputs += m_transfers[idx].amount();
      for (const auto &o: tx.dsts) outputs += o.amount;

      if (inputs < outputs)
      {
        LOG_PRINT_L2("We don't have enough for the basic fee, switching to adding_fee");
        adding_fee = true;
        goto skip_tx;
      }

      LOG_PRINT_L2("Trying to create a tx now, with " << tx.dsts.size() << " outputs and " <<
        tx.selected_transfers.size() << " inputs");
      if (use_rct)
        transfer_selected_rct(tx.dsts, tx.selected_transfers, fake_outs_count, outs, unlock_time, needed_fee, extra,
          test_tx, test_ptx, bulletproof, is_staking_tx);
      else
        transfer_selected(tx.dsts, tx.selected_transfers, fake_outs_count, outs, unlock_time, needed_fee, extra,
          detail::digit_split_strategy, tx_dust_policy(::config::DEFAULT_DUST_THRESHOLD), test_tx, test_ptx);
      auto txBlob = t_serializable_object_to_blob(test_ptx.tx);
      needed_fee = calculate_fee(fee_per_kb, txBlob, fee_multiplier);
      available_for_fee = test_ptx.fee + test_ptx.change_dts.amount + (!test_ptx.dust_added_to_fee ? test_ptx.dust : 0);
      LOG_PRINT_L2("Made a " << get_size_string(txBlob) << " tx, with " << print_money(available_for_fee) << " available for fee (" <<
        print_money(needed_fee) << " needed)");

      if (needed_fee > available_for_fee && !dsts.empty() && dsts[0].amount > 0)
      {
        // we don't have enough for the fee, but we've only partially paid the current address,
        // so we can take the fee from the paid amount, since we'll have to make another tx anyway
        std::vector<cryptonote::tx_destination_entry>::iterator i;
        i = std::find_if(tx.dsts.begin(), tx.dsts.end(),
          [&](const cryptonote::tx_destination_entry &d) { return !memcmp (&d.addr, &dsts[0].addr, sizeof(dsts[0].addr)); });
        THROW_WALLET_EXCEPTION_IF(i == tx.dsts.end(), error::wallet_internal_error, "paid address not found in outputs");
        if (i->amount > needed_fee)
        {
          uint64_t new_paid_amount = i->amount /*+ test_ptx.fee*/ - needed_fee;
          LOG_PRINT_L2("Adjusting amount paid to " << get_account_address_as_str(m_nettype, i->is_subaddress, i->addr) << " from " <<
            print_money(i->amount) << " to " << print_money(new_paid_amount) << " to accommodate " <<
            print_money(needed_fee) << " fee");
          dsts[0].amount += i->amount - new_paid_amount;
          i->amount = new_paid_amount;
          test_ptx.fee = needed_fee;
          available_for_fee = needed_fee;
        }
      }

      if (needed_fee > available_for_fee)
      {
        LOG_PRINT_L2("We could not make a tx, switching to fee accumulation");

        adding_fee = true;
      }
      else
      {
        LOG_PRINT_L2("We made a tx, adjusting fee and saving it, we need " << print_money(needed_fee) << " and we have " << print_money(test_ptx.fee));
        while (needed_fee > test_ptx.fee) {
          if (use_rct)
            transfer_selected_rct(tx.dsts, tx.selected_transfers, fake_outs_count, outs, unlock_time, needed_fee, extra,
              test_tx, test_ptx, bulletproof, is_staking_tx);
          else
            transfer_selected(tx.dsts, tx.selected_transfers, fake_outs_count, outs, unlock_time, needed_fee, extra,
              detail::digit_split_strategy, tx_dust_policy(::config::DEFAULT_DUST_THRESHOLD), test_tx, test_ptx);
          txBlob = t_serializable_object_to_blob(test_ptx.tx);
          needed_fee = calculate_fee(fee_per_kb, txBlob, fee_multiplier);
          LOG_PRINT_L2("Made an attempt at a  final " << get_size_string(txBlob) << " tx, with " << print_money(test_ptx.fee) <<
            " fee  and " << print_money(test_ptx.change_dts.amount) << " change");
        }

        LOG_PRINT_L2("Made a final " << get_size_string(txBlob) << " tx, with " << print_money(test_ptx.fee) <<
          " fee  and " << print_money(test_ptx.change_dts.amount) << " change");

        tx.tx = test_tx;
        tx.ptx = test_ptx;
        tx.bytes = txBlob.size();
        tx.outs = outs;
        accumulated_fee += test_ptx.fee;
        accumulated_change += test_ptx.change_dts.amount;
        adding_fee = false;
        if (!dsts.empty())
        {
          LOG_PRINT_L2("We have more to pay, starting another tx");
          txes.push_back(TX());
          original_output_index = 0;
        }
      }
    }

skip_tx:
    // if unused_*_indices is empty while unused_*_indices_per_subaddr has multiple elements, and if we still have something to pay, 
    // pop front of unused_*_indices_per_subaddr and have unused_*_indices point to the front of unused_*_indices_per_subaddr
    if ((!dsts.empty() && dsts[0].amount > 0) || adding_fee)
    {
      if (unused_transfers_indices->empty() && unused_transfers_indices_per_subaddr.size() > 1)
      {
        unused_transfers_indices_per_subaddr.erase(unused_transfers_indices_per_subaddr.begin());
        unused_transfers_indices = &unused_transfers_indices_per_subaddr[0].second;
      }
      if (unused_dust_indices->empty() && unused_dust_indices_per_subaddr.size() > 1)
      {
        unused_dust_indices_per_subaddr.erase(unused_dust_indices_per_subaddr.begin());
        unused_dust_indices = &unused_dust_indices_per_subaddr[0].second;
      }
    }
  }

  if (adding_fee)
  {
    LOG_PRINT_L1("We ran out of outputs while trying to gather final fee");
    THROW_WALLET_EXCEPTION_IF(1, error::tx_not_possible, unlocked_balance(subaddr_account), needed_money, accumulated_fee + needed_fee);
  }

  LOG_PRINT_L1("Done creating " << txes.size() << " transactions, " << print_money(accumulated_fee) <<
    " total fee, " << print_money(accumulated_change) << " total change");

  hwdev.set_mode(hw::device::TRANSACTION_CREATE_REAL);
  for (std::vector<TX>::iterator i = txes.begin(); i != txes.end(); ++i)
  {
    TX &tx = *i;
    cryptonote::transaction test_tx;
    pending_tx test_ptx;
    if (use_rct) {
      transfer_selected_rct(tx.dsts,                    /* NOMOD std::vector<cryptonote::tx_destination_entry> dsts,*/
                            tx.selected_transfers,      /* const std::list<size_t> selected_transfers */
                            fake_outs_count,            /* CONST size_t fake_outputs_count, */
                            tx.outs,                    /* MOD   std::vector<std::vector<tools::wallet2::get_outs_entry>> &outs, */
                            unlock_time,                /* CONST uint64_t unlock_time,  */
                            needed_fee,                 /* CONST uint64_t fee, */
                            extra,                      /* const std::vector<uint8_t>& extra, */
                            test_tx,                    /* OUT   cryptonote::transaction& tx, */
                            test_ptx,                   /* OUT   cryptonote::transaction& tx, */
                            bulletproof,
                            is_staking_tx);
    } else {
      transfer_selected(tx.dsts,
                        tx.selected_transfers,
                        fake_outs_count,
                        tx.outs,
                        unlock_time,
                        needed_fee,
                        extra,
                        detail::digit_split_strategy,
                        tx_dust_policy(::config::DEFAULT_DUST_THRESHOLD),
                        test_tx,
                        test_ptx);
    }
    auto txBlob = t_serializable_object_to_blob(test_ptx.tx);
    tx.tx = test_tx;
    tx.ptx = test_ptx;
    tx.bytes = txBlob.size();
  }

  std::vector<wallet2::pending_tx> ptx_vector;
  for (std::vector<TX>::iterator i = txes.begin(); i != txes.end(); ++i)
  {
    TX &tx = *i;
    uint64_t tx_money = 0;
    for (size_t idx: tx.selected_transfers)
      tx_money += m_transfers[idx].amount();
    LOG_PRINT_L1("  Transaction " << (1+std::distance(txes.begin(), i)) << "/" << txes.size() <<
      ": " << get_size_string(tx.bytes) << ", sending " << print_money(tx_money) << " in " << tx.selected_transfers.size() <<
      " outputs to " << tx.dsts.size() << " destination(s), including " <<
      print_money(tx.ptx.fee) << " fee, " << print_money(tx.ptx.change_dts.amount) << " change");
    ptx_vector.push_back(tx.ptx);
  }

  // if we made it this far, we're OK to actually send the transactions
  return ptx_vector;
}

std::vector<wallet2::pending_tx> wallet2::create_transactions_all(uint64_t below, const cryptonote::account_public_address &address, bool is_subaddress, const size_t fake_outs_count, const uint64_t unlock_time, uint32_t priority, const std::vector<uint8_t>& extra, uint32_t subaddr_account, std::set<uint32_t> subaddr_indices, bool trusted_daemon, bool is_staking_tx)
{
  std::vector<size_t> unused_transfers_indices;
  std::vector<size_t> unused_dust_indices;
  const bool use_rct = use_fork_rules(4, 0);

  THROW_WALLET_EXCEPTION_IF(unlocked_balance(subaddr_account) == 0, error::wallet_internal_error, "No unlocked balance in the entire wallet");

  std::map<uint32_t, std::pair<std::vector<size_t>, std::vector<size_t>>> unused_transfer_dust_indices_per_subaddr;

  // gather all dust and non-dust outputs of specified subaddress (if any) and below specified threshold (if any)
  bool fund_found = false;
  for (size_t i = 0; i < m_transfers.size(); ++i)
  {
    const transfer_details& td = m_transfers[i];
    if (!td.m_spent && !td.m_key_image_partial && (use_rct ? true : !td.is_rct()) && is_transfer_unlocked(td) && td.m_subaddr_index.major == subaddr_account && (subaddr_indices.empty() || subaddr_indices.count(td.m_subaddr_index.minor) == 1))
    {
      fund_found = true;
      if (below == 0 || td.amount() < below)
      {
        if ((td.is_rct()) || is_valid_decomposed_amount(td.amount()))
          unused_transfer_dust_indices_per_subaddr[td.m_subaddr_index.minor].first.push_back(i);
        else
          unused_transfer_dust_indices_per_subaddr[td.m_subaddr_index.minor].second.push_back(i);
      }
    }
  }
  THROW_WALLET_EXCEPTION_IF(!fund_found, error::wallet_internal_error, "No unlocked balance in the specified subaddress(es)");
  THROW_WALLET_EXCEPTION_IF(unused_transfer_dust_indices_per_subaddr.empty(), error::wallet_internal_error, "The smallest amount found is not below the specified threshold");

  if (subaddr_indices.empty())
  {
    // in case subaddress index wasn't specified, choose non-empty subaddress randomly (with index=0 being chosen last)
    if (unused_transfer_dust_indices_per_subaddr.count(0) == 1 && unused_transfer_dust_indices_per_subaddr.size() > 1)
      unused_transfer_dust_indices_per_subaddr.erase(0);
    auto i = unused_transfer_dust_indices_per_subaddr.begin();
    std::advance(i, crypto::rand<size_t>() % unused_transfer_dust_indices_per_subaddr.size());
    unused_transfers_indices = i->second.first;
    unused_dust_indices = i->second.second;
    LOG_PRINT_L2("Spending from subaddress index " << i->first);
  }
  else
  {
    for (const auto& p : unused_transfer_dust_indices_per_subaddr)
    {
      unused_transfers_indices.insert(unused_transfers_indices.end(), p.second.first.begin(), p.second.first.end());
      unused_dust_indices.insert(unused_dust_indices.end(), p.second.second.begin(), p.second.second.end());
      LOG_PRINT_L2("Spending from subaddress index " << p.first);
    }
  }

  return create_transactions_from(address, is_subaddress, unused_transfers_indices, unused_dust_indices, fake_outs_count, unlock_time, priority, extra, trusted_daemon, is_staking_tx);
}

std::vector<wallet2::pending_tx> wallet2::create_transactions_single(const crypto::key_image &ki, const cryptonote::account_public_address &address, bool is_subaddress, const size_t fake_outs_count, const uint64_t unlock_time, uint32_t priority, const std::vector<uint8_t>& extra, bool trusted_daemon)
{
  std::vector<size_t> unused_transfers_indices;
  std::vector<size_t> unused_dust_indices;
  const bool use_rct = use_fork_rules(4, 0);
  // find output with the given key image
  for (size_t i = 0; i < m_transfers.size(); ++i)
  {
    const transfer_details& td = m_transfers[i];
    if (td.m_key_image_known && td.m_key_image == ki && !td.m_spent && (use_rct ? true : !td.is_rct()) && is_transfer_unlocked(td))
    {
      if (td.is_rct() || is_valid_decomposed_amount(td.amount()))
        unused_transfers_indices.push_back(i);
      else
        unused_dust_indices.push_back(i);
      break;
    }
  }
  return create_transactions_from(address, is_subaddress, unused_transfers_indices, unused_dust_indices, fake_outs_count, unlock_time, priority, extra, trusted_daemon);
}

std::vector<wallet2::pending_tx> wallet2::create_transactions_from(const cryptonote::account_public_address &address, bool is_subaddress, std::vector<size_t> unused_transfers_indices, std::vector<size_t> unused_dust_indices, const size_t fake_outs_count, const uint64_t unlock_time, uint32_t priority, const std::vector<uint8_t>& extra, bool trusted_daemon, bool is_staking_tx)
{
  //ensure device is let in NONE mode in any case
  hw::device &hwdev = m_account.get_device();
  boost::unique_lock<hw::device> hwdev_lock (hwdev);
  hw::reset_mode rst(hwdev);  

  uint64_t accumulated_fee, accumulated_outputs, accumulated_change;
  struct TX {
    std::vector<size_t> selected_transfers;
    std::vector<cryptonote::tx_destination_entry> dsts;
    cryptonote::transaction tx;
    pending_tx ptx;
    size_t bytes;
    std::vector<std::vector<get_outs_entry>> outs;
  };
  std::vector<TX> txes;
  uint64_t needed_fee, available_for_fee = 0;
  uint64_t upper_transaction_size_limit = get_upper_transaction_size_limit();
  std::vector<std::vector<get_outs_entry>> outs;

  const bool use_rct = fake_outs_count > 0 && use_fork_rules(4, 0);
  const bool bulletproof = use_fork_rules(get_bulletproof_fork(), 0);
  const uint64_t fee_per_kb  = get_per_kb_fee();
  const uint64_t fee_multiplier = get_fee_multiplier(priority, get_fee_algorithm());

  LOG_PRINT_L2("Starting with " << unused_transfers_indices.size() << " non-dust outputs and " << unused_dust_indices.size() << " dust outputs");

  if (unused_dust_indices.empty() && unused_transfers_indices.empty())
    return std::vector<wallet2::pending_tx>();

  // start with an empty tx
  txes.push_back(TX());
  accumulated_fee = 0;
  accumulated_outputs = 0;
  accumulated_change = 0;
  needed_fee = 0;

  // while we have something to send
  hwdev.set_mode(hw::device::TRANSACTION_CREATE_FAKE);
  while (!unused_dust_indices.empty() || !unused_transfers_indices.empty()) {
    TX &tx = txes.back();

    // get a random unspent output and use it to pay next chunk. We try to alternate
    // dust and non dust to ensure we never get with only dust, from which we might
    // get a tx that can't pay for itself
    size_t idx = unused_transfers_indices.empty() ? pop_best_value(unused_dust_indices, tx.selected_transfers) : unused_dust_indices.empty() ? pop_best_value(unused_transfers_indices, tx.selected_transfers) : ((tx.selected_transfers.size() & 1) || accumulated_outputs > fee_per_kb * fee_multiplier * (upper_transaction_size_limit + 1023) / 1024) ? pop_best_value(unused_dust_indices, tx.selected_transfers) : pop_best_value(unused_transfers_indices, tx.selected_transfers);

    const transfer_details &td = m_transfers[idx];
    LOG_PRINT_L2("Picking output " << idx << ", amount " << print_money(td.amount()));

    // add this output to the list to spend
    tx.selected_transfers.push_back(idx);
    uint64_t available_amount = td.amount();
    accumulated_outputs += available_amount;

    // clear any fake outs we'd already gathered, since we'll need a new set
    outs.clear();

    // here, check if we need to sent tx and start a new one
    LOG_PRINT_L2("Considering whether to create a tx now, " << tx.selected_transfers.size() << " inputs, tx limit "
      << upper_transaction_size_limit);
    const size_t estimated_rct_tx_size = estimate_tx_size(use_rct, tx.selected_transfers.size(), fake_outs_count, tx.dsts.size() + 1, extra.size(), bulletproof);
    bool try_tx = (unused_dust_indices.empty() && unused_transfers_indices.empty()) || ( estimated_rct_tx_size >= TX_SIZE_TARGET(upper_transaction_size_limit));

    if (try_tx) {
      cryptonote::transaction test_tx;
      pending_tx test_ptx;

      const size_t estimated_tx_size = estimate_tx_size(use_rct, tx.selected_transfers.size(), fake_outs_count, tx.dsts.size(), extra.size(), bulletproof);
      needed_fee = calculate_fee(fee_per_kb, estimated_tx_size, fee_multiplier);

      tx.dsts.push_back(tx_destination_entry(1, address, is_subaddress));

      LOG_PRINT_L2("Trying to create a tx now, with " << tx.dsts.size() << " destinations and " <<
        tx.selected_transfers.size() << " outputs");
      if (use_rct)
        transfer_selected_rct(tx.dsts, tx.selected_transfers, fake_outs_count, outs, unlock_time, needed_fee, extra,
          test_tx, test_ptx, bulletproof, is_staking_tx);
      else
        transfer_selected(tx.dsts, tx.selected_transfers, fake_outs_count, outs, unlock_time, needed_fee, extra,
          detail::digit_split_strategy, tx_dust_policy(::config::DEFAULT_DUST_THRESHOLD), test_tx, test_ptx);
      auto txBlob = t_serializable_object_to_blob(test_ptx.tx);
      needed_fee = calculate_fee(fee_per_kb, txBlob, fee_multiplier);
      available_for_fee = test_ptx.fee + test_ptx.dests[0].amount + test_ptx.change_dts.amount;
      LOG_PRINT_L2("Made a " << get_size_string(txBlob) << " tx, with " << print_money(available_for_fee) << " available for fee (" <<
        print_money(needed_fee) << " needed)");

      THROW_WALLET_EXCEPTION_IF(needed_fee > available_for_fee, error::wallet_internal_error, "Transaction cannot pay for itself");

      do {
        LOG_PRINT_L2("We made a tx, adjusting fee and saving it");
        tx.dsts[0].amount = available_for_fee - needed_fee;
        if (use_rct)
          transfer_selected_rct(tx.dsts, tx.selected_transfers, fake_outs_count, outs, unlock_time, needed_fee, extra, 
            test_tx, test_ptx, bulletproof, is_staking_tx);
        else
          transfer_selected(tx.dsts, tx.selected_transfers, fake_outs_count, outs, unlock_time, needed_fee, extra,
            detail::digit_split_strategy, tx_dust_policy(::config::DEFAULT_DUST_THRESHOLD), test_tx, test_ptx);
        txBlob = t_serializable_object_to_blob(test_ptx.tx);
        needed_fee = calculate_fee(fee_per_kb, txBlob, fee_multiplier);
        LOG_PRINT_L2("Made an attempt at a final " << get_size_string(txBlob) << " tx, with " << print_money(test_ptx.fee) <<
          " fee  and " << print_money(test_ptx.change_dts.amount) << " change");
      } while (needed_fee > test_ptx.fee);

      LOG_PRINT_L2("Made a final " << get_size_string(txBlob) << " tx, with " << print_money(test_ptx.fee) <<
        " fee  and " << print_money(test_ptx.change_dts.amount) << " change");

      tx.tx = test_tx;
      tx.ptx = test_ptx;
      tx.bytes = txBlob.size();
      tx.outs = outs;
      accumulated_fee += test_ptx.fee;
      accumulated_change += test_ptx.change_dts.amount;
      if (!unused_transfers_indices.empty() || !unused_dust_indices.empty())
      {
        LOG_PRINT_L2("We have more to pay, starting another tx");
        txes.push_back(TX());
      }
    }
  }

  LOG_PRINT_L1("Done creating " << txes.size() << " transactions, " << print_money(accumulated_fee) <<
    " total fee, " << print_money(accumulated_change) << " total change");
 
  hwdev.set_mode(hw::device::TRANSACTION_CREATE_REAL);
  for (std::vector<TX>::iterator i = txes.begin(); i != txes.end(); ++i)
  {
    TX &tx = *i;
    cryptonote::transaction test_tx;
    pending_tx test_ptx;
    if (use_rct) {
      transfer_selected_rct(tx.dsts, tx.selected_transfers, fake_outs_count, tx.outs, unlock_time, needed_fee, extra, 
        test_tx, test_ptx, bulletproof, is_staking_tx);
    } else {
      transfer_selected(tx.dsts, tx.selected_transfers, fake_outs_count, tx.outs, unlock_time, needed_fee, extra,
        detail::digit_split_strategy, tx_dust_policy(::config::DEFAULT_DUST_THRESHOLD), test_tx, test_ptx);
    }
    auto txBlob = t_serializable_object_to_blob(test_ptx.tx);
    tx.tx = test_tx;
    tx.ptx = test_ptx;
    tx.bytes = txBlob.size();
  }

  std::vector<wallet2::pending_tx> ptx_vector;
  for (std::vector<TX>::iterator i = txes.begin(); i != txes.end(); ++i)
  {
    TX &tx = *i;
    uint64_t tx_money = 0;
    for (size_t idx: tx.selected_transfers)
      tx_money += m_transfers[idx].amount();
    LOG_PRINT_L1("  Transaction " << (1+std::distance(txes.begin(), i)) << "/" << txes.size() <<
      ": " << get_size_string(tx.bytes) << ", sending " << print_money(tx_money) << " in " << tx.selected_transfers.size() <<
      " outputs to " << tx.dsts.size() << " destination(s), including " <<
      print_money(tx.ptx.fee) << " fee, " << print_money(tx.ptx.change_dts.amount) << " change");
    ptx_vector.push_back(tx.ptx);
  }

  // if we made it this far, we're OK to actually send the transactions
  return ptx_vector;
}
//----------------------------------------------------------------------------------------------------
void wallet2::get_hard_fork_info(uint8_t version, uint64_t &earliest_height) const
{
  boost::optional<std::string> result = m_node_rpc_proxy.get_earliest_height(version, earliest_height);
  throw_on_rpc_response_error(result, "get_hard_fork_info");
}
//----------------------------------------------------------------------------------------------------
bool wallet2::use_fork_rules(uint8_t version, int64_t early_blocks) const
{
  // TODO: How to get fork rule info from light wallet node?
  if(m_light_wallet)
    return true;
  uint64_t height, earliest_height;
  boost::optional<std::string> result = m_node_rpc_proxy.get_height(height);
  throw_on_rpc_response_error(result, "get_info");
  result = m_node_rpc_proxy.get_earliest_height(version, earliest_height);
  throw_on_rpc_response_error(result, "get_hard_fork_info");

  bool close_enough = height >=  earliest_height - early_blocks && earliest_height != std::numeric_limits<uint64_t>::max(); // start using the rules that many blocks beforehand
  if (early_blocks > 0 && (earliest_height - early_blocks) > earliest_height)
  {
    close_enough = true;
  }
  if (close_enough)
    LOG_PRINT_L2("Using v" << (unsigned)version << " rules");
  else
    LOG_PRINT_L2("Not using v" << (unsigned)version << " rules");
  return close_enough;
}
//----------------------------------------------------------------------------------------------------
uint64_t wallet2::get_upper_transaction_size_limit() const
{
  if (m_upper_transaction_size_limit > 0)
    return m_upper_transaction_size_limit;
  uint64_t full_reward_zone = use_fork_rules(5, 10) ? CRYPTONOTE_BLOCK_GRANTED_FULL_REWARD_ZONE_V5 : use_fork_rules(2, 10) ? CRYPTONOTE_BLOCK_GRANTED_FULL_REWARD_ZONE_V2 : CRYPTONOTE_BLOCK_GRANTED_FULL_REWARD_ZONE_V1;
  return full_reward_zone - CRYPTONOTE_COINBASE_BLOB_RESERVED_SIZE;
}
//----------------------------------------------------------------------------------------------------
std::vector<size_t> wallet2::select_available_outputs(const std::function<bool(const transfer_details &td)> &f) const
{
  std::vector<size_t> outputs;
  size_t n = 0;
  for (transfer_container::const_iterator i = m_transfers.begin(); i != m_transfers.end(); ++i, ++n)
  {
    if (i->m_spent)
      continue;
    if (i->m_key_image_partial)
      continue;
    if (!is_transfer_unlocked(*i))
      continue;
    if (f(*i))
      outputs.push_back(n);
  }
  return outputs;
}
//----------------------------------------------------------------------------------------------------
std::vector<uint64_t> wallet2::get_unspent_amounts_vector() const
{
  std::set<uint64_t> set;
  for (const auto &td: m_transfers)
  {
    if (!td.m_spent)
      set.insert(td.is_rct() ? 0 : td.amount());
  }
  std::vector<uint64_t> vector;
  vector.reserve(set.size());
  for (const auto &i: set)
  {
    vector.push_back(i);
  }
  return vector;
}
//----------------------------------------------------------------------------------------------------
std::vector<size_t> wallet2::select_available_outputs_from_histogram(uint64_t count, bool atleast, bool unlocked, bool allow_rct, bool trusted_daemon)
{
  cryptonote::COMMAND_RPC_GET_OUTPUT_HISTOGRAM::request req_t = AUTO_VAL_INIT(req_t);
  cryptonote::COMMAND_RPC_GET_OUTPUT_HISTOGRAM::response resp_t = AUTO_VAL_INIT(resp_t);
  m_daemon_rpc_mutex.lock();
  if (trusted_daemon)
    req_t.amounts = get_unspent_amounts_vector();
  req_t.min_count = count;
  req_t.max_count = 0;
  req_t.unlocked = unlocked;
  req_t.recent_cutoff = 0;
  bool r = net_utils::invoke_http_json_rpc("/json_rpc", "get_output_histogram", req_t, resp_t, m_http_client, rpc_timeout);
  m_daemon_rpc_mutex.unlock();
  THROW_WALLET_EXCEPTION_IF(!r, error::no_connection_to_daemon, "select_available_outputs_from_histogram");
  THROW_WALLET_EXCEPTION_IF(resp_t.status == CORE_RPC_STATUS_BUSY, error::daemon_busy, "get_output_histogram");
  THROW_WALLET_EXCEPTION_IF(resp_t.status != CORE_RPC_STATUS_OK, error::get_histogram_error, resp_t.status);

  std::set<uint64_t> mixable;
  for (const auto &i: resp_t.histogram)
  {
    mixable.insert(i.amount);
  }

  return select_available_outputs([mixable, atleast, allow_rct](const transfer_details &td) {
    if (!allow_rct && td.is_rct())
      return false;
    const uint64_t amount = td.is_rct() ? 0 : td.amount();
    if (atleast) {
      if (mixable.find(amount) != mixable.end())
        return true;
    }
    else {
      if (mixable.find(amount) == mixable.end())
        return true;
    }
    return false;
  });
}
//----------------------------------------------------------------------------------------------------
uint64_t wallet2::get_num_rct_outputs()
{
  cryptonote::COMMAND_RPC_GET_OUTPUT_HISTOGRAM::request req_t = AUTO_VAL_INIT(req_t);
  cryptonote::COMMAND_RPC_GET_OUTPUT_HISTOGRAM::response resp_t = AUTO_VAL_INIT(resp_t);
  m_daemon_rpc_mutex.lock();
  req_t.amounts.push_back(0);
  req_t.min_count = 0;
  req_t.max_count = 0;
  req_t.unlocked = true;
  req_t.recent_cutoff = 0;
  bool r = net_utils::invoke_http_json_rpc("/json_rpc", "get_output_histogram", req_t, resp_t, m_http_client, rpc_timeout);
  m_daemon_rpc_mutex.unlock();
  THROW_WALLET_EXCEPTION_IF(!r, error::no_connection_to_daemon, "get_num_rct_outputs");
  THROW_WALLET_EXCEPTION_IF(resp_t.status == CORE_RPC_STATUS_BUSY, error::daemon_busy, "get_output_histogram");
  THROW_WALLET_EXCEPTION_IF(resp_t.status != CORE_RPC_STATUS_OK, error::get_histogram_error, resp_t.status);
  THROW_WALLET_EXCEPTION_IF(resp_t.histogram.size() != 1, error::get_histogram_error, "Expected exactly one response");
  THROW_WALLET_EXCEPTION_IF(resp_t.histogram[0].amount != 0, error::get_histogram_error, "Expected 0 amount");

  return resp_t.histogram[0].total_instances;
}
//----------------------------------------------------------------------------------------------------
const wallet2::transfer_details &wallet2::get_transfer_details(size_t idx) const
{
  THROW_WALLET_EXCEPTION_IF(idx >= m_transfers.size(), error::wallet_internal_error, "Bad transfer index");
  return m_transfers[idx];
}
//----------------------------------------------------------------------------------------------------
std::vector<size_t> wallet2::select_available_unmixable_outputs(bool trusted_daemon)
{
  // request all outputs with not enough available mixins
  const size_t min_mixin = use_fork_rules(6, 10) ? 9 : 2; // v6 increases min mixin from 2 to 9
  return select_available_outputs_from_histogram(min_mixin + 1, false, true, false, trusted_daemon);
}
//----------------------------------------------------------------------------------------------------
std::vector<size_t> wallet2::select_available_mixable_outputs(bool trusted_daemon)
{
  // request all outputs with at least 10nstances, so we can use mixin 9 with
  const size_t min_mixin = use_fork_rules(6, 10) ? 9 : 2; // v6 increases min mixin from 2 to 9
  return select_available_outputs_from_histogram(min_mixin + 1, true, true, true, trusted_daemon);
}
//----------------------------------------------------------------------------------------------------
std::vector<wallet2::pending_tx> wallet2::create_unmixable_sweep_transactions(bool trusted_daemon)
{
  // From hard fork 1, we don't consider small amounts to be dust anymore
  const bool hf1_rules = use_fork_rules(2, 10); // first hard fork has version 2
  tx_dust_policy dust_policy(hf1_rules ? 0 : ::config::DEFAULT_DUST_THRESHOLD);

  const uint64_t fee_per_kb  = get_per_kb_fee();

  // may throw
  std::vector<size_t> unmixable_outputs = select_available_unmixable_outputs(trusted_daemon);
  size_t num_dust_outputs = unmixable_outputs.size();

  if (num_dust_outputs == 0)
  {
    return std::vector<wallet2::pending_tx>();
  }

  // split in "dust" and "non dust" to make it easier to select outputs
  std::vector<size_t> unmixable_transfer_outputs, unmixable_dust_outputs;
  for (auto n: unmixable_outputs)
  {
    if (m_transfers[n].amount() < fee_per_kb)
      unmixable_dust_outputs.push_back(n);
    else
      unmixable_transfer_outputs.push_back(n);
  }

  return create_transactions_from(m_account_public_address, false, unmixable_transfer_outputs, unmixable_dust_outputs, 0 /*fake_outs_count */, 0 /* unlock_time */, 1 /*priority */, std::vector<uint8_t>(), trusted_daemon);
}

bool wallet2::get_tx_key(const crypto::hash &txid, crypto::secret_key &tx_key, std::vector<crypto::secret_key> &additional_tx_keys) const
{
  additional_tx_keys.clear();
  const std::unordered_map<crypto::hash, crypto::secret_key>::const_iterator i = m_tx_keys.find(txid);
  if (i == m_tx_keys.end())
    return false;
  tx_key = i->second;
  const auto j = m_additional_tx_keys.find(txid);
  if (j != m_additional_tx_keys.end())
    additional_tx_keys = j->second;
  return true;
}
//----------------------------------------------------------------------------------------------------
std::string wallet2::get_spend_proof(const crypto::hash &txid, const std::string &message)
{
  THROW_WALLET_EXCEPTION_IF(m_watch_only, error::wallet_internal_error,
    "get_spend_proof requires spend secret key and is not available for a watch-only wallet");

  // fetch tx from daemon
  COMMAND_RPC_GET_TRANSACTIONS::request req = AUTO_VAL_INIT(req);
  req.txs_hashes.push_back(epee::string_tools::pod_to_hex(txid));
  req.decode_as_json = false;
  req.prune = false;
  COMMAND_RPC_GET_TRANSACTIONS::response res = AUTO_VAL_INIT(res);
  bool r;
  {
    const boost::lock_guard<boost::mutex> lock{m_daemon_rpc_mutex};
    r = epee::net_utils::invoke_http_json("/gettransactions", req, res, m_http_client, rpc_timeout);
  }
  THROW_WALLET_EXCEPTION_IF(!r, error::no_connection_to_daemon, "gettransactions");
  THROW_WALLET_EXCEPTION_IF(res.status == CORE_RPC_STATUS_BUSY, error::daemon_busy, "gettransactions");
  THROW_WALLET_EXCEPTION_IF(res.status != CORE_RPC_STATUS_OK, error::wallet_internal_error, "gettransactions");
  THROW_WALLET_EXCEPTION_IF(res.txs.size() != 1, error::wallet_internal_error,
    "daemon returned wrong response for gettransactions, wrong txs count = " +
    std::to_string(res.txs.size()) + ", expected 1");
  cryptonote::blobdata bd;
  THROW_WALLET_EXCEPTION_IF(!epee::string_tools::parse_hexstr_to_binbuff(res.txs[0].as_hex, bd), error::wallet_internal_error, "failed to parse tx from hexstr");
  cryptonote::transaction tx;
  crypto::hash tx_hash, tx_prefix_hash;
  THROW_WALLET_EXCEPTION_IF(!cryptonote::parse_and_validate_tx_from_blob(bd, tx, tx_hash, tx_prefix_hash), error::wallet_internal_error, "failed to parse tx from blob");
  THROW_WALLET_EXCEPTION_IF(tx_hash != txid, error::wallet_internal_error, "txid mismatch");

  std::vector<std::vector<crypto::signature>> signatures;

  // get signature prefix hash
  std::string sig_prefix_data((const char*)&txid, sizeof(crypto::hash));
  sig_prefix_data += message;
  crypto::hash sig_prefix_hash;
  crypto::cn_fast_hash(sig_prefix_data.data(), sig_prefix_data.size(), sig_prefix_hash);

  for(size_t i = 0; i < tx.vin.size(); ++i)
  {
    const txin_to_key* const in_key = boost::get<txin_to_key>(std::addressof(tx.vin[i]));
    if (in_key == nullptr)
      continue;

    // check if the key image belongs to us
    const auto found = m_key_images.find(in_key->k_image);
    if(found == m_key_images.end())
    {
      THROW_WALLET_EXCEPTION_IF(i > 0, error::wallet_internal_error, "subset of key images belong to us, very weird!");
      THROW_WALLET_EXCEPTION_IF(true, error::wallet_internal_error, "This tx wasn't generated by this wallet!");
    }

    // derive the real output keypair
    const transfer_details& in_td = m_transfers[found->second];
    const txout_to_key* const in_tx_out_pkey = boost::get<txout_to_key>(std::addressof(in_td.m_tx.vout[in_td.m_internal_output_index].target));
    THROW_WALLET_EXCEPTION_IF(in_tx_out_pkey == nullptr, error::wallet_internal_error, "Output is not txout_to_key");
    const crypto::public_key in_tx_pub_key = get_tx_pub_key_from_extra(in_td.m_tx, in_td.m_pk_index);
    const std::vector<crypto::public_key> in_additionakl_tx_pub_keys = get_additional_tx_pub_keys_from_extra(in_td.m_tx);
    keypair in_ephemeral;
    crypto::key_image in_img;
    THROW_WALLET_EXCEPTION_IF(!generate_key_image_helper(m_account.get_keys(), m_subaddresses, in_tx_out_pkey->key, in_tx_pub_key, in_additionakl_tx_pub_keys, in_td.m_internal_output_index, in_ephemeral, in_img, m_account.get_device()),
      error::wallet_internal_error, "failed to generate key image");
    THROW_WALLET_EXCEPTION_IF(in_key->k_image != in_img, error::wallet_internal_error, "key image mismatch");

    // get output pubkeys in the ring
    const std::vector<uint64_t> absolute_offsets = cryptonote::relative_output_offsets_to_absolute(in_key->key_offsets);
    const size_t ring_size = in_key->key_offsets.size();
    THROW_WALLET_EXCEPTION_IF(absolute_offsets.size() != ring_size, error::wallet_internal_error, "absolute offsets size is wrong");
    COMMAND_RPC_GET_OUTPUTS_BIN::request req = AUTO_VAL_INIT(req);
    req.outputs.resize(ring_size);
    for (size_t j = 0; j < ring_size; ++j)
    {
      req.outputs[j].amount = in_key->amount;
      req.outputs[j].index = absolute_offsets[j];
    }
    COMMAND_RPC_GET_OUTPUTS_BIN::response res = AUTO_VAL_INIT(res);
    bool r;
    {
      const boost::lock_guard<boost::mutex> lock{m_daemon_rpc_mutex}; 
      r = epee::net_utils::invoke_http_bin("/get_outs.bin", req, res, m_http_client, rpc_timeout);
    }
    THROW_WALLET_EXCEPTION_IF(!r, error::no_connection_to_daemon, "get_outs.bin");
    THROW_WALLET_EXCEPTION_IF(res.status == CORE_RPC_STATUS_BUSY, error::daemon_busy, "get_outs.bin");
    THROW_WALLET_EXCEPTION_IF(res.status != CORE_RPC_STATUS_OK, error::wallet_internal_error, "get_outs.bin");
    THROW_WALLET_EXCEPTION_IF(res.outs.size() != ring_size, error::wallet_internal_error,
      "daemon returned wrong response for get_outs.bin, wrong amounts count = " +
      std::to_string(res.outs.size()) + ", expected " +  std::to_string(ring_size));

    // copy pubkey pointers
    std::vector<const crypto::public_key *> p_output_keys;
    for (const COMMAND_RPC_GET_OUTPUTS_BIN::outkey &out : res.outs)
      p_output_keys.push_back(&out.key);

    // figure out real output index and secret key
    size_t sec_index = -1;
    for (size_t j = 0; j < ring_size; ++j)
    {
      if (res.outs[j].key == in_ephemeral.pub)
      {
        sec_index = j;
        break;
      }
    }
    THROW_WALLET_EXCEPTION_IF(sec_index >= ring_size, error::wallet_internal_error, "secret index not found");

    // generate ring sig for this input
    signatures.push_back(std::vector<crypto::signature>());
    std::vector<crypto::signature>& sigs = signatures.back();
    sigs.resize(in_key->key_offsets.size());
    crypto::generate_ring_signature(sig_prefix_hash, in_key->k_image, p_output_keys, in_ephemeral.sec, sec_index, sigs.data());
  }

  std::string sig_str = "SpendProofV1";
  for (const std::vector<crypto::signature>& ring_sig : signatures)
    for (const crypto::signature& sig : ring_sig)
       sig_str += tools::base58::encode(std::string((const char *)&sig, sizeof(crypto::signature)));
  return sig_str;
}
//----------------------------------------------------------------------------------------------------
bool wallet2::check_spend_proof(const crypto::hash &txid, const std::string &message, const std::string &sig_str)
{
  const std::string header = "SpendProofV1";
  const size_t header_len = header.size();
  THROW_WALLET_EXCEPTION_IF(sig_str.size() < header_len || sig_str.substr(0, header_len) != header, error::wallet_internal_error,
    "Signature header check error");

  // fetch tx from daemon
  COMMAND_RPC_GET_TRANSACTIONS::request req = AUTO_VAL_INIT(req);
  req.txs_hashes.push_back(epee::string_tools::pod_to_hex(txid));
  req.decode_as_json = false;
  req.prune = false;
  COMMAND_RPC_GET_TRANSACTIONS::response res = AUTO_VAL_INIT(res);
  bool r;
  {
    const boost::lock_guard<boost::mutex> lock{m_daemon_rpc_mutex}; 
    r = epee::net_utils::invoke_http_json("/gettransactions", req, res, m_http_client, rpc_timeout);
  }
  THROW_WALLET_EXCEPTION_IF(!r, error::no_connection_to_daemon, "gettransactions");
  THROW_WALLET_EXCEPTION_IF(res.status == CORE_RPC_STATUS_BUSY, error::daemon_busy, "gettransactions");
  THROW_WALLET_EXCEPTION_IF(res.status != CORE_RPC_STATUS_OK, error::wallet_internal_error, "gettransactions");
  THROW_WALLET_EXCEPTION_IF(res.txs.size() != 1, error::wallet_internal_error,
    "daemon returned wrong response for gettransactions, wrong txs count = " +
    std::to_string(res.txs.size()) + ", expected 1");
  cryptonote::blobdata bd;
  THROW_WALLET_EXCEPTION_IF(!epee::string_tools::parse_hexstr_to_binbuff(res.txs[0].as_hex, bd), error::wallet_internal_error, "failed to parse tx from hexstr");
  cryptonote::transaction tx;
  crypto::hash tx_hash, tx_prefix_hash;
  THROW_WALLET_EXCEPTION_IF(!cryptonote::parse_and_validate_tx_from_blob(bd, tx, tx_hash, tx_prefix_hash), error::wallet_internal_error, "failed to parse tx from blob");
  THROW_WALLET_EXCEPTION_IF(tx_hash != txid, error::wallet_internal_error, "txid mismatch");

  // check signature size
  size_t num_sigs = 0;
  for(size_t i = 0; i < tx.vin.size(); ++i)
  {
    const txin_to_key* const in_key = boost::get<txin_to_key>(std::addressof(tx.vin[i]));
    if (in_key != nullptr)
      num_sigs += in_key->key_offsets.size();
  }
  std::vector<std::vector<crypto::signature>> signatures = { std::vector<crypto::signature>(1) };
  const size_t sig_len = tools::base58::encode(std::string((const char *)&signatures[0][0], sizeof(crypto::signature))).size();
  if( sig_str.size() != header_len + num_sigs * sig_len ) {
    return false;
  }

  // decode base58
  signatures.clear();
  size_t offset = header_len;
  for(size_t i = 0; i < tx.vin.size(); ++i)
  {
    const txin_to_key* const in_key = boost::get<txin_to_key>(std::addressof(tx.vin[i]));
    if (in_key == nullptr)
      continue;
    signatures.resize(signatures.size() + 1);
    signatures.back().resize(in_key->key_offsets.size());
    for (size_t j = 0; j < in_key->key_offsets.size(); ++j)
    {
      std::string sig_decoded;
      THROW_WALLET_EXCEPTION_IF(!tools::base58::decode(sig_str.substr(offset, sig_len), sig_decoded), error::wallet_internal_error, "Signature decoding error");
      THROW_WALLET_EXCEPTION_IF(sizeof(crypto::signature) != sig_decoded.size(), error::wallet_internal_error, "Signature decoding error");
      memcpy(&signatures.back()[j], sig_decoded.data(), sizeof(crypto::signature));
      offset += sig_len;
    }
  }

  // get signature prefix hash
  std::string sig_prefix_data((const char*)&txid, sizeof(crypto::hash));
  sig_prefix_data += message;
  crypto::hash sig_prefix_hash;
  crypto::cn_fast_hash(sig_prefix_data.data(), sig_prefix_data.size(), sig_prefix_hash);

  std::vector<std::vector<crypto::signature>>::const_iterator sig_iter = signatures.cbegin();
  for(size_t i = 0; i < tx.vin.size(); ++i)
  {
    const txin_to_key* const in_key = boost::get<txin_to_key>(std::addressof(tx.vin[i]));
    if (in_key == nullptr)
      continue;

    // get output pubkeys in the ring
    COMMAND_RPC_GET_OUTPUTS_BIN::request req = AUTO_VAL_INIT(req);
    const std::vector<uint64_t> absolute_offsets = cryptonote::relative_output_offsets_to_absolute(in_key->key_offsets);
    req.outputs.resize(absolute_offsets.size());
    for (size_t j = 0; j < absolute_offsets.size(); ++j)
    {
      req.outputs[j].amount = in_key->amount;
      req.outputs[j].index = absolute_offsets[j];
    }
    COMMAND_RPC_GET_OUTPUTS_BIN::response res = AUTO_VAL_INIT(res);
    bool r;
    {
      const boost::lock_guard<boost::mutex> lock{m_daemon_rpc_mutex}; 
      r = epee::net_utils::invoke_http_bin("/get_outs.bin", req, res, m_http_client, rpc_timeout);
    }
    THROW_WALLET_EXCEPTION_IF(!r, error::no_connection_to_daemon, "get_outs.bin");
    THROW_WALLET_EXCEPTION_IF(res.status == CORE_RPC_STATUS_BUSY, error::daemon_busy, "get_outs.bin");
    THROW_WALLET_EXCEPTION_IF(res.status != CORE_RPC_STATUS_OK, error::wallet_internal_error, "get_outs.bin");
    THROW_WALLET_EXCEPTION_IF(res.outs.size() != req.outputs.size(), error::wallet_internal_error,
      "daemon returned wrong response for get_outs.bin, wrong amounts count = " +
      std::to_string(res.outs.size()) + ", expected " +  std::to_string(req.outputs.size()));

    // copy pointers
    std::vector<const crypto::public_key *> p_output_keys;
    for (const COMMAND_RPC_GET_OUTPUTS_BIN::outkey &out : res.outs)
      p_output_keys.push_back(&out.key);

    // check this ring
    if (!crypto::check_ring_signature(sig_prefix_hash, in_key->k_image, p_output_keys, sig_iter->data()))
      return false;
    ++sig_iter;
  }
  THROW_WALLET_EXCEPTION_IF(sig_iter != signatures.cend(), error::wallet_internal_error, "Signature iterator didn't reach the end");
  return true;
}
//----------------------------------------------------------------------------------------------------

void wallet2::check_tx_key(const crypto::hash &txid, const crypto::secret_key &tx_key, const std::vector<crypto::secret_key> &additional_tx_keys, const cryptonote::account_public_address &address, uint64_t &received, bool &in_pool, uint64_t &confirmations)
{
  crypto::key_derivation derivation;
  THROW_WALLET_EXCEPTION_IF(!crypto::generate_key_derivation(address.m_view_public_key, tx_key, derivation), error::wallet_internal_error,
    "Failed to generate key derivation from supplied parameters");

  std::vector<crypto::key_derivation> additional_derivations;
  additional_derivations.resize(additional_tx_keys.size());
  for (size_t i = 0; i < additional_tx_keys.size(); ++i)
    THROW_WALLET_EXCEPTION_IF(!crypto::generate_key_derivation(address.m_view_public_key, additional_tx_keys[i], additional_derivations[i]), error::wallet_internal_error,
      "Failed to generate key derivation from supplied parameters");

  check_tx_key_helper(txid, derivation, additional_derivations, address, received, in_pool, confirmations);
}

void wallet2::check_tx_key_helper(const crypto::hash &txid, const crypto::key_derivation &derivation, const std::vector<crypto::key_derivation> &additional_derivations, const cryptonote::account_public_address &address, uint64_t &received, bool &in_pool, uint64_t &confirmations)
{
  COMMAND_RPC_GET_TRANSACTIONS::request req;
  COMMAND_RPC_GET_TRANSACTIONS::response res;
  req.txs_hashes.push_back(epee::string_tools::pod_to_hex(txid));
  req.decode_as_json = false;
  req.prune = false;
  m_daemon_rpc_mutex.lock();
  bool ok = epee::net_utils::invoke_http_json("/gettransactions", req, res, m_http_client);
  m_daemon_rpc_mutex.unlock();
  THROW_WALLET_EXCEPTION_IF(!ok || (res.txs.size() != 1 && res.txs_as_hex.size() != 1),
    error::wallet_internal_error, "Failed to get transaction from daemon");

  cryptonote::blobdata tx_data;
  if (res.txs.size() == 1)
    ok = string_tools::parse_hexstr_to_binbuff(res.txs.front().as_hex, tx_data);
  else
    ok = string_tools::parse_hexstr_to_binbuff(res.txs_as_hex.front(), tx_data);
  THROW_WALLET_EXCEPTION_IF(!ok, error::wallet_internal_error, "Failed to parse transaction from daemon");

  crypto::hash tx_hash, tx_prefix_hash;
  cryptonote::transaction tx;
  THROW_WALLET_EXCEPTION_IF(!cryptonote::parse_and_validate_tx_from_blob(tx_data, tx, tx_hash, tx_prefix_hash), error::wallet_internal_error,
    "Failed to validate transaction from daemon");
  THROW_WALLET_EXCEPTION_IF(tx_hash != txid, error::wallet_internal_error,
    "Failed to get the right transaction from daemon");
  THROW_WALLET_EXCEPTION_IF(!additional_derivations.empty() && additional_derivations.size() != tx.vout.size(), error::wallet_internal_error,
    "The size of additional derivations is wrong");

  received = 0;
  hw::device &hwdev =  m_account.get_device();
  for (size_t n = 0; n < tx.vout.size(); ++n)
  {
    const cryptonote::txout_to_key* const out_key = boost::get<cryptonote::txout_to_key>(std::addressof(tx.vout[n].target));
    if (!out_key)
      continue;

    crypto::public_key derived_out_key;
    bool r = hwdev.derive_public_key(derivation, n, address.m_spend_public_key, derived_out_key);
    THROW_WALLET_EXCEPTION_IF(!r, error::wallet_internal_error, "Failed to derive public key");
    bool found = out_key->key == derived_out_key;
    crypto::key_derivation found_derivation = derivation;
    if (!found && !additional_derivations.empty())
    {
      r = hwdev.derive_public_key(additional_derivations[n], n, address.m_spend_public_key, derived_out_key);
      THROW_WALLET_EXCEPTION_IF(!r, error::wallet_internal_error, "Failed to derive public key");
      found = out_key->key == derived_out_key;
      found_derivation = additional_derivations[n];
    }

    if (found)
    {
      uint64_t amount;
      if (tx.version == 1 || tx.rct_signatures.type == rct::RCTTypeNull)
      {
        amount = tx.vout[n].amount;
      }
      else
      {
        crypto::secret_key scalar1;
        hwdev.derivation_to_scalar(found_derivation, n, scalar1);
        rct::ecdhTuple ecdh_info = tx.rct_signatures.ecdhInfo[n];
        hwdev.ecdhDecode(ecdh_info, rct::sk2rct(scalar1));
        const rct::key C = tx.rct_signatures.outPk[n].mask;
        rct::key Ctmp;
        rct::addKeys2(Ctmp, ecdh_info.mask, ecdh_info.amount, rct::H);
        if (rct::equalKeys(C, Ctmp))
          amount = rct::h2d(ecdh_info.amount);
        else
          amount = 0;
      }
      received += amount;
    }
  }

  in_pool = res.txs.front().in_pool;
  confirmations = (uint64_t)-1;
  if (!in_pool)
  {
    std::string err;
    uint64_t bc_height = get_daemon_blockchain_height(err);
    if (err.empty())
      confirmations = bc_height - (res.txs.front().block_height + 1);
  }
}

std::string wallet2::get_tx_proof(const crypto::hash &txid, const cryptonote::account_public_address &address, bool is_subaddress, const std::string &message)
{
  // determine if the address is found in the subaddress hash table (i.e. whether the proof is outbound or inbound)
  const bool is_out = m_subaddresses.count(address.m_spend_public_key) == 0;

  std::string prefix_data((const char*)&txid, sizeof(crypto::hash));
  prefix_data += message;
  crypto::hash prefix_hash;
  crypto::cn_fast_hash(prefix_data.data(), prefix_data.size(), prefix_hash);

  std::vector<crypto::public_key> shared_secret;
  std::vector<crypto::signature> sig;
  std::string sig_str;
  if (is_out)
  {
    crypto::secret_key tx_key;
    std::vector<crypto::secret_key> additional_tx_keys;
    THROW_WALLET_EXCEPTION_IF(!get_tx_key(txid, tx_key, additional_tx_keys), error::wallet_internal_error, "Tx secret key wasn't found in the wallet file.");

    const size_t num_sigs = 1 + additional_tx_keys.size();
    shared_secret.resize(num_sigs);
    sig.resize(num_sigs);

    shared_secret[0] = rct::rct2pk(rct::scalarmultKey(rct::pk2rct(address.m_view_public_key), rct::sk2rct(tx_key)));
    crypto::public_key tx_pub_key;
    if (is_subaddress)
    {
      tx_pub_key = rct2pk(rct::scalarmultKey(rct::pk2rct(address.m_spend_public_key), rct::sk2rct(tx_key)));
      crypto::generate_tx_proof(prefix_hash, tx_pub_key, address.m_view_public_key, address.m_spend_public_key, shared_secret[0], tx_key, sig[0]);
    }
    else
    {
      crypto::secret_key_to_public_key(tx_key, tx_pub_key);
      crypto::generate_tx_proof(prefix_hash, tx_pub_key, address.m_view_public_key, boost::none, shared_secret[0], tx_key, sig[0]);
    }
    for (size_t i = 1; i < num_sigs; ++i)
    {
      shared_secret[i] = rct::rct2pk(rct::scalarmultKey(rct::pk2rct(address.m_view_public_key), rct::sk2rct(additional_tx_keys[i - 1])));
      if (is_subaddress)
      {
        tx_pub_key = rct2pk(rct::scalarmultKey(rct::pk2rct(address.m_spend_public_key), rct::sk2rct(additional_tx_keys[i - 1])));
        crypto::generate_tx_proof(prefix_hash, tx_pub_key, address.m_view_public_key, address.m_spend_public_key, shared_secret[i], additional_tx_keys[i - 1], sig[i]);
      }
      else
      {
        crypto::secret_key_to_public_key(additional_tx_keys[i - 1], tx_pub_key);
        crypto::generate_tx_proof(prefix_hash, tx_pub_key, address.m_view_public_key, boost::none, shared_secret[i], additional_tx_keys[i - 1], sig[i]);
      }
    }
    sig_str = std::string("OutProofV1");
  }
  else
  {
    // fetch tx pubkey from the daemon
    COMMAND_RPC_GET_TRANSACTIONS::request req;
    COMMAND_RPC_GET_TRANSACTIONS::response res;
    req.txs_hashes.push_back(epee::string_tools::pod_to_hex(txid));
    req.decode_as_json = false;
    req.prune = false;
    m_daemon_rpc_mutex.lock();
    bool ok = net_utils::invoke_http_json("/gettransactions", req, res, m_http_client);
    m_daemon_rpc_mutex.unlock();
    THROW_WALLET_EXCEPTION_IF(!ok || (res.txs.size() != 1 && res.txs_as_hex.size() != 1),
      error::wallet_internal_error, "Failed to get transaction from daemon");

    cryptonote::blobdata tx_data;
    if (res.txs.size() == 1)
      ok = string_tools::parse_hexstr_to_binbuff(res.txs.front().as_hex, tx_data);
    else
      ok = string_tools::parse_hexstr_to_binbuff(res.txs_as_hex.front(), tx_data);
    THROW_WALLET_EXCEPTION_IF(!ok, error::wallet_internal_error, "Failed to parse transaction from daemon");

    crypto::hash tx_hash, tx_prefix_hash;
    cryptonote::transaction tx;
    THROW_WALLET_EXCEPTION_IF(!cryptonote::parse_and_validate_tx_from_blob(tx_data, tx, tx_hash, tx_prefix_hash), error::wallet_internal_error,
      "Failed to validate transaction from daemon");
    THROW_WALLET_EXCEPTION_IF(tx_hash != txid, error::wallet_internal_error, "Failed to get the right transaction from daemon");

    crypto::public_key tx_pub_key = get_tx_pub_key_from_extra(tx);
    THROW_WALLET_EXCEPTION_IF(tx_pub_key == null_pkey, error::wallet_internal_error, "Tx pubkey was not found");

    std::vector<crypto::public_key> additional_tx_pub_keys = get_additional_tx_pub_keys_from_extra(tx);
    const size_t num_sigs = 1 + additional_tx_pub_keys.size();
    shared_secret.resize(num_sigs);
    sig.resize(num_sigs);

    const crypto::secret_key& a = m_account.get_keys().m_view_secret_key;
    shared_secret[0] = rct::rct2pk(rct::scalarmultKey(rct::pk2rct(tx_pub_key), rct::sk2rct(a)));
    if (is_subaddress)
    {
      crypto::generate_tx_proof(prefix_hash, address.m_view_public_key, tx_pub_key, address.m_spend_public_key, shared_secret[0], a, sig[0]);
    }
    else
    {
      crypto::generate_tx_proof(prefix_hash, address.m_view_public_key, tx_pub_key, boost::none, shared_secret[0], a, sig[0]);
    }
    for (size_t i = 1; i < num_sigs; ++i)
    {
      shared_secret[i] = rct::rct2pk(rct::scalarmultKey(rct::pk2rct(additional_tx_pub_keys[i - 1]), rct::sk2rct(a)));
      if (is_subaddress)
      {
        crypto::generate_tx_proof(prefix_hash, address.m_view_public_key, additional_tx_pub_keys[i - 1], address.m_spend_public_key, shared_secret[i], a, sig[i]);
      }
      else
      {
        crypto::generate_tx_proof(prefix_hash, address.m_view_public_key, additional_tx_pub_keys[i - 1], boost::none, shared_secret[i], a, sig[i]);
      }
    }
    sig_str = std::string("InProofV1");
  }
  const size_t num_sigs = shared_secret.size();

  // check if this address actually received any funds
  crypto::key_derivation derivation;
  THROW_WALLET_EXCEPTION_IF(!crypto::generate_key_derivation(shared_secret[0], rct::rct2sk(rct::I), derivation), error::wallet_internal_error, "Failed to generate key derivation");
  std::vector<crypto::key_derivation> additional_derivations(num_sigs - 1);
  for (size_t i = 1; i < num_sigs; ++i)
    THROW_WALLET_EXCEPTION_IF(!crypto::generate_key_derivation(shared_secret[i], rct::rct2sk(rct::I), additional_derivations[i - 1]), error::wallet_internal_error, "Failed to generate key derivation");
  uint64_t received;
  bool in_pool;
  uint64_t confirmations;
  check_tx_key_helper(txid, derivation, additional_derivations, address, received, in_pool, confirmations);
  THROW_WALLET_EXCEPTION_IF(!received, error::wallet_internal_error, tr("No funds received in this tx."));

  // concatenate all signature strings
  for (size_t i = 0; i < num_sigs; ++i)
    sig_str +=
      tools::base58::encode(std::string((const char *)&shared_secret[i], sizeof(crypto::public_key))) +
      tools::base58::encode(std::string((const char *)&sig[i], sizeof(crypto::signature)));
  return sig_str;
}

bool wallet2::check_tx_proof(const crypto::hash &txid, const cryptonote::account_public_address &address, bool is_subaddress, const std::string &message, const std::string &sig_str, uint64_t &received, bool &in_pool, uint64_t &confirmations)
{
  const bool is_out = sig_str.substr(0, 3) == "Out";
  const std::string header = is_out ? "OutProofV1" : "InProofV1";
  const size_t header_len = header.size();
  THROW_WALLET_EXCEPTION_IF(sig_str.size() < header_len || sig_str.substr(0, header_len) != header, error::wallet_internal_error,
    "Signature header check error");

  // decode base58
  std::vector<crypto::public_key> shared_secret(1);
  std::vector<crypto::signature> sig(1);
  const size_t pk_len = tools::base58::encode(std::string((const char *)&shared_secret[0], sizeof(crypto::public_key))).size();
  const size_t sig_len = tools::base58::encode(std::string((const char *)&sig[0], sizeof(crypto::signature))).size();
  const size_t num_sigs = (sig_str.size() - header_len) / (pk_len + sig_len);
  THROW_WALLET_EXCEPTION_IF(sig_str.size() != header_len + num_sigs * (pk_len + sig_len), error::wallet_internal_error,
    "Wrong signature size");
  shared_secret.resize(num_sigs);
  sig.resize(num_sigs);
  for (size_t i = 0; i < num_sigs; ++i)
  {
    std::string pk_decoded;
    std::string sig_decoded;
    const size_t offset = header_len + i * (pk_len + sig_len);
    THROW_WALLET_EXCEPTION_IF(!tools::base58::decode(sig_str.substr(offset, pk_len), pk_decoded), error::wallet_internal_error,
      "Signature decoding error");
    THROW_WALLET_EXCEPTION_IF(!tools::base58::decode(sig_str.substr(offset + pk_len, sig_len), sig_decoded), error::wallet_internal_error,
      "Signature decoding error");
    THROW_WALLET_EXCEPTION_IF(sizeof(crypto::public_key) != pk_decoded.size() || sizeof(crypto::signature) != sig_decoded.size(), error::wallet_internal_error,
      "Signature decoding error");
    memcpy(&shared_secret[i], pk_decoded.data(), sizeof(crypto::public_key));
    memcpy(&sig[i], sig_decoded.data(), sizeof(crypto::signature));
  }

  // fetch tx pubkey from the daemon
  COMMAND_RPC_GET_TRANSACTIONS::request req;
  COMMAND_RPC_GET_TRANSACTIONS::response res;
  req.txs_hashes.push_back(epee::string_tools::pod_to_hex(txid));
  req.decode_as_json = false;
  req.prune = false;
  m_daemon_rpc_mutex.lock();
  bool ok = net_utils::invoke_http_json("/gettransactions", req, res, m_http_client);
  m_daemon_rpc_mutex.unlock();
  THROW_WALLET_EXCEPTION_IF(!ok || (res.txs.size() != 1 && res.txs_as_hex.size() != 1),
    error::wallet_internal_error, "Failed to get transaction from daemon");

  cryptonote::blobdata tx_data;
  if (res.txs.size() == 1)
    ok = string_tools::parse_hexstr_to_binbuff(res.txs.front().as_hex, tx_data);
  else
    ok = string_tools::parse_hexstr_to_binbuff(res.txs_as_hex.front(), tx_data);
  THROW_WALLET_EXCEPTION_IF(!ok, error::wallet_internal_error, "Failed to parse transaction from daemon");

  crypto::hash tx_hash, tx_prefix_hash;
  cryptonote::transaction tx;
  THROW_WALLET_EXCEPTION_IF(!cryptonote::parse_and_validate_tx_from_blob(tx_data, tx, tx_hash, tx_prefix_hash), error::wallet_internal_error,
    "Failed to validate transaction from daemon");
  THROW_WALLET_EXCEPTION_IF(tx_hash != txid, error::wallet_internal_error, "Failed to get the right transaction from daemon");

  crypto::public_key tx_pub_key = get_tx_pub_key_from_extra(tx);
  THROW_WALLET_EXCEPTION_IF(tx_pub_key == null_pkey, error::wallet_internal_error, "Tx pubkey was not found");

  std::vector<crypto::public_key> additional_tx_pub_keys = get_additional_tx_pub_keys_from_extra(tx);
  THROW_WALLET_EXCEPTION_IF(additional_tx_pub_keys.size() + 1 != num_sigs, error::wallet_internal_error, "Signature size mismatch with additional tx pubkeys");

  std::string prefix_data((const char*)&txid, sizeof(crypto::hash));
  prefix_data += message;
  crypto::hash prefix_hash;
  crypto::cn_fast_hash(prefix_data.data(), prefix_data.size(), prefix_hash);

  // check signature
  std::vector<int> good_signature(num_sigs, 0);
  if (is_out)
  {
    good_signature[0] = is_subaddress ?
      crypto::check_tx_proof(prefix_hash, tx_pub_key, address.m_view_public_key, address.m_spend_public_key, shared_secret[0], sig[0]) :
      crypto::check_tx_proof(prefix_hash, tx_pub_key, address.m_view_public_key, boost::none, shared_secret[0], sig[0]);

    for (size_t i = 0; i < additional_tx_pub_keys.size(); ++i)
    {
      good_signature[i + 1] = is_subaddress ?
        crypto::check_tx_proof(prefix_hash, additional_tx_pub_keys[i], address.m_view_public_key, address.m_spend_public_key, shared_secret[i + 1], sig[i + 1]) :
        crypto::check_tx_proof(prefix_hash, additional_tx_pub_keys[i], address.m_view_public_key, boost::none, shared_secret[i + 1], sig[i + 1]);
    }
  }
  else
  {
    good_signature[0] = is_subaddress ?
      crypto::check_tx_proof(prefix_hash, address.m_view_public_key, tx_pub_key, address.m_spend_public_key, shared_secret[0], sig[0]) :
      crypto::check_tx_proof(prefix_hash, address.m_view_public_key, tx_pub_key, boost::none, shared_secret[0], sig[0]);

    for (size_t i = 0; i < additional_tx_pub_keys.size(); ++i)
    {
      good_signature[i + 1] = is_subaddress ?
        crypto::check_tx_proof(prefix_hash, address.m_view_public_key, additional_tx_pub_keys[i], address.m_spend_public_key, shared_secret[i + 1], sig[i + 1]) :
        crypto::check_tx_proof(prefix_hash, address.m_view_public_key, additional_tx_pub_keys[i], boost::none, shared_secret[i + 1], sig[i + 1]);
    }
  }

  if (std::any_of(good_signature.begin(), good_signature.end(), [](int i) { return i > 0; }))
  {
    // obtain key derivation by multiplying scalar 1 to the shared secret
    crypto::key_derivation derivation;
    if (good_signature[0])
      THROW_WALLET_EXCEPTION_IF(!crypto::generate_key_derivation(shared_secret[0], rct::rct2sk(rct::I), derivation), error::wallet_internal_error, "Failed to generate key derivation");

    std::vector<crypto::key_derivation> additional_derivations(num_sigs - 1);
    for (size_t i = 1; i < num_sigs; ++i)
      if (good_signature[i])
        THROW_WALLET_EXCEPTION_IF(!crypto::generate_key_derivation(shared_secret[i], rct::rct2sk(rct::I), additional_derivations[i - 1]), error::wallet_internal_error, "Failed to generate key derivation");

    check_tx_key_helper(txid, derivation, additional_derivations, address, received, in_pool, confirmations);
    return true;
  }
  return false;
}

std::string wallet2::get_reserve_proof(const boost::optional<std::pair<uint32_t, uint64_t>> &account_minreserve, const std::string &message)
{
  THROW_WALLET_EXCEPTION_IF(m_watch_only || m_multisig, error::wallet_internal_error, "Reserve proof can only be generated by a full wallet");
  THROW_WALLET_EXCEPTION_IF(balance_all() == 0, error::wallet_internal_error, "Zero balance");
  THROW_WALLET_EXCEPTION_IF(account_minreserve && balance(account_minreserve->first) < account_minreserve->second, error::wallet_internal_error,
    "Not enough balance in this account for the requested minimum reserve amount");

  // determine which outputs to include in the proof
  std::vector<size_t> selected_transfers;
  for (size_t i = 0; i < m_transfers.size(); ++i)
  {
    const transfer_details &td = m_transfers[i];
    if (!td.m_spent && (!account_minreserve || account_minreserve->first == td.m_subaddr_index.major))
      selected_transfers.push_back(i);
  }

  if (account_minreserve)
  {
    // minimize the number of outputs included in the proof, by only picking the N largest outputs that can cover the requested min reserve amount
    std::sort(selected_transfers.begin(), selected_transfers.end(), [&](const size_t a, const size_t b)
      { return m_transfers[a].amount() > m_transfers[b].amount(); });
    while (selected_transfers.size() >= 2 && m_transfers[selected_transfers[1]].amount() >= account_minreserve->second)
      selected_transfers.erase(selected_transfers.begin());
    size_t sz = 0;
    uint64_t total = 0;
    while (total < account_minreserve->second)
    {
      total += m_transfers[selected_transfers[sz]].amount();
      ++sz;
    }
    selected_transfers.resize(sz);
  }

  // compute signature prefix hash
  std::string prefix_data = message;
  prefix_data.append((const char*)&m_account.get_keys().m_account_address, sizeof(cryptonote::account_public_address));
  for (size_t i = 0; i < selected_transfers.size(); ++i)
  {
    prefix_data.append((const char*)&m_transfers[selected_transfers[i]].m_key_image, sizeof(crypto::key_image));
  }
  crypto::hash prefix_hash;
  crypto::cn_fast_hash(prefix_data.data(), prefix_data.size(), prefix_hash);

  // generate proof entries
  std::vector<reserve_proof_entry> proofs(selected_transfers.size());
  std::unordered_set<cryptonote::subaddress_index> subaddr_indices = { {0,0} };
  for (size_t i = 0; i < selected_transfers.size(); ++i)
  {
    const transfer_details &td = m_transfers[selected_transfers[i]];
    reserve_proof_entry& proof = proofs[i];
    proof.txid = td.m_txid;
    proof.index_in_tx = td.m_internal_output_index;
    proof.key_image = td.m_key_image;
    subaddr_indices.insert(td.m_subaddr_index);

    // get tx pub key 
    const crypto::public_key tx_pub_key = get_tx_pub_key_from_extra(td.m_tx, td.m_pk_index);
    THROW_WALLET_EXCEPTION_IF(tx_pub_key == crypto::null_pkey, error::wallet_internal_error, "The tx public key isn't found");
    const std::vector<crypto::public_key> additional_tx_pub_keys = get_additional_tx_pub_keys_from_extra(td.m_tx);

    // determine which tx pub key was used for deriving the output key
    const crypto::public_key *tx_pub_key_used = &tx_pub_key;
    for (int i = 0; i < 2; ++i)
    {
      proof.shared_secret = rct::rct2pk(rct::scalarmultKey(rct::pk2rct(*tx_pub_key_used), rct::sk2rct(m_account.get_keys().m_view_secret_key)));
      crypto::key_derivation derivation;
      THROW_WALLET_EXCEPTION_IF(!crypto::generate_key_derivation(proof.shared_secret, rct::rct2sk(rct::I), derivation),
        error::wallet_internal_error, "Failed to generate key derivation");
      crypto::public_key subaddress_spendkey;
      THROW_WALLET_EXCEPTION_IF(!derive_subaddress_public_key(td.get_public_key(), derivation, proof.index_in_tx, subaddress_spendkey),
        error::wallet_internal_error, "Failed to derive subaddress public key");
      if (m_subaddresses.count(subaddress_spendkey) == 1)
        break;
      THROW_WALLET_EXCEPTION_IF(additional_tx_pub_keys.empty(), error::wallet_internal_error,
        "Normal tx pub key doesn't derive the expected output, while the additional tx pub keys are empty");
      THROW_WALLET_EXCEPTION_IF(i == 1, error::wallet_internal_error,
        "Neither normal tx pub key nor additional tx pub key derive the expected output key");
      tx_pub_key_used = &additional_tx_pub_keys[proof.index_in_tx];
    }

    // generate signature for shared secret
    crypto::generate_tx_proof(prefix_hash, m_account.get_keys().m_account_address.m_view_public_key, *tx_pub_key_used, boost::none, proof.shared_secret, m_account.get_keys().m_view_secret_key, proof.shared_secret_sig);

    // derive ephemeral secret key
    crypto::key_image ki;
    cryptonote::keypair ephemeral;
    const bool r = cryptonote::generate_key_image_helper(m_account.get_keys(), m_subaddresses, td.get_public_key(), tx_pub_key,  additional_tx_pub_keys, td.m_internal_output_index, ephemeral, ki, m_account.get_device());
    THROW_WALLET_EXCEPTION_IF(!r, error::wallet_internal_error, "Failed to generate key image");
    THROW_WALLET_EXCEPTION_IF(ephemeral.pub != td.get_public_key(), error::wallet_internal_error, "Derived public key doesn't agree with the stored one");

    // generate signature for key image
    const std::vector<const crypto::public_key*> pubs = { &ephemeral.pub };
    crypto::generate_ring_signature(prefix_hash, td.m_key_image, &pubs[0], 1, ephemeral.sec, 0, &proof.key_image_sig);
  }

  // collect all subaddress spend keys that received those outputs and generate their signatures
  std::unordered_map<crypto::public_key, crypto::signature> subaddr_spendkeys;
  for (const cryptonote::subaddress_index &index : subaddr_indices)
  {
    crypto::secret_key subaddr_spend_skey = m_account.get_keys().m_spend_secret_key;
    if (!index.is_zero())
    {
      crypto::secret_key m = m_account.get_device().get_subaddress_secret_key(m_account.get_keys().m_view_secret_key, index);
      crypto::secret_key tmp = subaddr_spend_skey;
      sc_add((unsigned char*)&subaddr_spend_skey, (unsigned char*)&m, (unsigned char*)&tmp);
    }
    crypto::public_key subaddr_spend_pkey;
    secret_key_to_public_key(subaddr_spend_skey, subaddr_spend_pkey);
    crypto::generate_signature(prefix_hash, subaddr_spend_pkey, subaddr_spend_skey, subaddr_spendkeys[subaddr_spend_pkey]);
  }

  // serialize & encode
  std::ostringstream oss;
  boost::archive::portable_binary_oarchive ar(oss);
  ar << proofs << subaddr_spendkeys;
  return "ReserveProofV1" + tools::base58::encode(oss.str());
}

bool wallet2::check_reserve_proof(const cryptonote::account_public_address &address, const std::string &message, const std::string &sig_str, uint64_t &total, uint64_t &spent)
{
  uint32_t rpc_version;
  THROW_WALLET_EXCEPTION_IF(!check_connection(&rpc_version), error::wallet_internal_error, "Failed to connect to daemon: " + get_daemon_address());
  THROW_WALLET_EXCEPTION_IF(rpc_version < MAKE_CORE_RPC_VERSION(1, 0), error::wallet_internal_error, "Daemon RPC version is too old");

  static constexpr char header[] = "ReserveProofV1";
  THROW_WALLET_EXCEPTION_IF(!boost::string_ref{sig_str}.starts_with(header), error::wallet_internal_error,
    "Signature header check error");

  std::string sig_decoded;
  THROW_WALLET_EXCEPTION_IF(!tools::base58::decode(sig_str.substr(std::strlen(header)), sig_decoded), error::wallet_internal_error,
    "Signature decoding error");

  std::istringstream iss(sig_decoded);
  boost::archive::portable_binary_iarchive ar(iss);
  std::vector<reserve_proof_entry> proofs;
  std::unordered_map<crypto::public_key, crypto::signature> subaddr_spendkeys;
  ar >> proofs >> subaddr_spendkeys;

  THROW_WALLET_EXCEPTION_IF(subaddr_spendkeys.count(address.m_spend_public_key) == 0, error::wallet_internal_error,
    "The given address isn't found in the proof");

  // compute signature prefix hash
  std::string prefix_data = message;
  prefix_data.append((const char*)&address, sizeof(cryptonote::account_public_address));
  for (size_t i = 0; i < proofs.size(); ++i)
  {
    prefix_data.append((const char*)&proofs[i].key_image, sizeof(crypto::key_image));
  }
  crypto::hash prefix_hash;
  crypto::cn_fast_hash(prefix_data.data(), prefix_data.size(), prefix_hash);

  // fetch txes from daemon
  COMMAND_RPC_GET_TRANSACTIONS::request gettx_req;
  COMMAND_RPC_GET_TRANSACTIONS::response gettx_res;
  for (size_t i = 0; i < proofs.size(); ++i)
    gettx_req.txs_hashes.push_back(epee::string_tools::pod_to_hex(proofs[i].txid));
  gettx_req.decode_as_json = false;
  gettx_req.prune = false;
  m_daemon_rpc_mutex.lock();
  bool ok = net_utils::invoke_http_json("/gettransactions", gettx_req, gettx_res, m_http_client);
  m_daemon_rpc_mutex.unlock();
  THROW_WALLET_EXCEPTION_IF(!ok || gettx_res.txs.size() != proofs.size(),
    error::wallet_internal_error, "Failed to get transaction from daemon");

  // check spent status
  COMMAND_RPC_IS_KEY_IMAGE_SPENT::request kispent_req;
  COMMAND_RPC_IS_KEY_IMAGE_SPENT::response kispent_res;
  for (size_t i = 0; i < proofs.size(); ++i)
    kispent_req.key_images.push_back(epee::string_tools::pod_to_hex(proofs[i].key_image));
  m_daemon_rpc_mutex.lock();
  ok = epee::net_utils::invoke_http_json("/is_key_image_spent", kispent_req, kispent_res, m_http_client, rpc_timeout);
  m_daemon_rpc_mutex.unlock();
  THROW_WALLET_EXCEPTION_IF(!ok || kispent_res.spent_status.size() != proofs.size(),
    error::wallet_internal_error, "Failed to get key image spent status from daemon");

  total = spent = 0;
  for (size_t i = 0; i < proofs.size(); ++i)
  {
    const reserve_proof_entry& proof = proofs[i];
    THROW_WALLET_EXCEPTION_IF(gettx_res.txs[i].in_pool, error::wallet_internal_error, "Tx is unconfirmed");

    cryptonote::blobdata tx_data;
    ok = string_tools::parse_hexstr_to_binbuff(gettx_res.txs[i].as_hex, tx_data);
    THROW_WALLET_EXCEPTION_IF(!ok, error::wallet_internal_error, "Failed to parse transaction from daemon");

    crypto::hash tx_hash, tx_prefix_hash;
    cryptonote::transaction tx;
    THROW_WALLET_EXCEPTION_IF(!cryptonote::parse_and_validate_tx_from_blob(tx_data, tx, tx_hash, tx_prefix_hash), error::wallet_internal_error,
      "Failed to validate transaction from daemon");
    THROW_WALLET_EXCEPTION_IF(tx_hash != proof.txid, error::wallet_internal_error, "Failed to get the right transaction from daemon");

    THROW_WALLET_EXCEPTION_IF(proof.index_in_tx >= tx.vout.size(), error::wallet_internal_error, "index_in_tx is out of bound");

    const cryptonote::txout_to_key* const out_key = boost::get<cryptonote::txout_to_key>(std::addressof(tx.vout[proof.index_in_tx].target));
    THROW_WALLET_EXCEPTION_IF(!out_key, error::wallet_internal_error, "Output key wasn't found")

    // get tx pub key
    const crypto::public_key tx_pub_key = get_tx_pub_key_from_extra(tx);
    THROW_WALLET_EXCEPTION_IF(tx_pub_key == crypto::null_pkey, error::wallet_internal_error, "The tx public key isn't found");
    const std::vector<crypto::public_key> additional_tx_pub_keys = get_additional_tx_pub_keys_from_extra(tx);

    // check singature for shared secret
    ok = crypto::check_tx_proof(prefix_hash, address.m_view_public_key, tx_pub_key, boost::none, proof.shared_secret, proof.shared_secret_sig);
    if (!ok && additional_tx_pub_keys.size() == tx.vout.size())
      ok = crypto::check_tx_proof(prefix_hash, address.m_view_public_key, additional_tx_pub_keys[proof.index_in_tx], boost::none, proof.shared_secret, proof.shared_secret_sig);
    if (!ok)
      return false;

    // check signature for key image
    const std::vector<const crypto::public_key*> pubs = { &out_key->key };
    ok = crypto::check_ring_signature(prefix_hash, proof.key_image, &pubs[0], 1, &proof.key_image_sig);
    if (!ok)
      return false;

    // check if the address really received the fund
    crypto::key_derivation derivation;
    THROW_WALLET_EXCEPTION_IF(!crypto::generate_key_derivation(proof.shared_secret, rct::rct2sk(rct::I), derivation), error::wallet_internal_error, "Failed to generate key derivation");
    crypto::public_key subaddr_spendkey;
    crypto::derive_subaddress_public_key(out_key->key, derivation, proof.index_in_tx, subaddr_spendkey);
    THROW_WALLET_EXCEPTION_IF(subaddr_spendkeys.count(subaddr_spendkey) == 0, error::wallet_internal_error,
      "The address doesn't seem to have received the fund");

    // check amount
    uint64_t amount = tx.vout[proof.index_in_tx].amount;
    if (amount == 0)
    {
      // decode rct
      crypto::secret_key shared_secret;
      crypto::derivation_to_scalar(derivation, proof.index_in_tx, shared_secret);
      rct::ecdhTuple ecdh_info = tx.rct_signatures.ecdhInfo[proof.index_in_tx];
      rct::ecdhDecode(ecdh_info, rct::sk2rct(shared_secret));
      amount = rct::h2d(ecdh_info.amount);
    }
    total += amount;
    if (kispent_res.spent_status[i])
      spent += amount;
  }

  // check signatures for all subaddress spend keys
  for (const auto &i : subaddr_spendkeys)
  {
    if (!crypto::check_signature(prefix_hash, i.first, i.second))
      return false;
  }
  return true;
}

std::string wallet2::get_wallet_file() const
{
  return m_wallet_file;
}

std::string wallet2::get_keys_file() const
{
  return m_keys_file;
}

std::string wallet2::get_daemon_address() const
{
  return m_daemon_address;
}

uint64_t wallet2::get_daemon_blockchain_height(string &err) const
{
  uint64_t height;

  boost::optional<std::string> result = m_node_rpc_proxy.get_height(height);
  if (result)
  {
    err = *result;
    return 0;
  }

  err = "";
  return height;
}

uint64_t wallet2::get_daemon_blockchain_target_height(string &err)
{
  cryptonote::COMMAND_RPC_GET_INFO::request req_t = AUTO_VAL_INIT(req_t);
  cryptonote::COMMAND_RPC_GET_INFO::response resp_t = AUTO_VAL_INIT(resp_t);
  m_daemon_rpc_mutex.lock();
  bool ok = net_utils::invoke_http_json_rpc("/json_rpc", "get_info", req_t, resp_t, m_http_client);
  m_daemon_rpc_mutex.unlock();
  if (ok)
  {
    if (resp_t.status == CORE_RPC_STATUS_BUSY)
    {
      err = "daemon is busy. Please try again later.";
    }
    else if (resp_t.status != CORE_RPC_STATUS_OK)
    {
      err = resp_t.status;
    }
    else // success, cleaning up error message
    {
      err = "";
    }
  }
  else
  {
    err = "possibly lost connection to daemon";
  }
  return resp_t.target_height;
}

uint64_t wallet2::get_approximate_blockchain_height() const
{
  const int seconds_per_block         = DIFFICULTY_TARGET_V2;
  const time_t epochTimeMiningStarted = 1525067730 + (60 * 60 * 24 * 7); // 2018-04-30 ~3:55PM + 1 week to be conservative.
  const time_t currentTime            = time(NULL);
  uint64_t approx_blockchain_height   = (currentTime < epochTimeMiningStarted) ? 0 : (currentTime - epochTimeMiningStarted)/seconds_per_block;
  LOG_PRINT_L2("Calculated blockchain height: " << approx_blockchain_height);
  return approx_blockchain_height;
}

void wallet2::set_tx_note(const crypto::hash &txid, const std::string &note)
{
  m_tx_notes[txid] = note;
}

std::string wallet2::get_tx_note(const crypto::hash &txid) const
{
  std::unordered_map<crypto::hash, std::string>::const_iterator i = m_tx_notes.find(txid);
  if (i == m_tx_notes.end())
    return std::string();
  return i->second;
}

void wallet2::set_attribute(const std::string &key, const std::string &value)
{
  m_attributes[key] = value;
}

std::string wallet2::get_attribute(const std::string &key) const
{
  std::unordered_map<std::string, std::string>::const_iterator i = m_attributes.find(key);
  if (i == m_attributes.end())
    return std::string();
  return i->second;
}

void wallet2::set_description(const std::string &description)
{
  set_attribute(ATTRIBUTE_DESCRIPTION, description);
}

std::string wallet2::get_description() const
{
  return get_attribute(ATTRIBUTE_DESCRIPTION);
}

const std::pair<std::map<std::string, std::string>, std::vector<std::string>>& wallet2::get_account_tags()
{
  // ensure consistency
  if (m_account_tags.second.size() != get_num_subaddress_accounts())
    m_account_tags.second.resize(get_num_subaddress_accounts(), "");
  for (const std::string& tag : m_account_tags.second)
  {
    if (!tag.empty() && m_account_tags.first.count(tag) == 0)
      m_account_tags.first.insert({tag, ""});
  }
  for (auto i = m_account_tags.first.begin(); i != m_account_tags.first.end(); )
  {
    if (std::find(m_account_tags.second.begin(), m_account_tags.second.end(), i->first) == m_account_tags.second.end())
      i = m_account_tags.first.erase(i);
    else
      ++i;
  }
  return m_account_tags;
}

void wallet2::set_account_tag(const std::set<uint32_t> account_indices, const std::string& tag)
{
  for (uint32_t account_index : account_indices)
  {
    THROW_WALLET_EXCEPTION_IF(account_index >= get_num_subaddress_accounts(), error::wallet_internal_error, "Account index out of bound");
    if (m_account_tags.second[account_index] == tag)
      MDEBUG("This tag is already assigned to this account");
    else
      m_account_tags.second[account_index] = tag;
  }
  get_account_tags();
}

void wallet2::set_account_tag_description(const std::string& tag, const std::string& description)
{
  THROW_WALLET_EXCEPTION_IF(tag.empty(), error::wallet_internal_error, "Tag must not be empty");
  THROW_WALLET_EXCEPTION_IF(m_account_tags.first.count(tag) == 0, error::wallet_internal_error, "Tag is unregistered");
  m_account_tags.first[tag] = description;
}

std::string wallet2::sign(const std::string &data) const
{
  crypto::hash hash;
  crypto::cn_fast_hash(data.data(), data.size(), hash);
  const cryptonote::account_keys &keys = m_account.get_keys();
  crypto::signature signature;
  crypto::generate_signature(hash, keys.m_account_address.m_spend_public_key, keys.m_spend_secret_key, signature);
  return std::string("SigV1") + tools::base58::encode(std::string((const char *)&signature, sizeof(signature)));
}

bool wallet2::verify(const std::string &data, const cryptonote::account_public_address &address, const std::string &signature) const
{
  const size_t header_len = strlen("SigV1");
  if (signature.size() < header_len || signature.substr(0, header_len) != "SigV1") {
    LOG_PRINT_L0("Signature header check error");
    return false;
  }
  crypto::hash hash;
  crypto::cn_fast_hash(data.data(), data.size(), hash);
  std::string decoded;
  if (!tools::base58::decode(signature.substr(header_len), decoded)) {
    LOG_PRINT_L0("Signature decoding error");
    return false;
  }
  crypto::signature s;
  if (sizeof(s) != decoded.size()) {
    LOG_PRINT_L0("Signature decoding error");
    return false;
  }
  memcpy(&s, decoded.data(), sizeof(s));
  return crypto::check_signature(hash, address.m_spend_public_key, s);
}

std::string wallet2::sign_multisig_participant(const std::string& data) const
{
  CHECK_AND_ASSERT_THROW_MES(m_multisig, "Wallet is not multisig");

  crypto::hash hash;
  crypto::cn_fast_hash(data.data(), data.size(), hash);
  const cryptonote::account_keys &keys = m_account.get_keys();
  crypto::signature signature;
  crypto::generate_signature(hash, get_multisig_signer_public_key(), keys.m_spend_secret_key, signature);
  return MULTISIG_SIGNATURE_MAGIC + tools::base58::encode(std::string((const char *)&signature, sizeof(signature)));
}

bool wallet2::verify_with_public_key(const std::string &data, const crypto::public_key &public_key, const std::string &signature) const
{
  if (signature.size() < MULTISIG_SIGNATURE_MAGIC.size() || signature.substr(0, MULTISIG_SIGNATURE_MAGIC.size()) != MULTISIG_SIGNATURE_MAGIC) {
    MERROR("Signature header check error");
    return false;
  }
  crypto::hash hash;
  crypto::cn_fast_hash(data.data(), data.size(), hash);
  std::string decoded;
  if (!tools::base58::decode(signature.substr(MULTISIG_SIGNATURE_MAGIC.size()), decoded)) {
    MERROR("Signature decoding error");
    return false;
  }
  crypto::signature s;
  if (sizeof(s) != decoded.size()) {
    MERROR("Signature decoding error");
    return false;
  }
  memcpy(&s, decoded.data(), sizeof(s));
  return crypto::check_signature(hash, public_key, s);
}
//----------------------------------------------------------------------------------------------------
crypto::public_key wallet2::get_tx_pub_key_from_received_outs(const tools::wallet2::transfer_details &td) const
{
  std::vector<tx_extra_field> tx_extra_fields;
  if(!parse_tx_extra(td.m_tx.extra, tx_extra_fields))
  {
    // Extra may only be partially parsed, it's OK if tx_extra_fields contains public key
  }

  // Due to a previous bug, there might be more than one tx pubkey in extra, one being
  // the result of a previously discarded signature.
  // For speed, since scanning for outputs is a slow process, we check whether extra
  // contains more than one pubkey. If not, the first one is returned. If yes, they're
  // checked for whether they yield at least one output
  tx_extra_pub_key pub_key_field;
  THROW_WALLET_EXCEPTION_IF(!find_tx_extra_field_by_type(tx_extra_fields, pub_key_field, 0), error::wallet_internal_error,
      "Public key wasn't found in the transaction extra");
  const crypto::public_key tx_pub_key = pub_key_field.pub_key;
  bool two_found = find_tx_extra_field_by_type(tx_extra_fields, pub_key_field, 1);
  if (!two_found) {
    // easy case, just one found
    return tx_pub_key;
  }

  // more than one, loop and search
  const cryptonote::account_keys& keys = m_account.get_keys();
  size_t pk_index = 0;
  hw::device &hwdev = m_account.get_device();

  const std::vector<crypto::public_key> additional_tx_pub_keys = get_additional_tx_pub_keys_from_extra(td.m_tx);
  std::vector<crypto::key_derivation> additional_derivations;
  for (size_t i = 0; i < additional_tx_pub_keys.size(); ++i)
  {
    additional_derivations.push_back({});
    bool r = hwdev.generate_key_derivation(additional_tx_pub_keys[i], keys.m_view_secret_key, additional_derivations.back());
    THROW_WALLET_EXCEPTION_IF(!r, error::wallet_internal_error, "Failed to generate key derivation");
  }

  while (find_tx_extra_field_by_type(tx_extra_fields, pub_key_field, pk_index++)) {
    const crypto::public_key tx_pub_key = pub_key_field.pub_key;
    crypto::key_derivation derivation;
    bool r = hwdev.generate_key_derivation(tx_pub_key, keys.m_view_secret_key, derivation);
    THROW_WALLET_EXCEPTION_IF(!r, error::wallet_internal_error, "Failed to generate key derivation");

    for (size_t i = 0; i < td.m_tx.vout.size(); ++i)
    {
      tx_scan_info_t tx_scan_info;
      check_acc_out_precomp(td.m_tx.vout[i], derivation, additional_derivations, i, tx_scan_info);
      if (!tx_scan_info.error && tx_scan_info.received)
        return tx_pub_key;
    }
  }

  // we found no key yielding an output
  THROW_WALLET_EXCEPTION_IF(true, error::wallet_internal_error,
      "Public key yielding at least one output wasn't found in the transaction extra");
  return crypto::null_pkey;
}

bool wallet2::export_key_images(const std::string &filename) const
{
  std::vector<std::pair<crypto::key_image, crypto::signature>> ski = export_key_images();
  std::string magic(KEY_IMAGE_EXPORT_FILE_MAGIC, strlen(KEY_IMAGE_EXPORT_FILE_MAGIC));
  const cryptonote::account_public_address &keys = get_account().get_keys().m_account_address;

  std::string data;
  data += std::string((const char *)&keys.m_spend_public_key, sizeof(crypto::public_key));
  data += std::string((const char *)&keys.m_view_public_key, sizeof(crypto::public_key));
  for (const auto &i: ski)
  {
    data += std::string((const char *)&i.first, sizeof(crypto::key_image));
    data += std::string((const char *)&i.second, sizeof(crypto::signature));
  }

  // encrypt data, keep magic plaintext
  std::string ciphertext = encrypt_with_view_secret_key(data);
  return epee::file_io_utils::save_string_to_file(filename, magic + ciphertext);    
}

//----------------------------------------------------------------------------------------------------
std::vector<std::pair<crypto::key_image, crypto::signature>> wallet2::export_key_images() const
{
  std::vector<std::pair<crypto::key_image, crypto::signature>> ski;

  ski.reserve(m_transfers.size());
  for (size_t n = 0; n < m_transfers.size(); ++n)
  {
    const transfer_details &td = m_transfers[n];

    crypto::hash hash;
    crypto::cn_fast_hash(&td.m_key_image, sizeof(td.m_key_image), hash);

    // get ephemeral public key
    const cryptonote::tx_out &out = td.m_tx.vout[td.m_internal_output_index];
    THROW_WALLET_EXCEPTION_IF(out.target.type() != typeid(txout_to_key), error::wallet_internal_error,
        "Output is not txout_to_key");
    const cryptonote::txout_to_key &o = boost::get<const cryptonote::txout_to_key>(out.target);
    const crypto::public_key pkey = o.key;

    // get tx pub key
    std::vector<tx_extra_field> tx_extra_fields;
    if(!parse_tx_extra(td.m_tx.extra, tx_extra_fields))
    {
      // Extra may only be partially parsed, it's OK if tx_extra_fields contains public key
    }

    crypto::public_key tx_pub_key = get_tx_pub_key_from_received_outs(td);
    const std::vector<crypto::public_key> additional_tx_pub_keys = get_additional_tx_pub_keys_from_extra(td.m_tx);

    // generate ephemeral secret key
    crypto::key_image ki;
    cryptonote::keypair in_ephemeral;
    bool r = cryptonote::generate_key_image_helper(m_account.get_keys(), m_subaddresses, pkey, tx_pub_key, additional_tx_pub_keys, td.m_internal_output_index, in_ephemeral, ki, m_account.get_device());
    THROW_WALLET_EXCEPTION_IF(!r, error::wallet_internal_error, "Failed to generate key image");

    THROW_WALLET_EXCEPTION_IF(td.m_key_image_known && !td.m_key_image_partial && ki != td.m_key_image,
        error::wallet_internal_error, "key_image generated not matched with cached key image");
    THROW_WALLET_EXCEPTION_IF(in_ephemeral.pub != pkey,
        error::wallet_internal_error, "key_image generated ephemeral public key not matched with output_key");

    // sign the key image with the output secret key
    crypto::signature signature;
    std::vector<const crypto::public_key*> key_ptrs;
    key_ptrs.push_back(&pkey);

    crypto::generate_ring_signature((const crypto::hash&)td.m_key_image, td.m_key_image, key_ptrs, in_ephemeral.sec, 0, &signature);

    ski.push_back(std::make_pair(td.m_key_image, signature));
  }
  return ski;
}

uint64_t wallet2::import_key_images(const std::string &filename, uint64_t &spent, uint64_t &unspent)
{
  std::string data;
  bool r = epee::file_io_utils::load_file_to_string(filename, data);

  THROW_WALLET_EXCEPTION_IF(!r, error::wallet_internal_error, std::string(tr("failed to read file ")) + filename);

  const size_t magiclen = strlen(KEY_IMAGE_EXPORT_FILE_MAGIC);
  if (data.size() < magiclen || memcmp(data.data(), KEY_IMAGE_EXPORT_FILE_MAGIC, magiclen))
  {
    THROW_WALLET_EXCEPTION(error::wallet_internal_error, std::string("Bad key image export file magic in ") + filename);
  }

  try
  {
    data = decrypt_with_view_secret_key(std::string(data, magiclen));
  }
  catch (const std::exception &e)
  {
    THROW_WALLET_EXCEPTION(error::wallet_internal_error, std::string("Failed to decrypt ") + filename + ": " + e.what());
  }

  const size_t headerlen = 2 * sizeof(crypto::public_key);
  THROW_WALLET_EXCEPTION_IF(data.size() < headerlen, error::wallet_internal_error, std::string("Bad data size from file ") + filename);
  const crypto::public_key &public_spend_key = *(const crypto::public_key*)&data[0];
  const crypto::public_key &public_view_key = *(const crypto::public_key*)&data[sizeof(crypto::public_key)];
  const cryptonote::account_public_address &keys = get_account().get_keys().m_account_address;
  if (public_spend_key != keys.m_spend_public_key || public_view_key != keys.m_view_public_key)
  {
    THROW_WALLET_EXCEPTION(error::wallet_internal_error, std::string( "Key images from ") + filename + " are for a different account");
  }

  const size_t record_size = sizeof(crypto::key_image) + sizeof(crypto::signature);
  THROW_WALLET_EXCEPTION_IF((data.size() - headerlen) % record_size,
      error::wallet_internal_error, std::string("Bad data size from file ") + filename);
  size_t nki = (data.size() - headerlen) / record_size;

  std::vector<std::pair<crypto::key_image, crypto::signature>> ski;
  ski.reserve(nki);
  for (size_t n = 0; n < nki; ++n)
  {
    crypto::key_image key_image = *reinterpret_cast<const crypto::key_image*>(&data[headerlen + n * record_size]);
    crypto::signature signature = *reinterpret_cast<const crypto::signature*>(&data[headerlen + n * record_size + sizeof(crypto::key_image)]);

    ski.push_back(std::make_pair(key_image, signature));
  }
  
  return import_key_images(ski, spent, unspent);    
}

//----------------------------------------------------------------------------------------------------
uint64_t wallet2::import_key_images(const std::vector<std::pair<crypto::key_image, crypto::signature>> &signed_key_images, uint64_t &spent, uint64_t &unspent, bool check_spent)
{
  COMMAND_RPC_IS_KEY_IMAGE_SPENT::request req = AUTO_VAL_INIT(req);
  COMMAND_RPC_IS_KEY_IMAGE_SPENT::response daemon_resp = AUTO_VAL_INIT(daemon_resp);

  THROW_WALLET_EXCEPTION_IF(signed_key_images.size() > m_transfers.size(), error::wallet_internal_error,
      "The blockchain is out of date compared to the signed key images");

  if (signed_key_images.empty())
  {
    spent = 0;
    unspent = 0;
    return 0;
  }

  for (size_t n = 0; n < signed_key_images.size(); ++n)
  {
    const transfer_details &td = m_transfers[n];
    const crypto::key_image &key_image = signed_key_images[n].first;
    const crypto::signature &signature = signed_key_images[n].second;

    // get ephemeral public key
    const cryptonote::tx_out &out = td.m_tx.vout[td.m_internal_output_index];
    THROW_WALLET_EXCEPTION_IF(out.target.type() != typeid(txout_to_key), error::wallet_internal_error,
      "Non txout_to_key output found");
    const cryptonote::txout_to_key &o = boost::get<cryptonote::txout_to_key>(out.target);
    const crypto::public_key pkey = o.key;

    std::vector<const crypto::public_key*> pkeys;
    pkeys.push_back(&pkey);
    THROW_WALLET_EXCEPTION_IF(!(rct::scalarmultKey(rct::ki2rct(key_image), rct::curveOrder()) == rct::identity()),
        error::wallet_internal_error, "Key image out of validity domain: input " + boost::lexical_cast<std::string>(n) + "/"
        + boost::lexical_cast<std::string>(signed_key_images.size()) + ", key image " + epee::string_tools::pod_to_hex(key_image));

    THROW_WALLET_EXCEPTION_IF(!crypto::check_ring_signature((const crypto::hash&)key_image, key_image, pkeys, &signature),
        error::wallet_internal_error, "Signature check failed: input " + boost::lexical_cast<std::string>(n) + "/"
        + boost::lexical_cast<std::string>(signed_key_images.size()) + ", key image " + epee::string_tools::pod_to_hex(key_image)
        + ", signature " + epee::string_tools::pod_to_hex(signature) + ", pubkey " + epee::string_tools::pod_to_hex(*pkeys[0]));

    req.key_images.push_back(epee::string_tools::pod_to_hex(key_image));
  }

  for (size_t n = 0; n < signed_key_images.size(); ++n)
  {
    m_transfers[n].m_key_image = signed_key_images[n].first;
    m_key_images[m_transfers[n].m_key_image] = n;
    m_transfers[n].m_key_image_known = true;
    m_transfers[n].m_key_image_partial = false;
  }

  if(check_spent)
  {
    m_daemon_rpc_mutex.lock();
    bool r = epee::net_utils::invoke_http_json("/is_key_image_spent", req, daemon_resp, m_http_client, rpc_timeout);
    m_daemon_rpc_mutex.unlock();
    THROW_WALLET_EXCEPTION_IF(!r, error::no_connection_to_daemon, "is_key_image_spent");
    THROW_WALLET_EXCEPTION_IF(daemon_resp.status == CORE_RPC_STATUS_BUSY, error::daemon_busy, "is_key_image_spent");
    THROW_WALLET_EXCEPTION_IF(daemon_resp.status != CORE_RPC_STATUS_OK, error::is_key_image_spent_error, daemon_resp.status);
    THROW_WALLET_EXCEPTION_IF(daemon_resp.spent_status.size() != signed_key_images.size(), error::wallet_internal_error,
      "daemon returned wrong response for is_key_image_spent, wrong amounts count = " +
      std::to_string(daemon_resp.spent_status.size()) + ", expected " +  std::to_string(signed_key_images.size()));
    for (size_t n = 0; n < daemon_resp.spent_status.size(); ++n)
    {
      transfer_details &td = m_transfers[n];
      td.m_spent = daemon_resp.spent_status[n] != COMMAND_RPC_IS_KEY_IMAGE_SPENT::UNSPENT;
    }
  }
  spent = 0;
  unspent = 0;
  std::unordered_set<crypto::hash> spent_txids;   // For each spent key image, search for a tx in m_transfers that uses it as input.
  std::vector<size_t> swept_transfers;            // If such a spending tx wasn't found in m_transfers, this means the spending tx 
                                                  // was created by sweep_all, so we can't know the spent height and other detailed info.
  for(size_t i = 0; i < m_transfers.size(); ++i)
  {
    transfer_details &td = m_transfers[i];
    uint64_t amount = td.amount();
    if (td.m_spent)
      spent += amount;
    else
      unspent += amount;
    LOG_PRINT_L2("Transfer " << i << ": " << print_money(amount) << " (" << td.m_global_output_index << "): "
        << (td.m_spent ? "spent" : "unspent") << " (key image " << req.key_images[i] << ")");

    if (i < daemon_resp.spent_status.size() && daemon_resp.spent_status[i] == COMMAND_RPC_IS_KEY_IMAGE_SPENT::SPENT_IN_BLOCKCHAIN)
    {
      bool is_spent_tx_found = false;
      for (auto it = m_transfers.rbegin(); &(*it) != &td; ++it)
      {
        bool is_spent_tx = false;
        for(const cryptonote::txin_v& in : it->m_tx.vin)
        {
          if(in.type() == typeid(cryptonote::txin_to_key) && td.m_key_image == boost::get<cryptonote::txin_to_key>(in).k_image)
          {
            is_spent_tx = true;
            break;
          }
        }
        if (is_spent_tx)
        {
          is_spent_tx_found = true;
          spent_txids.insert(it->m_txid);
          break;
        }
      }

      if (!is_spent_tx_found)
        swept_transfers.push_back(i);
    }
  }
  MDEBUG("Total: " << print_money(spent) << " spent, " << print_money(unspent) << " unspent");

  if (check_spent)
  {
    // query outgoing txes
    COMMAND_RPC_GET_TRANSACTIONS::request gettxs_req;
    COMMAND_RPC_GET_TRANSACTIONS::response gettxs_res;
    gettxs_req.decode_as_json = false;
    gettxs_req.prune = false;
    for (const crypto::hash& spent_txid : spent_txids)
      gettxs_req.txs_hashes.push_back(epee::string_tools::pod_to_hex(spent_txid));
    m_daemon_rpc_mutex.lock();
    bool r = epee::net_utils::invoke_http_json("/gettransactions", gettxs_req, gettxs_res, m_http_client, rpc_timeout);
    m_daemon_rpc_mutex.unlock();
    THROW_WALLET_EXCEPTION_IF(!r, error::no_connection_to_daemon, "gettransactions");
    THROW_WALLET_EXCEPTION_IF(gettxs_res.status == CORE_RPC_STATUS_BUSY, error::daemon_busy, "gettransactions");
    THROW_WALLET_EXCEPTION_IF(gettxs_res.txs.size() != spent_txids.size(), error::wallet_internal_error,
      "daemon returned wrong response for gettransactions, wrong count = " + std::to_string(gettxs_res.txs.size()) + ", expected " + std::to_string(spent_txids.size()));

    // process each outgoing tx
    auto spent_txid = spent_txids.begin();
    hw::device &hwdev =  m_account.get_device();
    for (const COMMAND_RPC_GET_TRANSACTIONS::entry& e : gettxs_res.txs)
    {
      THROW_WALLET_EXCEPTION_IF(e.in_pool, error::wallet_internal_error, "spent tx isn't supposed to be in txpool");

      // parse tx
      cryptonote::blobdata bd;
      THROW_WALLET_EXCEPTION_IF(!epee::string_tools::parse_hexstr_to_binbuff(e.as_hex, bd), error::wallet_internal_error, "parse_hexstr_to_binbuff failed");
      cryptonote::transaction spent_tx;
      crypto::hash spnet_txid_parsed, spent_txid_prefix;
      THROW_WALLET_EXCEPTION_IF(!cryptonote::parse_and_validate_tx_from_blob(bd, spent_tx, spnet_txid_parsed, spent_txid_prefix), error::wallet_internal_error, "parse_and_validate_tx_from_blob failed");
      THROW_WALLET_EXCEPTION_IF(*spent_txid != spnet_txid_parsed, error::wallet_internal_error, "parsed txid mismatch");

      // get received (change) amount
      uint64_t tx_money_got_in_outs = 0;
      const cryptonote::account_keys& keys = m_account.get_keys();
      const crypto::public_key tx_pub_key = get_tx_pub_key_from_extra(spent_tx);
      crypto::key_derivation derivation;
      bool r = hwdev.generate_key_derivation(tx_pub_key, keys.m_view_secret_key, derivation);
      THROW_WALLET_EXCEPTION_IF(!r, error::wallet_internal_error, "Failed to generate key derivation");
      const std::vector<crypto::public_key> additional_tx_pub_keys = get_additional_tx_pub_keys_from_extra(spent_tx);
      std::vector<crypto::key_derivation> additional_derivations;
      for (size_t i = 0; i < additional_tx_pub_keys.size(); ++i)
      {
        additional_derivations.push_back({});
        r = hwdev.generate_key_derivation(additional_tx_pub_keys[i], keys.m_view_secret_key, additional_derivations.back());
        THROW_WALLET_EXCEPTION_IF(!r, error::wallet_internal_error, "Failed to generate key derivation");
      }
      size_t output_index = 0;
      for (const cryptonote::tx_out& out : spent_tx.vout)
      {
        tx_scan_info_t tx_scan_info;
        check_acc_out_precomp(out, derivation, additional_derivations, output_index, tx_scan_info);
        THROW_WALLET_EXCEPTION_IF(tx_scan_info.error, error::wallet_internal_error, "check_acc_out_precomp failed");
        if (tx_scan_info.received)
        {
          if (tx_scan_info.money_transfered == 0)
          {
            rct::key mask;
            tx_scan_info.money_transfered = tools::decodeRct(spent_tx.rct_signatures, tx_scan_info.received->derivation, output_index, mask, hwdev);
          }
          tx_money_got_in_outs += tx_scan_info.money_transfered;
        }
        ++output_index;
      }

      // get spent amount
      uint64_t tx_money_spent_in_ins = 0;
      uint32_t subaddr_account = (uint32_t)-1;
      std::set<uint32_t> subaddr_indices;
      for (const cryptonote::txin_v& in : spent_tx.vin)
      {
        if (in.type() != typeid(cryptonote::txin_to_key))
          continue;
        auto it = m_key_images.find(boost::get<cryptonote::txin_to_key>(in).k_image);
        if (it != m_key_images.end())
        {
          const transfer_details& td = m_transfers[it->second];
          uint64_t amount = boost::get<cryptonote::txin_to_key>(in).amount;
          if (amount > 0)
          {
            THROW_WALLET_EXCEPTION_IF(amount != td.amount(), error::wallet_internal_error,
                std::string("Inconsistent amount in tx input: got ") + print_money(amount) +
                std::string(", expected ") + print_money(td.amount()));
          }
          amount = td.amount();
          tx_money_spent_in_ins += amount;

          LOG_PRINT_L0("Spent money: " << print_money(amount) << ", with tx: " << *spent_txid);
          set_spent(it->second, e.block_height);
          if (m_callback)
            m_callback->on_money_spent(e.block_height, *spent_txid, spent_tx, amount, spent_tx, td.m_subaddr_index);
          if (subaddr_account != (uint32_t)-1 && subaddr_account != td.m_subaddr_index.major)
            LOG_PRINT_L0("WARNING: This tx spends outputs received by different subaddress accounts, which isn't supposed to happen");
          subaddr_account = td.m_subaddr_index.major;
          subaddr_indices.insert(td.m_subaddr_index.minor);
        }
      }

      // create outgoing payment
      process_outgoing(*spent_txid, spent_tx, e.block_height, e.block_timestamp, tx_money_spent_in_ins, tx_money_got_in_outs, subaddr_account, subaddr_indices);

      // erase corresponding incoming payment
      for (auto j = m_payments.begin(); j != m_payments.end(); ++j)
      {
        if (j->second.m_tx_hash == *spent_txid)
        {
          m_payments.erase(j);
          break;
        }
      }

      ++spent_txid;
    }

    for (size_t n : swept_transfers)
    {
      const transfer_details& td = m_transfers[n];
      confirmed_transfer_details pd;
      pd.m_change = (uint64_t)-1;                             // cahnge is unknown
      pd.m_amount_in = pd.m_amount_out = td.amount();         // fee is unknown
      std::string err;
      pd.m_block_height = get_daemon_blockchain_height(err);  // spent block height is unknown, so hypothetically set to the highest
      crypto::hash spent_txid = crypto::rand<crypto::hash>(); // spent txid is unknown, so hypothetically set to random
      m_confirmed_txs.insert(std::make_pair(spent_txid, pd));
    }
  }

  return m_transfers[signed_key_images.size() - 1].m_block_height;
}
wallet2::payment_container wallet2::export_payments() const
{
  payment_container payments;
  for (auto const &p : m_payments)
  {
    payments.emplace(p);
  }
  return payments;
}
void wallet2::import_payments(const payment_container &payments)
{
  m_payments.clear();
  for (auto const &p : payments)
  {
    m_payments.emplace(p);
  }
}
void wallet2::import_payments_out(const std::list<std::pair<crypto::hash,wallet2::confirmed_transfer_details>> &confirmed_payments)
{
  m_confirmed_txs.clear();
  for (auto const &p : confirmed_payments)
  {
    m_confirmed_txs.emplace(p);
  }
}

std::tuple<size_t,crypto::hash,std::vector<crypto::hash>> wallet2::export_blockchain() const
{
  std::tuple<size_t, crypto::hash, std::vector<crypto::hash>> bc;
  std::get<0>(bc) = m_blockchain.offset();
  std::get<1>(bc) = m_blockchain.empty() ? crypto::null_hash: m_blockchain.genesis();
  for (size_t n = m_blockchain.offset(); n < m_blockchain.size(); ++n)
  {
    std::get<2>(bc).push_back(m_blockchain[n]);
  }
  return bc;
}

void wallet2::import_blockchain(const std::tuple<size_t, crypto::hash, std::vector<crypto::hash>> &bc)
{
  m_blockchain.clear();
  if (std::get<0>(bc))
  {
    for (size_t n = std::get<0>(bc); n > 0; --n)
      m_blockchain.push_back(std::get<1>(bc));
    m_blockchain.trim(std::get<0>(bc));
  }
  for (auto const &b : std::get<2>(bc))
  {
    m_blockchain.push_back(b);
  }
  cryptonote::block genesis;
  generate_genesis(genesis);
  crypto::hash genesis_hash = get_block_hash(genesis);
  check_genesis(genesis_hash);
  m_local_bc_height = m_blockchain.size();
}
//----------------------------------------------------------------------------------------------------
std::vector<tools::wallet2::transfer_details> wallet2::export_outputs() const
{
  std::vector<tools::wallet2::transfer_details> outs;

  outs.reserve(m_transfers.size());
  for (size_t n = 0; n < m_transfers.size(); ++n)
  {
    const transfer_details &td = m_transfers[n];

    outs.push_back(td);
  }

  return outs;
}
//----------------------------------------------------------------------------------------------------
std::string wallet2::export_outputs_to_str() const
{
  std::vector<tools::wallet2::transfer_details> outs = export_outputs();

  std::stringstream oss;
  boost::archive::portable_binary_oarchive ar(oss);
  ar << outs;

  std::string magic(OUTPUT_EXPORT_FILE_MAGIC, strlen(OUTPUT_EXPORT_FILE_MAGIC));
  const cryptonote::account_public_address &keys = get_account().get_keys().m_account_address;
  std::string header;
  header += std::string((const char *)&keys.m_spend_public_key, sizeof(crypto::public_key));
  header += std::string((const char *)&keys.m_view_public_key, sizeof(crypto::public_key));
  std::string ciphertext = encrypt_with_view_secret_key(header + oss.str());
  return magic + ciphertext;
}
//----------------------------------------------------------------------------------------------------
size_t wallet2::import_outputs(const std::vector<tools::wallet2::transfer_details> &outputs)
{
  m_transfers.clear();
  m_transfers.reserve(outputs.size());
  for (size_t i = 0; i < outputs.size(); ++i)
  {
    transfer_details td = outputs[i];

    // the hot wallet wouldn't have known about key images (except if we already exported them)
    cryptonote::keypair in_ephemeral;

    THROW_WALLET_EXCEPTION_IF(td.m_tx.vout.empty(), error::wallet_internal_error, "tx with no outputs at index " + boost::lexical_cast<std::string>(i));
    crypto::public_key tx_pub_key = get_tx_pub_key_from_received_outs(td);
    const std::vector<crypto::public_key> additional_tx_pub_keys = get_additional_tx_pub_keys_from_extra(td.m_tx);

    const crypto::public_key& out_key = boost::get<cryptonote::txout_to_key>(td.m_tx.vout[td.m_internal_output_index].target).key;
    bool r = cryptonote::generate_key_image_helper(m_account.get_keys(), m_subaddresses, out_key, tx_pub_key, additional_tx_pub_keys, td.m_internal_output_index, in_ephemeral, td.m_key_image, m_account.get_device());
    THROW_WALLET_EXCEPTION_IF(!r, error::wallet_internal_error, "Failed to generate key image");
    expand_subaddresses(td.m_subaddr_index);
    td.m_key_image_known = true;
    td.m_key_image_partial = false;
    THROW_WALLET_EXCEPTION_IF(in_ephemeral.pub != boost::get<cryptonote::txout_to_key>(td.m_tx.vout[td.m_internal_output_index].target).key,
        error::wallet_internal_error, "key_image generated ephemeral public key not matched with output_key at index " + boost::lexical_cast<std::string>(i));

    m_key_images[td.m_key_image] = m_transfers.size();
    m_pub_keys[td.get_public_key()] = m_transfers.size();
    m_transfers.push_back(td);
  }

  return m_transfers.size();
}
//----------------------------------------------------------------------------------------------------
size_t wallet2::import_outputs_from_str(const std::string &outputs_st)
{
  std::string data = outputs_st;
  const size_t magiclen = strlen(OUTPUT_EXPORT_FILE_MAGIC);
  if (data.size() < magiclen || memcmp(data.data(), OUTPUT_EXPORT_FILE_MAGIC, magiclen))
  {
    THROW_WALLET_EXCEPTION(error::wallet_internal_error, std::string("Bad magic from outputs"));
  }

  try
  {
    data = decrypt_with_view_secret_key(std::string(data, magiclen));
  }
  catch (const std::exception &e)
  {
    THROW_WALLET_EXCEPTION(error::wallet_internal_error, std::string("Failed to decrypt outputs: ") + e.what());
  }

  const size_t headerlen = 2 * sizeof(crypto::public_key);
  if (data.size() < headerlen)
  {
    THROW_WALLET_EXCEPTION(error::wallet_internal_error, std::string("Bad data size for outputs"));
  }
  const crypto::public_key &public_spend_key = *(const crypto::public_key*)&data[0];
  const crypto::public_key &public_view_key = *(const crypto::public_key*)&data[sizeof(crypto::public_key)];
  const cryptonote::account_public_address &keys = get_account().get_keys().m_account_address;
  if (public_spend_key != keys.m_spend_public_key || public_view_key != keys.m_view_public_key)
  {
    THROW_WALLET_EXCEPTION(error::wallet_internal_error, std::string("Outputs from are for a different account"));
  }

  size_t imported_outputs = 0;
  try
  {
    std::string body(data, headerlen);
    std::stringstream iss;
    iss << body;
    std::vector<tools::wallet2::transfer_details> outputs;
    try
    {
      boost::archive::portable_binary_iarchive ar(iss);
      ar >> outputs;
    }
    catch (...)
    {
      iss.str("");
      iss << body;
      boost::archive::binary_iarchive ar(iss);
      ar >> outputs;
    }

    imported_outputs = import_outputs(outputs);
  }
  catch (const std::exception &e)
  {
    THROW_WALLET_EXCEPTION(error::wallet_internal_error, std::string("Failed to import outputs") + e.what());
  }

  return imported_outputs;
}
//----------------------------------------------------------------------------------------------------
crypto::public_key wallet2::get_multisig_signer_public_key(const crypto::secret_key &spend_skey) const
{
  crypto::public_key pkey;
  crypto::secret_key_to_public_key(get_multisig_blinded_secret_key(spend_skey), pkey);
  return pkey;
}
//----------------------------------------------------------------------------------------------------
crypto::public_key wallet2::get_multisig_signer_public_key() const
{
  CHECK_AND_ASSERT_THROW_MES(m_multisig, "Wallet is not multisig");
  crypto::public_key signer;
  CHECK_AND_ASSERT_THROW_MES(crypto::secret_key_to_public_key(get_account().get_keys().m_spend_secret_key, signer), "Failed to generate signer public key");
  return signer;
}
//----------------------------------------------------------------------------------------------------
crypto::public_key wallet2::get_multisig_signing_public_key(const crypto::secret_key &msk) const
{
  CHECK_AND_ASSERT_THROW_MES(m_multisig, "Wallet is not multisig");
  crypto::public_key pkey;
  CHECK_AND_ASSERT_THROW_MES(crypto::secret_key_to_public_key(msk, pkey), "Failed to derive public key");
  return pkey;
}
//----------------------------------------------------------------------------------------------------
crypto::public_key wallet2::get_multisig_signing_public_key(size_t idx) const
{
  CHECK_AND_ASSERT_THROW_MES(m_multisig, "Wallet is not multisig");
  CHECK_AND_ASSERT_THROW_MES(idx < get_account().get_multisig_keys().size(), "Multisig signing key index out of range");
  return get_multisig_signing_public_key(get_account().get_multisig_keys()[idx]);
}
//----------------------------------------------------------------------------------------------------
rct::key wallet2::get_multisig_k(size_t idx, const std::unordered_set<rct::key> &used_L) const
{
  CHECK_AND_ASSERT_THROW_MES(m_multisig, "Wallet is not multisig");
  CHECK_AND_ASSERT_THROW_MES(idx < m_transfers.size(), "idx out of range");
  for (const auto &k: m_transfers[idx].m_multisig_k)
  {
    rct::key L;
    rct::scalarmultBase(L, k);
    if (used_L.find(L) != used_L.end())
      return k;
  }
  THROW_WALLET_EXCEPTION(tools::error::multisig_export_needed);
  return rct::zero();
}
//----------------------------------------------------------------------------------------------------
rct::multisig_kLRki wallet2::get_multisig_kLRki(size_t n, const rct::key &k) const
{
  CHECK_AND_ASSERT_THROW_MES(n < m_transfers.size(), "Bad m_transfers index");
  rct::multisig_kLRki kLRki;
  kLRki.k = k;
  cryptonote::generate_multisig_LR(m_transfers[n].get_public_key(), rct::rct2sk(kLRki.k), (crypto::public_key&)kLRki.L, (crypto::public_key&)kLRki.R);
  kLRki.ki = rct::ki2rct(m_transfers[n].m_key_image);
  return kLRki;
}
//----------------------------------------------------------------------------------------------------
rct::multisig_kLRki wallet2::get_multisig_composite_kLRki(size_t n, const crypto::public_key &ignore, std::unordered_set<rct::key> &used_L, std::unordered_set<rct::key> &new_used_L) const
{
  CHECK_AND_ASSERT_THROW_MES(n < m_transfers.size(), "Bad transfer index");

  const transfer_details &td = m_transfers[n];
  rct::multisig_kLRki kLRki = get_multisig_kLRki(n, rct::skGen());

  // pick a L/R pair from every other participant but one
  size_t n_signers_used = 1;
  for (const auto &p: m_transfers[n].m_multisig_info)
  {
    if (p.m_signer == ignore)
      continue;
    for (const auto &lr: p.m_LR)
    {
      if (used_L.find(lr.m_L) != used_L.end())
        continue;
      used_L.insert(lr.m_L);
      new_used_L.insert(lr.m_L);
      rct::addKeys(kLRki.L, kLRki.L, lr.m_L);
      rct::addKeys(kLRki.R, kLRki.R, lr.m_R);
      ++n_signers_used;
      break;
    }
  }
  CHECK_AND_ASSERT_THROW_MES(n_signers_used >= m_multisig_threshold, "LR not found for enough participants");

  return kLRki;
}
//----------------------------------------------------------------------------------------------------
crypto::key_image wallet2::get_multisig_composite_key_image(size_t n) const
{
  CHECK_AND_ASSERT_THROW_MES(n < m_transfers.size(), "Bad output index");

  const transfer_details &td = m_transfers[n];
  const crypto::public_key tx_key = get_tx_pub_key_from_received_outs(td);
  const std::vector<crypto::public_key> additional_tx_keys = cryptonote::get_additional_tx_pub_keys_from_extra(td.m_tx);
  crypto::key_image ki;
  std::vector<crypto::key_image> pkis;
  for (const auto &info: td.m_multisig_info)
    for (const auto &pki: info.m_partial_key_images)
      pkis.push_back(pki);
  bool r = cryptonote::generate_multisig_composite_key_image(get_account().get_keys(), m_subaddresses, td.get_public_key(), tx_key, additional_tx_keys, td.m_internal_output_index, pkis, ki);
  THROW_WALLET_EXCEPTION_IF(!r, error::wallet_internal_error, "Failed to generate key image");
  return ki;
}
//----------------------------------------------------------------------------------------------------
cryptonote::blobdata wallet2::export_multisig()
{
  std::vector<tools::wallet2::multisig_info> info;

  const crypto::public_key signer = get_multisig_signer_public_key();

  info.resize(m_transfers.size());
  for (size_t n = 0; n < m_transfers.size(); ++n)
  {
    transfer_details &td = m_transfers[n];
    const std::vector<crypto::public_key> additional_tx_pub_keys = get_additional_tx_pub_keys_from_extra(td.m_tx);
    crypto::key_image ki;
    td.m_multisig_k.clear();
    info[n].m_LR.clear();
    info[n].m_partial_key_images.clear();

    for (size_t m = 0; m < get_account().get_multisig_keys().size(); ++m)
    {
      // we want to export the partial key image, not the full one, so we can't use td.m_key_image
      bool r = generate_multisig_key_image(get_account().get_keys(), m, td.get_public_key(), ki);
      CHECK_AND_ASSERT_THROW_MES(r, "Failed to generate key image");
      info[n].m_partial_key_images.push_back(ki);
    }

    size_t nlr = m_multisig_threshold < m_multisig_signers.size() ? m_multisig_threshold - 1 : 1;
    for (size_t m = 0; m < nlr; ++m)
    {
      td.m_multisig_k.push_back(rct::skGen());
      const rct::multisig_kLRki kLRki = get_multisig_kLRki(n, td.m_multisig_k.back());
      info[n].m_LR.push_back({kLRki.L, kLRki.R});
    }

    info[n].m_signer = signer;
  }

  std::stringstream oss;
  boost::archive::portable_binary_oarchive ar(oss);
  ar << info;

  std::string magic(MULTISIG_EXPORT_FILE_MAGIC, strlen(MULTISIG_EXPORT_FILE_MAGIC));
  const cryptonote::account_public_address &keys = get_account().get_keys().m_account_address;
  std::string header;
  header += std::string((const char *)&keys.m_spend_public_key, sizeof(crypto::public_key));
  header += std::string((const char *)&keys.m_view_public_key, sizeof(crypto::public_key));
  header += std::string((const char *)&signer, sizeof(crypto::public_key));
  std::string ciphertext = encrypt_with_view_secret_key(header + oss.str());

  return MULTISIG_EXPORT_FILE_MAGIC + ciphertext;
}
//----------------------------------------------------------------------------------------------------
void wallet2::update_multisig_rescan_info(const std::vector<std::vector<rct::key>> &multisig_k, const std::vector<std::vector<tools::wallet2::multisig_info>> &info, size_t n)
{
  CHECK_AND_ASSERT_THROW_MES(n < m_transfers.size(), "Bad index in update_multisig_info");
  CHECK_AND_ASSERT_THROW_MES(multisig_k.size() >= m_transfers.size(), "Mismatched sizes of multisig_k and info");

  MDEBUG("update_multisig_rescan_info: updating index " << n);
  transfer_details &td = m_transfers[n];
  td.m_multisig_info.clear();
  for (const auto &pi: info)
  {
    CHECK_AND_ASSERT_THROW_MES(n < pi.size(), "Bad pi size");
    td.m_multisig_info.push_back(pi[n]);
  }
  m_key_images.erase(td.m_key_image);
  td.m_key_image = get_multisig_composite_key_image(n);
  td.m_key_image_known = true;
  td.m_key_image_partial = false;
  td.m_multisig_k = multisig_k[n];
  m_key_images[td.m_key_image] = n;
}
//----------------------------------------------------------------------------------------------------
size_t wallet2::import_multisig(std::vector<cryptonote::blobdata> blobs)
{
  CHECK_AND_ASSERT_THROW_MES(m_multisig, "Wallet is not multisig");

  std::vector<std::vector<tools::wallet2::multisig_info>> info;
  std::unordered_set<crypto::public_key> seen;
  for (cryptonote::blobdata &data: blobs)
  {
    const size_t magiclen = strlen(MULTISIG_EXPORT_FILE_MAGIC);
    THROW_WALLET_EXCEPTION_IF(data.size() < magiclen || memcmp(data.data(), MULTISIG_EXPORT_FILE_MAGIC, magiclen),
        error::wallet_internal_error, "Bad multisig info file magic in ");

    data = decrypt_with_view_secret_key(std::string(data, magiclen));

    const size_t headerlen = 3 * sizeof(crypto::public_key);
    THROW_WALLET_EXCEPTION_IF(data.size() < headerlen, error::wallet_internal_error, "Bad data size");

    const crypto::public_key &public_spend_key = *(const crypto::public_key*)&data[0];
    const crypto::public_key &public_view_key = *(const crypto::public_key*)&data[sizeof(crypto::public_key)];
    const crypto::public_key &signer = *(const crypto::public_key*)&data[2*sizeof(crypto::public_key)];
    const cryptonote::account_public_address &keys = get_account().get_keys().m_account_address;
    THROW_WALLET_EXCEPTION_IF(public_spend_key != keys.m_spend_public_key || public_view_key != keys.m_view_public_key,
        error::wallet_internal_error, "Multisig info is for a different account");
    if (get_multisig_signer_public_key() == signer)
    {
      MINFO("Multisig info from this wallet ignored");
      continue;
    }
    if (seen.find(signer) != seen.end())
    {
      MINFO("Duplicate multisig info ignored");
      continue;
    }
    seen.insert(signer);

    std::string body(data, headerlen);
    std::istringstream iss(body);
    std::vector<tools::wallet2::multisig_info> i;
    boost::archive::portable_binary_iarchive ar(iss);
    ar >> i;
    MINFO(boost::format("%u outputs found") % boost::lexical_cast<std::string>(i.size()));
    info.push_back(std::move(i));
  }

  CHECK_AND_ASSERT_THROW_MES(info.size() + 1 <= m_multisig_signers.size() && info.size() + 1 >= m_multisig_threshold, "Wrong number of multisig sources");

  std::vector<std::vector<rct::key>> k;
  k.reserve(m_transfers.size());
  for (const auto &td: m_transfers)
    k.push_back(td.m_multisig_k);

  // how many outputs we're going to update
  size_t n_outputs = m_transfers.size();
  for (const auto &pi: info)
    if (pi.size() < n_outputs)
      n_outputs = pi.size();

  if (n_outputs == 0)
    return 0;

  // check signers are consistent
  for (const auto &pi: info)
  {
    CHECK_AND_ASSERT_THROW_MES(std::find(m_multisig_signers.begin(), m_multisig_signers.end(), pi[0].m_signer) != m_multisig_signers.end(),
        "Signer is not a member of this multisig wallet");
    for (size_t n = 1; n < n_outputs; ++n)
      CHECK_AND_ASSERT_THROW_MES(pi[n].m_signer == pi[0].m_signer, "Mismatched signers in imported multisig info");
  }

  // trim data we don't have info for from all participants
  for (auto &pi: info)
    pi.resize(n_outputs);

  // sort by signer
  if (!info.empty() && !info.front().empty())
  {
    std::sort(info.begin(), info.end(), [](const std::vector<tools::wallet2::multisig_info> &i0, const std::vector<tools::wallet2::multisig_info> &i1){ return memcmp(&i0[0].m_signer, &i1[0].m_signer, sizeof(i0[0].m_signer)); });
  }

  // first pass to determine where to detach the blockchain
  for (size_t n = 0; n < n_outputs; ++n)
  {
    const transfer_details &td = m_transfers[n];
    if (!td.m_key_image_partial)
      continue;
    MINFO("Multisig info importing from block height " << td.m_block_height);
    detach_blockchain(td.m_block_height);
    break;
  }

  for (size_t n = 0; n < n_outputs && n < m_transfers.size(); ++n)
  {
    update_multisig_rescan_info(k, info, n);
  }

  m_multisig_rescan_k = &k;
  m_multisig_rescan_info = &info;
  try
  {
    refresh();
  }
  catch (...) {}
  m_multisig_rescan_info = NULL;
  m_multisig_rescan_k = NULL;

  return n_outputs;
}
//----------------------------------------------------------------------------------------------------
std::string wallet2::encrypt(const std::string &plaintext, const crypto::secret_key &skey, bool authenticated) const
{
  crypto::chacha_key key;
  crypto::generate_chacha_key(&skey, sizeof(skey), key);
  std::string ciphertext;
  crypto::chacha_iv iv = crypto::rand<crypto::chacha_iv>();
  ciphertext.resize(plaintext.size() + sizeof(iv) + (authenticated ? sizeof(crypto::signature) : 0));
  crypto::chacha20(plaintext.data(), plaintext.size(), key, iv, &ciphertext[sizeof(iv)]);
  memcpy(&ciphertext[0], &iv, sizeof(iv));
  if (authenticated)
  {
    crypto::hash hash;
    crypto::cn_fast_hash(ciphertext.data(), ciphertext.size() - sizeof(signature), hash);
    crypto::public_key pkey;
    crypto::secret_key_to_public_key(skey, pkey);
    crypto::signature &signature = *(crypto::signature*)&ciphertext[ciphertext.size() - sizeof(crypto::signature)];
    crypto::generate_signature(hash, pkey, skey, signature);
  }
  return ciphertext;
}
//----------------------------------------------------------------------------------------------------
std::string wallet2::encrypt_with_view_secret_key(const std::string &plaintext, bool authenticated) const
{
  return encrypt(plaintext, get_account().get_keys().m_view_secret_key, authenticated);
}
//----------------------------------------------------------------------------------------------------
std::string wallet2::decrypt(const std::string &ciphertext, const crypto::secret_key &skey, bool authenticated) const
{
  const size_t prefix_size = sizeof(chacha_iv) + (authenticated ? sizeof(crypto::signature) : 0);
  THROW_WALLET_EXCEPTION_IF(ciphertext.size() < prefix_size,
    error::wallet_internal_error, "Unexpected ciphertext size");

  crypto::chacha_key key;
  crypto::generate_chacha_key(&skey, sizeof(skey), key);
  const crypto::chacha_iv &iv = *(const crypto::chacha_iv*)&ciphertext[0];
  std::string plaintext;
  plaintext.resize(ciphertext.size() - prefix_size);
  if (authenticated)
  {
    crypto::hash hash;
    crypto::cn_fast_hash(ciphertext.data(), ciphertext.size() - sizeof(signature), hash);
    crypto::public_key pkey;
    crypto::secret_key_to_public_key(skey, pkey);
    const crypto::signature &signature = *(const crypto::signature*)&ciphertext[ciphertext.size() - sizeof(crypto::signature)];
    THROW_WALLET_EXCEPTION_IF(!crypto::check_signature(hash, pkey, signature),
      error::wallet_internal_error, "Failed to authenticate ciphertext");
  }
  crypto::chacha20(ciphertext.data() + sizeof(iv), ciphertext.size() - prefix_size, key, iv, &plaintext[0]);
  return plaintext;
}
//----------------------------------------------------------------------------------------------------
std::string wallet2::decrypt_with_view_secret_key(const std::string &ciphertext, bool authenticated) const
{
  return decrypt(ciphertext, get_account().get_keys().m_view_secret_key, authenticated);
}
//----------------------------------------------------------------------------------------------------
std::string wallet2::make_uri(const std::string &address, const std::string &payment_id, uint64_t amount, const std::string &tx_description, const std::string &recipient_name, std::string &error) const
{
  cryptonote::address_parse_info info;
  if(!get_account_address_from_str(info, nettype(), address))
  {
    error = std::string("wrong address: ") + address;
    return std::string();
  }

  // we want only one payment id
  if (info.has_payment_id && !payment_id.empty())
  {
    error = "A single payment id is allowed";
    return std::string();
  }

  if (!payment_id.empty())
  {
    crypto::hash pid32;
    crypto::hash8 pid8;
    if (!wallet2::parse_long_payment_id(payment_id, pid32) && !wallet2::parse_short_payment_id(payment_id, pid8))
    {
      error = "Invalid payment id";
      return std::string();
    }
  }

  std::string uri = "loki:" + address;
  unsigned int n_fields = 0;

  if (!payment_id.empty())
  {
    uri += (n_fields++ ? "&" : "?") + std::string("tx_payment_id=") + payment_id;
  }

  if (amount > 0)
  {
    // URI encoded amount is in decimal units, not atomic units
    uri += (n_fields++ ? "&" : "?") + std::string("tx_amount=") + cryptonote::print_money(amount);
  }

  if (!recipient_name.empty())
  {
    uri += (n_fields++ ? "&" : "?") + std::string("recipient_name=") + epee::net_utils::conver_to_url_format(recipient_name);
  }

  if (!tx_description.empty())
  {
    uri += (n_fields++ ? "&" : "?") + std::string("tx_description=") + epee::net_utils::conver_to_url_format(tx_description);
  }

  return uri;
}
//----------------------------------------------------------------------------------------------------
bool wallet2::parse_uri(const std::string &uri, std::string &address, std::string &payment_id, uint64_t &amount, std::string &tx_description, std::string &recipient_name, std::vector<std::string> &unknown_parameters, std::string &error)
{
  if (uri.substr(0, 5) != "loki:")
  {
    error = std::string("URI has wrong scheme (expected \"loki:\"): ") + uri;
    return false;
  }

  std::string remainder = uri.substr(5);
  const char *ptr = strchr(remainder.c_str(), '?');
  address = ptr ? remainder.substr(0, ptr-remainder.c_str()) : remainder;

  cryptonote::address_parse_info info;
  if(!get_account_address_from_str(info, nettype(), address))
  {
    error = std::string("URI has wrong address: ") + address;
    return false;
  }
  if (!strchr(remainder.c_str(), '?')) {
    return true;
  }

  std::vector<std::string> arguments;
  std::string body = remainder.substr(address.size() + 1);
  if (body.empty())
    return true;
  boost::split(arguments, body, boost::is_any_of("&"));
  std::set<std::string> have_arg;
  for (const auto &arg: arguments)
  {
    std::vector<std::string> kv;
    boost::split(kv, arg, boost::is_any_of("="));
    if (kv.size() != 2)
    {
      error = std::string("URI has wrong parameter: ") + arg;
      return false;
    }
    if (have_arg.find(kv[0]) != have_arg.end())
    {
      error = std::string("URI has more than one instance of " + kv[0]);
      return false;
    }
    have_arg.insert(kv[0]);

    if (kv[0] == "tx_amount")
    {
      amount = 0;
      if (!cryptonote::parse_amount(amount, kv[1]))
      {
        error = std::string("URI has invalid amount: ") + kv[1];
        return false;
      }
    }
    else if (kv[0] == "tx_payment_id")
    {
      if (info.has_payment_id)
      {
        error = "Separate payment id given with an integrated address";
        return false;
      }
      crypto::hash hash;
      crypto::hash8 hash8;
      if (!wallet2::parse_long_payment_id(kv[1], hash) && !wallet2::parse_short_payment_id(kv[1], hash8))
      {
        error = "Invalid payment id: " + kv[1];
        return false;
      }
      payment_id = kv[1];
    }
    else if (kv[0] == "recipient_name")
    {
      recipient_name = epee::net_utils::convert_from_url_format(kv[1]);
    }
    else if (kv[0] == "tx_description")
    {
      tx_description = epee::net_utils::convert_from_url_format(kv[1]);
    }
    else
    {
      unknown_parameters.push_back(arg);
    }
  }
  return true;
}
//----------------------------------------------------------------------------------------------------
uint64_t wallet2::get_blockchain_height_by_date(uint16_t year, uint8_t month, uint8_t day)
{
  uint32_t version;
  if (!check_connection(&version))
  {
    throw std::runtime_error("failed to connect to daemon: " + get_daemon_address());
  }
  if (version < MAKE_CORE_RPC_VERSION(1, 6))
  {
    throw std::runtime_error("this function requires RPC version 1.6 or higher");
  }
  std::tm date = { 0, 0, 0, 0, 0, 0, 0, 0 };
  date.tm_year = year - 1900;
  date.tm_mon  = month - 1;
  date.tm_mday = day;
  if (date.tm_mon < 0 || 11 < date.tm_mon || date.tm_mday < 1 || 31 < date.tm_mday)
  {
    throw std::runtime_error("month or day out of range");
  }
  uint64_t timestamp_target = std::mktime(&date);
  std::string err;
  uint64_t height_min = 0;
  uint64_t height_max = get_daemon_blockchain_height(err) - 1;
  if (!err.empty())
  {
    throw std::runtime_error("failed to get blockchain height");
  }
  while (true)
  {
    COMMAND_RPC_GET_BLOCKS_BY_HEIGHT::request req;
    COMMAND_RPC_GET_BLOCKS_BY_HEIGHT::response res;
    uint64_t height_mid = (height_min + height_max) / 2;
    req.heights =
    {
      height_min,
      height_mid,
      height_max
    };
    bool r = net_utils::invoke_http_bin("/getblocks_by_height.bin", req, res, m_http_client, rpc_timeout);
    if (!r || res.status != CORE_RPC_STATUS_OK)
    {
      std::ostringstream oss;
      oss << "failed to get blocks by heights: ";
      for (auto height : req.heights)
        oss << height << ' ';
      oss << endl << "reason: ";
      if (!r)
        oss << "possibly lost connection to daemon";
      else if (res.status == CORE_RPC_STATUS_BUSY)
        oss << "daemon is busy";
      else
        oss << res.status;
      throw std::runtime_error(oss.str());
    }
    cryptonote::block blk_min, blk_mid, blk_max;
    if (res.blocks.size() < 3) throw std::runtime_error("Not enough blocks returned from daemon");
    if (!parse_and_validate_block_from_blob(res.blocks[0].block, blk_min)) throw std::runtime_error("failed to parse blob at height " + std::to_string(height_min));
    if (!parse_and_validate_block_from_blob(res.blocks[1].block, blk_mid)) throw std::runtime_error("failed to parse blob at height " + std::to_string(height_mid));
    if (!parse_and_validate_block_from_blob(res.blocks[2].block, blk_max)) throw std::runtime_error("failed to parse blob at height " + std::to_string(height_max));
    uint64_t timestamp_min = blk_min.timestamp;
    uint64_t timestamp_mid = blk_mid.timestamp;
    uint64_t timestamp_max = blk_max.timestamp;
    if (!(timestamp_min <= timestamp_mid && timestamp_mid <= timestamp_max))
    {
      // the timestamps are not in the chronological order. 
      // assuming they're sufficiently close to each other, simply return the smallest height
      return std::min({height_min, height_mid, height_max});
    }
    if (timestamp_target > timestamp_max)
    {
      throw std::runtime_error("specified date is in the future");
    }
    if (timestamp_target <= timestamp_min + 2 * 24 * 60 * 60)   // two days of "buffer" period
    {
      return height_min;
    }
    if (timestamp_target <= timestamp_mid)
      height_max = height_mid;
    else
      height_min = height_mid;
    if (height_max - height_min <= 2 * 24 * 30)        // don't divide the height range finer than two days
    {
      return height_min;
    }
  }
}
//----------------------------------------------------------------------------------------------------
bool wallet2::is_synced() const
{
  uint64_t height;
  boost::optional<std::string> result = m_node_rpc_proxy.get_target_height(height);
  if (result && *result != CORE_RPC_STATUS_OK)
    return false;
  return get_blockchain_current_height() >= height;
}
//----------------------------------------------------------------------------------------------------
std::vector<std::pair<uint64_t, uint64_t>> wallet2::estimate_backlog(const std::vector<std::pair<double, double>> &fee_levels)
{
  for (const auto &fee_level: fee_levels)
  {
    THROW_WALLET_EXCEPTION_IF(fee_level.first == 0.0, error::wallet_internal_error, "Invalid 0 fee");
    THROW_WALLET_EXCEPTION_IF(fee_level.second == 0.0, error::wallet_internal_error, "Invalid 0 fee");
  }

  // get txpool backlog
  cryptonote::COMMAND_RPC_GET_TRANSACTION_POOL_BACKLOG::request req = AUTO_VAL_INIT(req);
  cryptonote::COMMAND_RPC_GET_TRANSACTION_POOL_BACKLOG::response res = AUTO_VAL_INIT(res);
  m_daemon_rpc_mutex.lock();
  bool r = net_utils::invoke_http_json_rpc("/json_rpc", "get_txpool_backlog", req, res, m_http_client, rpc_timeout);
  m_daemon_rpc_mutex.unlock();
  THROW_WALLET_EXCEPTION_IF(!r, error::no_connection_to_daemon, "Failed to connect to daemon");
  THROW_WALLET_EXCEPTION_IF(res.status == CORE_RPC_STATUS_BUSY, error::daemon_busy, "get_txpool_backlog");
  THROW_WALLET_EXCEPTION_IF(res.status != CORE_RPC_STATUS_OK, error::get_tx_pool_error);

  cryptonote::COMMAND_RPC_GET_INFO::request req_t = AUTO_VAL_INIT(req_t);
  cryptonote::COMMAND_RPC_GET_INFO::response resp_t = AUTO_VAL_INIT(resp_t);
  m_daemon_rpc_mutex.lock();
  r = net_utils::invoke_http_json_rpc("/json_rpc", "get_info", req_t, resp_t, m_http_client);
  m_daemon_rpc_mutex.unlock();
  THROW_WALLET_EXCEPTION_IF(!r, error::no_connection_to_daemon, "get_info");
  THROW_WALLET_EXCEPTION_IF(resp_t.status == CORE_RPC_STATUS_BUSY, error::daemon_busy, "get_info");
  THROW_WALLET_EXCEPTION_IF(resp_t.status != CORE_RPC_STATUS_OK, error::get_tx_pool_error);
  uint64_t full_reward_zone = resp_t.block_size_limit / 2;

  std::vector<std::pair<uint64_t, uint64_t>> blocks;
  for (const auto &fee_level: fee_levels)
  {
    const double our_fee_byte_min = fee_level.first;
    const double our_fee_byte_max = fee_level.second;
    uint64_t priority_size_min = 0, priority_size_max = 0;
    for (const auto &i: res.backlog)
    {
      if (i.blob_size == 0)
      {
        MWARNING("Got 0 sized blob from txpool, ignored");
        continue;
      }
      double this_fee_byte = i.fee / (double)i.blob_size;
      if (this_fee_byte >= our_fee_byte_min)
        priority_size_min += i.blob_size;
      if (this_fee_byte >= our_fee_byte_max)
        priority_size_max += i.blob_size;
    }

    uint64_t nblocks_min = priority_size_min / full_reward_zone;
    uint64_t nblocks_max = priority_size_max / full_reward_zone;
    MDEBUG("estimate_backlog: priority_size " << priority_size_min << " - " << priority_size_max << " for "
        << our_fee_byte_min << " - " << our_fee_byte_max << " rok byte fee, "
        << nblocks_min << " - " << nblocks_max << " blocks at block size " << full_reward_zone);
    blocks.push_back(std::make_pair(nblocks_min, nblocks_max));
  }
  return blocks;
}
//----------------------------------------------------------------------------------------------------
std::vector<std::pair<uint64_t, uint64_t>> wallet2::estimate_backlog(uint64_t min_blob_size, uint64_t max_blob_size, const std::vector<uint64_t> &fees)
{
  THROW_WALLET_EXCEPTION_IF(min_blob_size == 0, error::wallet_internal_error, "Invalid 0 fee");
  THROW_WALLET_EXCEPTION_IF(max_blob_size == 0, error::wallet_internal_error, "Invalid 0 fee");
  for (uint64_t fee: fees)
  {
    THROW_WALLET_EXCEPTION_IF(fee == 0, error::wallet_internal_error, "Invalid 0 fee");
  }
  std::vector<std::pair<double, double>> fee_levels;
  for (uint64_t fee: fees)
  {
    double our_fee_byte_min = fee / (double)min_blob_size, our_fee_byte_max = fee / (double)max_blob_size;
    fee_levels.emplace_back(our_fee_byte_min, our_fee_byte_max);
  }
  return estimate_backlog(fee_levels);
}
//----------------------------------------------------------------------------------------------------
uint64_t wallet2::get_segregation_fork_height() const
{
  if (m_nettype == TESTNET)
    return TESTNET_SEGREGATION_FORK_HEIGHT;
  if (m_nettype == STAGENET)
    return STAGENET_SEGREGATION_FORK_HEIGHT;
  THROW_WALLET_EXCEPTION_IF(m_nettype != MAINNET, tools::error::wallet_internal_error, "Invalid network type");

  if (m_segregation_height > 0)
    return m_segregation_height;

  static const bool use_dns = true;
  if (use_dns)
  {
    // All four MoneroPulse domains have DNSSEC on and valid
    static const std::vector<std::string> dns_urls = {};

    const uint64_t current_height = get_blockchain_current_height();
    uint64_t best_diff = std::numeric_limits<uint64_t>::max(), best_height = 0;
    std::vector<std::string> records;
    if (tools::dns_utils::load_txt_records_from_dns(records, dns_urls))
    {
      for (const auto& record : records)
      {
        std::vector<std::string> fields;
        boost::split(fields, record, boost::is_any_of(":"));
        if (fields.size() != 2)
          continue;
        uint64_t height;
        if (!string_tools::get_xtype_from_string(height, fields[1]))
          continue;

        MINFO("Found segregation height via DNS: " << fields[0] << " fork height at " << height);
        uint64_t diff = height > current_height ? height - current_height : current_height - height;
        if (diff < best_diff)
        {
          best_diff = diff;
          best_height = height;
        }
      }
      if (best_height)
        return best_height;
    }
  }
  return SEGREGATION_FORK_HEIGHT;
}
//----------------------------------------------------------------------------------------------------
void wallet2::generate_genesis(cryptonote::block& b) const {
  if (m_nettype == TESTNET)
  {
    cryptonote::generate_genesis_block(b, config::testnet::GENESIS_TX, config::testnet::GENESIS_NONCE);
  }
  else if (m_nettype == STAGENET)
  {
    cryptonote::generate_genesis_block(b, config::stagenet::GENESIS_TX, config::stagenet::GENESIS_NONCE);
  }
  else
  {
    cryptonote::generate_genesis_block(b, config::GENESIS_TX, config::GENESIS_NONCE);
  }
}
//----------------------------------------------------------------------------------------------------
bool wallet2::contains_address(const cryptonote::account_public_address& address) const {
  size_t accounts = get_num_subaddress_accounts() + m_subaddress_lookahead_major;
  for (uint32_t i = 0; i < accounts; i++) {
    size_t subaddresses = get_num_subaddresses(i) + m_subaddress_lookahead_minor;
    for (uint32_t j = 0; j < subaddresses; j++)
      if (get_subaddress({i, j}) == address)
        return true;
  }
  return false;
}
//----------------------------------------------------------------------------------------------------
cryptonote::COMMAND_RPC_GET_SERVICE_NODES::response wallet2::get_service_nodes(std::vector<std::string> const &pubkeys)
{
  cryptonote::COMMAND_RPC_GET_SERVICE_NODES::request req = {};
  cryptonote::COMMAND_RPC_GET_SERVICE_NODES::response res = {};
  req.service_node_pubkeys = pubkeys;

  m_daemon_rpc_mutex.lock();
  bool r = epee::net_utils::invoke_http_json_rpc("/json_rpc", "get_service_nodes", req, res, m_http_client, rpc_timeout);
  m_daemon_rpc_mutex.unlock();
  THROW_WALLET_EXCEPTION_IF(!r, error::no_connection_to_daemon, "get_service_nodes");
  THROW_WALLET_EXCEPTION_IF(res.status == CORE_RPC_STATUS_BUSY, error::daemon_busy, "get_service_nodes");
  THROW_WALLET_EXCEPTION_IF(res.status != CORE_RPC_STATUS_OK, error::get_service_nodes_error, res.status);
  return res;
}
}<|MERGE_RESOLUTION|>--- conflicted
+++ resolved
@@ -4818,12 +4818,8 @@
     crypto::secret_key tx_key;
     std::vector<crypto::secret_key> additional_tx_keys;
     rct::multisig_out msout;
-<<<<<<< HEAD
     bool per_output_unlock = use_fork_rules(9, 10);
-    bool r = cryptonote::construct_tx_and_get_tx_key(m_account.get_keys(), m_subaddresses, sd.sources, sd.splitted_dsts, sd.change_dts, sd.extra, ptx.tx, sd.unlock_time, tx_key, additional_tx_keys, sd.use_rct, bulletproof, m_multisig ? &msout : NULL, per_output_unlock);
-=======
-    bool r = cryptonote::construct_tx_and_get_tx_key(m_account.get_keys(), m_subaddresses, sd.sources, sd.splitted_dsts, sd.change_dts.addr, sd.extra, ptx.tx, sd.unlock_time, tx_key, additional_tx_keys, sd.use_rct, sd.use_bulletproofs, m_multisig ? &msout : NULL);
->>>>>>> 8fad35f8
+    bool r = cryptonote::construct_tx_and_get_tx_key(m_account.get_keys(), m_subaddresses, sd.sources, sd.splitted_dsts, sd.change_dts, sd.extra, ptx.tx, sd.unlock_time, tx_key, additional_tx_keys, sd.use_rct, sd.use_bulletproofs, m_multisig ? &msout : NULL, per_output_unlock);
     THROW_WALLET_EXCEPTION_IF(!r, error::tx_not_constructed, sd.sources, sd.splitted_dsts, sd.unlock_time, m_nettype);
     // we don't test tx size, because we don't know the current limit, due to not having a blockchain,
     // and it's a bit pointless to fail there anyway, since it'd be a (good) guess only. We sign anyway,
@@ -5236,13 +5232,8 @@
     cryptonote::transaction tx;
     rct::multisig_out msout = ptx.multisig_sigs.front().msout;
     auto sources = sd.sources;
-<<<<<<< HEAD
-    const bool bulletproof = sd.use_rct && (ptx.tx.rct_signatures.type == rct::RCTTypeFullBulletproof || ptx.tx.rct_signatures.type == rct::RCTTypeSimpleBulletproof);
     bool per_output_unlock = use_fork_rules(9, 10);
-    bool r = cryptonote::construct_tx_with_tx_key(m_account.get_keys(), m_subaddresses, sources, sd.splitted_dsts, ptx.change_dts, sd.extra, tx, sd.unlock_time, ptx.tx_key, ptx.additional_tx_keys, sd.use_rct, bulletproof, &msout, per_output_unlock, false);
-=======
-    bool r = cryptonote::construct_tx_with_tx_key(m_account.get_keys(), m_subaddresses, sources, sd.splitted_dsts, ptx.change_dts.addr, sd.extra, tx, sd.unlock_time, ptx.tx_key, ptx.additional_tx_keys, sd.use_rct, sd.use_bulletproofs, &msout, false);
->>>>>>> 8fad35f8
+    bool r = cryptonote::construct_tx_with_tx_key(m_account.get_keys(), m_subaddresses, sources, sd.splitted_dsts, ptx.change_dts, sd.extra, tx, sd.unlock_time, ptx.tx_key, ptx.additional_tx_keys, sd.use_rct, sd.use_bulletproofs, &msout, per_output_unlock, false);
     THROW_WALLET_EXCEPTION_IF(!r, error::tx_not_constructed, sd.sources, sd.splitted_dsts, sd.unlock_time, m_nettype);
 
     THROW_WALLET_EXCEPTION_IF(get_transaction_prefix_hash (tx) != get_transaction_prefix_hash(ptx.tx),
