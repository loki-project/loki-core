// Copyright (c) 2014-2018, The Monero Project
// Copyright (c)      2018, The Loki Project
// 
// All rights reserved.
// 
// Redistribution and use in source and binary forms, with or without modification, are
// permitted provided that the following conditions are met:
// 
// 1. Redistributions of source code must retain the above copyright notice, this list of
//    conditions and the following disclaimer.
// 
// 2. Redistributions in binary form must reproduce the above copyright notice, this list
//    of conditions and the following disclaimer in the documentation and/or other
//    materials provided with the distribution.
// 
// 3. Neither the name of the copyright holder nor the names of its contributors may be
//    used to endorse or promote products derived from this software without specific
//    prior written permission.
// 
// THIS SOFTWARE IS PROVIDED BY THE COPYRIGHT HOLDERS AND CONTRIBUTORS "AS IS" AND ANY
// EXPRESS OR IMPLIED WARRANTIES, INCLUDING, BUT NOT LIMITED TO, THE IMPLIED WARRANTIES OF
// MERCHANTABILITY AND FITNESS FOR A PARTICULAR PURPOSE ARE DISCLAIMED. IN NO EVENT SHALL
// THE COPYRIGHT HOLDER OR CONTRIBUTORS BE LIABLE FOR ANY DIRECT, INDIRECT, INCIDENTAL,
// SPECIAL, EXEMPLARY, OR CONSEQUENTIAL DAMAGES (INCLUDING, BUT NOT LIMITED TO,
// PROCUREMENT OF SUBSTITUTE GOODS OR SERVICES; LOSS OF USE, DATA, OR PROFITS; OR BUSINESS
// INTERRUPTION) HOWEVER CAUSED AND ON ANY THEORY OF LIABILITY, WHETHER IN CONTRACT,
// STRICT LIABILITY, OR TORT (INCLUDING NEGLIGENCE OR OTHERWISE) ARISING IN ANY WAY OUT OF
// THE USE OF THIS SOFTWARE, EVEN IF ADVISED OF THE POSSIBILITY OF SUCH DAMAGE.
// 
// Parts of this file are originally copyright (c) 2012-2013 The Cryptonote developers

#include <numeric>
#include <random>
#include <tuple>
#include <boost/format.hpp>
#include <boost/optional/optional.hpp>
#include <boost/utility/value_init.hpp>
#include <boost/algorithm/string/classification.hpp>
#include <boost/algorithm/string/trim.hpp>
#include <boost/algorithm/string/split.hpp>
#include "include_base_utils.h"
using namespace epee;

#include "common/rules.h"
#include "cryptonote_config.h"
#include "wallet2.h"
#include "cryptonote_basic/cryptonote_format_utils.h"
#include "rpc/core_rpc_server_commands_defs.h"
#include "misc_language.h"
#include "cryptonote_basic/cryptonote_basic_impl.h"
#include "multisig/multisig.h"
#include "common/boost_serialization_helper.h"
#include "common/command_line.h"
#include "common/threadpool.h"
#include "profile_tools.h"
#include "crypto/crypto.h"
#include "serialization/binary_utils.h"
#include "serialization/string.h"
#include "cryptonote_basic/blobdatatype.h"
#include "mnemonics/electrum-words.h"
#include "common/i18n.h"
#include "common/util.h"
#include "common/apply_permutation.h"
#include "rapidjson/document.h"
#include "rapidjson/writer.h"
#include "rapidjson/stringbuffer.h"
#include "common/json_util.h"
#include "memwipe.h"
#include "common/base58.h"
#include "common/dns_utils.h"
#include "ringct/rctSigs.h"
#include "ringdb.h"

extern "C"
{
#include "crypto/keccak.h"
#include "crypto/crypto-ops.h"
}
using namespace std;
using namespace crypto;
using namespace cryptonote;

#undef LOKI_DEFAULT_LOG_CATEGORY
#define LOKI_DEFAULT_LOG_CATEGORY "wallet.wallet2"

// used to choose when to stop adding outputs to a tx
#define APPROXIMATE_INPUT_BYTES 80

// used to target a given block size (additional outputs may be added on top to build fee)
#define TX_SIZE_TARGET(bytes) (bytes*2/3)

// arbitrary, used to generate different hashes from the same input
#define CHACHA8_KEY_TAIL 0x8c
#define CACHE_KEY_TAIL 0x8d

#define UNSIGNED_TX_PREFIX "Loki unsigned tx set\004"
#define SIGNED_TX_PREFIX "Loki signed tx set\004"
#define MULTISIG_UNSIGNED_TX_PREFIX "Loki multisig unsigned tx set\001"

#define RECENT_OUTPUT_RATIO (0.5) // 50% of outputs are from the recent zone
#define RECENT_OUTPUT_DAYS (1.8) // last 1.8 day makes up the recent zone (taken from monerolink.pdf, Miller et al)
#define RECENT_OUTPUT_ZONE ((time_t)(RECENT_OUTPUT_DAYS * 86400))
#define RECENT_OUTPUT_BLOCKS (RECENT_OUTPUT_DAYS * 720)

#define FEE_ESTIMATE_GRACE_BLOCKS 10 // estimate fee valid for that many blocks

#define SECOND_OUTPUT_RELATEDNESS_THRESHOLD 0.0f

#define KEY_IMAGE_EXPORT_FILE_MAGIC "Loki key image export\002"

#define MULTISIG_EXPORT_FILE_MAGIC "Loki multisig export\001"

#define OUTPUT_EXPORT_FILE_MAGIC "Loki output export\003"

#define SEGREGATION_FORK_HEIGHT 1546000
#define TESTNET_SEGREGATION_FORK_HEIGHT 1000000
#define STAGENET_SEGREGATION_FORK_HEIGHT 1000000
#define SEGREGATION_FORK_VICINITY 1500 /* blocks */

#define FIRST_REFRESH_GRANULARITY     1024

static const std::string MULTISIG_SIGNATURE_MAGIC = "SigMultisigPkV1";

namespace
{
  std::string get_default_ringdb_path()
  {
    boost::filesystem::path dir = tools::get_default_data_dir();
    // remove .loki, replace with .shared-ringdb
    dir = dir.remove_filename();
    dir /= ".shared-ringdb";
    return dir.string();
  }
}

namespace
{
// Create on-demand to prevent static initialization order fiasco issues.
struct options {
  const command_line::arg_descriptor<std::string> daemon_address = {"daemon-address", tools::wallet2::tr("Use daemon instance at <host>:<port>"), ""};
  const command_line::arg_descriptor<std::string> daemon_host = {"daemon-host", tools::wallet2::tr("Use daemon instance at host <arg> instead of localhost"), ""};
  const command_line::arg_descriptor<std::string> password = {"password", tools::wallet2::tr("Wallet password (escape/quote as needed)"), "", true};
  const command_line::arg_descriptor<std::string> password_file = {"password-file", tools::wallet2::tr("Wallet password file"), "", true};
  const command_line::arg_descriptor<int> daemon_port = {"daemon-port", tools::wallet2::tr("Use daemon instance at port <arg> instead of 18081"), 0};
  const command_line::arg_descriptor<std::string> daemon_login = {"daemon-login", tools::wallet2::tr("Specify username[:password] for daemon RPC client"), "", true};
  const command_line::arg_descriptor<bool> testnet = {"testnet", tools::wallet2::tr("For testnet. Daemon must also be launched with --testnet flag"), false};
  const command_line::arg_descriptor<bool> stagenet = {"stagenet", tools::wallet2::tr("For stagenet. Daemon must also be launched with --stagenet flag"), false};
  const command_line::arg_descriptor<std::string, false, true, 2> shared_ringdb_dir = {
    "shared-ringdb-dir", tools::wallet2::tr("Set shared ring database path"),
    get_default_ringdb_path(),
    {{ &testnet, &stagenet }},
    [](std::array<bool, 2> testnet_stagenet, bool defaulted, std::string val)->std::string {
      if (testnet_stagenet[0])
        return (boost::filesystem::path(val) / "testnet").string();
      else if (testnet_stagenet[1])
        return (boost::filesystem::path(val) / "stagenet").string();
      return val;
    }
  };
  const command_line::arg_descriptor<uint64_t> kdf_rounds = {"kdf-rounds", tools::wallet2::tr("Number of rounds for the key derivation function"), 1};
};

void do_prepare_file_names(const std::string& file_path, std::string& keys_file, std::string& wallet_file)
{
  keys_file = file_path;
  wallet_file = file_path;
  boost::system::error_code e;
  if(string_tools::get_extension(keys_file) == "keys")
  {//provided keys file name
    wallet_file = string_tools::cut_off_extension(wallet_file);
  }else
  {//provided wallet file name
    keys_file += ".keys";
  }
}

uint64_t calculate_fee(uint64_t fee_per_kb, size_t bytes, uint64_t fee_multiplier)
{
  uint64_t kB = (bytes + 1023) / 1024;
  return kB * fee_per_kb * fee_multiplier;
}

uint64_t calculate_fee(uint64_t fee_per_kb, const cryptonote::blobdata &blob, uint64_t fee_multiplier)
{
  return calculate_fee(fee_per_kb, blob.size(), fee_multiplier);
}

std::string get_size_string(size_t sz)
{
  return std::to_string(sz) + " bytes (" + std::to_string((sz + 1023) / 1024) + " kB)";
}

std::string get_size_string(const cryptonote::blobdata &tx)
{
  return get_size_string(tx.size());
}

std::unique_ptr<tools::wallet2> make_basic(const boost::program_options::variables_map& vm, bool rpc, const options& opts, const std::function<boost::optional<tools::password_container>(const char *, bool)> &password_prompter)
{
  const bool testnet = command_line::get_arg(vm, opts.testnet);
  const bool stagenet = command_line::get_arg(vm, opts.stagenet);
  const network_type nettype = testnet ? TESTNET : stagenet ? STAGENET : MAINNET;
  const uint64_t kdf_rounds = command_line::get_arg(vm, opts.kdf_rounds);
  THROW_WALLET_EXCEPTION_IF(kdf_rounds == 0, tools::error::wallet_internal_error, "KDF rounds must not be 0");

  auto daemon_address = command_line::get_arg(vm, opts.daemon_address);
  auto daemon_host = command_line::get_arg(vm, opts.daemon_host);
  auto daemon_port = command_line::get_arg(vm, opts.daemon_port);

  THROW_WALLET_EXCEPTION_IF(!daemon_address.empty() && !daemon_host.empty() && 0 != daemon_port,
      tools::error::wallet_internal_error, tools::wallet2::tr("can't specify daemon host or port more than once"));

  boost::optional<epee::net_utils::http::login> login{};
  if (command_line::has_arg(vm, opts.daemon_login))
  {
    auto parsed = tools::login::parse(
      command_line::get_arg(vm, opts.daemon_login), false, [password_prompter](bool verify) {
        return password_prompter("Daemon client password", verify);
      }
    );
    if (!parsed)
      return nullptr;

    login.emplace(std::move(parsed->username), std::move(parsed->password).password());
  }

  if (daemon_host.empty())
    daemon_host = "localhost";

  if (!daemon_port)
  {
    daemon_port = get_config(nettype).RPC_DEFAULT_PORT;
  }

  if (daemon_address.empty())
    daemon_address = std::string("http://") + daemon_host + ":" + std::to_string(daemon_port);

  std::unique_ptr<tools::wallet2> wallet(new tools::wallet2(nettype, kdf_rounds));
  wallet->init(rpc, std::move(daemon_address), std::move(login));
  boost::filesystem::path ringdb_path = command_line::get_arg(vm, opts.shared_ringdb_dir);
  wallet->set_ring_database(ringdb_path.string());
  return wallet;
}

boost::optional<tools::password_container> get_password(const boost::program_options::variables_map& vm, const options& opts, const std::function<boost::optional<tools::password_container>(const char*, bool)> &password_prompter, const bool verify)
{
  if (command_line::has_arg(vm, opts.password) && command_line::has_arg(vm, opts.password_file))
  {
    THROW_WALLET_EXCEPTION(tools::error::wallet_internal_error, tools::wallet2::tr("can't specify more than one of --password and --password-file"));
  }

  if (command_line::has_arg(vm, opts.password))
  {
    return tools::password_container{command_line::get_arg(vm, opts.password)};
  }

  if (command_line::has_arg(vm, opts.password_file))
  {
    std::string password;
    bool r = epee::file_io_utils::load_file_to_string(command_line::get_arg(vm, opts.password_file),
                                                      password);
    THROW_WALLET_EXCEPTION_IF(!r, tools::error::wallet_internal_error, tools::wallet2::tr("the password file specified could not be read"));

    // Remove line breaks the user might have inserted
    boost::trim_right_if(password, boost::is_any_of("\r\n"));
    return {tools::password_container{std::move(password)}};
  }

  THROW_WALLET_EXCEPTION_IF(!password_prompter, tools::error::wallet_internal_error, tools::wallet2::tr("no password specified; use --prompt-for-password to prompt for a password"));

  return password_prompter(verify ? tr("Enter a new password for the wallet") : tr("Wallet password"), verify);
}

std::unique_ptr<tools::wallet2> generate_from_json(const std::string& json_file, const boost::program_options::variables_map& vm, bool rpc, const options& opts, const std::function<boost::optional<tools::password_container>(const char *, bool)> &password_prompter)
{
  const bool testnet = command_line::get_arg(vm, opts.testnet);
  const bool stagenet = command_line::get_arg(vm, opts.stagenet);
  const network_type nettype = testnet ? TESTNET : stagenet ? STAGENET : MAINNET;

  /* GET_FIELD_FROM_JSON_RETURN_ON_ERROR Is a generic macro that can return
  false. Gcc will coerce this into unique_ptr(nullptr), but clang correctly
  fails. This large wrapper is for the use of that macro */
  std::unique_ptr<tools::wallet2> wallet;
  const auto do_generate = [&]() -> bool {
    std::string buf;
    if (!epee::file_io_utils::load_file_to_string(json_file, buf)) {
      THROW_WALLET_EXCEPTION(tools::error::wallet_internal_error, std::string(tools::wallet2::tr("Failed to load file ")) + json_file);
      return false;
    }

    rapidjson::Document json;
    if (json.Parse(buf.c_str()).HasParseError()) {
      THROW_WALLET_EXCEPTION(tools::error::wallet_internal_error, tools::wallet2::tr("Failed to parse JSON"));
      return false;
    }

    GET_FIELD_FROM_JSON_RETURN_ON_ERROR(json, version, unsigned, Uint, true, 0);
    const int current_version = 1;
    THROW_WALLET_EXCEPTION_IF(field_version > current_version, tools::error::wallet_internal_error,
      ((boost::format(tools::wallet2::tr("Version %u too new, we can only grok up to %u")) % field_version % current_version)).str());

    GET_FIELD_FROM_JSON_RETURN_ON_ERROR(json, filename, std::string, String, true, std::string());

    GET_FIELD_FROM_JSON_RETURN_ON_ERROR(json, scan_from_height, uint64_t, Uint64, false, 0);
    const bool recover = field_scan_from_height_found;

    GET_FIELD_FROM_JSON_RETURN_ON_ERROR(json, password, std::string, String, false, std::string());

    GET_FIELD_FROM_JSON_RETURN_ON_ERROR(json, viewkey, std::string, String, false, std::string());
    crypto::secret_key viewkey;
    if (field_viewkey_found)
    {
      cryptonote::blobdata viewkey_data;
      if(!epee::string_tools::parse_hexstr_to_binbuff(field_viewkey, viewkey_data) || viewkey_data.size() != sizeof(crypto::secret_key))
      {
        THROW_WALLET_EXCEPTION(tools::error::wallet_internal_error, tools::wallet2::tr("failed to parse view key secret key"));
      }
      viewkey = *reinterpret_cast<const crypto::secret_key*>(viewkey_data.data());
      crypto::public_key pkey;
      if (!crypto::secret_key_to_public_key(viewkey, pkey)) {
        THROW_WALLET_EXCEPTION(tools::error::wallet_internal_error, tools::wallet2::tr("failed to verify view key secret key"));
      }
    }

    GET_FIELD_FROM_JSON_RETURN_ON_ERROR(json, spendkey, std::string, String, false, std::string());
    crypto::secret_key spendkey;
    if (field_spendkey_found)
    {
      cryptonote::blobdata spendkey_data;
      if(!epee::string_tools::parse_hexstr_to_binbuff(field_spendkey, spendkey_data) || spendkey_data.size() != sizeof(crypto::secret_key))
      {
        THROW_WALLET_EXCEPTION(tools::error::wallet_internal_error, tools::wallet2::tr("failed to parse spend key secret key"));
      }
      spendkey = *reinterpret_cast<const crypto::secret_key*>(spendkey_data.data());
      crypto::public_key pkey;
      if (!crypto::secret_key_to_public_key(spendkey, pkey)) {
        THROW_WALLET_EXCEPTION(tools::error::wallet_internal_error, tools::wallet2::tr("failed to verify spend key secret key"));
      }
    }

    GET_FIELD_FROM_JSON_RETURN_ON_ERROR(json, seed, std::string, String, false, std::string());
    std::string old_language;
    crypto::secret_key recovery_key;
    bool restore_deterministic_wallet = false;
    if (field_seed_found)
    {
      if (!crypto::ElectrumWords::words_to_bytes(field_seed, recovery_key, old_language))
      {
        THROW_WALLET_EXCEPTION(tools::error::wallet_internal_error, tools::wallet2::tr("Electrum-style word list failed verification"));
      }
      restore_deterministic_wallet = true;

      GET_FIELD_FROM_JSON_RETURN_ON_ERROR(json, seed_passphrase, std::string, String, false, std::string());
      if (field_seed_passphrase_found)
      {
        if (!field_seed_passphrase.empty())
          recovery_key = cryptonote::decrypt_key(recovery_key, field_seed_passphrase);
      }
    }

    GET_FIELD_FROM_JSON_RETURN_ON_ERROR(json, address, std::string, String, false, std::string());

    GET_FIELD_FROM_JSON_RETURN_ON_ERROR(json, create_address_file, int, Int, false, false);
    bool create_address_file = field_create_address_file;

    // compatibility checks
    if (!field_seed_found && !field_viewkey_found && !field_spendkey_found)
    {
      THROW_WALLET_EXCEPTION(tools::error::wallet_internal_error, tools::wallet2::tr("At least one of either an Electrum-style word list, private view key, or private spend key must be specified"));
    }
    if (field_seed_found && (field_viewkey_found || field_spendkey_found))
    {
      THROW_WALLET_EXCEPTION(tools::error::wallet_internal_error, tools::wallet2::tr("Both Electrum-style word list and private key(s) specified"));
    }

    // if an address was given, we check keys against it, and deduce the spend
    // public key if it was not given
    if (field_address_found)
    {
      cryptonote::address_parse_info info;
      if(!get_account_address_from_str(info, nettype, field_address))
      {
        THROW_WALLET_EXCEPTION(tools::error::wallet_internal_error, tools::wallet2::tr("invalid address"));
      }
      if (field_viewkey_found)
      {
        crypto::public_key pkey;
        if (!crypto::secret_key_to_public_key(viewkey, pkey)) {
          THROW_WALLET_EXCEPTION(tools::error::wallet_internal_error, tools::wallet2::tr("failed to verify view key secret key"));
        }
        if (info.address.m_view_public_key != pkey) {
          THROW_WALLET_EXCEPTION(tools::error::wallet_internal_error, tools::wallet2::tr("view key does not match standard address"));
        }
      }
      if (field_spendkey_found)
      {
        crypto::public_key pkey;
        if (!crypto::secret_key_to_public_key(spendkey, pkey)) {
          THROW_WALLET_EXCEPTION(tools::error::wallet_internal_error, tools::wallet2::tr("failed to verify spend key secret key"));
        }
        if (info.address.m_spend_public_key != pkey) {
          THROW_WALLET_EXCEPTION(tools::error::wallet_internal_error, tools::wallet2::tr("spend key does not match standard address"));
        }
      }
    }

    const bool deprecated_wallet = restore_deterministic_wallet && ((old_language == crypto::ElectrumWords::old_language_name) ||
      crypto::ElectrumWords::get_is_old_style_seed(field_seed));
    THROW_WALLET_EXCEPTION_IF(deprecated_wallet, tools::error::wallet_internal_error,
      tools::wallet2::tr("Cannot generate deprecated wallets from JSON"));

    wallet.reset(make_basic(vm, rpc, opts, password_prompter).release());
    wallet->set_refresh_from_block_height(field_scan_from_height);
    wallet->explicit_refresh_from_block_height(field_scan_from_height_found);

    try
    {
      if (!field_seed.empty())
      {
        wallet->generate(field_filename, field_password, recovery_key, recover, false, create_address_file);
      }
      else if (field_viewkey.empty() && !field_spendkey.empty())
      {
        wallet->generate(field_filename, field_password, spendkey, recover, false, create_address_file);
      }
      else
      {
        cryptonote::account_public_address address;
        if (!crypto::secret_key_to_public_key(viewkey, address.m_view_public_key)) {
          THROW_WALLET_EXCEPTION(tools::error::wallet_internal_error, tools::wallet2::tr("failed to verify view key secret key"));
        }

        if (field_spendkey.empty())
        {
          // if we have an address but no spend key, we can deduce the spend public key
          // from the address
          if (field_address_found)
          {
            cryptonote::address_parse_info info;
            if(!get_account_address_from_str(info, nettype, field_address))
            {
              THROW_WALLET_EXCEPTION(tools::error::wallet_internal_error, std::string(tools::wallet2::tr("failed to parse address: ")) + field_address);
            }
            address.m_spend_public_key = info.address.m_spend_public_key;
          }
          else
          {
            THROW_WALLET_EXCEPTION(tools::error::wallet_internal_error, tools::wallet2::tr("Address must be specified in order to create watch-only wallet"));
          }
          wallet->generate(field_filename, field_password, address, viewkey, create_address_file);
        }
        else
        {
          if (!crypto::secret_key_to_public_key(spendkey, address.m_spend_public_key)) {
            THROW_WALLET_EXCEPTION(tools::error::wallet_internal_error, tools::wallet2::tr("failed to verify spend key secret key"));
          }
          wallet->generate(field_filename, field_password, address, spendkey, viewkey, create_address_file);
        }
      }
    }
    catch (const std::exception& e)
    {
      THROW_WALLET_EXCEPTION(tools::error::wallet_internal_error, std::string(tools::wallet2::tr("failed to generate new wallet: ")) + e.what());
    }
    return true;
  };

  if (do_generate())
  {
    return wallet;
  }
  return nullptr;
}

static void throw_on_rpc_response_error(const boost::optional<std::string> &status, const char *method)
{
  // no error
  if (!status)
    return;

  // empty string -> not connection
  THROW_WALLET_EXCEPTION_IF(status->empty(), tools::error::no_connection_to_daemon, method);

  THROW_WALLET_EXCEPTION_IF(*status == CORE_RPC_STATUS_BUSY, tools::error::daemon_busy, method);
  THROW_WALLET_EXCEPTION_IF(*status != CORE_RPC_STATUS_OK, tools::error::wallet_generic_rpc_error, method, *status);
}

std::string strjoin(const std::vector<size_t> &V, const char *sep)
{
  std::stringstream ss;
  bool first = true;
  for (const auto &v: V)
  {
    if (!first)
      ss << sep;
    ss << std::to_string(v);
    first = false;
  }
  return ss.str();
}

static void emplace_or_replace(std::unordered_multimap<crypto::hash, tools::wallet2::pool_payment_details> &container,
  const crypto::hash &key, const tools::wallet2::pool_payment_details &pd)
{
  auto range = container.equal_range(key);
  for (auto i = range.first; i != range.second; ++i)
  {
    if (i->second.m_pd.m_tx_hash == pd.m_pd.m_tx_hash && i->second.m_pd.m_subaddr_index == pd.m_pd.m_subaddr_index)
    {
      i->second = pd;
      return;
    }
  }
  container.emplace(key, pd);
}

void drop_from_short_history(std::list<crypto::hash> &short_chain_history, size_t N)
{
  std::list<crypto::hash>::iterator right;
  // drop early N off, skipping the genesis block
  if (short_chain_history.size() > N) {
    right = short_chain_history.end();
    std::advance(right,-1);
    std::list<crypto::hash>::iterator left = right;
    std::advance(left, -N);
    short_chain_history.erase(left, right);
  }
}

size_t estimate_rct_tx_size(int n_inputs, int mixin, int n_outputs, size_t extra_size, bool bulletproof)
{
  size_t size = 0;

  // tx prefix

  // first few bytes
  size += 1 + 6;

  // vin
  size += n_inputs * (1+6+(mixin+1)*2+32);

  // vout
  size += n_outputs * (6+32);

  // extra
  size += extra_size;

  // rct signatures

  // type
  size += 1;

  // rangeSigs
  if (bulletproof)
    size += ((2*6 + 4 + 5)*32 + 3) * n_outputs;
  else
    size += (2*64*32+32+64*32) * n_outputs;

  // MGs
  size += n_inputs * (64 * (mixin+1) + 32);

  // mixRing - not serialized, can be reconstructed
  /* size += 2 * 32 * (mixin+1) * n_inputs; */

  // pseudoOuts
  size += 32 * n_inputs;
  // ecdhInfo
  size += 2 * 32 * n_outputs;
  // outPk - only commitment is saved
  size += 32 * n_outputs;
  // txnFee
  size += 4;

  LOG_PRINT_L2("estimated rct tx size for " << n_inputs << " with ring size " << (mixin+1) << " and " << n_outputs << ": " << size << " (" << ((32 * n_inputs/*+1*/) + 2 * 32 * (mixin+1) * n_inputs + 32 * n_outputs) << " saved)");
  return size;
}

size_t estimate_tx_size(bool use_rct, int n_inputs, int mixin, int n_outputs, size_t extra_size, bool bulletproof)
{
  if (use_rct)
    return estimate_rct_tx_size(n_inputs, mixin, n_outputs + 1, extra_size, bulletproof);
  else
    return n_inputs * (mixin+1) * APPROXIMATE_INPUT_BYTES + extra_size;
}

uint8_t get_bulletproof_fork()
{
  return 10;
}

crypto::hash8 get_short_payment_id(const tools::wallet2::pending_tx &ptx, hw::device &hwdev)
{
  crypto::hash8 payment_id8 = null_hash8;
  std::vector<tx_extra_field> tx_extra_fields;
  parse_tx_extra(ptx.tx.extra, tx_extra_fields); // ok if partially parsed
  cryptonote::tx_extra_nonce extra_nonce;
  if (find_tx_extra_field_by_type(tx_extra_fields, extra_nonce))
  {
    if(get_encrypted_payment_id_from_tx_extra_nonce(extra_nonce.nonce, payment_id8))
    {
      if (ptx.dests.empty())
      {
        MWARNING("Encrypted payment id found, but no destinations public key, cannot decrypt");
        return crypto::null_hash8;
      }
      hwdev.decrypt_payment_id(payment_id8, ptx.dests[0].addr.m_view_public_key, ptx.tx_key);
    }
  }
  return payment_id8;
}

tools::wallet2::tx_construction_data get_construction_data_with_decrypted_short_payment_id(const tools::wallet2::pending_tx &ptx, hw::device &hwdev)
{
  tools::wallet2::tx_construction_data construction_data = ptx.construction_data;
  crypto::hash8 payment_id = get_short_payment_id(ptx,hwdev);
  if (payment_id != null_hash8)
  {
    // Remove encrypted
    remove_field_from_tx_extra(construction_data.extra, typeid(cryptonote::tx_extra_nonce));
    // Add decrypted
    std::string extra_nonce;
    set_encrypted_payment_id_to_tx_extra_nonce(extra_nonce, payment_id);
    THROW_WALLET_EXCEPTION_IF(!add_extra_nonce_to_tx_extra(construction_data.extra, extra_nonce),
        tools::error::wallet_internal_error, "Failed to add decrypted payment id to tx extra");
    LOG_PRINT_L1("Decrypted payment ID: " << payment_id);
  }
  return construction_data;
}

uint32_t get_subaddress_clamped_sum(uint32_t idx, uint32_t extra)
{
  static constexpr uint32_t uint32_max = std::numeric_limits<uint32_t>::max();
  if (idx > uint32_max - extra)
    return uint32_max;
  return idx + extra;
}

  //-----------------------------------------------------------------
} //namespace

namespace tools
{
// for now, limit to 30 attempts.  TODO: discuss a good number to limit to.
const size_t MAX_SPLIT_ATTEMPTS = 30;

constexpr const std::chrono::seconds wallet2::rpc_timeout;
const char* wallet2::tr(const char* str) { return i18n_translate(str, "tools::wallet2"); }

wallet_keys_unlocker::wallet_keys_unlocker(wallet2 &w, const boost::optional<tools::password_container> &password):
  w(w),
  locked(password != boost::none)
{
  if (!locked || w.is_rpc())
    return;
  const epee::wipeable_string pass = password->password();
  w.generate_chacha_key_from_password(pass, key);
  w.decrypt_keys(key);
}

wallet_keys_unlocker::wallet_keys_unlocker(wallet2 &w, bool locked, const epee::wipeable_string &password):
  w(w),
  locked(locked)
{
  if (!locked)
    return;
  w.generate_chacha_key_from_password(password, key);
  w.decrypt_keys(key);
}

wallet_keys_unlocker::~wallet_keys_unlocker()
{
  if (!locked)
    return;
  w.encrypt_keys(key);
}

wallet2::wallet2(network_type nettype, uint64_t kdf_rounds):
  m_multisig_rescan_info(NULL),
  m_multisig_rescan_k(NULL),
  m_run(true),
  m_callback(0),
  m_nettype(nettype),
  m_always_confirm_transfers(true),
  m_print_ring_members(false),
  m_store_tx_info(true),
  m_default_mixin(0),
  m_default_priority(0),
  m_refresh_type(RefreshOptimizeCoinbase),
  m_auto_refresh(true),
  m_first_refresh_done(false),
  m_refresh_from_block_height(0),
  m_explicit_refresh_from_block_height(true),
  m_confirm_missing_payment_id(true),
  m_confirm_non_default_ring_size(true),
  m_ask_password(true),
  m_min_output_count(0),
  m_min_output_value(0),
  m_merge_destinations(false),
  m_confirm_backlog(true),
  m_confirm_backlog_threshold(0),
  m_confirm_export_overwrite(true),
  m_auto_low_priority(true),
  m_segregate_pre_fork_outputs(true),
  m_key_reuse_mitigation2(true),
  m_segregation_height(0),
  m_ignore_fractional_outputs(true),
  m_is_initialized(false),
  m_kdf_rounds(kdf_rounds),
  is_old_file_format(false),
  m_node_rpc_proxy(m_http_client, m_daemon_rpc_mutex),
  m_subaddress_lookahead_major(SUBADDRESS_LOOKAHEAD_MAJOR),
  m_subaddress_lookahead_minor(SUBADDRESS_LOOKAHEAD_MINOR),
  m_light_wallet(false),
  m_light_wallet_scanned_block_height(0),
  m_light_wallet_blockchain_height(0),
  m_light_wallet_connected(false),
  m_light_wallet_balance(0),
  m_light_wallet_unlocked_balance(0),
  m_key_on_device(false),
  m_ring_history_saved(false),
  m_ringdb(),
  m_last_block_reward(0),
  m_encrypt_keys_after_refresh(boost::none),
  m_rpc(false)
{
}

wallet2::~wallet2()
{
}

bool wallet2::has_testnet_option(const boost::program_options::variables_map& vm)
{
  return command_line::get_arg(vm, options().testnet);
}

bool wallet2::has_stagenet_option(const boost::program_options::variables_map& vm)
{
  return command_line::get_arg(vm, options().stagenet);
}

void wallet2::init_options(boost::program_options::options_description& desc_params)
{
  const options opts{};
  command_line::add_arg(desc_params, opts.daemon_address);
  command_line::add_arg(desc_params, opts.daemon_host);
  command_line::add_arg(desc_params, opts.password);
  command_line::add_arg(desc_params, opts.password_file);
  command_line::add_arg(desc_params, opts.daemon_port);
  command_line::add_arg(desc_params, opts.daemon_login);
  command_line::add_arg(desc_params, opts.testnet);
  command_line::add_arg(desc_params, opts.stagenet);
  command_line::add_arg(desc_params, opts.shared_ringdb_dir);
  command_line::add_arg(desc_params, opts.kdf_rounds);
}

std::unique_ptr<wallet2> wallet2::make_from_json(const boost::program_options::variables_map& vm, bool rpc, const std::string& json_file, const std::function<boost::optional<tools::password_container>(const char *, bool)> &password_prompter)
{
  const options opts{};
  return generate_from_json(json_file, vm, rpc, opts, password_prompter);
}

std::pair<std::unique_ptr<wallet2>, password_container> wallet2::make_from_file(
  const boost::program_options::variables_map& vm, bool rpc, const std::string& wallet_file, const std::function<boost::optional<tools::password_container>(const char *, bool)> &password_prompter)
{
  const options opts{};
  auto pwd = get_password(vm, opts, password_prompter, false);
  if (!pwd)
  {
    return {nullptr, password_container{}};
  }
  auto wallet = make_basic(vm, rpc, opts, password_prompter);
  if (wallet)
  {
    wallet->load(wallet_file, pwd->password());
  }
  return {std::move(wallet), std::move(*pwd)};
}

std::pair<std::unique_ptr<wallet2>, password_container> wallet2::make_new(const boost::program_options::variables_map& vm, bool rpc, const std::function<boost::optional<password_container>(const char *, bool)> &password_prompter)
{
  const options opts{};
  auto pwd = get_password(vm, opts, password_prompter, true);
  if (!pwd)
  {
    return {nullptr, password_container{}};
  }
  return {make_basic(vm, rpc, opts, password_prompter), std::move(*pwd)};
}

std::unique_ptr<wallet2> wallet2::make_dummy(const boost::program_options::variables_map& vm, bool rpc, const std::function<boost::optional<tools::password_container>(const char *, bool)> &password_prompter)
{
  const options opts{};
  return make_basic(vm, rpc, opts, password_prompter);
}

//----------------------------------------------------------------------------------------------------
bool wallet2::init(bool rpc, std::string daemon_address, boost::optional<epee::net_utils::http::login> daemon_login, uint64_t upper_transaction_size_limit, bool ssl)
{
  m_rpc = rpc;
  m_checkpoints.init_default_checkpoints(m_nettype);
  if(m_http_client.is_connected())
    m_http_client.disconnect();
  m_is_initialized = true;
  m_upper_transaction_size_limit = upper_transaction_size_limit;
  m_daemon_address = std::move(daemon_address);
  m_daemon_login = std::move(daemon_login);
  // When switching from light wallet to full wallet, we need to reset the height we got from lw node.
  return m_http_client.set_server(get_daemon_address(), get_daemon_login(), ssl);
}
//----------------------------------------------------------------------------------------------------
bool wallet2::is_deterministic() const
{
  crypto::secret_key second;
  keccak((uint8_t *)&get_account().get_keys().m_spend_secret_key, sizeof(crypto::secret_key), (uint8_t *)&second, sizeof(crypto::secret_key));
  sc_reduce32((uint8_t *)&second);
  return memcmp(second.data,get_account().get_keys().m_view_secret_key.data, sizeof(crypto::secret_key)) == 0;
}
//----------------------------------------------------------------------------------------------------
bool wallet2::get_seed(epee::wipeable_string& electrum_words, const epee::wipeable_string &passphrase) const
{
  bool keys_deterministic = is_deterministic();
  if (!keys_deterministic)
  {
    std::cout << "This is not a deterministic wallet" << std::endl;
    return false;
  }
  if (seed_language.empty())
  {
    std::cout << "seed_language not set" << std::endl;
    return false;
  }

  crypto::secret_key key = get_account().get_keys().m_spend_secret_key;
  if (!passphrase.empty())
    key = cryptonote::encrypt_key(key, passphrase);
  if (!crypto::ElectrumWords::bytes_to_words(key, electrum_words, seed_language))
  {
    std::cout << "Failed to create seed from key for language: " << seed_language << std::endl;
    return false;
  }

  return true;
}
//----------------------------------------------------------------------------------------------------
bool wallet2::get_multisig_seed(epee::wipeable_string& seed, const epee::wipeable_string &passphrase, bool raw) const
{
  bool ready;
  uint32_t threshold, total;
  if (!multisig(&ready, &threshold, &total))
  {
    std::cout << "This is not a multisig wallet" << std::endl;
    return false;
  }
  if (!ready)
  {
    std::cout << "This multisig wallet is not yet finalized" << std::endl;
    return false;
  }
  if (!raw && seed_language.empty())
  {
    std::cout << "seed_language not set" << std::endl;
    return false;
  }

  crypto::secret_key skey;
  crypto::public_key pkey;
  const account_keys &keys = get_account().get_keys();
  epee::wipeable_string data;
  data.append((const char*)&threshold, sizeof(uint32_t));
  data.append((const char*)&total, sizeof(uint32_t));
  skey = keys.m_spend_secret_key;
  data.append((const char*)&skey, sizeof(skey));
  pkey = keys.m_account_address.m_spend_public_key;
  data.append((const char*)&pkey, sizeof(pkey));
  skey = keys.m_view_secret_key;
  data.append((const char*)&skey, sizeof(skey));
  pkey = keys.m_account_address.m_view_public_key;
  data.append((const char*)&pkey, sizeof(pkey));
  for (const auto &skey: keys.m_multisig_keys)
    data.append((const char*)&skey, sizeof(skey));
  for (const auto &signer: m_multisig_signers)
    data.append((const char*)&signer, sizeof(signer));

  if (!passphrase.empty())
  {
    crypto::secret_key key;
    crypto::cn_slow_hash(passphrase.data(), passphrase.size(), (crypto::hash&)key);
    sc_reduce32((unsigned char*)key.data);
    data = encrypt(data, key, true);
  }

  if (raw)
  {
    seed = epee::to_hex::wipeable_string({(const unsigned char*)data.data(), data.size()});
  }
  else
  {
    if (!crypto::ElectrumWords::bytes_to_words(data.data(), data.size(), seed, seed_language))
    {
      std::cout << "Failed to encode seed";
      return false;
    }
  }

  return true;
}
//----------------------------------------------------------------------------------------------------
/*!
 * \brief Gets the seed language
 */
const std::string &wallet2::get_seed_language() const
{
  return seed_language;
}
/*!
 * \brief Sets the seed language
 * \param language  Seed language to set to
 */
void wallet2::set_seed_language(const std::string &language)
{
  seed_language = language;
}
//----------------------------------------------------------------------------------------------------
cryptonote::account_public_address wallet2::get_subaddress(const cryptonote::subaddress_index& index) const
{
  hw::device &hwdev = m_account.get_device();
  return hwdev.get_subaddress(m_account.get_keys(), index);
}
//----------------------------------------------------------------------------------------------------
boost::optional<cryptonote::subaddress_index> wallet2::get_subaddress_index(const cryptonote::account_public_address& address) const
{
  auto index = m_subaddresses.find(address.m_spend_public_key);
  if (index == m_subaddresses.end())
    return boost::none;
  return index->second;
}
//----------------------------------------------------------------------------------------------------
crypto::public_key wallet2::get_subaddress_spend_public_key(const cryptonote::subaddress_index& index) const
{
  hw::device &hwdev = m_account.get_device();
  return hwdev.get_subaddress_spend_public_key(m_account.get_keys(), index);
}
//----------------------------------------------------------------------------------------------------
std::string wallet2::get_subaddress_as_str(const cryptonote::subaddress_index& index) const
{
  cryptonote::account_public_address address = get_subaddress(index);
  return cryptonote::get_account_address_as_str(m_nettype, !index.is_zero(), address);
}
//----------------------------------------------------------------------------------------------------
std::string wallet2::get_integrated_address_as_str(const crypto::hash8& payment_id) const
{
  return cryptonote::get_account_integrated_address_as_str(m_nettype, get_address(), payment_id);
}
//----------------------------------------------------------------------------------------------------
void wallet2::add_subaddress_account(const std::string& label)
{
  uint32_t index_major = (uint32_t)get_num_subaddress_accounts();
  expand_subaddresses({index_major, 0});
  m_subaddress_labels[index_major][0] = label;
}
//----------------------------------------------------------------------------------------------------
void wallet2::add_subaddress(uint32_t index_major, const std::string& label)
{
  THROW_WALLET_EXCEPTION_IF(index_major >= m_subaddress_labels.size(), error::account_index_outofbound);
  uint32_t index_minor = (uint32_t)get_num_subaddresses(index_major);
  expand_subaddresses({index_major, index_minor});
  m_subaddress_labels[index_major][index_minor] = label;
}
//----------------------------------------------------------------------------------------------------
void wallet2::expand_subaddresses(const cryptonote::subaddress_index& index)
{
  hw::device &hwdev = m_account.get_device();
  if (m_subaddress_labels.size() <= index.major)
  {
    // add new accounts
    cryptonote::subaddress_index index2;
    const uint32_t major_end = get_subaddress_clamped_sum(index.major, m_subaddress_lookahead_major);
    for (index2.major = m_subaddress_labels.size(); index2.major < major_end; ++index2.major)
    {
      const uint32_t end = get_subaddress_clamped_sum((index2.major == index.major ? index.minor : 0), m_subaddress_lookahead_minor);
      const std::vector<crypto::public_key> pkeys = hwdev.get_subaddress_spend_public_keys(m_account.get_keys(), index2.major, 0, end);
      for (index2.minor = 0; index2.minor < end; ++index2.minor)
      {
         const crypto::public_key &D = pkeys[index2.minor];
         m_subaddresses[D] = index2;
      }
    }
    m_subaddress_labels.resize(index.major + 1, {"Untitled account"});
    m_subaddress_labels[index.major].resize(index.minor + 1);
    get_account_tags();
  }
  else if (m_subaddress_labels[index.major].size() <= index.minor)
  {
    // add new subaddresses
    const uint32_t end = get_subaddress_clamped_sum(index.minor, m_subaddress_lookahead_minor);
    const uint32_t begin = m_subaddress_labels[index.major].size();
    cryptonote::subaddress_index index2 = {index.major, begin};
    const std::vector<crypto::public_key> pkeys = hwdev.get_subaddress_spend_public_keys(m_account.get_keys(), index2.major, index2.minor, end);
    for (; index2.minor < end; ++index2.minor)
    {
       const crypto::public_key &D = pkeys[index2.minor - begin];
       m_subaddresses[D] = index2;
    }
    m_subaddress_labels[index.major].resize(index.minor + 1);
  }
}
//----------------------------------------------------------------------------------------------------
std::string wallet2::get_subaddress_label(const cryptonote::subaddress_index& index) const
{
  if (index.major >= m_subaddress_labels.size() || index.minor >= m_subaddress_labels[index.major].size())
  {
    MERROR("Subaddress label doesn't exist");
    return "";
  }
  return m_subaddress_labels[index.major][index.minor];
}
//----------------------------------------------------------------------------------------------------
void wallet2::set_subaddress_label(const cryptonote::subaddress_index& index, const std::string &label)
{
  THROW_WALLET_EXCEPTION_IF(index.major >= m_subaddress_labels.size(), error::account_index_outofbound);
  THROW_WALLET_EXCEPTION_IF(index.minor >= m_subaddress_labels[index.major].size(), error::address_index_outofbound);
  m_subaddress_labels[index.major][index.minor] = label;
}
//----------------------------------------------------------------------------------------------------
void wallet2::set_subaddress_lookahead(size_t major, size_t minor)
{
  THROW_WALLET_EXCEPTION_IF(major > 0xffffffff, error::wallet_internal_error, "Subaddress major lookahead is too large");
  THROW_WALLET_EXCEPTION_IF(minor > 0xffffffff, error::wallet_internal_error, "Subaddress minor lookahead is too large");
  m_subaddress_lookahead_major = major;
  m_subaddress_lookahead_minor = minor;
}
//----------------------------------------------------------------------------------------------------
/*!
 * \brief Tells if the wallet file is deprecated.
 */
bool wallet2::is_deprecated() const
{
  return is_old_file_format;
}
//----------------------------------------------------------------------------------------------------
void wallet2::set_spent(size_t idx, uint64_t height)
{
  transfer_details &td = m_transfers[idx];
  LOG_PRINT_L2("Setting SPENT at " << height << ": ki " << td.m_key_image << ", amount " << print_money(td.m_amount));
  td.m_spent = true;
  td.m_spent_height = height;
}
//----------------------------------------------------------------------------------------------------
void wallet2::set_unspent(size_t idx)
{
  transfer_details &td = m_transfers[idx];
  LOG_PRINT_L2("Setting UNSPENT: ki " << td.m_key_image << ", amount " << print_money(td.m_amount));
  td.m_spent = false;
  td.m_spent_height = 0;
}
//----------------------------------------------------------------------------------------------------
void wallet2::check_acc_out_precomp(const tx_out &o, const crypto::key_derivation &derivation, const std::vector<crypto::key_derivation> &additional_derivations, size_t i, tx_scan_info_t &tx_scan_info) const
{
  hw::device &hwdev = m_account.get_device();
  boost::unique_lock<hw::device> hwdev_lock (hwdev);
  hwdev.set_mode(hw::device::TRANSACTION_PARSE);
  if (o.target.type() !=  typeid(txout_to_key))
  {
     tx_scan_info.error = true;
     LOG_ERROR("wrong type id in transaction out");
     return;
  }
  tx_scan_info.received = is_out_to_acc_precomp(m_subaddresses, boost::get<txout_to_key>(o.target).key, derivation, additional_derivations, i, hwdev);
  if(tx_scan_info.received)
  {
    tx_scan_info.money_transfered = o.amount; // may be 0 for ringct outputs
  }
  else
  {
    tx_scan_info.money_transfered = 0;
  }
  tx_scan_info.error = false;
}
//----------------------------------------------------------------------------------------------------
void wallet2::check_acc_out_precomp(const tx_out &o, const crypto::key_derivation &derivation, const std::vector<crypto::key_derivation> &additional_derivations, size_t i, const is_out_data *is_out_data, tx_scan_info_t &tx_scan_info) const
{
  if (!is_out_data || i >= is_out_data->received.size())
    return check_acc_out_precomp(o, derivation, additional_derivations, i, tx_scan_info);

  tx_scan_info.received = is_out_data->received[i];
  if(tx_scan_info.received)
  {
    tx_scan_info.money_transfered = o.amount; // may be 0 for ringct outputs
  }
  else
  {
    tx_scan_info.money_transfered = 0;
  }
  tx_scan_info.error = false;
}
//----------------------------------------------------------------------------------------------------
void wallet2::check_acc_out_precomp_once(const tx_out &o, const crypto::key_derivation &derivation, const std::vector<crypto::key_derivation> &additional_derivations, size_t i, const is_out_data *is_out_data, tx_scan_info_t &tx_scan_info, bool &already_seen) const
{
  tx_scan_info.received = boost::none;
  if (already_seen)
    return;
  check_acc_out_precomp(o, derivation, additional_derivations, i, is_out_data, tx_scan_info);
  if (tx_scan_info.received)
    already_seen = true;
}
//----------------------------------------------------------------------------------------------------
static uint64_t decodeRct(const rct::rctSig & rv, const crypto::key_derivation &derivation, unsigned int i, rct::key & mask, hw::device &hwdev)
{
  crypto::secret_key scalar1;
  hwdev.derivation_to_scalar(derivation, i, scalar1);
  try
  {
    switch (rv.type)
    {
    case rct::RCTTypeSimple:
    case rct::RCTTypeSimpleBulletproof:
      return rct::decodeRctSimple(rv, rct::sk2rct(scalar1), i, mask, hwdev);
    case rct::RCTTypeFull:
    case rct::RCTTypeFullBulletproof:
      return rct::decodeRct(rv, rct::sk2rct(scalar1), i, mask, hwdev);
    default:
      LOG_ERROR("Unsupported rct type: " << rv.type);
      return 0;
    }
  }
  catch (const std::exception &e)
  {
    LOG_ERROR("Failed to decode input " << i);
    return 0;
  }
}
//----------------------------------------------------------------------------------------------------
void wallet2::scan_output(const cryptonote::transaction &tx, const crypto::public_key &tx_pub_key, size_t i, tx_scan_info_t &tx_scan_info, int &num_vouts_received, std::list<tx_money_got_in_out> &tx_money_got_in_outs, std::vector<size_t> &outs)
{
  THROW_WALLET_EXCEPTION_IF(i >= tx.vout.size(), error::wallet_internal_error, "Invalid vout index");

  // if keys are encrypted, ask for password
  if (m_ask_password && !m_rpc && !m_watch_only && !m_multisig_rescan_k)
  {
    static critical_section password_lock;
    CRITICAL_REGION_LOCAL(password_lock);
    if (!m_encrypt_keys_after_refresh)
    {
      boost::optional<epee::wipeable_string> pwd = m_callback->on_get_password("output received");
      THROW_WALLET_EXCEPTION_IF(!pwd, error::password_needed, tr("Password is needed to compute key image for incoming monero"));
      THROW_WALLET_EXCEPTION_IF(!verify_password(*pwd), error::password_needed, tr("Invalid password: password is needed to compute key image for incoming monero"));
      decrypt_keys(*pwd);
      m_encrypt_keys_after_refresh = *pwd;
    }
  }

  if (m_multisig)
  {
    tx_scan_info.in_ephemeral.pub = boost::get<cryptonote::txout_to_key>(tx.vout[i].target).key;
    tx_scan_info.in_ephemeral.sec = crypto::null_skey;
    tx_scan_info.ki = rct::rct2ki(rct::zero());
  }
  else
  {
    bool r = cryptonote::generate_key_image_helper_precomp(m_account.get_keys(), boost::get<cryptonote::txout_to_key>(tx.vout[i].target).key, tx_scan_info.received->derivation, i, tx_scan_info.received->index, tx_scan_info.in_ephemeral, tx_scan_info.ki, m_account.get_device());
    THROW_WALLET_EXCEPTION_IF(!r, error::wallet_internal_error, "Failed to generate key image");
    THROW_WALLET_EXCEPTION_IF(tx_scan_info.in_ephemeral.pub != boost::get<cryptonote::txout_to_key>(tx.vout[i].target).key,
        error::wallet_internal_error, "key_image generated ephemeral public key not matched with output_key");
  }

  outs.push_back(i);
  if (tx_scan_info.money_transfered == 0)
  {
    tx_scan_info.money_transfered = tools::decodeRct(tx.rct_signatures, tx_scan_info.received->derivation, i, tx_scan_info.mask, m_account.get_device());
  }
  tx_money_got_in_outs.push_back(tx_money_got_in_out{ tx_scan_info.received->index, tx_scan_info.money_transfered, tx.get_unlock_time(i) });
  tx_scan_info.amount = tx_scan_info.money_transfered;
  ++num_vouts_received;
}
//----------------------------------------------------------------------------------------------------
void wallet2::cache_tx_data(const cryptonote::transaction& tx, const crypto::hash &txid, tx_cache_data &tx_cache_data) const
{
  const cryptonote::account_keys& keys = m_account.get_keys();

  if(!parse_tx_extra(tx.extra, tx_cache_data.tx_extra_fields))
  {
    // Extra may only be partially parsed, it's OK if tx_extra_fields contains public key
    LOG_PRINT_L0("Transaction extra has unsupported format: " << txid);
    tx_cache_data.tx_extra_fields.clear();
    return;
  }

  // Don't try to extract tx public key if tx has no ouputs
  const bool is_miner = tx.vin.size() == 1 && tx.vin[0].type() == typeid(cryptonote::txin_gen);
  if (!is_miner || m_refresh_type != RefreshType::RefreshNoCoinbase)
  {
    const size_t rec_size = is_miner && m_refresh_type == RefreshType::RefreshOptimizeCoinbase ? 1 : tx.vout.size();
    if (!tx.vout.empty())
    {
      // if tx.vout is not empty, we loop through all tx pubkeys
      const std::vector<boost::optional<cryptonote::subaddress_receive_info>> rec(rec_size, boost::none);

      tx_extra_pub_key pub_key_field;
      size_t pk_index = 0;
      while (find_tx_extra_field_by_type(tx_cache_data.tx_extra_fields, pub_key_field, pk_index++))
        tx_cache_data.primary.push_back({pub_key_field.pub_key, {}, rec});

      // additional tx pubkeys and derivations for multi-destination transfers involving one or more subaddresses
      tx_extra_additional_pub_keys additional_tx_pub_keys;
      std::vector<crypto::key_derivation> additional_derivations;
      if (find_tx_extra_field_by_type(tx_cache_data.tx_extra_fields, additional_tx_pub_keys))
      {
        for (size_t i = 0; i < additional_tx_pub_keys.data.size(); ++i)
          tx_cache_data.additional.push_back({additional_tx_pub_keys.data[i], {}, {}});
      }
    }
  }
}
//----------------------------------------------------------------------------------------------------
void wallet2::process_new_transaction(const crypto::hash &txid, const cryptonote::transaction& tx, const std::vector<uint64_t> &o_indices, uint64_t height, uint64_t ts, bool miner_tx, bool pool, bool double_spend_seen, const tx_cache_data &tx_cache_data)
{
  // In this function, tx (probably) only contains the base information
  // (that is, the prunable stuff may or may not be included)
  if (!miner_tx && !pool)
    process_unconfirmed(txid, tx, height);
  std::vector<size_t> outs;
  std::list<tx_money_got_in_out> tx_money_got_in_outs;  // per receiving subaddress index
  crypto::public_key tx_pub_key = null_pkey;

  std::vector<tx_extra_field> local_tx_extra_fields;
  if (tx_cache_data.tx_extra_fields.empty())
  {
    if(!parse_tx_extra(tx.extra, local_tx_extra_fields))
    {
      // Extra may only be partially parsed, it's OK if tx_extra_fields contains public key
      LOG_PRINT_L0("Transaction extra has unsupported format: " << txid);
    }
  }
  const std::vector<tx_extra_field> &tx_extra_fields = tx_cache_data.tx_extra_fields.empty() ? local_tx_extra_fields : tx_cache_data.tx_extra_fields;

  // Don't try to extract tx public key if tx has no ouputs
  size_t pk_index = 0;
  std::vector<tx_scan_info_t> tx_scan_info(tx.vout.size());
  std::deque<bool> output_found(tx.vout.size(), false);
  while (!tx.vout.empty())
  {
    // if tx.vout is not empty, we loop through all tx pubkeys

    tx_extra_pub_key pub_key_field;
    if(!find_tx_extra_field_by_type(tx_extra_fields, pub_key_field, pk_index++))
    {
      if (pk_index > 1)
        break;
      LOG_PRINT_L0("Public key wasn't found in the transaction extra. Skipping transaction " << txid);
      if(0 != m_callback)
        m_callback->on_skip_transaction(height, txid, tx);
      break;
    }
    if (!tx_cache_data.primary.empty())
    {
      THROW_WALLET_EXCEPTION_IF(tx_cache_data.primary.size() < pk_index || pub_key_field.pub_key != tx_cache_data.primary[pk_index - 1].pkey,
          error::wallet_internal_error, "tx_cache_data is out of sync");
    }

    int num_vouts_received = 0;
    tx_pub_key = pub_key_field.pub_key;
    tools::threadpool& tpool = tools::threadpool::getInstance();
    tools::threadpool::waiter waiter;
    const cryptonote::account_keys& keys = m_account.get_keys();
    crypto::key_derivation derivation;

    std::vector<crypto::key_derivation> additional_derivations;
    tx_extra_additional_pub_keys additional_tx_pub_keys;
    const wallet2::is_out_data *is_out_data_ptr = NULL;
    if (tx_cache_data.primary.empty())
    {
      hw::device &hwdev = m_account.get_device();
      boost::unique_lock<hw::device> hwdev_lock (hwdev);
      hw::reset_mode rst(hwdev);

      hwdev.set_mode(hw::device::TRANSACTION_PARSE);
      if (!hwdev.generate_key_derivation(tx_pub_key, keys.m_view_secret_key, derivation))
      {
        MWARNING("Failed to generate key derivation from tx pubkey in " << txid << ", skipping");
        static_assert(sizeof(derivation) == sizeof(rct::key), "Mismatched sizes of key_derivation and rct::key");
        memcpy(&derivation, rct::identity().bytes, sizeof(derivation));
      }

      if (pk_index == 1)
      {
        // additional tx pubkeys and derivations for multi-destination transfers involving one or more subaddresses
        if (find_tx_extra_field_by_type(tx_extra_fields, additional_tx_pub_keys))
        {
          for (size_t i = 0; i < additional_tx_pub_keys.data.size(); ++i)
          {
            additional_derivations.push_back({});
            if (!hwdev.generate_key_derivation(additional_tx_pub_keys.data[i], keys.m_view_secret_key, additional_derivations.back()))
            {
              MWARNING("Failed to generate key derivation from additional tx pubkey in " << txid << ", skipping");
              memcpy(&additional_derivations.back(), rct::identity().bytes, sizeof(crypto::key_derivation));
            }
          }
        }
      }
    }
    else
    {
      THROW_WALLET_EXCEPTION_IF(pk_index - 1 >= tx_cache_data.primary.size(),
          error::wallet_internal_error, "pk_index out of range of tx_cache_data");
      is_out_data_ptr = &tx_cache_data.primary[pk_index - 1];
      derivation = tx_cache_data.primary[pk_index - 1].derivation;
      if (pk_index == 1)
      {
        for (size_t n = 0; n < tx_cache_data.additional.size(); ++n)
        {
          additional_tx_pub_keys.data.push_back(tx_cache_data.additional[n].pkey);
          additional_derivations.push_back(tx_cache_data.additional[n].derivation);
        }
      }
    }

    if (miner_tx && m_refresh_type == RefreshNoCoinbase)
    {
      // assume coinbase isn't for us
    }
    else if (miner_tx && m_refresh_type == RefreshOptimizeCoinbase)
    {
      check_acc_out_precomp_once(tx.vout[0], derivation, additional_derivations, 0, is_out_data_ptr, tx_scan_info[0], output_found[0]);
      THROW_WALLET_EXCEPTION_IF(tx_scan_info[0].error, error::acc_outs_lookup_error, tx, tx_pub_key, m_account.get_keys());

      // this assumes that the miner tx pays a single address
      if (tx_scan_info[0].received)
      {
        // process the other outs from that tx
        // the first one was already checked
        for (size_t i = 1; i < tx.vout.size(); ++i)
        {
          tpool.submit(&waiter, boost::bind(&wallet2::check_acc_out_precomp_once, this, std::cref(tx.vout[i]), std::cref(derivation), std::cref(additional_derivations), i,
            std::cref(is_out_data_ptr), std::ref(tx_scan_info[i]), std::ref(output_found[i])), true);
        }
        waiter.wait(&tpool);
        // then scan all outputs from 0
        hw::device &hwdev = m_account.get_device();
        boost::unique_lock<hw::device> hwdev_lock (hwdev);
        hwdev.set_mode(hw::device::NONE);
        for (size_t i = 0; i < tx.vout.size(); ++i)
        {
          THROW_WALLET_EXCEPTION_IF(tx_scan_info[i].error, error::acc_outs_lookup_error, tx, tx_pub_key, m_account.get_keys());
          if (tx_scan_info[i].received)
          {
            hwdev.conceal_derivation(tx_scan_info[i].received->derivation, tx_pub_key, additional_tx_pub_keys.data, derivation, additional_derivations);
            scan_output(tx, tx_pub_key, i, tx_scan_info[i], num_vouts_received, tx_money_got_in_outs, outs);
          }
        }
      }
    }
    else if (tx.vout.size() > 1 && tools::threadpool::getInstance().get_max_concurrency() > 1 && !is_out_data_ptr)
    {
      for (size_t i = 0; i < tx.vout.size(); ++i)
      {
        tpool.submit(&waiter, boost::bind(&wallet2::check_acc_out_precomp_once, this, std::cref(tx.vout[i]), std::cref(derivation), std::cref(additional_derivations), i,
            std::cref(is_out_data_ptr), std::ref(tx_scan_info[i]), std::ref(output_found[i])), true);
      }
      waiter.wait(&tpool);

      hw::device &hwdev = m_account.get_device();
      boost::unique_lock<hw::device> hwdev_lock (hwdev);
      hwdev.set_mode(hw::device::NONE);
      for (size_t i = 0; i < tx.vout.size(); ++i)
      {
        THROW_WALLET_EXCEPTION_IF(tx_scan_info[i].error, error::acc_outs_lookup_error, tx, tx_pub_key, m_account.get_keys());
        if (tx_scan_info[i].received)
        {
          hwdev.conceal_derivation(tx_scan_info[i].received->derivation, tx_pub_key, additional_tx_pub_keys.data, derivation, additional_derivations);
          scan_output(tx, tx_pub_key, i, tx_scan_info[i], num_vouts_received, tx_money_got_in_outs, outs);
        }
      }
    }
    else
    {
      for (size_t i = 0; i < tx.vout.size(); ++i)
      {
        check_acc_out_precomp_once(tx.vout[i], derivation, additional_derivations, i, is_out_data_ptr, tx_scan_info[i], output_found[i]);
        THROW_WALLET_EXCEPTION_IF(tx_scan_info[i].error, error::acc_outs_lookup_error, tx, tx_pub_key, m_account.get_keys());
        if (tx_scan_info[i].received)
        {
          hw::device &hwdev = m_account.get_device();
          boost::unique_lock<hw::device> hwdev_lock (hwdev);
          hwdev.set_mode(hw::device::NONE);
          hwdev.conceal_derivation(tx_scan_info[i].received->derivation, tx_pub_key, additional_tx_pub_keys.data, derivation, additional_derivations);
          scan_output(tx, tx_pub_key, i, tx_scan_info[i], num_vouts_received, tx_money_got_in_outs, outs);
        }
      }
    }

    if(!outs.empty() && num_vouts_received > 0)
    {
      //good news - got money! take care about it
      //usually we have only one transfer for user in transaction
      if (!pool)
      {
        THROW_WALLET_EXCEPTION_IF(tx.vout.size() != o_indices.size(), error::wallet_internal_error,
            "transactions outputs size=" + std::to_string(tx.vout.size()) +
            " not match with daemon response size=" + std::to_string(o_indices.size()));
      }

      for(size_t o: outs)
      {
        THROW_WALLET_EXCEPTION_IF(tx.vout.size() <= o, error::wallet_internal_error, "wrong out in transaction: internal index=" +
                                  std::to_string(o) + ", total_outs=" + std::to_string(tx.vout.size()));

        auto kit = m_pub_keys.find(tx_scan_info[o].in_ephemeral.pub);
        THROW_WALLET_EXCEPTION_IF(kit != m_pub_keys.end() && kit->second >= m_transfers.size(),
            error::wallet_internal_error, std::string("Unexpected transfer index from public key: ")
            + "got " + (kit == m_pub_keys.end() ? "<none>" : boost::lexical_cast<std::string>(kit->second))
            + ", m_transfers.size() is " + boost::lexical_cast<std::string>(m_transfers.size()));
        if (kit == m_pub_keys.end())
        {
          if (!pool)
          {
            m_transfers.push_back(boost::value_initialized<transfer_details>());
            transfer_details& td = m_transfers.back();
            td.m_block_height = height;
            td.m_internal_output_index = o;
            td.m_global_output_index = o_indices[o];
            td.m_tx = (const cryptonote::transaction_prefix&)tx;
            td.m_txid = txid;
            td.m_key_image = tx_scan_info[o].ki;
            td.m_key_image_known = !m_watch_only && !m_multisig;
            td.m_key_image_partial = m_multisig;
            td.m_amount = tx.vout[o].amount;
            td.m_pk_index = pk_index - 1;
            td.m_subaddr_index = tx_scan_info[o].received->index;
            expand_subaddresses(tx_scan_info[o].received->index);
            if (td.m_amount == 0)
            {
              td.m_mask = tx_scan_info[o].mask;
              td.m_amount = tx_scan_info[o].amount;
              td.m_rct = true;
            }
            else if (miner_tx && tx.version >= 2)
            {
              td.m_mask = rct::identity();
              td.m_rct = true;
            }
            else
            {
              td.m_mask = rct::identity();
              td.m_rct = false;
            }
            set_unspent(m_transfers.size()-1);
            if (!m_multisig && !m_watch_only)
              m_key_images[td.m_key_image] = m_transfers.size()-1;
            m_pub_keys[tx_scan_info[o].in_ephemeral.pub] = m_transfers.size()-1;
            if (m_multisig)
            {
              THROW_WALLET_EXCEPTION_IF(!m_multisig_rescan_k && m_multisig_rescan_info,
                  error::wallet_internal_error, "NULL m_multisig_rescan_k");
              if (m_multisig_rescan_info && m_multisig_rescan_info->front().size() >= m_transfers.size())
                update_multisig_rescan_info(*m_multisig_rescan_k, *m_multisig_rescan_info, m_transfers.size() - 1);
            }
            LOG_PRINT_L0("Received money: " << print_money(td.amount()) << ", with tx: " << txid);
            if (0 != m_callback)
              m_callback->on_money_received(height, txid, tx, td.m_amount, td.m_subaddr_index);
          }
        }
        else if (m_transfers[kit->second].m_spent || m_transfers[kit->second].amount() >= tx_scan_info[o].amount)
        {
          LOG_ERROR("Public key " << epee::string_tools::pod_to_hex(kit->first)
              << " from received " << print_money(tx_scan_info[o].amount) << " output already exists with "
              << (m_transfers[kit->second].m_spent ? "spent" : "unspent") << " "
              << print_money(m_transfers[kit->second].amount()) << " in tx " << m_transfers[kit->second].m_txid << ", received output ignored");
        }
        else
        {
          LOG_ERROR("Public key " << epee::string_tools::pod_to_hex(kit->first)
              << " from received " << print_money(tx_scan_info[o].amount) << " output already exists with "
              << print_money(m_transfers[kit->second].amount()) << ", replacing with new output");
          // The new larger output replaced a previous smaller one
          auto iter = std::find_if(
              tx_money_got_in_outs.begin(),
              tx_money_got_in_outs.end(),
              [&tx_scan_info,&tx,&o](const tx_money_got_in_out& value)
              {
                return value.index == tx_scan_info[o].received->index &&
                  value.amount == tx.vout[o].amount;
              }
            );
          if (iter == tx_money_got_in_outs.end())
            LOG_ERROR("Could not find the output we just added, this should never happen");
          else
            tx_money_got_in_outs.erase(iter);

          if (!pool)
          {
            transfer_details &td = m_transfers[kit->second];
            td.m_block_height = height;
            td.m_internal_output_index = o;
            td.m_global_output_index = o_indices[o];
            td.m_tx = (const cryptonote::transaction_prefix&)tx;
            td.m_txid = txid;
            td.m_amount = tx.vout[o].amount;
            td.m_pk_index = pk_index - 1;
            td.m_subaddr_index = tx_scan_info[o].received->index;
            expand_subaddresses(tx_scan_info[o].received->index);
            if (td.m_amount == 0)
            {
              td.m_mask = tx_scan_info[o].mask;
              td.m_amount = tx_scan_info[o].amount;
              td.m_rct = true;
            }
            else if (miner_tx && tx.version >= 2)
            {
              td.m_mask = rct::identity();
              td.m_rct = true;
            }
            else
            {
              td.m_mask = rct::identity();
              td.m_rct = false;
            }
            if (m_multisig)
            {
              THROW_WALLET_EXCEPTION_IF(!m_multisig_rescan_k && m_multisig_rescan_info,
                  error::wallet_internal_error, "NULL m_multisig_rescan_k");
              if (m_multisig_rescan_info && m_multisig_rescan_info->front().size() >= m_transfers.size())
                update_multisig_rescan_info(*m_multisig_rescan_k, *m_multisig_rescan_info, m_transfers.size() - 1);
            }
            THROW_WALLET_EXCEPTION_IF(td.get_public_key() != tx_scan_info[o].in_ephemeral.pub, error::wallet_internal_error, "Inconsistent public keys");
            THROW_WALLET_EXCEPTION_IF(td.m_spent, error::wallet_internal_error, "Inconsistent spent status");

            LOG_PRINT_L0("Received money: " << print_money(td.amount()) << ", with tx: " << txid);
            if (0 != m_callback)
              m_callback->on_money_received(height, txid, tx, td.m_amount, td.m_subaddr_index);
          }
        }
      }
    }
  }

  uint64_t tx_money_spent_in_ins = 0;
  // The line below is equivalent to "boost::optional<uint32_t> subaddr_account;", but avoids the GCC warning: '*((void*)& subaddr_account +4)' may be used uninitialized in this function
  // It's a GCC bug with boost::optional, see https://gcc.gnu.org/bugzilla/show_bug.cgi?id=47679
  auto subaddr_account ([]()->boost::optional<uint32_t> {return boost::none;}());
  std::set<uint32_t> subaddr_indices;
  // check all outputs for spending (compare key images)
  for(auto& in: tx.vin)
  {
    if(in.type() != typeid(cryptonote::txin_to_key))
      continue;
    auto it = m_key_images.find(boost::get<cryptonote::txin_to_key>(in).k_image);
    if(it != m_key_images.end())
    {
      transfer_details& td = m_transfers[it->second];
      uint64_t amount = boost::get<cryptonote::txin_to_key>(in).amount;
      if (amount > 0)
      {
        if(amount != td.amount())
        {
          MERROR("Inconsistent amount in tx input: got " << print_money(amount) <<
            ", expected " << print_money(td.amount()));
          // this means:
          //   1) the same output pub key was used as destination multiple times,
          //   2) the wallet set the highest amount among them to transfer_details::m_amount, and
          //   3) the wallet somehow spent that output with an amount smaller than the above amount, causing inconsistency
          td.m_amount = amount;
        }
      }
      else
      {
        amount = td.amount();
      }
      tx_money_spent_in_ins += amount;
      if (subaddr_account && *subaddr_account != td.m_subaddr_index.major)
        LOG_ERROR("spent funds are from different subaddress accounts; count of incoming/outgoing payments will be incorrect");
      subaddr_account = td.m_subaddr_index.major;
      subaddr_indices.insert(td.m_subaddr_index.minor);
      if (!pool)
      {
        LOG_PRINT_L0("Spent money: " << print_money(amount) << ", with tx: " << txid);
        set_spent(it->second, height);
        if (0 != m_callback)
          m_callback->on_money_spent(height, txid, tx, amount, tx, td.m_subaddr_index);
      }
    }
  }

  uint64_t fee = miner_tx ? 0 : tx.version == 1 ? tx_money_spent_in_ins - get_outs_money_amount(tx) : tx.rct_signatures.txnFee;

  if (tx_money_spent_in_ins > 0 && !pool)
  {
    uint64_t self_received = std::accumulate<decltype(tx_money_got_in_outs.begin()), uint64_t>(tx_money_got_in_outs.begin(), tx_money_got_in_outs.end(), 0,
      [&subaddr_account] (uint64_t acc, const tx_money_got_in_out& p)
      {
        return acc + (p.index.major == *subaddr_account ? p.amount : 0);
      });
    process_outgoing(txid, tx, height, ts, tx_money_spent_in_ins, self_received, *subaddr_account, subaddr_indices);
    // if sending to yourself at the same subaddress account, set the outgoing payment amount to 0 so that it's less confusing
    if (tx_money_spent_in_ins == self_received + fee)
    {
      auto i = m_confirmed_txs.find(txid);
      THROW_WALLET_EXCEPTION_IF(i == m_confirmed_txs.end(), error::wallet_internal_error,
        "confirmed tx wasn't found: " + string_tools::pod_to_hex(txid));
      i->second.m_change = self_received;
    }
  }

  // remove change sent to the spending subaddress account from the list of received funds
  for (auto i = tx_money_got_in_outs.begin(); i != tx_money_got_in_outs.end();)
  {
    if (subaddr_account && i->index.major == *subaddr_account)
      i = tx_money_got_in_outs.erase(i);
    else
      ++i;
  }

  // create payment_details for each incoming transfer to a subaddress index
  if (tx_money_got_in_outs.size() > 0)
  {
    tx_extra_nonce extra_nonce;
    crypto::hash payment_id = null_hash;
    if (find_tx_extra_field_by_type(tx_extra_fields, extra_nonce))
    {
      crypto::hash8 payment_id8 = null_hash8;
      if(get_encrypted_payment_id_from_tx_extra_nonce(extra_nonce.nonce, payment_id8))
      {
        // We got a payment ID to go with this tx
        LOG_PRINT_L2("Found encrypted payment ID: " << payment_id8);
        MINFO("Consider using subaddresses instead of encrypted payment IDs");
        if (tx_pub_key != null_pkey)
        {
          if (!m_account.get_device().decrypt_payment_id(payment_id8, tx_pub_key, m_account.get_keys().m_view_secret_key))
          {
            LOG_PRINT_L0("Failed to decrypt payment ID: " << payment_id8);
          }
          else
          {
            LOG_PRINT_L2("Decrypted payment ID: " << payment_id8);
            // put the 64 bit decrypted payment id in the first 8 bytes
            memcpy(payment_id.data, payment_id8.data, 8);
            // rest is already 0, but guard against code changes above
            memset(payment_id.data + 8, 0, 24);
          }
        }
        else
        {
          LOG_PRINT_L1("No public key found in tx, unable to decrypt payment id");
        }
      }
      else if (get_payment_id_from_tx_extra_nonce(extra_nonce.nonce, payment_id))
      {
        LOG_PRINT_L2("Found unencrypted payment ID: " << payment_id);
        MWARNING("Found unencrypted payment ID: these are bad for privacy, consider using subaddresses instead");
      }
    }

    for (const auto& i : tx_money_got_in_outs)
    {
      payment_details payment;
      payment.m_tx_hash       = txid;
      payment.m_fee           = fee;
      payment.m_amount        = i.amount;
      payment.m_block_height  = height;
      payment.m_unlock_time   = i.unlock_time;
      payment.m_timestamp     = ts;
      payment.m_subaddr_index = i.index;
      payment.m_coinbase      = miner_tx;
      if (pool) {
        emplace_or_replace(m_unconfirmed_payments, payment_id, pool_payment_details{payment, double_spend_seen});
        if (0 != m_callback)
          m_callback->on_unconfirmed_money_received(height, txid, tx, payment.m_amount, payment.m_subaddr_index);
      }
      else
        m_payments.emplace(payment_id, payment);
      LOG_PRINT_L2("Payment found in " << (pool ? "pool" : "block") << ": " << payment_id << " / " << payment.m_tx_hash << " / " << payment.m_amount);
    }
  }
}
//----------------------------------------------------------------------------------------------------
void wallet2::process_unconfirmed(const crypto::hash &txid, const cryptonote::transaction& tx, uint64_t height)
{
  if (m_unconfirmed_txs.empty())
    return;

  auto unconf_it = m_unconfirmed_txs.find(txid);
  if(unconf_it != m_unconfirmed_txs.end()) {
    if (store_tx_info()) {
      try {
        m_confirmed_txs.insert(std::make_pair(txid, confirmed_transfer_details(unconf_it->second, height)));
      }
      catch (...) {
        // can fail if the tx has unexpected input types
        LOG_PRINT_L0("Failed to add outgoing transaction to confirmed transaction map");
      }
    }
    m_unconfirmed_txs.erase(unconf_it);
  }
}
//----------------------------------------------------------------------------------------------------
void wallet2::process_outgoing(const crypto::hash &txid, const cryptonote::transaction &tx, uint64_t height, uint64_t ts, uint64_t spent, uint64_t received, uint32_t subaddr_account, const std::set<uint32_t>& subaddr_indices)
{
  std::pair<std::unordered_map<crypto::hash, confirmed_transfer_details>::iterator, bool> entry = m_confirmed_txs.insert(std::make_pair(txid, confirmed_transfer_details()));
  // fill with the info we know, some info might already be there
  if (entry.second)
  {
    // this case will happen if the tx is from our outputs, but was sent by another
    // wallet (eg, we're a cold wallet and the hot wallet sent it). For RCT transactions,
    // we only see 0 input amounts, so have to deduce amount out from other parameters.
    entry.first->second.m_amount_in = spent;
    if (tx.version == 1)
      entry.first->second.m_amount_out = get_outs_money_amount(tx);
    else
      entry.first->second.m_amount_out = spent - tx.rct_signatures.txnFee;
    entry.first->second.m_change = received;

    std::vector<tx_extra_field> tx_extra_fields;
    parse_tx_extra(tx.extra, tx_extra_fields); // ok if partially parsed
    tx_extra_nonce extra_nonce;
    if (find_tx_extra_field_by_type(tx_extra_fields, extra_nonce))
    {
      // we do not care about failure here
      get_payment_id_from_tx_extra_nonce(extra_nonce.nonce, entry.first->second.m_payment_id);
    }
    entry.first->second.m_subaddr_account = subaddr_account;
    entry.first->second.m_subaddr_indices = subaddr_indices;
  }

  for (const auto &in: tx.vin)
  {
    if (in.type() != typeid(cryptonote::txin_to_key))
      continue;
    const auto &txin = boost::get<cryptonote::txin_to_key>(in);
    entry.first->second.m_rings.push_back(std::make_pair(txin.k_image, txin.key_offsets));
  }
  entry.first->second.m_block_height = height;
  entry.first->second.m_timestamp = ts;
  entry.first->second.m_unlock_time = tx.unlock_time;

  add_rings(tx);
}
//----------------------------------------------------------------------------------------------------
void wallet2::process_new_blockchain_entry(const cryptonote::block& b, const cryptonote::block_complete_entry& bche, const parsed_block &parsed_block, const crypto::hash& bl_id, uint64_t height, const std::vector<tx_cache_data> &tx_cache_data, size_t tx_cache_data_offset)
{
  THROW_WALLET_EXCEPTION_IF(bche.txs.size() + 1 != parsed_block.o_indices.indices.size(), error::wallet_internal_error,
      "block transactions=" + std::to_string(bche.txs.size()) +
      " not match with daemon response size=" + std::to_string(parsed_block.o_indices.indices.size()));

  //handle transactions from new block
    
  //optimization: seeking only for blocks that are not older then the wallet creation time plus 1 day. 1 day is for possible user incorrect time setup
  if(b.timestamp + 60*60*24 > m_account.get_createtime() && height >= m_refresh_from_block_height)
  {
    TIME_MEASURE_START(miner_tx_handle_time);
    if (m_refresh_type != RefreshNoCoinbase)
      process_new_transaction(get_transaction_hash(b.miner_tx), b.miner_tx, parsed_block.o_indices.indices[0].indices, height, b.timestamp, true, false, false, tx_cache_data[tx_cache_data_offset]);
    ++tx_cache_data_offset;
    TIME_MEASURE_FINISH(miner_tx_handle_time);

    TIME_MEASURE_START(txs_handle_time);
    THROW_WALLET_EXCEPTION_IF(bche.txs.size() != b.tx_hashes.size(), error::wallet_internal_error, "Wrong amount of transactions for block");
    THROW_WALLET_EXCEPTION_IF(bche.txs.size() != parsed_block.txes.size(), error::wallet_internal_error, "Wrong amount of transactions for block");
    for (size_t idx = 0; idx < b.tx_hashes.size(); ++idx)
    {
      process_new_transaction(b.tx_hashes[idx], parsed_block.txes[idx], parsed_block.o_indices.indices[idx+1].indices, height, b.timestamp, false, false, false, tx_cache_data[tx_cache_data_offset++]);
    }
    TIME_MEASURE_FINISH(txs_handle_time);
    m_last_block_reward = cryptonote::get_outs_money_amount(b.miner_tx);
    LOG_PRINT_L2("Processed block: " << bl_id << ", height " << height << ", " <<  miner_tx_handle_time + txs_handle_time << "(" << miner_tx_handle_time << "/" << txs_handle_time <<")ms");
  }else
  {
    if (!(height % 128))
      LOG_PRINT_L2( "Skipped block by timestamp, height: " << height << ", block time " << b.timestamp << ", account time " << m_account.get_createtime());
  }
  m_blockchain.push_back(bl_id);

  if (0 != m_callback)
    m_callback->on_new_block(height, b);
}
//----------------------------------------------------------------------------------------------------
void wallet2::get_short_chain_history(std::list<crypto::hash>& ids, uint64_t granularity) const
{
  size_t i = 0;
  size_t current_multiplier = 1;
  size_t blockchain_size = std::max((size_t)(m_blockchain.size() / granularity * granularity), m_blockchain.offset());
  size_t sz = blockchain_size - m_blockchain.offset();
  if(!sz)
  {
    ids.push_back(m_blockchain.genesis());
    return;
  }
  size_t current_back_offset = 1;
  bool base_included = false;
  while(current_back_offset < sz)
  {
    ids.push_back(m_blockchain[m_blockchain.offset() + sz-current_back_offset]);
    if(sz-current_back_offset == 0)
      base_included = true;
    if(i < 10)
    {
      ++current_back_offset;
    }else
    {
      current_back_offset += current_multiplier *= 2;
    }
    ++i;
  }
  if(!base_included)
    ids.push_back(m_blockchain[m_blockchain.offset()]);
  if(m_blockchain.offset())
    ids.push_back(m_blockchain.genesis());
}
//----------------------------------------------------------------------------------------------------
void wallet2::parse_block_round(const cryptonote::blobdata &blob, cryptonote::block &bl, crypto::hash &bl_id, bool &error) const
{
  error = !cryptonote::parse_and_validate_block_from_blob(blob, bl);
  if (!error)
    bl_id = get_block_hash(bl);
}
//----------------------------------------------------------------------------------------------------
void wallet2::pull_blocks(uint64_t start_height, uint64_t &blocks_start_height, const std::list<crypto::hash> &short_chain_history, std::vector<cryptonote::block_complete_entry> &blocks, std::vector<cryptonote::COMMAND_RPC_GET_BLOCKS_FAST::block_output_indices> &o_indices)
{
  cryptonote::COMMAND_RPC_GET_BLOCKS_FAST::request req = AUTO_VAL_INIT(req);
  cryptonote::COMMAND_RPC_GET_BLOCKS_FAST::response res = AUTO_VAL_INIT(res);
  req.block_ids = short_chain_history;

  uint32_t rpc_version;
  boost::optional<std::string> result = m_node_rpc_proxy.get_rpc_version(rpc_version);
  // no error
  if (!!result)
  {
    // empty string -> not connection
    THROW_WALLET_EXCEPTION_IF(result->empty(), tools::error::no_connection_to_daemon, "getversion");
    THROW_WALLET_EXCEPTION_IF(*result == CORE_RPC_STATUS_BUSY, tools::error::daemon_busy, "getversion");
    if (*result != CORE_RPC_STATUS_OK)
    {
      MDEBUG("Cannot determine daemon RPC version, not asking for pruned blocks");
      req.prune = false; // old daemon
    }
  }
  else
  {
    if (rpc_version >= MAKE_CORE_RPC_VERSION(1, 7))
    {
      MDEBUG("Daemon is recent enough, asking for pruned blocks");
      req.prune = true;
    }
    else
    {
      MDEBUG("Daemon is too old, not asking for pruned blocks");
      req.prune = false;
    }
  }

  req.start_height = start_height;
  req.no_miner_tx = m_refresh_type == RefreshNoCoinbase;
  m_daemon_rpc_mutex.lock();
  bool r = net_utils::invoke_http_bin("/getblocks.bin", req, res, m_http_client, rpc_timeout);
  m_daemon_rpc_mutex.unlock();
  THROW_WALLET_EXCEPTION_IF(!r, error::no_connection_to_daemon, "getblocks.bin");
  THROW_WALLET_EXCEPTION_IF(res.status == CORE_RPC_STATUS_BUSY, error::daemon_busy, "getblocks.bin");
  THROW_WALLET_EXCEPTION_IF(res.status != CORE_RPC_STATUS_OK, error::get_blocks_error, res.status);
  THROW_WALLET_EXCEPTION_IF(res.blocks.size() != res.output_indices.size(), error::wallet_internal_error,
      "mismatched blocks (" + boost::lexical_cast<std::string>(res.blocks.size()) + ") and output_indices (" +
      boost::lexical_cast<std::string>(res.output_indices.size()) + ") sizes from daemon");

  blocks_start_height = res.start_height;
  blocks = std::move(res.blocks);
  o_indices = std::move(res.output_indices);
}
//----------------------------------------------------------------------------------------------------
void wallet2::pull_hashes(uint64_t start_height, uint64_t &blocks_start_height, const std::list<crypto::hash> &short_chain_history, std::vector<crypto::hash> &hashes)
{
  cryptonote::COMMAND_RPC_GET_HASHES_FAST::request req = AUTO_VAL_INIT(req);
  cryptonote::COMMAND_RPC_GET_HASHES_FAST::response res = AUTO_VAL_INIT(res);
  req.block_ids = short_chain_history;

  req.start_height = start_height;
  m_daemon_rpc_mutex.lock();
  bool r = net_utils::invoke_http_bin("/gethashes.bin", req, res, m_http_client, rpc_timeout);
  m_daemon_rpc_mutex.unlock();
  THROW_WALLET_EXCEPTION_IF(!r, error::no_connection_to_daemon, "gethashes.bin");
  THROW_WALLET_EXCEPTION_IF(res.status == CORE_RPC_STATUS_BUSY, error::daemon_busy, "gethashes.bin");
  THROW_WALLET_EXCEPTION_IF(res.status != CORE_RPC_STATUS_OK, error::get_hashes_error, res.status);

  blocks_start_height = res.start_height;
  hashes = std::move(res.m_block_ids);
}
//----------------------------------------------------------------------------------------------------
void wallet2::process_parsed_blocks(uint64_t start_height, const std::vector<cryptonote::block_complete_entry> &blocks, const std::vector<parsed_block> &parsed_blocks, uint64_t& blocks_added)
{
  size_t current_index = start_height;
  blocks_added = 0;

  THROW_WALLET_EXCEPTION_IF(blocks.size() != parsed_blocks.size(), error::wallet_internal_error, "size mismatch");
  THROW_WALLET_EXCEPTION_IF(!m_blockchain.is_in_bounds(current_index), error::out_of_hashchain_bounds_error);

  tools::threadpool& tpool = tools::threadpool::getInstance();
  tools::threadpool::waiter waiter;

  size_t num_txes = 0;
  std::vector<tx_cache_data> tx_cache_data;
  for (size_t i = 0; i < blocks.size(); ++i)
    num_txes += 1 + parsed_blocks[i].txes.size();
  tx_cache_data.resize(num_txes);
  size_t txidx = 0;
  for (size_t i = 0; i < blocks.size(); ++i)
  {
    THROW_WALLET_EXCEPTION_IF(parsed_blocks[i].txes.size() != parsed_blocks[i].block.tx_hashes.size(),
        error::wallet_internal_error, "Mismatched parsed_blocks[i].txes.size() and parsed_blocks[i].block.tx_hashes.size()");
    if (m_refresh_type != RefreshNoCoinbase)
      tpool.submit(&waiter, [&, i, txidx](){ cache_tx_data(parsed_blocks[i].block.miner_tx, get_transaction_hash(parsed_blocks[i].block.miner_tx), tx_cache_data[txidx]); });
    ++txidx;
    for (size_t idx = 0; idx < parsed_blocks[i].txes.size(); ++idx)
    {
      tpool.submit(&waiter, [&, i, idx, txidx](){ cache_tx_data(parsed_blocks[i].txes[idx], parsed_blocks[i].block.tx_hashes[idx], tx_cache_data[txidx]); });
      ++txidx;
    }
  }
  THROW_WALLET_EXCEPTION_IF(txidx != num_txes, error::wallet_internal_error, "txidx does not match tx_cache_data size");
  waiter.wait(&tpool);

  hw::device &hwdev =  m_account.get_device();
  hw::reset_mode rst(hwdev);
  hwdev.set_mode(hw::device::TRANSACTION_PARSE);
  const cryptonote::account_keys &keys = m_account.get_keys();

  auto gender = [&](wallet2::is_out_data &iod) {
    boost::unique_lock<hw::device> hwdev_lock(hwdev);
    if (!hwdev.generate_key_derivation(iod.pkey, keys.m_view_secret_key, iod.derivation))
    {
      MWARNING("Failed to generate key derivation from tx pubkey, skipping");
      static_assert(sizeof(iod.derivation) == sizeof(rct::key), "Mismatched sizes of key_derivation and rct::key");
      memcpy(&iod.derivation, rct::identity().bytes, sizeof(iod.derivation));
    }
  };

  for (auto &slot: tx_cache_data)
  {
    for (auto &iod: slot.primary)
      tpool.submit(&waiter, [&gender, &iod]() { gender(iod); }, true);
    for (auto &iod: slot.additional)
      tpool.submit(&waiter, [&gender, &iod]() { gender(iod); }, true);
  }
  waiter.wait(&tpool);

  auto geniod = [&](const cryptonote::transaction &tx, size_t n_vouts, size_t txidx) {
    for (size_t k = 0; k < n_vouts; ++k)
    {
      const auto &o = tx.vout[k];
      if (o.target.type() == typeid(cryptonote::txout_to_key))
      {
        std::vector<crypto::key_derivation> additional_derivations;
        for (const auto &iod: tx_cache_data[txidx].additional)
          additional_derivations.push_back(iod.derivation);
        const auto &key = boost::get<txout_to_key>(o.target).key;
        for (size_t l = 0; l < tx_cache_data[txidx].primary.size(); ++l)
        {
          THROW_WALLET_EXCEPTION_IF(tx_cache_data[txidx].primary[l].received.size() != n_vouts,
              error::wallet_internal_error, "Unexpected received array size");
          tx_cache_data[txidx].primary[l].received[k] = is_out_to_acc_precomp(m_subaddresses, key, tx_cache_data[txidx].primary[l].derivation, additional_derivations, k, hwdev);
          additional_derivations.clear();
        }
      }
    }
  };

  txidx = 0;
  for (size_t i = 0; i < blocks.size(); ++i)
  {
    if (m_refresh_type != RefreshType::RefreshNoCoinbase)
    {
      THROW_WALLET_EXCEPTION_IF(txidx >= tx_cache_data.size(), error::wallet_internal_error, "txidx out of range");
      const size_t n_vouts = m_refresh_type == RefreshType::RefreshOptimizeCoinbase ? 1 : parsed_blocks[i].block.miner_tx.vout.size();
      tpool.submit(&waiter, [&, i, txidx](){ geniod(parsed_blocks[i].block.miner_tx, n_vouts, txidx); }, true);
    }
    ++txidx;
    for (size_t j = 0; j < parsed_blocks[i].txes.size(); ++j)
    {
      THROW_WALLET_EXCEPTION_IF(txidx >= tx_cache_data.size(), error::wallet_internal_error, "txidx out of range");
      tpool.submit(&waiter, [&, i, j, txidx](){ geniod(parsed_blocks[i].txes[j], parsed_blocks[i].txes[j].vout.size(), txidx); }, true);
      ++txidx;
    }
  }
  THROW_WALLET_EXCEPTION_IF(txidx != tx_cache_data.size(), error::wallet_internal_error, "txidx did not reach expected value");
  waiter.wait(&tpool);
  hwdev.set_mode(hw::device::NONE);

  size_t tx_cache_data_offset = 0;
  for (size_t i = 0; i < blocks.size(); ++i)
  {
    const crypto::hash &bl_id = parsed_blocks[i].hash;
    const cryptonote::block &bl = parsed_blocks[i].block;

    if(current_index >= m_blockchain.size())
    {
      process_new_blockchain_entry(bl, blocks[i], parsed_blocks[i], bl_id, current_index, tx_cache_data, tx_cache_data_offset);
      ++blocks_added;
    }
    else if(bl_id != m_blockchain[current_index])
    {
      //split detected here !!!
      THROW_WALLET_EXCEPTION_IF(current_index == start_height, error::wallet_internal_error,
        "wrong daemon response: split starts from the first block in response " + string_tools::pod_to_hex(bl_id) +
        " (height " + std::to_string(start_height) + "), local block id at this height: " +
        string_tools::pod_to_hex(m_blockchain[current_index]));

      detach_blockchain(current_index);
      process_new_blockchain_entry(bl, blocks[i], parsed_blocks[i], bl_id, current_index, tx_cache_data, tx_cache_data_offset);
    }
    else
    {
      LOG_PRINT_L2("Block is already in blockchain: " << string_tools::pod_to_hex(bl_id));
    }
    ++current_index;
    tx_cache_data_offset += 1 + parsed_blocks[i].txes.size();
  }
}
//----------------------------------------------------------------------------------------------------
void wallet2::refresh(bool trusted_daemon)
{
  uint64_t blocks_fetched = 0;
  refresh(trusted_daemon, 0, blocks_fetched);
}
//----------------------------------------------------------------------------------------------------
void wallet2::refresh(bool trusted_daemon, uint64_t start_height, uint64_t & blocks_fetched)
{
  bool received_money = false;
  refresh(trusted_daemon, start_height, blocks_fetched, received_money);
}
//----------------------------------------------------------------------------------------------------
void wallet2::pull_and_parse_next_blocks(uint64_t start_height, uint64_t &blocks_start_height, std::list<crypto::hash> &short_chain_history, const std::vector<cryptonote::block_complete_entry> &prev_blocks, const std::vector<parsed_block> &prev_parsed_blocks, std::vector<cryptonote::block_complete_entry> &blocks, std::vector<parsed_block> &parsed_blocks, bool &error)
{
  error = false;

  try
  {
    drop_from_short_history(short_chain_history, 3);

    // prepend the last 3 blocks, should be enough to guard against a block or two's reorg
    std::vector<parsed_block>::const_reverse_iterator i = prev_parsed_blocks.rbegin();
    for (size_t n = 0; n < std::min((size_t)3, prev_blocks.size()); ++n)
    {
      short_chain_history.push_front(i->hash);
      ++i;
    }

    // pull the new blocks
    std::vector<cryptonote::COMMAND_RPC_GET_BLOCKS_FAST::block_output_indices> o_indices;
    pull_blocks(start_height, blocks_start_height, short_chain_history, blocks, o_indices);
    THROW_WALLET_EXCEPTION_IF(blocks.size() != o_indices.size(), error::wallet_internal_error, "Mismatched sizes of blocks and o_indices");

    tools::threadpool& tpool = tools::threadpool::getInstance();
    tools::threadpool::waiter waiter;
    parsed_blocks.resize(blocks.size());
    for (size_t i = 0; i < blocks.size(); ++i)
    {
      tpool.submit(&waiter, boost::bind(&wallet2::parse_block_round, this, std::cref(blocks[i].block),
        std::ref(parsed_blocks[i].block), std::ref(parsed_blocks[i].hash), std::ref(parsed_blocks[i].error)), true);
    }
    waiter.wait(&tpool);
    for (size_t i = 0; i < blocks.size(); ++i)
    {
      if (parsed_blocks[i].error)
      {
        error = true;
        break;
      }
      parsed_blocks[i].o_indices = std::move(o_indices[i]);
    }

    boost::mutex error_lock;
    for (size_t i = 0; i < blocks.size(); ++i)
    {
      parsed_blocks[i].txes.resize(blocks[i].txs.size());
      for (size_t j = 0; j < blocks[i].txs.size(); ++j)
      {
        tpool.submit(&waiter, [&, i, j](){
          if (!parse_and_validate_tx_base_from_blob(blocks[i].txs[j], parsed_blocks[i].txes[j]))
          {
            boost::unique_lock<boost::mutex> lock(error_lock);
            error = true;
          }
        }, true);
      }
    }
    waiter.wait(&tpool);
  }
  catch(...)
  {
    error = true;
  }
}

void wallet2::remove_obsolete_pool_txs(const std::vector<crypto::hash> &tx_hashes)
{
  // remove pool txes to us that aren't in the pool anymore
  std::unordered_multimap<crypto::hash, wallet2::pool_payment_details>::iterator uit = m_unconfirmed_payments.begin();
  while (uit != m_unconfirmed_payments.end())
  {
    const crypto::hash &txid = uit->second.m_pd.m_tx_hash;
    bool found = false;
    for (const auto &it2: tx_hashes)
    {
      if (it2 == txid)
      {
        found = true;
        break;
      }
    }
    auto pit = uit++;
    if (!found)
    {
      MDEBUG("Removing " << txid << " from unconfirmed payments, not found in pool");
      m_unconfirmed_payments.erase(pit);
      if (0 != m_callback)
        m_callback->on_pool_tx_removed(txid);
    }
  }
}

//----------------------------------------------------------------------------------------------------
void wallet2::update_pool_state(bool refreshed)
{
  MDEBUG("update_pool_state start");

  auto keys_reencryptor = epee::misc_utils::create_scope_leave_handler([&, this]() {
    if (m_encrypt_keys_after_refresh)
    {
      encrypt_keys(*m_encrypt_keys_after_refresh);
      m_encrypt_keys_after_refresh = boost::none;
    }
  });

  // get the pool state
  cryptonote::COMMAND_RPC_GET_TRANSACTION_POOL_HASHES_BIN::request req;
  cryptonote::COMMAND_RPC_GET_TRANSACTION_POOL_HASHES_BIN::response res;
  m_daemon_rpc_mutex.lock();
  bool r = epee::net_utils::invoke_http_json("/get_transaction_pool_hashes.bin", req, res, m_http_client, rpc_timeout);
  m_daemon_rpc_mutex.unlock();
  THROW_WALLET_EXCEPTION_IF(!r, error::no_connection_to_daemon, "get_transaction_pool_hashes.bin");
  THROW_WALLET_EXCEPTION_IF(res.status == CORE_RPC_STATUS_BUSY, error::daemon_busy, "get_transaction_pool_hashes.bin");
  THROW_WALLET_EXCEPTION_IF(res.status != CORE_RPC_STATUS_OK, error::get_tx_pool_error);
  MDEBUG("update_pool_state got pool");

  // remove any pending tx that's not in the pool
  std::unordered_map<crypto::hash, wallet2::unconfirmed_transfer_details>::iterator it = m_unconfirmed_txs.begin();
  while (it != m_unconfirmed_txs.end())
  {
    const crypto::hash &txid = it->first;
    bool found = false;
    for (const auto &it2: res.tx_hashes)
    {
      if (it2 == txid)
      {
        found = true;
        break;
      }
    }
    auto pit = it++;
    if (!found)
    {
      // we want to avoid a false positive when we ask for the pool just after
      // a tx is removed from the pool due to being found in a new block, but
      // just before the block is visible by refresh. So we keep a boolean, so
      // that the first time we don't see the tx, we set that boolean, and only
      // delete it the second time it is checked (but only when refreshed, so
      // we're sure we've seen the blockchain state first)
      if (pit->second.m_state == wallet2::unconfirmed_transfer_details::pending)
      {
        LOG_PRINT_L1("Pending txid " << txid << " not in pool, marking as not in pool");
        pit->second.m_state = wallet2::unconfirmed_transfer_details::pending_not_in_pool;
      }
      else if (pit->second.m_state == wallet2::unconfirmed_transfer_details::pending_not_in_pool && refreshed)
      {
        LOG_PRINT_L1("Pending txid " << txid << " not in pool, marking as failed");
        pit->second.m_state = wallet2::unconfirmed_transfer_details::failed;

        // the inputs aren't spent anymore, since the tx failed
        remove_rings(pit->second.m_tx);
        for (size_t vini = 0; vini < pit->second.m_tx.vin.size(); ++vini)
        {
          if (pit->second.m_tx.vin[vini].type() == typeid(txin_to_key))
          {
            txin_to_key &tx_in_to_key = boost::get<txin_to_key>(pit->second.m_tx.vin[vini]);
            for (size_t i = 0; i < m_transfers.size(); ++i)
            {
              const transfer_details &td = m_transfers[i];
              if (td.m_key_image == tx_in_to_key.k_image)
              {
                 LOG_PRINT_L1("Resetting spent status for output " << vini << ": " << td.m_key_image);
                 set_unspent(i);
                 break;
              }
            }
          }
        }
      }
    }
  }
  MDEBUG("update_pool_state done first loop");

  // remove pool txes to us that aren't in the pool anymore
  // but only if we just refreshed, so that the tx can go in
  // the in transfers list instead (or nowhere if it just
  // disappeared without being mined)
  if (refreshed)
    remove_obsolete_pool_txs(res.tx_hashes);

  MDEBUG("update_pool_state done second loop");

  // gather txids of new pool txes to us
  std::vector<std::pair<crypto::hash, bool>> txids;
  for (const auto &txid: res.tx_hashes)
  {
    bool txid_found_in_up = false;
    for (const auto &up: m_unconfirmed_payments)
    {
      if (up.second.m_pd.m_tx_hash == txid)
      {
        txid_found_in_up = true;
        break;
      }
    }
    if (m_scanned_pool_txs[0].find(txid) != m_scanned_pool_txs[0].end() || m_scanned_pool_txs[1].find(txid) != m_scanned_pool_txs[1].end())
    {
      // if it's for us, we want to keep track of whether we saw a double spend, so don't bail out
      if (!txid_found_in_up)
      {
        LOG_PRINT_L2("Already seen " << txid << ", and not for us, skipped");
        continue;
      }
    }
    if (!txid_found_in_up)
    {
      LOG_PRINT_L1("Found new pool tx: " << txid);
      bool found = false;
      for (const auto &i: m_unconfirmed_txs)
      {
        if (i.first == txid)
        {
          found = true;
          // if this is a payment to yourself at a different subaddress account, don't skip it
          // so that you can see the incoming pool tx with 'show_transfers' on that receiving subaddress account
          const unconfirmed_transfer_details& utd = i.second;
          for (const auto& dst : utd.m_dests)
          {
            auto subaddr_index = m_subaddresses.find(dst.addr.m_spend_public_key);
            if (subaddr_index != m_subaddresses.end() && subaddr_index->second.major != utd.m_subaddr_account)
            {
              found = false;
              break;
            }
          }
          break;
        }
      }
      if (!found)
      {
        // not one of those we sent ourselves
        txids.push_back({txid, false});
      }
      else
      {
        LOG_PRINT_L1("We sent that one");
      }
    }
    else
    {
      LOG_PRINT_L1("Already saw that one, it's for us");
      txids.push_back({txid, true});
    }
  }

  // get those txes
  if (!txids.empty())
  {
    cryptonote::COMMAND_RPC_GET_TRANSACTIONS::request req;
    cryptonote::COMMAND_RPC_GET_TRANSACTIONS::response res;
    for (const auto &p: txids)
      req.txs_hashes.push_back(epee::string_tools::pod_to_hex(p.first));
    MDEBUG("asking for " << txids.size() << " transactions");
    req.decode_as_json = false;
    req.prune = false;
    m_daemon_rpc_mutex.lock();
    bool r = epee::net_utils::invoke_http_json("/gettransactions", req, res, m_http_client, rpc_timeout);
    m_daemon_rpc_mutex.unlock();
    MDEBUG("Got " << r << " and " << res.status);
    if (r && res.status == CORE_RPC_STATUS_OK)
    {
      if (res.txs.size() == txids.size())
      {
        for (const auto &tx_entry: res.txs)
        {
          if (tx_entry.in_pool)
          {
            cryptonote::transaction tx;
            cryptonote::blobdata bd;
            crypto::hash tx_hash, tx_prefix_hash;
            if (epee::string_tools::parse_hexstr_to_binbuff(tx_entry.as_hex, bd))
            {
              if (cryptonote::parse_and_validate_tx_from_blob(bd, tx, tx_hash, tx_prefix_hash))
              {
                const std::vector<std::pair<crypto::hash, bool>>::const_iterator i = std::find_if(txids.begin(), txids.end(),
                    [tx_hash](const std::pair<crypto::hash, bool> &e) { return e.first == tx_hash; });
                if (i != txids.end())
                {
                  process_new_transaction(tx_hash, tx, std::vector<uint64_t>(), 0, time(NULL), false, true, tx_entry.double_spend_seen, {});
                  m_scanned_pool_txs[0].insert(tx_hash);
                  if (m_scanned_pool_txs[0].size() > 5000)
                  {
                    std::swap(m_scanned_pool_txs[0], m_scanned_pool_txs[1]);
                    m_scanned_pool_txs[0].clear();
                  }
                }
                else
                {
                  MERROR("Got txid " << tx_hash << " which we did not ask for");
                }
              }
              else
              {
                LOG_PRINT_L0("failed to validate transaction from daemon");
              }
            }
            else
            {
              LOG_PRINT_L0("Failed to parse transaction from daemon");
            }
          }
          else
          {
            LOG_PRINT_L1("Transaction from daemon was in pool, but is no more");
          }
        }
      }
      else
      {
        LOG_PRINT_L0("Expected " << txids.size() << " tx(es), got " << res.txs.size());
      }
    }
    else
    {
      LOG_PRINT_L0("Error calling gettransactions daemon RPC: r " << r << ", status " << res.status);
    }
  }
  MDEBUG("update_pool_state end");
}
//----------------------------------------------------------------------------------------------------
void wallet2::fast_refresh(uint64_t stop_height, uint64_t &blocks_start_height, std::list<crypto::hash> &short_chain_history, bool force)
{
  std::vector<crypto::hash> hashes;

  const uint64_t checkpoint_height = m_checkpoints.get_max_height();
  if ((stop_height > checkpoint_height && m_blockchain.size()-1 < checkpoint_height) && !force)
  {
    // we will drop all these, so don't bother getting them
    uint64_t missing_blocks = m_checkpoints.get_max_height() - m_blockchain.size();
    while (missing_blocks-- > 0)
      m_blockchain.push_back(crypto::null_hash); // maybe a bit suboptimal, but deque won't do huge reallocs like vector
    m_blockchain.push_back(m_checkpoints.get_points().at(checkpoint_height));
    short_chain_history.clear();
    get_short_chain_history(short_chain_history);
  }

  size_t current_index = m_blockchain.size();
  while(m_run.load(std::memory_order_relaxed) && current_index < stop_height)
  {
    pull_hashes(0, blocks_start_height, short_chain_history, hashes);
    if (hashes.size() <= 3)
      return;
    if (blocks_start_height < m_blockchain.offset())
    {
      MERROR("Blocks start before blockchain offset: " << blocks_start_height << " " << m_blockchain.offset());
      return;
    }
    if (hashes.size() + current_index < stop_height) {
      drop_from_short_history(short_chain_history, 3);
      std::vector<crypto::hash>::iterator right = hashes.end();
      // prepend 3 more
      for (int i = 0; i<3; i++) {
        right--;
        short_chain_history.push_front(*right);
      }
    }
    current_index = blocks_start_height;
    for(auto& bl_id: hashes)
    {
      if(current_index >= m_blockchain.size())
      {
        if (!(current_index % 1024))
          LOG_PRINT_L2( "Skipped block by height: " << current_index);
        m_blockchain.push_back(bl_id);

        if (0 != m_callback)
        { // FIXME: this isn't right, but simplewallet just logs that we got a block.
          cryptonote::block dummy;
          m_callback->on_new_block(current_index, dummy);
        }
      }
      else if(bl_id != m_blockchain[current_index])
      {
        //split detected here !!!
        return;
      }
      ++current_index;
      if (current_index >= stop_height)
        return;
    }
  }
}


bool wallet2::add_address_book_row(const cryptonote::account_public_address &address, const crypto::hash &payment_id, const std::string &description, bool is_subaddress)
{
  wallet2::address_book_row a;
  a.m_address = address;
  a.m_payment_id = payment_id;
  a.m_description = description;
  a.m_is_subaddress = is_subaddress;
  
  auto old_size = m_address_book.size();
  m_address_book.push_back(a);
  if(m_address_book.size() == old_size+1)
    return true;
  return false;
}

bool wallet2::delete_address_book_row(std::size_t row_id) {
  if(m_address_book.size() <= row_id)
    return false;
  
  m_address_book.erase(m_address_book.begin()+row_id);

  return true;
}

//----------------------------------------------------------------------------------------------------
void wallet2::refresh(bool trusted_daemon, uint64_t start_height, uint64_t & blocks_fetched, bool& received_money)
{
  if(m_light_wallet) {

    // MyMonero get_address_info needs to be called occasionally to trigger wallet sync.
    // This call is not really needed for other purposes and can be removed if mymonero changes their backend.
    cryptonote::COMMAND_RPC_GET_ADDRESS_INFO::response res;

    // Get basic info
    if(light_wallet_get_address_info(res)) {
      // Last stored block height
      uint64_t prev_height = m_light_wallet_blockchain_height;
      // Update lw heights
      m_light_wallet_scanned_block_height = res.scanned_block_height;
      m_light_wallet_blockchain_height = res.blockchain_height;
      // If new height - call new_block callback
      if(m_light_wallet_blockchain_height != prev_height)
      {
        MDEBUG("new block since last time!");
        m_callback->on_lw_new_block(m_light_wallet_blockchain_height - 1);
      }
      m_light_wallet_connected = true;
      MDEBUG("lw scanned block height: " <<  m_light_wallet_scanned_block_height);
      MDEBUG("lw blockchain height: " <<  m_light_wallet_blockchain_height);
      MDEBUG(m_light_wallet_blockchain_height-m_light_wallet_scanned_block_height << " blocks behind");
      // TODO: add wallet created block info

      light_wallet_get_address_txs();
    } else
      m_light_wallet_connected = false;

    // Lighwallet refresh done
    return;
  }
  received_money = false;
  blocks_fetched = 0;
  uint64_t added_blocks = 0;
  size_t try_count = 0;
  crypto::hash last_tx_hash_id = m_transfers.size() ? m_transfers.back().m_txid : null_hash;
  std::list<crypto::hash> short_chain_history;
  tools::threadpool& tpool = tools::threadpool::getInstance();
  tools::threadpool::waiter waiter;
  uint64_t blocks_start_height;
  std::vector<cryptonote::block_complete_entry> blocks;
  std::vector<parsed_block> parsed_blocks;
  bool refreshed = false;

  // pull the first set of blocks
  get_short_chain_history(short_chain_history, (m_first_refresh_done || trusted_daemon) ? 1 : FIRST_REFRESH_GRANULARITY);
  m_run.store(true, std::memory_order_relaxed);
  if (start_height > m_blockchain.size() || m_refresh_from_block_height > m_blockchain.size()) {
    if (!start_height)
      start_height = m_refresh_from_block_height;
    // we can shortcut by only pulling hashes up to the start_height
    fast_refresh(start_height, blocks_start_height, short_chain_history);
    // regenerate the history now that we've got a full set of hashes
    short_chain_history.clear();
    get_short_chain_history(short_chain_history, (m_first_refresh_done || trusted_daemon) ? 1 : FIRST_REFRESH_GRANULARITY);
    start_height = 0;
    // and then fall through to regular refresh processing
  }

  // If stop() is called during fast refresh we don't need to continue
  if(!m_run.load(std::memory_order_relaxed))
    return;
  // always reset start_height to 0 to force short_chain_ history to be used on
  // subsequent pulls in this refresh.
  start_height = 0;

  auto keys_reencryptor = epee::misc_utils::create_scope_leave_handler([&, this]() {
    if (m_encrypt_keys_after_refresh)
    {
      encrypt_keys(*m_encrypt_keys_after_refresh);
      m_encrypt_keys_after_refresh = boost::none;
    }
  });

  bool first = true;
  while(m_run.load(std::memory_order_relaxed))
  {
    try
    {
      // pull the next set of blocks while we're processing the current one
      uint64_t next_blocks_start_height;
      std::vector<cryptonote::block_complete_entry> next_blocks;
      std::vector<parsed_block> next_parsed_blocks;
      bool error = false;
      added_blocks = 0;
      if (!first && blocks.empty())
      {
        refreshed = false;
        break;
      }
      tpool.submit(&waiter, [&]{pull_and_parse_next_blocks(start_height, next_blocks_start_height, short_chain_history, blocks, parsed_blocks, next_blocks, next_parsed_blocks, error);});

      if (!first)
      {
        try
        {
          process_parsed_blocks(blocks_start_height, blocks, parsed_blocks, added_blocks);
        }
        catch (const tools::error::out_of_hashchain_bounds_error&)
        {
          MINFO("Daemon claims next refresh block is out of hash chain bounds, resetting hash chain");
          uint64_t stop_height = m_blockchain.offset();
          std::vector<crypto::hash> tip(m_blockchain.size() - m_blockchain.offset());
          for (size_t i = m_blockchain.offset(); i < m_blockchain.size(); ++i)
            tip[i - m_blockchain.offset()] = m_blockchain[i];
          cryptonote::block b;
          generate_genesis(b);
          m_blockchain.clear();
          m_blockchain.push_back(get_block_hash(b));
          short_chain_history.clear();
          get_short_chain_history(short_chain_history);
          fast_refresh(stop_height, blocks_start_height, short_chain_history, true);
          THROW_WALLET_EXCEPTION_IF(m_blockchain.size() != stop_height, error::wallet_internal_error, "Unexpected hashchain size");
          THROW_WALLET_EXCEPTION_IF(m_blockchain.offset() != 0, error::wallet_internal_error, "Unexpected hashchain offset");
          for (const auto &h: tip)
            m_blockchain.push_back(h);
          short_chain_history.clear();
          get_short_chain_history(short_chain_history);
          start_height = stop_height;
          throw std::runtime_error(""); // loop again
        }
        blocks_fetched += added_blocks;
      }
      waiter.wait(&tpool);
      if(!first && blocks_start_height == next_blocks_start_height)
      {
        m_node_rpc_proxy.set_height(m_blockchain.size());
        refreshed = true;
        break;
      }

      // switch to the new blocks from the daemon
      blocks_start_height = next_blocks_start_height;
      blocks = std::move(next_blocks);
      parsed_blocks = std::move(next_parsed_blocks);
      first = false;

      // handle error from async fetching thread
      if (error)
      {
        throw std::runtime_error("proxy exception in refresh thread");
      }
    }
    catch (const tools::error::password_needed&)
    {
      blocks_fetched += added_blocks;
      waiter.wait(&tpool);
      throw;
    }
    catch (const std::exception&)
    {
      blocks_fetched += added_blocks;
      waiter.wait(&tpool);
      if(try_count < 3)
      {
        LOG_PRINT_L1("Another try pull_blocks (try_count=" << try_count << ")...");
        first = true;
        ++try_count;
      }
      else
      {
        LOG_ERROR("pull_blocks failed, try_count=" << try_count);
        throw;
      }
    }
  }
  if(last_tx_hash_id != (m_transfers.size() ? m_transfers.back().m_txid : null_hash))
    received_money = true;

  try
  {
    // If stop() is called we don't need to check pending transactions
    if(m_run.load(std::memory_order_relaxed))
      update_pool_state(refreshed);
  }
  catch (...)
  {
    LOG_PRINT_L1("Failed to check pending transactions");
  }

  m_first_refresh_done = true;

  LOG_PRINT_L1("Refresh done, blocks received: " << blocks_fetched << ", balance (all accounts): " << print_money(balance_all()) << ", unlocked: " << print_money(unlocked_balance_all()));
}
//----------------------------------------------------------------------------------------------------
bool wallet2::refresh(bool trusted_daemon, uint64_t & blocks_fetched, bool& received_money, bool& ok)
{
  try
  {
    refresh(trusted_daemon, 0, blocks_fetched, received_money);
    ok = true;
  }
  catch (...)
  {
    ok = false;
  }
  return ok;
}
//----------------------------------------------------------------------------------------------------
bool wallet2::get_rct_distribution(uint64_t &start_height, std::vector<uint64_t> &distribution)
{
  uint32_t rpc_version;
  boost::optional<std::string> result = m_node_rpc_proxy.get_rpc_version(rpc_version);
  // no error
  if (!!result)
  {
    // empty string -> not connection
    THROW_WALLET_EXCEPTION_IF(result->empty(), tools::error::no_connection_to_daemon, "getversion");
    THROW_WALLET_EXCEPTION_IF(*result == CORE_RPC_STATUS_BUSY, tools::error::daemon_busy, "getversion");
    if (*result != CORE_RPC_STATUS_OK)
    {
      MDEBUG("Cannot determine daemon RPC version, not requesting rct distribution");
      return false;
    }
  }
  else
  {
    if (rpc_version >= MAKE_CORE_RPC_VERSION(1, 19))
    {
      MDEBUG("Daemon is recent enough, requesting rct distribution");
    }
    else
    {
      MDEBUG("Daemon is too old, not requesting rct distribution");
      return false;
    }
  }

  cryptonote::COMMAND_RPC_GET_OUTPUT_DISTRIBUTION::request req = AUTO_VAL_INIT(req);
  cryptonote::COMMAND_RPC_GET_OUTPUT_DISTRIBUTION::response res = AUTO_VAL_INIT(res);
  req.amounts.push_back(0);
  req.from_height = 0;
  req.cumulative = true;
  m_daemon_rpc_mutex.lock();
  bool r = net_utils::invoke_http_json_rpc("/json_rpc", "get_output_distribution", req, res, m_http_client, rpc_timeout);
  m_daemon_rpc_mutex.unlock();
  if (!r)
  {
    MWARNING("Failed to request output distribution: no connection to daemon");
    return false;
  }
  if (res.status == CORE_RPC_STATUS_BUSY)
  {
    MWARNING("Failed to request output distribution: daemon is busy");
    return false;
  }
  if (res.status != CORE_RPC_STATUS_OK)
  {
    MWARNING("Failed to request output distribution: " << res.status);
    return false;
  }
  if (res.distributions.size() != 1)
  {
    MWARNING("Failed to request output distribution: not the expected single result");
    return false;
  }
  if (res.distributions[0].amount != 0)
  {
    MWARNING("Failed to request output distribution: results are not for amount 0");
    return false;
  }
  start_height = res.distributions[0].start_height;
  distribution = std::move(res.distributions[0].distribution);
  return true;
}
//----------------------------------------------------------------------------------------------------
void wallet2::detach_blockchain(uint64_t height)
{
  LOG_PRINT_L0("Detaching blockchain on height " << height);

  // size  1 2 3 4 5 6 7 8 9
  // block 0 1 2 3 4 5 6 7 8
  //               C
  THROW_WALLET_EXCEPTION_IF(height < m_blockchain.offset() && m_blockchain.size() > m_blockchain.offset(),
      error::wallet_internal_error, "Daemon claims reorg below last checkpoint");

  size_t transfers_detached = 0;

  for (size_t i = 0; i < m_transfers.size(); ++i)
  {
    wallet2::transfer_details &td = m_transfers[i];
    if (td.m_spent && td.m_spent_height >= height)
    {
      LOG_PRINT_L1("Resetting spent status for output " << i << ": " << td.m_key_image);
      set_unspent(i);
    }
  }

  auto it = std::find_if(m_transfers.begin(), m_transfers.end(), [&](const transfer_details& td){return td.m_block_height >= height;});
  size_t i_start = it - m_transfers.begin();

  for(size_t i = i_start; i!= m_transfers.size();i++)
  {
    if (!m_transfers[i].m_key_image_known || m_transfers[i].m_key_image_partial)
      continue;
    auto it_ki = m_key_images.find(m_transfers[i].m_key_image);
    THROW_WALLET_EXCEPTION_IF(it_ki == m_key_images.end(), error::wallet_internal_error, "key image not found: index " + std::to_string(i) + ", ki " + epee::string_tools::pod_to_hex(m_transfers[i].m_key_image) + ", " + std::to_string(m_key_images.size()) + " key images known");
    m_key_images.erase(it_ki);
  }

  for(size_t i = i_start; i!= m_transfers.size();i++)
  {
    auto it_pk = m_pub_keys.find(m_transfers[i].get_public_key());
    THROW_WALLET_EXCEPTION_IF(it_pk == m_pub_keys.end(), error::wallet_internal_error, "public key not found");
    m_pub_keys.erase(it_pk);
  }
  m_transfers.erase(it, m_transfers.end());

  size_t blocks_detached = m_blockchain.size() - height;
  m_blockchain.crop(height);

  for (auto it = m_payments.begin(); it != m_payments.end(); )
  {
    if(height <= it->second.m_block_height)
      it = m_payments.erase(it);
    else
      ++it;
  }

  for (auto it = m_confirmed_txs.begin(); it != m_confirmed_txs.end(); )
  {
    if(height <= it->second.m_block_height)
      it = m_confirmed_txs.erase(it);
    else
      ++it;
  }

  LOG_PRINT_L0("Detached blockchain on height " << height << ", transfers detached " << transfers_detached << ", blocks detached " << blocks_detached);
}
//----------------------------------------------------------------------------------------------------
bool wallet2::deinit()
{
  m_is_initialized=false;
  unlock_keys_file();
  return true;
}
//----------------------------------------------------------------------------------------------------
bool wallet2::clear()
{
  m_blockchain.clear();
  m_transfers.clear();
  m_key_images.clear();
  m_pub_keys.clear();
  m_unconfirmed_txs.clear();
  m_payments.clear();
  m_tx_keys.clear();
  m_additional_tx_keys.clear();
  m_confirmed_txs.clear();
  m_unconfirmed_payments.clear();
  m_scanned_pool_txs[0].clear();
  m_scanned_pool_txs[1].clear();
  m_address_book.clear();
  m_subaddresses.clear();
  m_subaddress_labels.clear();
  return true;
}

/*!
 * \brief Stores wallet information to wallet file.
 * \param  keys_file_name Name of wallet file
 * \param  password       Password of wallet file
 * \param  watch_only     true to save only view key, false to save both spend and view keys
 * \return                Whether it was successful.
 */
bool wallet2::store_keys(const std::string& keys_file_name, const epee::wipeable_string& password, bool watch_only)
{
  std::string account_data;
  std::string multisig_signers;
  cryptonote::account_base account = m_account;

  crypto::chacha_key key;
  crypto::generate_chacha_key(password.data(), password.size(), key, m_kdf_rounds);

  if (m_ask_password && !m_rpc && !m_watch_only)
  {
    account.encrypt_viewkey(key);
    account.decrypt_keys(key);
  }

  if (watch_only)
    account.forget_spend_key();

  account.encrypt_keys(key);

  bool r = epee::serialization::store_t_to_binary(account, account_data);
  CHECK_AND_ASSERT_MES(r, false, "failed to serialize wallet keys");
  wallet2::keys_file_data keys_file_data = boost::value_initialized<wallet2::keys_file_data>();

  // Create a JSON object with "key_data" and "seed_language" as keys.
  rapidjson::Document json;
  json.SetObject();
  rapidjson::Value value(rapidjson::kStringType);
  value.SetString(account_data.c_str(), account_data.length());
  json.AddMember("key_data", value, json.GetAllocator());
  if (!seed_language.empty())
  {
    value.SetString(seed_language.c_str(), seed_language.length());
    json.AddMember("seed_language", value, json.GetAllocator());
  }

  rapidjson::Value value2(rapidjson::kNumberType);

  value2.SetInt(m_key_on_device?1:0);
  json.AddMember("key_on_device", value2, json.GetAllocator());

  value2.SetInt(watch_only ? 1 :0); // WTF ? JSON has different true and false types, and not boolean ??
  json.AddMember("watch_only", value2, json.GetAllocator());

  value2.SetInt(m_multisig ? 1 :0);
  json.AddMember("multisig", value2, json.GetAllocator());

  value2.SetUint(m_multisig_threshold);
  json.AddMember("multisig_threshold", value2, json.GetAllocator());

  if (m_multisig)
  {
    bool r = ::serialization::dump_binary(m_multisig_signers, multisig_signers);
    CHECK_AND_ASSERT_MES(r, false, "failed to serialize wallet multisig signers");
    value.SetString(multisig_signers.c_str(), multisig_signers.length());
    json.AddMember("multisig_signers", value, json.GetAllocator());
  }

  value2.SetInt(m_always_confirm_transfers ? 1 :0);
  json.AddMember("always_confirm_transfers", value2, json.GetAllocator());

  value2.SetInt(m_print_ring_members ? 1 :0);
  json.AddMember("print_ring_members", value2, json.GetAllocator());

  value2.SetInt(m_store_tx_info ? 1 :0);
  json.AddMember("store_tx_info", value2, json.GetAllocator());

  value2.SetUint(m_default_mixin);
  json.AddMember("default_mixin", value2, json.GetAllocator());

  value2.SetUint(m_default_priority);
  json.AddMember("default_priority", value2, json.GetAllocator());

  value2.SetInt(m_auto_refresh ? 1 :0);
  json.AddMember("auto_refresh", value2, json.GetAllocator());

  value2.SetInt(m_refresh_type);
  json.AddMember("refresh_type", value2, json.GetAllocator());

  value2.SetUint64(m_refresh_from_block_height);
  json.AddMember("refresh_height", value2, json.GetAllocator());

  value2.SetInt(m_confirm_missing_payment_id ? 1 :0);
  json.AddMember("confirm_missing_payment_id", value2, json.GetAllocator());

  value2.SetInt(m_confirm_non_default_ring_size ? 1 :0);
  json.AddMember("confirm_non_default_ring_size", value2, json.GetAllocator());

  value2.SetInt(m_ask_password ? 1 :0);
  json.AddMember("ask_password", value2, json.GetAllocator());

  value2.SetUint(m_min_output_count);
  json.AddMember("min_output_count", value2, json.GetAllocator());

  value2.SetUint64(m_min_output_value);
  json.AddMember("min_output_value", value2, json.GetAllocator());

  value2.SetInt(cryptonote::get_default_decimal_point());
  json.AddMember("default_decimal_point", value2, json.GetAllocator());

  value2.SetInt(m_merge_destinations ? 1 :0);
  json.AddMember("merge_destinations", value2, json.GetAllocator());

  value2.SetInt(m_confirm_backlog ? 1 :0);
  json.AddMember("confirm_backlog", value2, json.GetAllocator());

  value2.SetUint(m_confirm_backlog_threshold);
  json.AddMember("confirm_backlog_threshold", value2, json.GetAllocator());

  value2.SetInt(m_confirm_export_overwrite ? 1 :0);
  json.AddMember("confirm_export_overwrite", value2, json.GetAllocator());

  value2.SetInt(m_auto_low_priority ? 1 : 0);
  json.AddMember("auto_low_priority", value2, json.GetAllocator());

  value2.SetUint(m_nettype);
  json.AddMember("nettype", value2, json.GetAllocator());

  value2.SetInt(m_segregate_pre_fork_outputs ? 1 : 0);
  json.AddMember("segregate_pre_fork_outputs", value2, json.GetAllocator());

  value2.SetInt(m_key_reuse_mitigation2 ? 1 : 0);
  json.AddMember("key_reuse_mitigation2", value2, json.GetAllocator());

  value2.SetUint(m_segregation_height);
  json.AddMember("segregation_height", value2, json.GetAllocator());

  value2.SetInt(m_ignore_fractional_outputs ? 1 : 0);
  json.AddMember("ignore_fractional_outputs", value2, json.GetAllocator());

  value2.SetUint(m_subaddress_lookahead_major);
  json.AddMember("subaddress_lookahead_major", value2, json.GetAllocator());

  value2.SetUint(m_subaddress_lookahead_minor);
  json.AddMember("subaddress_lookahead_minor", value2, json.GetAllocator());

  value2.SetUint(1);
  json.AddMember("encrypted_secret_keys", value2, json.GetAllocator());

  // Serialize the JSON object
  rapidjson::StringBuffer buffer;
  rapidjson::Writer<rapidjson::StringBuffer> writer(buffer);
  json.Accept(writer);
  account_data = buffer.GetString();

  // Encrypt the entire JSON object.
  crypto::generate_chacha_key(password.data(), password.size(), key, m_kdf_rounds);
  std::string cipher;
  cipher.resize(account_data.size());
  keys_file_data.iv = crypto::rand<crypto::chacha_iv>();
  crypto::chacha20(account_data.data(), account_data.size(), key, keys_file_data.iv, &cipher[0]);
  keys_file_data.account_data = cipher;

  unlock_keys_file();
  std::string buf;
  r = ::serialization::dump_binary(keys_file_data, buf);
  r = r && epee::file_io_utils::save_string_to_file(keys_file_name, buf); //and never touch wallet_keys_file again, only read
  CHECK_AND_ASSERT_MES(r, false, "failed to generate wallet keys file " << keys_file_name);
  lock_keys_file();

  return true;
}
//----------------------------------------------------------------------------------------------------
void wallet2::setup_keys(const epee::wipeable_string &password)
{
  crypto::chacha_key key;
  crypto::generate_chacha_key(password.data(), password.size(), key, m_kdf_rounds);

  // re-encrypt, but keep viewkey unencrypted
  if (m_ask_password && !m_rpc && !m_watch_only)
  {
    m_account.encrypt_keys(key);
    m_account.decrypt_viewkey(key);
  }

  static_assert(HASH_SIZE == sizeof(crypto::chacha_key), "Mismatched sizes of hash and chacha key");
  epee::mlocked<tools::scrubbed_arr<char, HASH_SIZE+1>> cache_key_data;
  memcpy(cache_key_data.data(), &key, HASH_SIZE);
  cache_key_data[HASH_SIZE] = CACHE_KEY_TAIL;
  cn_fast_hash(cache_key_data.data(), HASH_SIZE+1, (crypto::hash&)m_cache_key);
  get_ringdb_key();
}
//----------------------------------------------------------------------------------------------------
void wallet2::change_password(const std::string &filename, const epee::wipeable_string &original_password, const epee::wipeable_string &new_password)
{
  if (m_ask_password && !m_rpc && !m_watch_only)
    decrypt_keys(original_password);
  setup_keys(new_password);
  rewrite(filename, new_password);
  store();
}
//----------------------------------------------------------------------------------------------------
/*!
 * \brief Load wallet information from wallet file.
 * \param keys_file_name Name of wallet file
 * \param password       Password of wallet file
 */
bool wallet2::load_keys(const std::string& keys_file_name, const epee::wipeable_string& password)
{
  rapidjson::Document json;
  wallet2::keys_file_data keys_file_data;
  std::string buf;
  bool encrypted_secret_keys = false;
  bool r = epee::file_io_utils::load_file_to_string(keys_file_name, buf);
  THROW_WALLET_EXCEPTION_IF(!r, error::file_read_error, keys_file_name);

  // Decrypt the contents
  r = ::serialization::parse_binary(buf, keys_file_data);
  THROW_WALLET_EXCEPTION_IF(!r, error::wallet_internal_error, "internal error: failed to deserialize \"" + keys_file_name + '\"');
  crypto::chacha_key key;
  crypto::generate_chacha_key(password.data(), password.size(), key, m_kdf_rounds);
  std::string account_data;
  account_data.resize(keys_file_data.account_data.size());
  crypto::chacha20(keys_file_data.account_data.data(), keys_file_data.account_data.size(), key, keys_file_data.iv, &account_data[0]);
  if (json.Parse(account_data.c_str()).HasParseError() || !json.IsObject())
    crypto::chacha8(keys_file_data.account_data.data(), keys_file_data.account_data.size(), key, keys_file_data.iv, &account_data[0]);

  // The contents should be JSON if the wallet follows the new format.
  if (json.Parse(account_data.c_str()).HasParseError())
  {
    is_old_file_format = true;
    m_watch_only = false;
    m_multisig = false;
    m_multisig_threshold = 0;
    m_multisig_signers.clear();
    m_always_confirm_transfers = false;
    m_print_ring_members = false;
    m_default_mixin = 0;
    m_default_priority = 0;
    m_auto_refresh = true;
    m_refresh_type = RefreshType::RefreshDefault;
    m_confirm_missing_payment_id = true;
    m_confirm_non_default_ring_size = true;
    m_ask_password = true;
    m_min_output_count = 0;
    m_min_output_value = 0;
    m_merge_destinations = false;
    m_confirm_backlog = true;
    m_confirm_backlog_threshold = 0;
    m_confirm_export_overwrite = true;
    m_auto_low_priority = true;
    m_segregate_pre_fork_outputs = true;
    m_key_reuse_mitigation2 = true;
    m_segregation_height = 0;
    m_ignore_fractional_outputs = true;
    m_subaddress_lookahead_major = SUBADDRESS_LOOKAHEAD_MAJOR;
    m_subaddress_lookahead_minor = SUBADDRESS_LOOKAHEAD_MINOR;
    m_key_on_device = false;
    encrypted_secret_keys = false;
  }
  else if(json.IsObject())
  {
    if (!json.HasMember("key_data"))
    {
      LOG_ERROR("Field key_data not found in JSON");
      return false;
    }
    if (!json["key_data"].IsString())
    {
      LOG_ERROR("Field key_data found in JSON, but not String");
      return false;
    }
    const char *field_key_data = json["key_data"].GetString();
    account_data = std::string(field_key_data, field_key_data + json["key_data"].GetStringLength());

    if (json.HasMember("key_on_device"))
    {
      GET_FIELD_FROM_JSON_RETURN_ON_ERROR(json, key_on_device, int, Int, false, false);
      m_key_on_device = field_key_on_device;
    }

    GET_FIELD_FROM_JSON_RETURN_ON_ERROR(json, seed_language, std::string, String, false, std::string());
    if (field_seed_language_found)
    {
      set_seed_language(field_seed_language);
    }
    GET_FIELD_FROM_JSON_RETURN_ON_ERROR(json, watch_only, int, Int, false, false);
    m_watch_only = field_watch_only;
    GET_FIELD_FROM_JSON_RETURN_ON_ERROR(json, multisig, int, Int, false, false);
    m_multisig = field_multisig;
    GET_FIELD_FROM_JSON_RETURN_ON_ERROR(json, multisig_threshold, unsigned int, Uint, m_multisig, 0);
    m_multisig_threshold = field_multisig_threshold;
    if (m_multisig)
    {
      if (!json.HasMember("multisig_signers"))
      {
        LOG_ERROR("Field multisig_signers not found in JSON");
        return false;
      }
      if (!json["multisig_signers"].IsString())
      {
        LOG_ERROR("Field multisig_signers found in JSON, but not String");
        return false;
      }
      const char *field_multisig_signers = json["multisig_signers"].GetString();
      std::string multisig_signers = std::string(field_multisig_signers, field_multisig_signers + json["multisig_signers"].GetStringLength());
      r = ::serialization::parse_binary(multisig_signers, m_multisig_signers);
      if (!r)
      {
        LOG_ERROR("Field multisig_signers found in JSON, but failed to parse");
        return false;
      }
    }
    GET_FIELD_FROM_JSON_RETURN_ON_ERROR(json, always_confirm_transfers, int, Int, false, true);
    m_always_confirm_transfers = field_always_confirm_transfers;
    GET_FIELD_FROM_JSON_RETURN_ON_ERROR(json, print_ring_members, int, Int, false, true);
    m_print_ring_members = field_print_ring_members;
    GET_FIELD_FROM_JSON_RETURN_ON_ERROR(json, store_tx_keys, int, Int, false, true);
    GET_FIELD_FROM_JSON_RETURN_ON_ERROR(json, store_tx_info, int, Int, false, true);
    m_store_tx_info = ((field_store_tx_keys != 0) || (field_store_tx_info != 0));
    GET_FIELD_FROM_JSON_RETURN_ON_ERROR(json, default_mixin, unsigned int, Uint, false, 0);
    m_default_mixin = field_default_mixin;
    GET_FIELD_FROM_JSON_RETURN_ON_ERROR(json, default_priority, unsigned int, Uint, false, 0);
    if (field_default_priority_found)
    {
      m_default_priority = field_default_priority;
    }
    else
    {
      GET_FIELD_FROM_JSON_RETURN_ON_ERROR(json, default_fee_multiplier, unsigned int, Uint, false, 0);
      if (field_default_fee_multiplier_found)
        m_default_priority = field_default_fee_multiplier;
      else
        m_default_priority = 0;
    }
    GET_FIELD_FROM_JSON_RETURN_ON_ERROR(json, auto_refresh, int, Int, false, true);
    m_auto_refresh = field_auto_refresh;
    GET_FIELD_FROM_JSON_RETURN_ON_ERROR(json, refresh_type, int, Int, false, RefreshType::RefreshDefault);
    m_refresh_type = RefreshType::RefreshDefault;
    if (field_refresh_type_found)
    {
      if (field_refresh_type == RefreshFull || field_refresh_type == RefreshOptimizeCoinbase || field_refresh_type == RefreshNoCoinbase)
        m_refresh_type = (RefreshType)field_refresh_type;
      else
        LOG_PRINT_L0("Unknown refresh-type value (" << field_refresh_type << "), using default");
    }
    GET_FIELD_FROM_JSON_RETURN_ON_ERROR(json, refresh_height, uint64_t, Uint64, false, 0);
    m_refresh_from_block_height = field_refresh_height;
    GET_FIELD_FROM_JSON_RETURN_ON_ERROR(json, confirm_missing_payment_id, int, Int, false, true);
    m_confirm_missing_payment_id = field_confirm_missing_payment_id;
    GET_FIELD_FROM_JSON_RETURN_ON_ERROR(json, confirm_non_default_ring_size, int, Int, false, true);
    m_confirm_non_default_ring_size = field_confirm_non_default_ring_size;
    GET_FIELD_FROM_JSON_RETURN_ON_ERROR(json, ask_password, int, Int, false, true);
    m_ask_password = field_ask_password;
    GET_FIELD_FROM_JSON_RETURN_ON_ERROR(json, default_decimal_point, int, Int, false, CRYPTONOTE_DISPLAY_DECIMAL_POINT);
    cryptonote::set_default_decimal_point(field_default_decimal_point);
    GET_FIELD_FROM_JSON_RETURN_ON_ERROR(json, min_output_count, uint32_t, Uint, false, 0);
    m_min_output_count = field_min_output_count;
    GET_FIELD_FROM_JSON_RETURN_ON_ERROR(json, min_output_value, uint64_t, Uint64, false, 0);
    m_min_output_value = field_min_output_value;
    GET_FIELD_FROM_JSON_RETURN_ON_ERROR(json, merge_destinations, int, Int, false, false);
    m_merge_destinations = field_merge_destinations;
    GET_FIELD_FROM_JSON_RETURN_ON_ERROR(json, confirm_backlog, int, Int, false, true);
    m_confirm_backlog = field_confirm_backlog;
    GET_FIELD_FROM_JSON_RETURN_ON_ERROR(json, confirm_backlog_threshold, uint32_t, Uint, false, 0);
    m_confirm_backlog_threshold = field_confirm_backlog_threshold;
    GET_FIELD_FROM_JSON_RETURN_ON_ERROR(json, confirm_export_overwrite, int, Int, false, true);
    m_confirm_export_overwrite = field_confirm_export_overwrite;
    GET_FIELD_FROM_JSON_RETURN_ON_ERROR(json, auto_low_priority, int, Int, false, true);
    m_auto_low_priority = field_auto_low_priority;
    GET_FIELD_FROM_JSON_RETURN_ON_ERROR(json, nettype, uint8_t, Uint, false, static_cast<uint8_t>(m_nettype));
    // The network type given in the program argument is inconsistent with the network type saved in the wallet
    THROW_WALLET_EXCEPTION_IF(static_cast<uint8_t>(m_nettype) != field_nettype, error::wallet_internal_error,
    (boost::format("%s wallet cannot be opened as %s wallet")
    % (field_nettype == 0 ? "Mainnet" : field_nettype == 1 ? "Testnet" : "Stagenet")
    % (m_nettype == MAINNET ? "mainnet" : m_nettype == TESTNET ? "testnet" : "stagenet")).str());
    GET_FIELD_FROM_JSON_RETURN_ON_ERROR(json, segregate_pre_fork_outputs, int, Int, false, true);
    m_segregate_pre_fork_outputs = field_segregate_pre_fork_outputs;
    GET_FIELD_FROM_JSON_RETURN_ON_ERROR(json, key_reuse_mitigation2, int, Int, false, true);
    m_key_reuse_mitigation2 = field_key_reuse_mitigation2;
    GET_FIELD_FROM_JSON_RETURN_ON_ERROR(json, segregation_height, int, Uint, false, 0);
    m_segregation_height = field_segregation_height;
    GET_FIELD_FROM_JSON_RETURN_ON_ERROR(json, ignore_fractional_outputs, int, Int, false, true);
    m_ignore_fractional_outputs = field_ignore_fractional_outputs;
    GET_FIELD_FROM_JSON_RETURN_ON_ERROR(json, subaddress_lookahead_major, uint32_t, Uint, false, SUBADDRESS_LOOKAHEAD_MAJOR);
    m_subaddress_lookahead_major = field_subaddress_lookahead_major;
    GET_FIELD_FROM_JSON_RETURN_ON_ERROR(json, subaddress_lookahead_minor, uint32_t, Uint, false, SUBADDRESS_LOOKAHEAD_MINOR);
    m_subaddress_lookahead_minor = field_subaddress_lookahead_minor;
    GET_FIELD_FROM_JSON_RETURN_ON_ERROR(json, encrypted_secret_keys, uint32_t, Uint, false, false);
    encrypted_secret_keys = field_encrypted_secret_keys;
  }
  else
  {
      THROW_WALLET_EXCEPTION(error::wallet_internal_error, "invalid password");
      return false;
  }

  r = epee::serialization::load_t_from_binary(m_account, account_data);
  if (r && m_key_on_device) {
    LOG_PRINT_L0("Account on device. Initing device...");
    hw::device &hwdev = hw::get_device("Ledger");
    hwdev.init();
    hwdev.connect();
    m_account.set_device(hwdev);
    LOG_PRINT_L0("Device inited...");
  }

  if (r)
  {
    if (encrypted_secret_keys)
    {
      m_account.decrypt_keys(key);
    }
    else
    {
      // rewrite with encrypted keys, ignore errors
      if (m_ask_password && !m_rpc && !m_watch_only)
        encrypt_keys(key);
      bool saved_ret = store_keys(keys_file_name, password, m_watch_only);
      if (!saved_ret)
      {
        // just moan a bit, but not fatal
        MERROR("Error saving keys file with encrypted keys, not fatal");
      }
      if (m_ask_password && !m_rpc && !m_watch_only)
        decrypt_keys(key);
      m_keys_file_locker.reset();
    }
  }
  const cryptonote::account_keys& keys = m_account.get_keys();
  hw::device &hwdev = m_account.get_device();
  r = r && hwdev.verify_keys(keys.m_view_secret_key,  keys.m_account_address.m_view_public_key);
  if(!m_watch_only && !m_multisig)
    r = r && hwdev.verify_keys(keys.m_spend_secret_key, keys.m_account_address.m_spend_public_key);
  THROW_WALLET_EXCEPTION_IF(!r, error::invalid_password);

  if (r)
    setup_keys(password);

  return true;
}

/*!
 * \brief verify password for default wallet keys file.
 * \param password       Password to verify
 * \return               true if password is correct
 *
 * for verification only
 * should not mutate state, unlike load_keys()
 * can be used prior to rewriting wallet keys file, to ensure user has entered the correct password
 *
 */
bool wallet2::verify_password(const epee::wipeable_string& password)
{
  // this temporary unlocking is necessary for Windows (otherwise the file couldn't be loaded).
  unlock_keys_file();
  bool r = verify_password(m_keys_file, password, m_watch_only || m_multisig, m_account.get_device(), m_kdf_rounds);
  lock_keys_file();
  return r;
}

/*!
 * \brief verify password for specified wallet keys file.
 * \param keys_file_name  Keys file to verify password for
 * \param password        Password to verify
 * \param no_spend_key    If set = only verify view keys, otherwise also spend keys
 * \param hwdev           The hardware device to use
 * \return                true if password is correct
 *
 * for verification only
 * should not mutate state, unlike load_keys()
 * can be used prior to rewriting wallet keys file, to ensure user has entered the correct password
 *
 */
bool wallet2::verify_password(const std::string& keys_file_name, const epee::wipeable_string& password, bool no_spend_key, hw::device &hwdev, uint64_t kdf_rounds)
{
  rapidjson::Document json;
  wallet2::keys_file_data keys_file_data;
  std::string buf;
  bool encrypted_secret_keys = false;
  bool r = epee::file_io_utils::load_file_to_string(keys_file_name, buf);
  THROW_WALLET_EXCEPTION_IF(!r, error::file_read_error, keys_file_name);

  // Decrypt the contents
  r = ::serialization::parse_binary(buf, keys_file_data);
  THROW_WALLET_EXCEPTION_IF(!r, error::wallet_internal_error, "internal error: failed to deserialize \"" + keys_file_name + '\"');
  crypto::chacha_key key;
  crypto::generate_chacha_key(password.data(), password.size(), key, kdf_rounds);
  std::string account_data;
  account_data.resize(keys_file_data.account_data.size());
  crypto::chacha20(keys_file_data.account_data.data(), keys_file_data.account_data.size(), key, keys_file_data.iv, &account_data[0]);
  if (json.Parse(account_data.c_str()).HasParseError() || !json.IsObject())
    crypto::chacha8(keys_file_data.account_data.data(), keys_file_data.account_data.size(), key, keys_file_data.iv, &account_data[0]);

  // The contents should be JSON if the wallet follows the new format.
  if (json.Parse(account_data.c_str()).HasParseError())
  {
    // old format before JSON wallet key file format
  }
  else
  {
    account_data = std::string(json["key_data"].GetString(), json["key_data"].GetString() +
      json["key_data"].GetStringLength());
    GET_FIELD_FROM_JSON_RETURN_ON_ERROR(json, encrypted_secret_keys, uint32_t, Uint, false, false);
    encrypted_secret_keys = field_encrypted_secret_keys;
  }

  cryptonote::account_base account_data_check;

  r = epee::serialization::load_t_from_binary(account_data_check, account_data);

  if (encrypted_secret_keys)
    account_data_check.decrypt_keys(key);

  const cryptonote::account_keys& keys = account_data_check.get_keys();
  r = r && hwdev.verify_keys(keys.m_view_secret_key,  keys.m_account_address.m_view_public_key);
  if(!no_spend_key)
    r = r && hwdev.verify_keys(keys.m_spend_secret_key, keys.m_account_address.m_spend_public_key);
  return r;
}

void wallet2::encrypt_keys(const crypto::chacha_key &key)
{
  m_account.encrypt_keys(key);
  m_account.decrypt_viewkey(key);
}

void wallet2::decrypt_keys(const crypto::chacha_key &key)
{
  m_account.encrypt_viewkey(key);
  m_account.decrypt_keys(key);
}

void wallet2::encrypt_keys(const epee::wipeable_string &password)
{
  crypto::chacha_key key;
  crypto::generate_chacha_key(password.data(), password.size(), key, m_kdf_rounds);
  encrypt_keys(key);
}

void wallet2::decrypt_keys(const epee::wipeable_string &password)
{
  crypto::chacha_key key;
  crypto::generate_chacha_key(password.data(), password.size(), key, m_kdf_rounds);
  decrypt_keys(key);
}

/*!
 * \brief  Generates a wallet or restores one.
 * \param  wallet_              Name of wallet file
 * \param  password             Password of wallet file
 * \param  multisig_data        The multisig restore info and keys
 * \param  create_address_file  Whether to create an address file
 */
void wallet2::generate(const std::string& wallet_, const epee::wipeable_string& password,
  const epee::wipeable_string& multisig_data, bool create_address_file)
{
  clear();
  prepare_file_names(wallet_);

  if (!wallet_.empty())
  {
    boost::system::error_code ignored_ec;
    THROW_WALLET_EXCEPTION_IF(boost::filesystem::exists(m_wallet_file, ignored_ec), error::file_exists, m_wallet_file);
    THROW_WALLET_EXCEPTION_IF(boost::filesystem::exists(m_keys_file,   ignored_ec), error::file_exists, m_keys_file);
  }

  m_account.generate(rct::rct2sk(rct::zero()), true, false);

  THROW_WALLET_EXCEPTION_IF(multisig_data.size() < 32, error::invalid_multisig_seed);
  size_t offset = 0;
  uint32_t threshold = *(uint32_t*)(multisig_data.data() + offset);
  offset += sizeof(uint32_t);
  uint32_t total = *(uint32_t*)(multisig_data.data() + offset);
  offset += sizeof(uint32_t);
  THROW_WALLET_EXCEPTION_IF(threshold < 2, error::invalid_multisig_seed);
  THROW_WALLET_EXCEPTION_IF(total != threshold && total != threshold + 1, error::invalid_multisig_seed);
  const size_t n_multisig_keys =  total == threshold ? 1 : threshold;
  THROW_WALLET_EXCEPTION_IF(multisig_data.size() != 8 + 32 * (4 + n_multisig_keys + total), error::invalid_multisig_seed);

  std::vector<crypto::secret_key> multisig_keys;
  std::vector<crypto::public_key> multisig_signers;
  crypto::secret_key spend_secret_key = *(crypto::secret_key*)(multisig_data.data() + offset);
  offset += sizeof(crypto::secret_key);
  crypto::public_key spend_public_key = *(crypto::public_key*)(multisig_data.data() + offset);
  offset += sizeof(crypto::public_key);
  crypto::secret_key view_secret_key = *(crypto::secret_key*)(multisig_data.data() + offset);
  offset += sizeof(crypto::secret_key);
  crypto::public_key view_public_key = *(crypto::public_key*)(multisig_data.data() + offset);
  offset += sizeof(crypto::public_key);
  for (size_t n = 0; n < n_multisig_keys; ++n)
  {
    multisig_keys.push_back(*(crypto::secret_key*)(multisig_data.data() + offset));
    offset += sizeof(crypto::secret_key);
  }
  for (size_t n = 0; n < total; ++n)
  {
    multisig_signers.push_back(*(crypto::public_key*)(multisig_data.data() + offset));
    offset += sizeof(crypto::public_key);
  }

  crypto::public_key calculated_view_public_key;
  THROW_WALLET_EXCEPTION_IF(!crypto::secret_key_to_public_key(view_secret_key, calculated_view_public_key), error::invalid_multisig_seed);
  THROW_WALLET_EXCEPTION_IF(view_public_key != calculated_view_public_key, error::invalid_multisig_seed);
  crypto::public_key local_signer;
  THROW_WALLET_EXCEPTION_IF(!crypto::secret_key_to_public_key(spend_secret_key, local_signer), error::invalid_multisig_seed);
  THROW_WALLET_EXCEPTION_IF(std::find(multisig_signers.begin(), multisig_signers.end(), local_signer) == multisig_signers.end(), error::invalid_multisig_seed);
  rct::key skey = rct::zero();
  for (const auto &msk: multisig_keys)
    sc_add(skey.bytes, skey.bytes, rct::sk2rct(msk).bytes);
  THROW_WALLET_EXCEPTION_IF(!(rct::rct2sk(skey) == spend_secret_key), error::invalid_multisig_seed);

  m_account.make_multisig(view_secret_key, spend_secret_key, spend_public_key, multisig_keys);
  m_account.finalize_multisig(spend_public_key);

  m_account_public_address = m_account.get_keys().m_account_address;
  m_watch_only = false;
  m_multisig = true;
  m_multisig_threshold = threshold;
  m_multisig_signers = multisig_signers;
  m_key_on_device = false;
  setup_keys(password);

  if (!wallet_.empty())
  {
    bool r = store_keys(m_keys_file, password, false);
    THROW_WALLET_EXCEPTION_IF(!r, error::file_save_error, m_keys_file);

    if (m_nettype != MAINNET || create_address_file)
    {
      r = file_io_utils::save_string_to_file(m_wallet_file + ".address.txt", m_account.get_public_address_str(m_nettype));
      if(!r) MERROR("String with address text not saved");
    }
  }

  cryptonote::block b;
  generate_genesis(b);
  m_blockchain.push_back(get_block_hash(b));
  m_last_block_reward = cryptonote::get_outs_money_amount(b.miner_tx);
  add_subaddress_account(tr("Primary account"));

  if (!wallet_.empty())
    store();
}

/*!
 * \brief  Generates a wallet or restores one.
 * \param  wallet_                 Name of wallet file
 * \param  password                Password of wallet file
 * \param  recovery_param          If it is a restore, the recovery key
 * \param  recover                 Whether it is a restore
 * \param  two_random              Whether it is a non-deterministic wallet
 * \param  create_address_file     Whether to create an address file
 * \return                         The secret key of the generated wallet
 */
crypto::secret_key wallet2::generate(const std::string& wallet_, const epee::wipeable_string& password,
  const crypto::secret_key& recovery_param, bool recover, bool two_random, bool create_address_file)
{
  clear();
  prepare_file_names(wallet_);

  if (!wallet_.empty())
  {
    boost::system::error_code ignored_ec;
    THROW_WALLET_EXCEPTION_IF(boost::filesystem::exists(m_wallet_file, ignored_ec), error::file_exists, m_wallet_file);
    THROW_WALLET_EXCEPTION_IF(boost::filesystem::exists(m_keys_file,   ignored_ec), error::file_exists, m_keys_file);
  }

  crypto::secret_key retval = m_account.generate(recovery_param, recover, two_random);

  m_account_public_address = m_account.get_keys().m_account_address;
  m_watch_only = false;
  m_multisig = false;
  m_multisig_threshold = 0;
  m_multisig_signers.clear();
  m_key_on_device = false;
  setup_keys(password);

  // calculate a starting refresh height
  if(m_refresh_from_block_height == 0 && !recover){
    m_refresh_from_block_height = estimate_blockchain_height();
  }

  if (!wallet_.empty())
  {
    bool r = store_keys(m_keys_file, password, false);
    THROW_WALLET_EXCEPTION_IF(!r, error::file_save_error, m_keys_file);

    if (m_nettype != MAINNET || create_address_file)
    {
      r = file_io_utils::save_string_to_file(m_wallet_file + ".address.txt", m_account.get_public_address_str(m_nettype));
      if(!r) MERROR("String with address text not saved");
    }
  }

  cryptonote::block b;
  generate_genesis(b);
  m_blockchain.push_back(get_block_hash(b));
  m_last_block_reward = cryptonote::get_outs_money_amount(b.miner_tx);
  add_subaddress_account(tr("Primary account"));

  if (!wallet_.empty())
    store();

  return retval;
}

 uint64_t wallet2::estimate_blockchain_height()
 {
   // -1 month for fluctuations in block time and machine date/time setup.
   // avg seconds per block
   const int seconds_per_block = DIFFICULTY_TARGET_V2;
   // ~num blocks per month
   const uint64_t blocks_per_month = 60*60*24*30/seconds_per_block;

   // try asking the daemon first
   std::string err;
   uint64_t height = 0;

   // we get the max of approximated height and local height.
   // approximated height is the least of daemon target height
   // (the max of what the other daemons are claiming is their
   // height) and the theoretical height based on the local
   // clock. This will be wrong only if both the local clock
   // is bad *and* a peer daemon claims a highest height than
   // the real chain.
   // local height is the height the local daemon is currently
   // synced to, it will be lower than the real chain height if
   // the daemon is currently syncing.
   // If we use the approximate height we subtract one month as
   // a safety margin.
   height = get_approximate_blockchain_height();
   uint64_t target_height = get_daemon_blockchain_target_height(err);
   if (err.empty()) {
     if (target_height < height)
       height = target_height;
   } else {
     // if we couldn't talk to the daemon, check safety margin.
     if (height > blocks_per_month)
       height -= blocks_per_month;
     else
       height = 0;
   }
   uint64_t local_height = get_daemon_blockchain_height(err);
   if (err.empty() && local_height > height)
     height = local_height;
   return height;
 }

/*!
* \brief Creates a watch only wallet from a public address and a view secret key.
* \param  wallet_                 Name of wallet file
* \param  password                Password of wallet file
* \param  account_public_address  The account's public address
* \param  viewkey                 view secret key
* \param  create_address_file     Whether to create an address file
*/
void wallet2::generate(const std::string& wallet_, const epee::wipeable_string& password,
  const cryptonote::account_public_address &account_public_address,
  const crypto::secret_key& viewkey, bool create_address_file)
{
  clear();
  prepare_file_names(wallet_);

  if (!wallet_.empty())
  {
    boost::system::error_code ignored_ec;
    THROW_WALLET_EXCEPTION_IF(boost::filesystem::exists(m_wallet_file, ignored_ec), error::file_exists, m_wallet_file);
    THROW_WALLET_EXCEPTION_IF(boost::filesystem::exists(m_keys_file,   ignored_ec), error::file_exists, m_keys_file);
  }

  m_account.create_from_viewkey(account_public_address, viewkey);
  m_account_public_address = account_public_address;
  m_watch_only = true;
  m_multisig = false;
  m_multisig_threshold = 0;
  m_multisig_signers.clear();
  m_key_on_device = false;
  setup_keys(password);

  if (!wallet_.empty())
  {
    bool r = store_keys(m_keys_file, password, true);
    THROW_WALLET_EXCEPTION_IF(!r, error::file_save_error, m_keys_file);

    if (m_nettype != MAINNET || create_address_file)
    {
      r = file_io_utils::save_string_to_file(m_wallet_file + ".address.txt", m_account.get_public_address_str(m_nettype));
      if(!r) MERROR("String with address text not saved");
    }
  }

  cryptonote::block b;
  generate_genesis(b);
  m_blockchain.push_back(get_block_hash(b));
  m_last_block_reward = cryptonote::get_outs_money_amount(b.miner_tx);
  add_subaddress_account(tr("Primary account"));

  if (!wallet_.empty())
    store();
}

/*!
* \brief Creates a wallet from a public address and a spend/view secret key pair.
* \param  wallet_                 Name of wallet file
* \param  password                Password of wallet file
* \param  account_public_address  The account's public address
* \param  spendkey                spend secret key
* \param  viewkey                 view secret key
* \param  create_address_file     Whether to create an address file
*/
void wallet2::generate(const std::string& wallet_, const epee::wipeable_string& password,
  const cryptonote::account_public_address &account_public_address,
  const crypto::secret_key& spendkey, const crypto::secret_key& viewkey, bool create_address_file)
{
  clear();
  prepare_file_names(wallet_);

  if (!wallet_.empty())
  {
    boost::system::error_code ignored_ec;
    THROW_WALLET_EXCEPTION_IF(boost::filesystem::exists(m_wallet_file, ignored_ec), error::file_exists, m_wallet_file);
    THROW_WALLET_EXCEPTION_IF(boost::filesystem::exists(m_keys_file,   ignored_ec), error::file_exists, m_keys_file);
  }

  m_account.create_from_keys(account_public_address, spendkey, viewkey);
  m_account_public_address = account_public_address;
  m_watch_only = false;
  m_multisig = false;
  m_multisig_threshold = 0;
  m_multisig_signers.clear();
  m_key_on_device = false;
  setup_keys(password);

  if (!wallet_.empty())
  {
    bool r = store_keys(m_keys_file, password, false);
    THROW_WALLET_EXCEPTION_IF(!r, error::file_save_error, m_keys_file);

    if (m_nettype != MAINNET || create_address_file)
    {
      r = file_io_utils::save_string_to_file(m_wallet_file + ".address.txt", m_account.get_public_address_str(m_nettype));
      if(!r) MERROR("String with address text not saved");
    }
  }

  cryptonote::block b;
  generate_genesis(b);
  m_blockchain.push_back(get_block_hash(b));
  m_last_block_reward = cryptonote::get_outs_money_amount(b.miner_tx);
  add_subaddress_account(tr("Primary account"));

  if (!wallet_.empty())
    store();
}

/*!
* \brief Creates a wallet from a device
* \param  wallet_        Name of wallet file
* \param  password       Password of wallet file
* \param  device_name    device string address
*/
void wallet2::restore(const std::string& wallet_, const epee::wipeable_string& password, const std::string &device_name)
{
  clear();
  prepare_file_names(wallet_);

  boost::system::error_code ignored_ec;
  if (!wallet_.empty()) {
    THROW_WALLET_EXCEPTION_IF(boost::filesystem::exists(m_wallet_file, ignored_ec), error::file_exists, m_wallet_file);
    THROW_WALLET_EXCEPTION_IF(boost::filesystem::exists(m_keys_file,   ignored_ec), error::file_exists, m_keys_file);
  }
  m_key_on_device = true;
  m_account.create_from_device(device_name);
  m_account_public_address = m_account.get_keys().m_account_address;
  m_watch_only = false;
  m_multisig = false;
  m_multisig_threshold = 0;
  m_multisig_signers.clear();
  setup_keys(password);

  if (!wallet_.empty()) {
    bool r = store_keys(m_keys_file, password, false);
    THROW_WALLET_EXCEPTION_IF(!r, error::file_save_error, m_keys_file);

    r = file_io_utils::save_string_to_file(m_wallet_file + ".address.txt", m_account.get_public_address_str(m_nettype));
    if(!r) MERROR("String with address text not saved");
  }
  cryptonote::block b;
  generate_genesis(b);
  m_blockchain.push_back(get_block_hash(b));
  if (m_subaddress_lookahead_major == SUBADDRESS_LOOKAHEAD_MAJOR && m_subaddress_lookahead_minor == SUBADDRESS_LOOKAHEAD_MINOR)
  {
    // the default lookahead setting (50:200) is clearly too much for hardware wallet
    m_subaddress_lookahead_major = 5;
    m_subaddress_lookahead_minor = 20;
  }
  m_last_block_reward = cryptonote::get_outs_money_amount(b.miner_tx);
  add_subaddress_account(tr("Primary account"));
  if (!wallet_.empty()) {
    store();
  }
}

std::string wallet2::make_multisig(const epee::wipeable_string &password,
  const std::vector<crypto::secret_key> &view_keys,
  const std::vector<crypto::public_key> &spend_keys,
  uint32_t threshold)
{
  CHECK_AND_ASSERT_THROW_MES(!view_keys.empty(), "empty view keys");
  CHECK_AND_ASSERT_THROW_MES(view_keys.size() == spend_keys.size(), "Mismatched view/spend key sizes");
  CHECK_AND_ASSERT_THROW_MES(threshold > 1 && threshold <= spend_keys.size() + 1, "Invalid threshold");
  CHECK_AND_ASSERT_THROW_MES(threshold == spend_keys.size() || threshold == spend_keys.size() + 1, "Unsupported threshold case");

  std::string extra_multisig_info;
  crypto::hash hash;

  clear();

  // decrypt keys
  epee::misc_utils::auto_scope_leave_caller keys_reencryptor;
  if (m_ask_password && !m_rpc && !m_watch_only)
  {
    crypto::chacha_key chacha_key;
    crypto::generate_chacha_key(password.data(), password.size(), chacha_key, m_kdf_rounds);
    m_account.encrypt_viewkey(chacha_key);
    m_account.decrypt_keys(chacha_key);
    keys_reencryptor = epee::misc_utils::create_scope_leave_handler([&, this, chacha_key]() { m_account.encrypt_keys(chacha_key); m_account.decrypt_viewkey(chacha_key); });
  }

  MINFO("Creating spend key...");
  std::vector<crypto::secret_key> multisig_keys;
  rct::key spend_pkey, spend_skey;
  if (threshold == spend_keys.size() + 1)
  {
    cryptonote::generate_multisig_N_N(get_account().get_keys(), spend_keys, multisig_keys, spend_skey, spend_pkey);
  }
  else if (threshold == spend_keys.size())
  {
    cryptonote::generate_multisig_N1_N(get_account().get_keys(), spend_keys, multisig_keys, spend_skey, spend_pkey);

    // We need an extra step, so we package all the composite public keys
    // we know about, and make a signed string out of them
    std::string data;
    crypto::public_key signer;
    CHECK_AND_ASSERT_THROW_MES(crypto::secret_key_to_public_key(rct::rct2sk(spend_skey), signer), "Failed to derive public spend key");
    data += std::string((const char *)&signer, sizeof(crypto::public_key));

    for (const auto &msk: multisig_keys)
    {
      rct::key pmsk = rct::scalarmultBase(rct::sk2rct(msk));
      data += std::string((const char *)&pmsk, sizeof(crypto::public_key));
    }

    data.resize(data.size() + sizeof(crypto::signature));
    crypto::cn_fast_hash(data.data(), data.size() - sizeof(signature), hash);
    crypto::signature &signature = *(crypto::signature*)&data[data.size() - sizeof(crypto::signature)];
    crypto::generate_signature(hash, signer, rct::rct2sk(spend_skey), signature);

    extra_multisig_info = std::string("MultisigxV1") + tools::base58::encode(data);
  }
  else
  {
    CHECK_AND_ASSERT_THROW_MES(false, "Unsupported threshold case");
  }

  // the multisig view key is shared by all, make one all can derive
  MINFO("Creating view key...");
  crypto::secret_key view_skey = cryptonote::generate_multisig_view_secret_key(get_account().get_keys().m_view_secret_key, view_keys);

  MINFO("Creating multisig address...");
  CHECK_AND_ASSERT_THROW_MES(m_account.make_multisig(view_skey, rct::rct2sk(spend_skey), rct::rct2pk(spend_pkey), multisig_keys),
      "Failed to create multisig wallet due to bad keys");

  m_account_public_address = m_account.get_keys().m_account_address;
  m_watch_only = false;
  m_multisig = true;
  m_multisig_threshold = threshold;
  m_key_on_device = false;

  if (threshold == spend_keys.size() + 1)
  {
    m_multisig_signers = spend_keys;
    m_multisig_signers.push_back(get_multisig_signer_public_key());
  }
  else
  {
    m_multisig_signers = std::vector<crypto::public_key>(spend_keys.size() + 1, crypto::null_pkey);
  }

  // re-encrypt keys
  keys_reencryptor = epee::misc_utils::auto_scope_leave_caller();

  if (!m_wallet_file.empty())
  {
    bool r = store_keys(m_keys_file, password, false);
    THROW_WALLET_EXCEPTION_IF(!r, error::file_save_error, m_keys_file);

    if (boost::filesystem::exists(m_wallet_file + ".address.txt"))
    {
      r = file_io_utils::save_string_to_file(m_wallet_file + ".address.txt", m_account.get_public_address_str(m_nettype));
      if(!r) MERROR("String with address text not saved");
    }
  }

  cryptonote::block b;
  generate_genesis(b);
  m_blockchain.push_back(get_block_hash(b));
  m_last_block_reward = cryptonote::get_outs_money_amount(b.miner_tx);
  add_subaddress_account(tr("Primary account"));

  if (!m_wallet_file.empty())
    store();

  return extra_multisig_info;
}

std::string wallet2::make_multisig(const epee::wipeable_string &password,
  const std::vector<std::string> &info,
  uint32_t threshold)
{
  // parse all multisig info
  std::vector<crypto::secret_key> secret_keys(info.size());
  std::vector<crypto::public_key> public_keys(info.size());
  for (size_t i = 0; i < info.size(); ++i)
  {
    THROW_WALLET_EXCEPTION_IF(!verify_multisig_info(info[i], secret_keys[i], public_keys[i]),
        error::wallet_internal_error, "Bad multisig info: " + info[i]);
  }

  // remove duplicates
  for (size_t i = 0; i < secret_keys.size(); ++i)
  {
    for (size_t j = i + 1; j < secret_keys.size(); ++j)
    {
      if (rct::sk2rct(secret_keys[i]) == rct::sk2rct(secret_keys[j]))
      {
        MDEBUG("Duplicate key found, ignoring");
        secret_keys[j] = secret_keys.back();
        public_keys[j] = public_keys.back();
        secret_keys.pop_back();
        public_keys.pop_back();
        --j;
      }
    }
  }

  // people may include their own, weed it out
  const crypto::secret_key local_skey = cryptonote::get_multisig_blinded_secret_key(get_account().get_keys().m_view_secret_key);
  const crypto::public_key local_pkey = get_multisig_signer_public_key(get_account().get_keys().m_spend_secret_key);
  for (size_t i = 0; i < secret_keys.size(); ++i)
  {
    if (secret_keys[i] == local_skey)
    {
      MDEBUG("Local key is present, ignoring");
      secret_keys[i] = secret_keys.back();
      public_keys[i] = public_keys.back();
      secret_keys.pop_back();
      public_keys.pop_back();
      --i;
    }
    else
    {
      THROW_WALLET_EXCEPTION_IF(public_keys[i] == local_pkey, error::wallet_internal_error,
          "Found local spend public key, but not local view secret key - something very weird");
    }
  }

  return make_multisig(password, secret_keys, public_keys, threshold);
}

bool wallet2::finalize_multisig(const epee::wipeable_string &password, std::unordered_set<crypto::public_key> pkeys, std::vector<crypto::public_key> signers)
{
  CHECK_AND_ASSERT_THROW_MES(!pkeys.empty(), "empty pkeys");

  // keys are decrypted
  epee::misc_utils::auto_scope_leave_caller keys_reencryptor;
  if (m_ask_password && !m_rpc && !m_watch_only)
  {
    crypto::chacha_key chacha_key;
    crypto::generate_chacha_key(password.data(), password.size(), chacha_key, m_kdf_rounds);
    m_account.encrypt_viewkey(chacha_key);
    m_account.decrypt_keys(chacha_key);
    keys_reencryptor = epee::misc_utils::create_scope_leave_handler([&, this, chacha_key]() { m_account.encrypt_keys(chacha_key); m_account.decrypt_viewkey(chacha_key); });
  }

  // add ours if not included
  crypto::public_key local_signer;
  CHECK_AND_ASSERT_THROW_MES(crypto::secret_key_to_public_key(get_account().get_keys().m_spend_secret_key, local_signer),
      "Failed to derive public spend key");
  if (std::find(signers.begin(), signers.end(), local_signer) == signers.end())
  {
    signers.push_back(local_signer);
    for (const auto &msk: get_account().get_multisig_keys())
    {
      pkeys.insert(rct::rct2pk(rct::scalarmultBase(rct::sk2rct(msk))));
    }
  }

  CHECK_AND_ASSERT_THROW_MES(signers.size() == m_multisig_signers.size(), "Bad signers size");

  crypto::public_key spend_public_key = cryptonote::generate_multisig_N1_N_spend_public_key(std::vector<crypto::public_key>(pkeys.begin(), pkeys.end()));
  m_account_public_address.m_spend_public_key = spend_public_key;
  m_account.finalize_multisig(spend_public_key);

  m_multisig_signers = signers;
  std::sort(m_multisig_signers.begin(), m_multisig_signers.end(), [](const crypto::public_key &e0, const crypto::public_key &e1){ return memcmp(&e0, &e1, sizeof(e0)); });

  // keys are encrypted again
  keys_reencryptor = epee::misc_utils::auto_scope_leave_caller();

  if (!m_wallet_file.empty())
  {
    bool r = store_keys(m_keys_file, password, false);
    THROW_WALLET_EXCEPTION_IF(!r, error::file_save_error, m_keys_file);

    if (boost::filesystem::exists(m_wallet_file + ".address.txt"))
    {
      r = file_io_utils::save_string_to_file(m_wallet_file + ".address.txt", m_account.get_public_address_str(m_nettype));
      if(!r) MERROR("String with address text not saved");
    }
  }

  m_subaddresses.clear();
  m_subaddress_labels.clear();
  add_subaddress_account(tr("Primary account"));

  if (!m_wallet_file.empty())
    store();

  return true;
}

bool wallet2::finalize_multisig(const epee::wipeable_string &password, const std::vector<std::string> &info)
{
  // parse all multisig info
  std::unordered_set<crypto::public_key> public_keys;
  std::vector<crypto::public_key> signers(info.size(), crypto::null_pkey);
  for (size_t i = 0; i < info.size(); ++i)
  {
    if (!verify_extra_multisig_info(info[i], public_keys, signers[i]))
    {
      MERROR("Bad multisig info");
      return false;
    }
  }
  return finalize_multisig(password, public_keys, signers);
}

std::string wallet2::get_multisig_info() const
{
  // It's a signed package of private view key and public spend key
  const crypto::secret_key skey = cryptonote::get_multisig_blinded_secret_key(get_account().get_keys().m_view_secret_key);
  const crypto::public_key pkey = get_multisig_signer_public_key(get_account().get_keys().m_spend_secret_key);
  crypto::hash hash;

  std::string data;
  data += std::string((const char *)&skey, sizeof(crypto::secret_key));
  data += std::string((const char *)&pkey, sizeof(crypto::public_key));

  data.resize(data.size() + sizeof(crypto::signature));
  crypto::cn_fast_hash(data.data(), data.size() - sizeof(signature), hash);
  crypto::signature &signature = *(crypto::signature*)&data[data.size() - sizeof(crypto::signature)];
  crypto::generate_signature(hash, pkey, get_multisig_blinded_secret_key(get_account().get_keys().m_spend_secret_key), signature);

  return std::string("MultisigV1") + tools::base58::encode(data);
}

bool wallet2::verify_multisig_info(const std::string &data, crypto::secret_key &skey, crypto::public_key &pkey)
{
  const size_t header_len = strlen("MultisigV1");
  if (data.size() < header_len || data.substr(0, header_len) != "MultisigV1")
  {
    MERROR("Multisig info header check error");
    return false;
  }
  std::string decoded;
  if (!tools::base58::decode(data.substr(header_len), decoded))
  {
    MERROR("Multisig info decoding error");
    return false;
  }
  if (decoded.size() != sizeof(crypto::secret_key) + sizeof(crypto::public_key) + sizeof(crypto::signature))
  {
    MERROR("Multisig info is corrupt");
    return false;
  }

  size_t offset = 0;
  skey = *(const crypto::secret_key*)(decoded.data() + offset);
  offset += sizeof(skey);
  pkey = *(const crypto::public_key*)(decoded.data() + offset);
  offset += sizeof(pkey);
  const crypto::signature &signature = *(const crypto::signature*)(decoded.data() + offset);

  crypto::hash hash;
  crypto::cn_fast_hash(decoded.data(), decoded.size() - sizeof(signature), hash);
  if (!crypto::check_signature(hash, pkey, signature))
  {
    MERROR("Multisig info signature is invalid");
    return false;
  }

  return true;
}

bool wallet2::verify_extra_multisig_info(const std::string &data, std::unordered_set<crypto::public_key> &pkeys, crypto::public_key &signer)
{
  const size_t header_len = strlen("MultisigxV1");
  if (data.size() < header_len || data.substr(0, header_len) != "MultisigxV1")
  {
    MERROR("Multisig info header check error");
    return false;
  }
  std::string decoded;
  if (!tools::base58::decode(data.substr(header_len), decoded))
  {
    MERROR("Multisig info decoding error");
    return false;
  }
  if (decoded.size() < sizeof(crypto::public_key) + sizeof(crypto::signature))
  {
    MERROR("Multisig info is corrupt");
    return false;
  }
  if ((decoded.size() - (sizeof(crypto::public_key) + sizeof(crypto::signature))) % sizeof(crypto::public_key))
  {
    MERROR("Multisig info is corrupt");
    return false;
  }

  const size_t n_keys = (decoded.size() - (sizeof(crypto::public_key) + sizeof(crypto::signature))) / sizeof(crypto::public_key);
  size_t offset = 0;
  signer = *(const crypto::public_key*)(decoded.data() + offset);
  offset += sizeof(signer);
  const crypto::signature &signature = *(const crypto::signature*)(decoded.data() + offset + n_keys * sizeof(crypto::public_key));

  crypto::hash hash;
  crypto::cn_fast_hash(decoded.data(), decoded.size() - sizeof(signature), hash);
  if (!crypto::check_signature(hash, signer, signature))
  {
    MERROR("Multisig info signature is invalid");
    return false;
  }

  for (size_t n = 0; n < n_keys; ++n)
  {
    crypto::public_key mspk = *(const crypto::public_key*)(decoded.data() + offset);
    pkeys.insert(mspk);
    offset += sizeof(mspk);
  }

  return true;
}

bool wallet2::multisig(bool *ready, uint32_t *threshold, uint32_t *total) const
{
  if (!m_multisig)
    return false;
  if (threshold)
    *threshold = m_multisig_threshold;
  if (total)
    *total = m_multisig_signers.size();
  if (ready)
    *ready = !(get_account().get_keys().m_account_address.m_spend_public_key == rct::rct2pk(rct::identity()));
  return true;
}

bool wallet2::has_multisig_partial_key_images() const
{
  if (!m_multisig)
    return false;
  for (const auto &td: m_transfers)
    if (td.m_key_image_partial)
      return true;
  return false;
}

bool wallet2::has_unknown_key_images() const
{
  for (const auto &td: m_transfers)
    if (!td.m_key_image_known)
      return true;
  return false;
}

/*!
 * \brief Rewrites to the wallet file for wallet upgrade (doesn't generate key, assumes it's already there)
 * \param wallet_name Name of wallet file (should exist)
 * \param password    Password for wallet file
 */
void wallet2::rewrite(const std::string& wallet_name, const epee::wipeable_string& password)
{
  if (wallet_name.empty())
    return;
  prepare_file_names(wallet_name);
  boost::system::error_code ignored_ec;
  THROW_WALLET_EXCEPTION_IF(!boost::filesystem::exists(m_keys_file, ignored_ec), error::file_not_found, m_keys_file);
  bool r = store_keys(m_keys_file, password, m_watch_only);
  THROW_WALLET_EXCEPTION_IF(!r, error::file_save_error, m_keys_file);
}
/*!
 * \brief Writes to a file named based on the normal wallet (doesn't generate key, assumes it's already there)
 * \param wallet_name       Base name of wallet file
 * \param password          Password for wallet file
 * \param new_keys_filename [OUT] Name of new keys file
 */
void wallet2::write_watch_only_wallet(const std::string& wallet_name, const epee::wipeable_string& password, std::string &new_keys_filename)
{
  prepare_file_names(wallet_name);
  boost::system::error_code ignored_ec;
  new_keys_filename = m_wallet_file + "-watchonly.keys";
  bool watch_only_keys_file_exists = boost::filesystem::exists(new_keys_filename, ignored_ec);
  THROW_WALLET_EXCEPTION_IF(watch_only_keys_file_exists, error::file_save_error, new_keys_filename);
  bool r = store_keys(new_keys_filename, password, true);
  THROW_WALLET_EXCEPTION_IF(!r, error::file_save_error, new_keys_filename);
}
//----------------------------------------------------------------------------------------------------
void wallet2::wallet_exists(const std::string& file_path, bool& keys_file_exists, bool& wallet_file_exists)
{
  std::string keys_file, wallet_file;
  do_prepare_file_names(file_path, keys_file, wallet_file);

  boost::system::error_code ignore;
  keys_file_exists = boost::filesystem::exists(keys_file, ignore);
  wallet_file_exists = boost::filesystem::exists(wallet_file, ignore);
}
//----------------------------------------------------------------------------------------------------
bool wallet2::wallet_valid_path_format(const std::string& file_path)
{
  return !file_path.empty();
}
//----------------------------------------------------------------------------------------------------
bool wallet2::parse_long_payment_id(const std::string& payment_id_str, crypto::hash& payment_id)
{
  cryptonote::blobdata payment_id_data;
  if(!epee::string_tools::parse_hexstr_to_binbuff(payment_id_str, payment_id_data))
    return false;

  if(sizeof(crypto::hash) != payment_id_data.size())
    return false;

  payment_id = *reinterpret_cast<const crypto::hash*>(payment_id_data.data());
  return true;
}
//----------------------------------------------------------------------------------------------------
bool wallet2::parse_short_payment_id(const std::string& payment_id_str, crypto::hash8& payment_id)
{
  cryptonote::blobdata payment_id_data;
  if(!epee::string_tools::parse_hexstr_to_binbuff(payment_id_str, payment_id_data))
    return false;

  if(sizeof(crypto::hash8) != payment_id_data.size())
    return false;

  payment_id = *reinterpret_cast<const crypto::hash8*>(payment_id_data.data());
  return true;
}
//----------------------------------------------------------------------------------------------------
bool wallet2::parse_payment_id(const std::string& payment_id_str, crypto::hash& payment_id)
{
  if (parse_long_payment_id(payment_id_str, payment_id))
    return true;
  crypto::hash8 payment_id8;
  if (parse_short_payment_id(payment_id_str, payment_id8))
  {
    memcpy(payment_id.data, payment_id8.data, 8);
    memset(payment_id.data + 8, 0, 24);
    return true;
  }
  return false;
}
//----------------------------------------------------------------------------------------------------
bool wallet2::prepare_file_names(const std::string& file_path)
{
  do_prepare_file_names(file_path, m_keys_file, m_wallet_file);
  return true;
}
//----------------------------------------------------------------------------------------------------
bool wallet2::check_connection(uint32_t *version, uint32_t timeout)
{
  THROW_WALLET_EXCEPTION_IF(!m_is_initialized, error::wallet_not_initialized);

  boost::lock_guard<boost::mutex> lock(m_daemon_rpc_mutex);

  // TODO: Add light wallet version check.
  if(m_light_wallet) {
      version = 0;
      return m_light_wallet_connected;
  }

  if(!m_http_client.is_connected())
  {
    m_node_rpc_proxy.invalidate();
    if (!m_http_client.connect(std::chrono::milliseconds(timeout)))
      return false;
  }

  if (version)
  {
    cryptonote::COMMAND_RPC_GET_VERSION::request req_t = AUTO_VAL_INIT(req_t);
    cryptonote::COMMAND_RPC_GET_VERSION::response resp_t = AUTO_VAL_INIT(resp_t);
    bool r = net_utils::invoke_http_json_rpc("/json_rpc", "get_version", req_t, resp_t, m_http_client);
    if(!r) {
      *version = 0;
      return false;
    }
    if (resp_t.status != CORE_RPC_STATUS_OK)
      *version = 0;
    else
      *version = resp_t.version;
  }

  return true;
}
//----------------------------------------------------------------------------------------------------
bool wallet2::generate_chacha_key_from_secret_keys(crypto::chacha_key &key) const
{
  hw::device &hwdev =  m_account.get_device();
  return hwdev.generate_chacha_key(m_account.get_keys(), key, m_kdf_rounds);
}
//----------------------------------------------------------------------------------------------------
void wallet2::generate_chacha_key_from_password(const epee::wipeable_string &pass, crypto::chacha_key &key) const
{
  crypto::generate_chacha_key(pass.data(), pass.size(), key, m_kdf_rounds);
}
//----------------------------------------------------------------------------------------------------
void wallet2::load(const std::string& wallet_, const epee::wipeable_string& password)
{
  clear();
  prepare_file_names(wallet_);

  boost::system::error_code e;
  bool exists = boost::filesystem::exists(m_keys_file, e);
  THROW_WALLET_EXCEPTION_IF(e || !exists, error::file_not_found, m_keys_file);
  lock_keys_file();
  THROW_WALLET_EXCEPTION_IF(!is_keys_file_locked(), error::wallet_internal_error, "internal error: \"" + m_keys_file + "\" is opened by another wallet program");

  // this temporary unlocking is necessary for Windows (otherwise the file couldn't be loaded).
  unlock_keys_file();
  if (!load_keys(m_keys_file, password))
  {
    THROW_WALLET_EXCEPTION_IF(true, error::file_read_error, m_keys_file);
  }
  LOG_PRINT_L0("Loaded wallet keys file, with public address: " << m_account.get_public_address_str(m_nettype));
  lock_keys_file();

  wallet_keys_unlocker unlocker(*this, m_ask_password && !m_rpc && !m_watch_only, password);

  //keys loaded ok!
  //try to load wallet file. but even if we failed, it is not big problem
  if(!boost::filesystem::exists(m_wallet_file, e) || e)
  {
    LOG_PRINT_L0("file not found: " << m_wallet_file << ", starting with empty blockchain");
    m_account_public_address = m_account.get_keys().m_account_address;
  }
  else
  {
    wallet2::cache_file_data cache_file_data;
    std::string buf;
    bool r = epee::file_io_utils::load_file_to_string(m_wallet_file, buf, std::numeric_limits<size_t>::max());
    THROW_WALLET_EXCEPTION_IF(!r, error::file_read_error, m_wallet_file);

    // try to read it as an encrypted cache
    try
    {
      LOG_PRINT_L1("Trying to decrypt cache data");

      r = ::serialization::parse_binary(buf, cache_file_data);
      THROW_WALLET_EXCEPTION_IF(!r, error::wallet_internal_error, "internal error: failed to deserialize \"" + m_wallet_file + '\"');
      std::string cache_data;
      cache_data.resize(cache_file_data.cache_data.size());
      crypto::chacha20(cache_file_data.cache_data.data(), cache_file_data.cache_data.size(), m_cache_key, cache_file_data.iv, &cache_data[0]);

      try {
        std::stringstream iss;
        iss << cache_data;
        boost::archive::portable_binary_iarchive ar(iss);
        ar >> *this;
      }
      catch(...)
      {
        // try with previous scheme: direct from keys
        crypto::chacha_key key;
        generate_chacha_key_from_secret_keys(key);
        crypto::chacha20(cache_file_data.cache_data.data(), cache_file_data.cache_data.size(), key, cache_file_data.iv, &cache_data[0]);
        try {
          std::stringstream iss;
          iss << cache_data;
          boost::archive::portable_binary_iarchive ar(iss);
          ar >> *this;
        }
        catch (...)
        {
          crypto::chacha8(cache_file_data.cache_data.data(), cache_file_data.cache_data.size(), key, cache_file_data.iv, &cache_data[0]);
          try
          {
            std::stringstream iss;
            iss << cache_data;
            boost::archive::portable_binary_iarchive ar(iss);
            ar >> *this;
          }
          catch (...)
          {
            LOG_PRINT_L0("Failed to open portable binary, trying unportable");
            boost::filesystem::copy_file(m_wallet_file, m_wallet_file + ".unportable", boost::filesystem::copy_option::overwrite_if_exists);
            std::stringstream iss;
            iss.str("");
            iss << cache_data;
            boost::archive::binary_iarchive ar(iss);
            ar >> *this;
          }
        }
      }
    }
    catch (...)
    {
      LOG_PRINT_L1("Failed to load encrypted cache, trying unencrypted");
      try {
        std::stringstream iss;
        iss << buf;
        boost::archive::portable_binary_iarchive ar(iss);
        ar >> *this;
      }
      catch (...)
      {
        LOG_PRINT_L0("Failed to open portable binary, trying unportable");
        boost::filesystem::copy_file(m_wallet_file, m_wallet_file + ".unportable", boost::filesystem::copy_option::overwrite_if_exists);
        std::stringstream iss;
        iss.str("");
        iss << buf;
        boost::archive::binary_iarchive ar(iss);
        ar >> *this;
      }
    }
    THROW_WALLET_EXCEPTION_IF(
      m_account_public_address.m_spend_public_key != m_account.get_keys().m_account_address.m_spend_public_key ||
      m_account_public_address.m_view_public_key  != m_account.get_keys().m_account_address.m_view_public_key,
      error::wallet_files_doesnt_correspond, m_keys_file, m_wallet_file);
  }

  cryptonote::block genesis;
  generate_genesis(genesis);
  crypto::hash genesis_hash = get_block_hash(genesis);

  if (m_blockchain.empty())
  {
    m_blockchain.push_back(genesis_hash);
    m_last_block_reward = cryptonote::get_outs_money_amount(genesis.miner_tx);
  }
  else
  {
    check_genesis(genesis_hash);
  }

  trim_hashchain();

  if (get_num_subaddress_accounts() == 0)
    add_subaddress_account(tr("Primary account"));

  try
  {
    find_and_save_rings(false);
  }
  catch (const std::exception &e)
  {
    MERROR("Failed to save rings, will try again next time");
  }
}
//----------------------------------------------------------------------------------------------------
void wallet2::trim_hashchain()
{
  uint64_t height = m_checkpoints.get_max_height();

  for (const transfer_details &td: m_transfers)
    if (td.m_block_height < height)
      height = td.m_block_height;

  if (!m_blockchain.empty() && m_blockchain.size() == m_blockchain.offset())
  {
    MINFO("Fixing empty hashchain");
    cryptonote::COMMAND_RPC_GET_BLOCK_HEADER_BY_HEIGHT::request req = AUTO_VAL_INIT(req);
    cryptonote::COMMAND_RPC_GET_BLOCK_HEADER_BY_HEIGHT::response res = AUTO_VAL_INIT(res);
    m_daemon_rpc_mutex.lock();
    req.height = m_blockchain.size() - 1;
    bool r = net_utils::invoke_http_json_rpc("/json_rpc", "getblockheaderbyheight", req, res, m_http_client, rpc_timeout);
    m_daemon_rpc_mutex.unlock();
    if (r && res.status == CORE_RPC_STATUS_OK)
    {
      crypto::hash hash;
      epee::string_tools::hex_to_pod(res.block_header.hash, hash);
      m_blockchain.refill(hash);
    }
    else
    {
      MERROR("Failed to request block header from daemon, hash chain may be unable to sync till the wallet is loaded with a usable daemon");
    }
  }
  if (height > 0 && m_blockchain.size() > height)
  {
    --height;
    MDEBUG("trimming to " << height << ", offset " << m_blockchain.offset());
    m_blockchain.trim(height);
  }
}
//----------------------------------------------------------------------------------------------------
void wallet2::check_genesis(const crypto::hash& genesis_hash) const {
  std::string what("Genesis block mismatch. You probably use wallet without testnet (or stagenet) flag with blockchain from test (or stage) network or vice versa");

  THROW_WALLET_EXCEPTION_IF(genesis_hash != m_blockchain.genesis(), error::wallet_internal_error, what);
}
//----------------------------------------------------------------------------------------------------
std::string wallet2::path() const
{
  return m_wallet_file;
}
//----------------------------------------------------------------------------------------------------
void wallet2::store()
{
  store_to("", epee::wipeable_string());
}
//----------------------------------------------------------------------------------------------------
void wallet2::store_to(const std::string &path, const epee::wipeable_string &password)
{
  trim_hashchain();

  // if file is the same, we do:
  // 1. save wallet to the *.new file
  // 2. remove old wallet file
  // 3. rename *.new to wallet_name

  // handle if we want just store wallet state to current files (ex store() replacement);
  bool same_file = true;
  if (!path.empty())
  {
    std::string canonical_path = boost::filesystem::canonical(m_wallet_file).string();
    size_t pos = canonical_path.find(path);
    same_file = pos != std::string::npos;
  }


  if (!same_file)
  {
    // check if we want to store to directory which doesn't exists yet
    boost::filesystem::path parent_path = boost::filesystem::path(path).parent_path();

    // if path is not exists, try to create it
    if (!parent_path.empty() &&  !boost::filesystem::exists(parent_path))
    {
      boost::system::error_code ec;
      if (!boost::filesystem::create_directories(parent_path, ec))
      {
        throw std::logic_error(ec.message());
      }
    }
  }
  // preparing wallet data
  std::stringstream oss;
  boost::archive::portable_binary_oarchive ar(oss);
  ar << *this;

  wallet2::cache_file_data cache_file_data = boost::value_initialized<wallet2::cache_file_data>();
  cache_file_data.cache_data = oss.str();
  std::string cipher;
  cipher.resize(cache_file_data.cache_data.size());
  cache_file_data.iv = crypto::rand<crypto::chacha_iv>();
  crypto::chacha20(cache_file_data.cache_data.data(), cache_file_data.cache_data.size(), m_cache_key, cache_file_data.iv, &cipher[0]);
  cache_file_data.cache_data = cipher;

  const std::string new_file = same_file ? m_wallet_file + ".new" : path;
  const std::string old_file = m_wallet_file;
  const std::string old_keys_file = m_keys_file;
  const std::string old_address_file = m_wallet_file + ".address.txt";

  // save keys to the new file
  // if we here, main wallet file is saved and we only need to save keys and address files
  if (!same_file) {
    prepare_file_names(path);
    bool r = store_keys(m_keys_file, password, false);
    THROW_WALLET_EXCEPTION_IF(!r, error::file_save_error, m_keys_file);
    if (boost::filesystem::exists(old_address_file))
    {
      // save address to the new file
      const std::string address_file = m_wallet_file + ".address.txt";
      r = file_io_utils::save_string_to_file(address_file, m_account.get_public_address_str(m_nettype));
      THROW_WALLET_EXCEPTION_IF(!r, error::file_save_error, m_wallet_file);
    }
    // remove old wallet file
    r = boost::filesystem::remove(old_file);
    if (!r) {
      LOG_ERROR("error removing file: " << old_file);
    }
    // remove old keys file
    r = boost::filesystem::remove(old_keys_file);
    if (!r) {
      LOG_ERROR("error removing file: " << old_keys_file);
    }
    // remove old address file
    r = boost::filesystem::remove(old_address_file);
    if (!r) {
      LOG_ERROR("error removing file: " << old_address_file);
    }
  } else {
    // save to new file
#ifdef WIN32
    // On Windows avoid using std::ofstream which does not work with UTF-8 filenames
    // The price to pay is temporary higher memory consumption for string stream + binary archive
    std::ostringstream oss;
    binary_archive<true> oar(oss);
    bool success = ::serialization::serialize(oar, cache_file_data);
    if (success) {
        success = epee::file_io_utils::save_string_to_file(new_file, oss.str());
    }
    THROW_WALLET_EXCEPTION_IF(!success, error::file_save_error, new_file);
#else
    std::ofstream ostr;
    ostr.open(new_file, std::ios_base::binary | std::ios_base::out | std::ios_base::trunc);
    binary_archive<true> oar(ostr);
    bool success = ::serialization::serialize(oar, cache_file_data);
    ostr.close();
    THROW_WALLET_EXCEPTION_IF(!success || !ostr.good(), error::file_save_error, new_file);
#endif

    // here we have "*.new" file, we need to rename it to be without ".new"
    std::error_code e = tools::replace_file(new_file, m_wallet_file);
    THROW_WALLET_EXCEPTION_IF(e, error::file_save_error, m_wallet_file, e);
  }
}
//----------------------------------------------------------------------------------------------------
uint64_t wallet2::balance(uint32_t index_major) const
{
  uint64_t amount = 0;
  if(m_light_wallet)
    return m_light_wallet_unlocked_balance;
  for (const auto& i : balance_per_subaddress(index_major))
    amount += i.second;
  return amount;
}
//----------------------------------------------------------------------------------------------------
uint64_t wallet2::unlocked_balance(uint32_t index_major) const
{
  uint64_t amount = 0;
  if(m_light_wallet)
    return m_light_wallet_balance;
  for (const auto& i : unlocked_balance_per_subaddress(index_major))
    amount += i.second;
  return amount;
}
//----------------------------------------------------------------------------------------------------
std::map<uint32_t, uint64_t> wallet2::balance_per_subaddress(uint32_t index_major) const
{
  std::map<uint32_t, uint64_t> amount_per_subaddr;
  for (const auto& td: m_transfers)
  {
    if (td.m_subaddr_index.major == index_major && !td.m_spent)
    {
      auto found = amount_per_subaddr.find(td.m_subaddr_index.minor);
      if (found == amount_per_subaddr.end())
        amount_per_subaddr[td.m_subaddr_index.minor] = td.amount();
      else
        found->second += td.amount();
    }
  }
  for (const auto& utx: m_unconfirmed_txs)
  {
    if (utx.second.m_subaddr_account == index_major && utx.second.m_state != wallet2::unconfirmed_transfer_details::failed)
    {
      // all changes go to 0-th subaddress (in the current subaddress account)
      auto found = amount_per_subaddr.find(0);
      if (found == amount_per_subaddr.end())
        amount_per_subaddr[0] = utx.second.m_change;
      else
        found->second += utx.second.m_change;
    }
  }
  return amount_per_subaddr;
}
//----------------------------------------------------------------------------------------------------
std::map<uint32_t, uint64_t> wallet2::unlocked_balance_per_subaddress(uint32_t index_major) const
{
  std::map<uint32_t, uint64_t> amount_per_subaddr;
  for(const transfer_details& td: m_transfers)
  {
    if(td.m_subaddr_index.major == index_major && !td.m_spent && is_transfer_unlocked(td))
    {
      auto found = amount_per_subaddr.find(td.m_subaddr_index.minor);
      if (found == amount_per_subaddr.end())
        amount_per_subaddr[td.m_subaddr_index.minor] = td.amount();
      else
        found->second += td.amount();
    }
  }
  return amount_per_subaddr;
}
//----------------------------------------------------------------------------------------------------
uint64_t wallet2::balance_all() const
{
  uint64_t r = 0;
  for (uint32_t index_major = 0; index_major < get_num_subaddress_accounts(); ++index_major)
    r += balance(index_major);
  return r;
}
//----------------------------------------------------------------------------------------------------
uint64_t wallet2::unlocked_balance_all() const
{
  uint64_t r = 0;
  for (uint32_t index_major = 0; index_major < get_num_subaddress_accounts(); ++index_major)
    r += unlocked_balance(index_major);
  return r;
}
//----------------------------------------------------------------------------------------------------
void wallet2::get_transfers(wallet2::transfer_container& incoming_transfers) const
{
  incoming_transfers = m_transfers;
}
//----------------------------------------------------------------------------------------------------
void wallet2::get_payments(const crypto::hash& payment_id, std::list<wallet2::payment_details>& payments, uint64_t min_height, const boost::optional<uint32_t>& subaddr_account, const std::set<uint32_t>& subaddr_indices) const
{
  auto range = m_payments.equal_range(payment_id);
  std::for_each(range.first, range.second, [&payments, &min_height, &subaddr_account, &subaddr_indices](const payment_container::value_type& x) {
    if (min_height < x.second.m_block_height &&
      (!subaddr_account || *subaddr_account == x.second.m_subaddr_index.major) &&
      (subaddr_indices.empty() || subaddr_indices.count(x.second.m_subaddr_index.minor) == 1))
    {
      payments.push_back(x.second);
    }
  });
}
//----------------------------------------------------------------------------------------------------
void wallet2::get_payments(std::list<std::pair<crypto::hash,wallet2::payment_details>>& payments, uint64_t min_height, uint64_t max_height, const boost::optional<uint32_t>& subaddr_account, const std::set<uint32_t>& subaddr_indices) const
{
  auto range = std::make_pair(m_payments.begin(), m_payments.end());
  std::for_each(range.first, range.second, [&payments, &min_height, &max_height, &subaddr_account, &subaddr_indices](const payment_container::value_type& x) {
    if (min_height < x.second.m_block_height && max_height >= x.second.m_block_height &&
      (!subaddr_account || *subaddr_account == x.second.m_subaddr_index.major) &&
      (subaddr_indices.empty() || subaddr_indices.count(x.second.m_subaddr_index.minor) == 1))
    {
      payments.push_back(x);
    }
  });
}
//----------------------------------------------------------------------------------------------------
void wallet2::get_payments_out(std::list<std::pair<crypto::hash,wallet2::confirmed_transfer_details>>& confirmed_payments,
    uint64_t min_height, uint64_t max_height, const boost::optional<uint32_t>& subaddr_account, const std::set<uint32_t>& subaddr_indices) const
{
  for (auto i = m_confirmed_txs.begin(); i != m_confirmed_txs.end(); ++i) {
    if (i->second.m_block_height <= min_height || i->second.m_block_height > max_height)
      continue;
    if (subaddr_account && *subaddr_account != i->second.m_subaddr_account)
      continue;
    if (!subaddr_indices.empty() && std::count_if(i->second.m_subaddr_indices.begin(), i->second.m_subaddr_indices.end(), [&subaddr_indices](uint32_t index) { return subaddr_indices.count(index) == 1; }) == 0)
      continue;
    confirmed_payments.push_back(*i);
  }
}
//----------------------------------------------------------------------------------------------------
void wallet2::get_unconfirmed_payments_out(std::list<std::pair<crypto::hash,wallet2::unconfirmed_transfer_details>>& unconfirmed_payments, const boost::optional<uint32_t>& subaddr_account, const std::set<uint32_t>& subaddr_indices) const
{
  for (auto i = m_unconfirmed_txs.begin(); i != m_unconfirmed_txs.end(); ++i) {
    if (subaddr_account && *subaddr_account != i->second.m_subaddr_account)
      continue;
    if (!subaddr_indices.empty() && std::count_if(i->second.m_subaddr_indices.begin(), i->second.m_subaddr_indices.end(), [&subaddr_indices](uint32_t index) { return subaddr_indices.count(index) == 1; }) == 0)
      continue;
    unconfirmed_payments.push_back(*i);
  }
}
//----------------------------------------------------------------------------------------------------
void wallet2::get_unconfirmed_payments(std::list<std::pair<crypto::hash,wallet2::pool_payment_details>>& unconfirmed_payments, const boost::optional<uint32_t>& subaddr_account, const std::set<uint32_t>& subaddr_indices) const
{
  for (auto i = m_unconfirmed_payments.begin(); i != m_unconfirmed_payments.end(); ++i) {
    if ((!subaddr_account || *subaddr_account == i->second.m_pd.m_subaddr_index.major) &&
      (subaddr_indices.empty() || subaddr_indices.count(i->second.m_pd.m_subaddr_index.minor) == 1))
    unconfirmed_payments.push_back(*i);
  }
}
//----------------------------------------------------------------------------------------------------
void wallet2::rescan_spent()
{
  // This is RPC call that can take a long time if there are many outputs,
  // so we call it several times, in stripes, so we don't time out spuriously
  std::vector<int> spent_status;
  spent_status.reserve(m_transfers.size());
  const size_t chunk_size = 1000;
  for (size_t start_offset = 0; start_offset < m_transfers.size(); start_offset += chunk_size)
  {
    const size_t n_outputs = std::min<size_t>(chunk_size, m_transfers.size() - start_offset);
    MDEBUG("Calling is_key_image_spent on " << start_offset << " - " << (start_offset + n_outputs - 1) << ", out of " << m_transfers.size());
    COMMAND_RPC_IS_KEY_IMAGE_SPENT::request req = AUTO_VAL_INIT(req);
    COMMAND_RPC_IS_KEY_IMAGE_SPENT::response daemon_resp = AUTO_VAL_INIT(daemon_resp);
    for (size_t n = start_offset; n < start_offset + n_outputs; ++n)
      req.key_images.push_back(string_tools::pod_to_hex(m_transfers[n].m_key_image));
    m_daemon_rpc_mutex.lock();
    bool r = epee::net_utils::invoke_http_json("/is_key_image_spent", req, daemon_resp, m_http_client, rpc_timeout);
    m_daemon_rpc_mutex.unlock();
    THROW_WALLET_EXCEPTION_IF(!r, error::no_connection_to_daemon, "is_key_image_spent");
    THROW_WALLET_EXCEPTION_IF(daemon_resp.status == CORE_RPC_STATUS_BUSY, error::daemon_busy, "is_key_image_spent");
    THROW_WALLET_EXCEPTION_IF(daemon_resp.status != CORE_RPC_STATUS_OK, error::is_key_image_spent_error, daemon_resp.status);
    THROW_WALLET_EXCEPTION_IF(daemon_resp.spent_status.size() != n_outputs, error::wallet_internal_error,
      "daemon returned wrong response for is_key_image_spent, wrong amounts count = " +
      std::to_string(daemon_resp.spent_status.size()) + ", expected " +  std::to_string(n_outputs));
    std::copy(daemon_resp.spent_status.begin(), daemon_resp.spent_status.end(), std::back_inserter(spent_status));
  }

  // update spent status
  for (size_t i = 0; i < m_transfers.size(); ++i)
  {
    transfer_details& td = m_transfers[i];
    // a view wallet may not know about key images
    if (!td.m_key_image_known || td.m_key_image_partial)
      continue;
    if (td.m_spent != (spent_status[i] != COMMAND_RPC_IS_KEY_IMAGE_SPENT::UNSPENT))
    {
      if (td.m_spent)
      {
        LOG_PRINT_L0("Marking output " << i << "(" << td.m_key_image << ") as unspent, it was marked as spent");
        set_unspent(i);
        td.m_spent_height = 0;
      }
      else
      {
        LOG_PRINT_L0("Marking output " << i << "(" << td.m_key_image << ") as spent, it was marked as unspent");
        set_spent(i, td.m_spent_height);
        // unknown height, if this gets reorged, it might still be missed
      }
    }
  }
}
//----------------------------------------------------------------------------------------------------
void wallet2::rescan_blockchain(bool refresh)
{
  clear();

  cryptonote::block genesis;
  generate_genesis(genesis);
  crypto::hash genesis_hash = get_block_hash(genesis);
  m_blockchain.push_back(genesis_hash);
  m_last_block_reward = cryptonote::get_outs_money_amount(genesis.miner_tx);
  add_subaddress_account(tr("Primary account"));

  if (refresh)
    this->refresh(false);
}
//----------------------------------------------------------------------------------------------------
bool wallet2::is_transfer_unlocked(const transfer_details& td) const
{
  return is_transfer_unlocked(td.m_tx.get_unlock_time(td.m_internal_output_index), td.m_block_height);
}
//----------------------------------------------------------------------------------------------------
bool wallet2::is_transfer_unlocked(uint64_t unlock_time, uint64_t block_height) const
{
  if(!is_tx_spendtime_unlocked(unlock_time, block_height))
    return false;

  if(block_height + CRYPTONOTE_DEFAULT_TX_SPENDABLE_AGE > get_blockchain_current_height())
    return false;

  return true;
}
//----------------------------------------------------------------------------------------------------
bool wallet2::is_tx_spendtime_unlocked(uint64_t unlock_time, uint64_t block_height) const
{
  return cryptonote::rules::is_output_unlocked(unlock_time, get_blockchain_current_height());
}
//----------------------------------------------------------------------------------------------------
namespace
{
  template<typename T>
  T pop_index(std::vector<T>& vec, size_t idx)
  {
    CHECK_AND_ASSERT_MES(!vec.empty(), T(), "Vector must be non-empty");
    CHECK_AND_ASSERT_MES(idx < vec.size(), T(), "idx out of bounds");

    T res = vec[idx];
    if (idx + 1 != vec.size())
    {
      vec[idx] = vec.back();
    }
    vec.resize(vec.size() - 1);

    return res;
  }

  template<typename T>
  T pop_random_value(std::vector<T>& vec)
  {
    CHECK_AND_ASSERT_MES(!vec.empty(), T(), "Vector must be non-empty");

    size_t idx = crypto::rand<size_t>() % vec.size();
    return pop_index (vec, idx);
  }

  template<typename T>
  T pop_back(std::vector<T>& vec)
  {
    CHECK_AND_ASSERT_MES(!vec.empty(), T(), "Vector must be non-empty");

    T res = vec.back();
    vec.pop_back();
    return res;
  }

  template<typename T>
  void pop_if_present(std::vector<T>& vec, T e)
  {
    for (size_t i = 0; i < vec.size(); ++i)
    {
      if (e == vec[i])
      {
        pop_index (vec, i);
        return;
      }
    }
  }
}
//----------------------------------------------------------------------------------------------------
// This returns a handwavy estimation of how much two outputs are related
// If they're from the same tx, then they're fully related. From close block
// heights, they're kinda related. The actual values don't matter, just
// their ordering, but it could become more murky if we add scores later.
float wallet2::get_output_relatedness(const transfer_details &td0, const transfer_details &td1) const
{
  int dh;

  // expensive test, and same tx will fall onto the same block height below
  if (td0.m_txid == td1.m_txid)
    return 1.0f;

  // same block height -> possibly tx burst, or same tx (since above is disabled)
  dh = td0.m_block_height > td1.m_block_height ? td0.m_block_height - td1.m_block_height : td1.m_block_height - td0.m_block_height;
  if (dh == 0)
    return 0.9f;

  // adjacent blocks -> possibly tx burst
  if (dh == 1)
    return 0.8f;

  // could extract the payment id, and compare them, but this is a bit expensive too

  // similar block heights
  if (dh < 10)
    return 0.2f;

  // don't think these are particularly related
  return 0.0f;
}
//----------------------------------------------------------------------------------------------------
size_t wallet2::pop_best_value_from(const transfer_container &transfers, std::vector<size_t> &unused_indices, const std::vector<size_t>& selected_transfers, bool smallest) const
{
  std::vector<size_t> candidates;
  float best_relatedness = 1.0f;
  for (size_t n = 0; n < unused_indices.size(); ++n)
  {
    const transfer_details &candidate = transfers[unused_indices[n]];
    float relatedness = 0.0f;
    for (std::vector<size_t>::const_iterator i = selected_transfers.begin(); i != selected_transfers.end(); ++i)
    {
      float r = get_output_relatedness(candidate, transfers[*i]);
      if (r > relatedness)
      {
        relatedness = r;
        if (relatedness == 1.0f)
          break;
      }
    }

    if (relatedness < best_relatedness)
    {
      best_relatedness = relatedness;
      candidates.clear();
    }

    if (relatedness == best_relatedness)
      candidates.push_back(n);
  }

  // we have all the least related outputs in candidates, so we can pick either
  // the smallest, or a random one, depending on request
  size_t idx;
  if (smallest)
  {
    idx = 0;
    for (size_t n = 0; n < candidates.size(); ++n)
    {
      const transfer_details &td = transfers[unused_indices[candidates[n]]];
      if (td.amount() < transfers[unused_indices[candidates[idx]]].amount())
        idx = n;
    }
  }
  else
  {
    idx = crypto::rand<size_t>() % candidates.size();
  }
  return pop_index (unused_indices, candidates[idx]);
}
//----------------------------------------------------------------------------------------------------
size_t wallet2::pop_best_value(std::vector<size_t> &unused_indices, const std::vector<size_t>& selected_transfers, bool smallest) const
{
  return pop_best_value_from(m_transfers, unused_indices, selected_transfers, smallest);
}
//----------------------------------------------------------------------------------------------------
// Select random input sources for transaction.
// returns:
//    direct return: amount of money found
//    modified reference: selected_transfers, a list of iterators/indices of input sources
uint64_t wallet2::select_transfers(uint64_t needed_money, std::vector<size_t> unused_transfers_indices, std::vector<size_t>& selected_transfers, bool trusted_daemon) const
{
  uint64_t found_money = 0;
  selected_transfers.reserve(unused_transfers_indices.size());
  while (found_money < needed_money && !unused_transfers_indices.empty())
  {
    size_t idx = pop_best_value(unused_transfers_indices, selected_transfers);

    const transfer_container::const_iterator it = m_transfers.begin() + idx;
    selected_transfers.push_back(idx);
    found_money += it->amount();
  }

  return found_money;
}
//----------------------------------------------------------------------------------------------------
void wallet2::add_unconfirmed_tx(const cryptonote::transaction& tx, uint64_t amount_in, const std::vector<cryptonote::tx_destination_entry> &dests, const crypto::hash &payment_id, uint64_t change_amount, uint32_t subaddr_account, const std::set<uint32_t>& subaddr_indices)
{
  unconfirmed_transfer_details& utd = m_unconfirmed_txs[cryptonote::get_transaction_hash(tx)];
  utd.m_amount_in = amount_in;
  utd.m_amount_out = 0;
  for (const auto &d: dests)
    utd.m_amount_out += d.amount;
  utd.m_amount_out += change_amount; // dests does not contain change
  utd.m_change = change_amount;
  utd.m_sent_time = time(NULL);
  utd.m_tx = (const cryptonote::transaction_prefix&)tx;
  utd.m_dests = dests;
  utd.m_payment_id = payment_id;
  utd.m_state = wallet2::unconfirmed_transfer_details::pending;
  utd.m_timestamp = time(NULL);
  utd.m_subaddr_account = subaddr_account;
  utd.m_subaddr_indices = subaddr_indices;
  for (const auto &in: tx.vin)
  {
    if (in.type() != typeid(cryptonote::txin_to_key))
      continue;
    const auto &txin = boost::get<cryptonote::txin_to_key>(in);
    utd.m_rings.push_back(std::make_pair(txin.k_image, txin.key_offsets));
  }
}

//----------------------------------------------------------------------------------------------------
void wallet2::transfer(const std::vector<cryptonote::tx_destination_entry>& dsts, const size_t fake_outs_count, const std::vector<size_t> &unused_transfers_indices,
                       uint64_t unlock_time, uint64_t fee, const std::vector<uint8_t>& extra, cryptonote::transaction& tx, pending_tx& ptx, bool trusted_daemon)
{
  transfer(dsts, fake_outs_count, unused_transfers_indices, unlock_time, fee, extra, detail::digit_split_strategy, tx_dust_policy(::config::DEFAULT_DUST_THRESHOLD), tx, ptx, trusted_daemon);
}
//----------------------------------------------------------------------------------------------------
void wallet2::transfer(const std::vector<cryptonote::tx_destination_entry>& dsts, const size_t fake_outs_count, const std::vector<size_t> &unused_transfers_indices,
                       uint64_t unlock_time, uint64_t fee, const std::vector<uint8_t>& extra, bool trusted_daemon)
{
  cryptonote::transaction tx;
  pending_tx ptx;
  transfer(dsts, fake_outs_count, unused_transfers_indices, unlock_time, fee, extra, tx, ptx, trusted_daemon);
}

namespace {
// split_amounts(vector<cryptonote::tx_destination_entry> dsts, size_t num_splits)
//
// split amount for each dst in dsts into num_splits parts
// and make num_splits new vector<crypt...> instances to hold these new amounts
std::vector<std::vector<cryptonote::tx_destination_entry>> split_amounts(
    std::vector<cryptonote::tx_destination_entry> dsts, size_t num_splits)
{
  std::vector<std::vector<cryptonote::tx_destination_entry>> retVal;

  if (num_splits <= 1)
  {
    retVal.push_back(dsts);
    return retVal;
  }

  // for each split required
  for (size_t i=0; i < num_splits; i++)
  {
    std::vector<cryptonote::tx_destination_entry> new_dsts;

    // for each destination
    for (size_t j=0; j < dsts.size(); j++)
    {
      cryptonote::tx_destination_entry de;
      uint64_t amount;

      amount = dsts[j].amount;
      amount = amount / num_splits;

      // if last split, add remainder
      if (i + 1 == num_splits)
      {
        amount += dsts[j].amount % num_splits;
      }
      
      de.addr = dsts[j].addr;
      de.amount = amount;

      new_dsts.push_back(de);
    }

    retVal.push_back(new_dsts);
  }

  return retVal;
}
} // anonymous namespace
//----------------------------------------------------------------------------------------------------
crypto::hash wallet2::get_payment_id(const pending_tx &ptx) const
{
  std::vector<tx_extra_field> tx_extra_fields;
  parse_tx_extra(ptx.tx.extra, tx_extra_fields); // ok if partially parsed
  tx_extra_nonce extra_nonce;
  crypto::hash payment_id = null_hash;
  if (find_tx_extra_field_by_type(tx_extra_fields, extra_nonce))
  {
    crypto::hash8 payment_id8 = null_hash8;
    if(get_encrypted_payment_id_from_tx_extra_nonce(extra_nonce.nonce, payment_id8))
    {
      if (ptx.dests.empty())
      {
        MWARNING("Encrypted payment id found, but no destinations public key, cannot decrypt");
        return crypto::null_hash;
      }
      if (m_account.get_device().decrypt_payment_id(payment_id8, ptx.dests[0].addr.m_view_public_key, ptx.tx_key))
      {
        memcpy(payment_id.data, payment_id8.data, 8);
      }
    }
    else if (!get_payment_id_from_tx_extra_nonce(extra_nonce.nonce, payment_id))
    {
      payment_id = crypto::null_hash;
    }
  }
  return payment_id;
}
//----------------------------------------------------------------------------------------------------
// take a pending tx and actually send it to the daemon
void wallet2::commit_tx(pending_tx& ptx)
{
  using namespace cryptonote;
  
  if(m_light_wallet) 
  {
    cryptonote::COMMAND_RPC_SUBMIT_RAW_TX::request oreq;
    cryptonote::COMMAND_RPC_SUBMIT_RAW_TX::response ores;
    oreq.address = get_account().get_public_address_str(m_nettype);
    oreq.view_key = string_tools::pod_to_hex(get_account().get_keys().m_view_secret_key);
    oreq.tx = epee::string_tools::buff_to_hex_nodelimer(tx_to_blob(ptx.tx));
    m_daemon_rpc_mutex.lock();
    bool r = epee::net_utils::invoke_http_json("/submit_raw_tx", oreq, ores, m_http_client, rpc_timeout, "POST");
    m_daemon_rpc_mutex.unlock();
    THROW_WALLET_EXCEPTION_IF(!r, error::no_connection_to_daemon, "submit_raw_tx");
    // MyMonero and OpenMonero use different status strings
    THROW_WALLET_EXCEPTION_IF(ores.status != "OK" && ores.status != "success" , error::tx_rejected, ptx.tx, ores.status, ores.error);
  }
  else
  {
    // Normal submit
    COMMAND_RPC_SEND_RAW_TX::request req;
    req.tx_as_hex = epee::string_tools::buff_to_hex_nodelimer(tx_to_blob(ptx.tx));
    req.do_not_relay = false;
    COMMAND_RPC_SEND_RAW_TX::response daemon_send_resp;
    m_daemon_rpc_mutex.lock();
    bool r = epee::net_utils::invoke_http_json("/sendrawtransaction", req, daemon_send_resp, m_http_client, rpc_timeout);
    m_daemon_rpc_mutex.unlock();
    THROW_WALLET_EXCEPTION_IF(!r, error::no_connection_to_daemon, "sendrawtransaction");
    THROW_WALLET_EXCEPTION_IF(daemon_send_resp.status == CORE_RPC_STATUS_BUSY, error::daemon_busy, "sendrawtransaction");
    THROW_WALLET_EXCEPTION_IF(daemon_send_resp.status != CORE_RPC_STATUS_OK, error::tx_rejected, ptx.tx, daemon_send_resp.status, daemon_send_resp.reason);
    // sanity checks
    for (size_t idx: ptx.selected_transfers)
    {
      THROW_WALLET_EXCEPTION_IF(idx >= m_transfers.size(), error::wallet_internal_error,
          "Bad output index in selected transfers: " + boost::lexical_cast<std::string>(idx));
    }
  }
  crypto::hash txid;

  txid = get_transaction_hash(ptx.tx);
  crypto::hash payment_id = crypto::null_hash;
  std::vector<cryptonote::tx_destination_entry> dests;
  uint64_t amount_in = 0;
  if (store_tx_info())
  {
    payment_id = get_payment_id(ptx);
    dests = ptx.dests;
    for(size_t idx: ptx.selected_transfers)
      amount_in += m_transfers[idx].amount();
  }
  add_unconfirmed_tx(ptx.tx, amount_in, dests, payment_id, ptx.change_dts.amount, ptx.construction_data.subaddr_account, ptx.construction_data.subaddr_indices);
  if (store_tx_info())
  {
    m_tx_keys.insert(std::make_pair(txid, ptx.tx_key));
    m_additional_tx_keys.insert(std::make_pair(txid, ptx.additional_tx_keys));
  }

  LOG_PRINT_L2("transaction " << txid << " generated ok and sent to daemon, key_images: [" << ptx.key_images << "]");

  for(size_t idx: ptx.selected_transfers)
  {
    set_spent(idx, 0);
  }

  // tx generated, get rid of used k values
  for (size_t idx: ptx.selected_transfers)
    m_transfers[idx].m_multisig_k.clear();

  //fee includes dust if dust policy specified it.
  LOG_PRINT_L1("Transaction successfully sent. <" << txid << ">" << ENDL
            << "Commission: " << print_money(ptx.fee) << " (dust sent to dust addr: " << print_money((ptx.dust_added_to_fee ? 0 : ptx.dust)) << ")" << ENDL
            << "Balance: " << print_money(balance(ptx.construction_data.subaddr_account)) << ENDL
            << "Unlocked: " << print_money(unlocked_balance(ptx.construction_data.subaddr_account)) << ENDL
            << "Please, wait for confirmation for your balance to be unlocked.");
}

void wallet2::commit_tx(std::vector<pending_tx>& ptx_vector)
{
  for (auto & ptx : ptx_vector)
  {
    commit_tx(ptx);
  }
}
//----------------------------------------------------------------------------------------------------
bool wallet2::save_tx(const std::vector<pending_tx>& ptx_vector, const std::string &filename) const
{
  LOG_PRINT_L0("saving " << ptx_vector.size() << " transactions");
  std::string ciphertext = dump_tx_to_str(ptx_vector);
  if (ciphertext.empty())
    return false;
  return epee::file_io_utils::save_string_to_file(filename, ciphertext);
}
//----------------------------------------------------------------------------------------------------
std::string wallet2::dump_tx_to_str(const std::vector<pending_tx> &ptx_vector) const
{
  LOG_PRINT_L0("saving " << ptx_vector.size() << " transactions");
  unsigned_tx_set txs;
  for (auto &tx: ptx_vector)
  {
    // Short payment id is encrypted with tx_key. 
    // Since sign_tx() generates new tx_keys and encrypts the payment id, we need to save the decrypted payment ID
    // Save tx construction_data to unsigned_tx_set
    txs.txes.push_back(get_construction_data_with_decrypted_short_payment_id(tx, m_account.get_device()));
  }
  
  txs.transfers = m_transfers;
  // save as binary
  std::ostringstream oss;
  boost::archive::portable_binary_oarchive ar(oss);
  try
  {
    ar << txs;
  }
  catch (...)
  {
    return std::string();
  }
  LOG_PRINT_L2("Saving unsigned tx data: " << oss.str());
  std::string ciphertext = encrypt_with_view_secret_key(oss.str());
  return std::string(UNSIGNED_TX_PREFIX) + ciphertext;
}
//----------------------------------------------------------------------------------------------------
bool wallet2::load_unsigned_tx(const std::string &unsigned_filename, unsigned_tx_set &exported_txs) const
{
  std::string s;
  boost::system::error_code errcode;

  if (!boost::filesystem::exists(unsigned_filename, errcode))
  {
    LOG_PRINT_L0("File " << unsigned_filename << " does not exist: " << errcode);
    return false;
  }
  if (!epee::file_io_utils::load_file_to_string(unsigned_filename.c_str(), s))
  {
    LOG_PRINT_L0("Failed to load from " << unsigned_filename);
    return false;
  }

  return parse_unsigned_tx_from_str(s, exported_txs);
}
//----------------------------------------------------------------------------------------------------
bool wallet2::parse_unsigned_tx_from_str(const std::string &unsigned_tx_st, unsigned_tx_set &exported_txs) const
{
  std::string s = unsigned_tx_st;
  const size_t magiclen = strlen(UNSIGNED_TX_PREFIX) - 1;
  if (strncmp(s.c_str(), UNSIGNED_TX_PREFIX, magiclen))
  {
    LOG_PRINT_L0("Bad magic from unsigned tx");
    return false;
  }
  s = s.substr(magiclen);
  const char version = s[0];
  s = s.substr(1);
  if (version == '\003')
  {
    try
    {
      std::istringstream iss(s);
      boost::archive::portable_binary_iarchive ar(iss);
      ar >> exported_txs;
    }
    catch (...)
    {
      LOG_PRINT_L0("Failed to parse data from unsigned tx");
      return false;
    }
  }
  else if (version == '\004')
  {
    try
    {
      s = decrypt_with_view_secret_key(s);
      try
      {
        std::istringstream iss(s);
        boost::archive::portable_binary_iarchive ar(iss);
        ar >> exported_txs;
      }
      catch (...)
      {
        LOG_PRINT_L0("Failed to parse data from unsigned tx");
        return false;
      }
    }
    catch (const std::exception &e)
    {
      LOG_PRINT_L0("Failed to decrypt unsigned tx: " << e.what());
      return false;
    }
  }
  else
  {
    LOG_PRINT_L0("Unsupported version in unsigned tx");
    return false;
  }
  LOG_PRINT_L1("Loaded tx unsigned data from binary: " << exported_txs.txes.size() << " transactions");

  return true;
}
//----------------------------------------------------------------------------------------------------
bool wallet2::sign_tx(const std::string &unsigned_filename, const std::string &signed_filename, std::vector<wallet2::pending_tx> &txs, std::function<bool(const unsigned_tx_set&)> accept_func, bool export_raw)
{
  unsigned_tx_set exported_txs;
  if(!load_unsigned_tx(unsigned_filename, exported_txs))
    return false;
  
  if (accept_func && !accept_func(exported_txs))
  {
    LOG_PRINT_L1("Transactions rejected by callback");
    return false;
  }
  return sign_tx(exported_txs, signed_filename, txs, export_raw);
}
//----------------------------------------------------------------------------------------------------
bool wallet2::sign_tx(unsigned_tx_set &exported_txs, std::vector<wallet2::pending_tx> &txs, signed_tx_set &signed_txes)
{
  import_outputs(exported_txs.transfers);

  // sign the transactions
  for (size_t n = 0; n < exported_txs.txes.size(); ++n)
  {
    tools::wallet2::tx_construction_data &sd = exported_txs.txes[n];
    THROW_WALLET_EXCEPTION_IF(sd.sources.empty(), error::wallet_internal_error, "Empty sources");
    LOG_PRINT_L1(" " << (n+1) << ": " << sd.sources.size() << " inputs, ring size " << sd.sources[0].outputs.size());
    signed_txes.ptx.push_back(pending_tx());
    tools::wallet2::pending_tx &ptx = signed_txes.ptx.back();
    crypto::secret_key tx_key;
    std::vector<crypto::secret_key> additional_tx_keys;
    rct::multisig_out msout;
    bool per_output_unlock = use_fork_rules(9, 10);
    bool r = cryptonote::construct_tx_and_get_tx_key(m_account.get_keys(), m_subaddresses, sd.sources, sd.splitted_dsts, sd.change_dts, sd.extra, ptx.tx, sd.unlock_time, tx_key, additional_tx_keys, sd.use_rct, sd.use_bulletproofs, m_multisig ? &msout : NULL, per_output_unlock);
    THROW_WALLET_EXCEPTION_IF(!r, error::tx_not_constructed, sd.sources, sd.splitted_dsts, sd.unlock_time, m_nettype);
    // we don't test tx size, because we don't know the current limit, due to not having a blockchain,
    // and it's a bit pointless to fail there anyway, since it'd be a (good) guess only. We sign anyway,
    // and if we really go over limit, the daemon will reject when it gets submitted. Chances are it's
    // OK anyway since it was generated in the first place, and rerolling should be within a few bytes.

    // normally, the tx keys are saved in commit_tx, when the tx is actually sent to the daemon.
    // we can't do that here since the tx will be sent from the compromised wallet, which we don't want
    // to see that info, so we save it here
    if (store_tx_info())
    {
      const crypto::hash txid = get_transaction_hash(ptx.tx);
      m_tx_keys.insert(std::make_pair(txid, tx_key));
      m_additional_tx_keys.insert(std::make_pair(txid, additional_tx_keys));
    }

    std::string key_images;
    bool all_are_txin_to_key = std::all_of(ptx.tx.vin.begin(), ptx.tx.vin.end(), [&](const txin_v& s_e) -> bool
    {
      CHECKED_GET_SPECIFIC_VARIANT(s_e, const txin_to_key, in, false);
      key_images += boost::to_string(in.k_image) + " ";
      return true;
    });
    THROW_WALLET_EXCEPTION_IF(!all_are_txin_to_key, error::unexpected_txin_type, ptx.tx);

    ptx.key_images = key_images;
    ptx.fee = 0;
    for (const auto &i: sd.sources) ptx.fee += i.amount;
    for (const auto &i: sd.splitted_dsts) ptx.fee -= i.amount;
    ptx.dust = 0;
    ptx.dust_added_to_fee = false;
    ptx.change_dts = sd.change_dts;
    ptx.selected_transfers = sd.selected_transfers;
    ptx.tx_key = rct::rct2sk(rct::identity()); // don't send it back to the untrusted view wallet
    ptx.dests = sd.dests;
    ptx.construction_data = sd;

    txs.push_back(ptx);
  }

  // add key images
  signed_txes.key_images.resize(m_transfers.size());
  for (size_t i = 0; i < m_transfers.size(); ++i)
  {
    if (!m_transfers[i].m_key_image_known || m_transfers[i].m_key_image_partial)
      LOG_PRINT_L0("WARNING: key image not known in signing wallet at index " << i);
    signed_txes.key_images[i] = m_transfers[i].m_key_image;
  }

  return true;
}
//----------------------------------------------------------------------------------------------------
bool wallet2::sign_tx(unsigned_tx_set &exported_txs, const std::string &signed_filename, std::vector<wallet2::pending_tx> &txs, bool export_raw)
{
  // sign the transactions
  signed_tx_set signed_txes;
  std::string ciphertext = sign_tx_dump_to_str(exported_txs, txs, signed_txes);
  if (ciphertext.empty())
  {
    LOG_PRINT_L0("Failed to sign unsigned_tx_set");
    return false;
  }

  if (!epee::file_io_utils::save_string_to_file(signed_filename, ciphertext))
  {
    LOG_PRINT_L0("Failed to save file to " << signed_filename);
    return false;
  }
  // export signed raw tx without encryption
  if (export_raw)
  {
    for (size_t i = 0; i < signed_txes.ptx.size(); ++i)
    {
      std::string tx_as_hex = epee::string_tools::buff_to_hex_nodelimer(tx_to_blob(signed_txes.ptx[i].tx));
      std::string raw_filename = signed_filename + "_raw" + (signed_txes.ptx.size() == 1 ? "" : ("_" + std::to_string(i)));
      if (!epee::file_io_utils::save_string_to_file(raw_filename, tx_as_hex))
      {
        LOG_PRINT_L0("Failed to save file to " << raw_filename);
        return false;
      }
    }
  }
  return true;
}
//----------------------------------------------------------------------------------------------------
std::string wallet2::sign_tx_dump_to_str(unsigned_tx_set &exported_txs, std::vector<wallet2::pending_tx> &ptx, signed_tx_set &signed_txes)
{
  // sign the transactions
  bool r = sign_tx(exported_txs, ptx, signed_txes);
  if (!r)
  {
    LOG_PRINT_L0("Failed to sign unsigned_tx_set");
    return std::string();
  }

  // save as binary
  std::ostringstream oss;
  boost::archive::portable_binary_oarchive ar(oss);
  try
  {
    ar << signed_txes;
  }
  catch(...)
  {
    return std::string();
  }
  LOG_PRINT_L3("Saving signed tx data (with encryption): " << oss.str());
  std::string ciphertext = encrypt_with_view_secret_key(oss.str());
  return std::string(SIGNED_TX_PREFIX) + ciphertext;
}
//----------------------------------------------------------------------------------------------------
bool wallet2::load_tx(const std::string &signed_filename, std::vector<tools::wallet2::pending_tx> &ptx, std::function<bool(const signed_tx_set&)> accept_func)
{
  std::string s;
  boost::system::error_code errcode;
  signed_tx_set signed_txs;

  if (!boost::filesystem::exists(signed_filename, errcode))
  {
    LOG_PRINT_L0("File " << signed_filename << " does not exist: " << errcode);
    return false;
  }

  if (!epee::file_io_utils::load_file_to_string(signed_filename.c_str(), s))
  {
    LOG_PRINT_L0("Failed to load from " << signed_filename);
    return false;
  }

  return parse_tx_from_str(s, ptx, accept_func);
}
//----------------------------------------------------------------------------------------------------
bool wallet2::parse_tx_from_str(const std::string &signed_tx_st, std::vector<tools::wallet2::pending_tx> &ptx, std::function<bool(const signed_tx_set &)> accept_func)
{
  std::string s = signed_tx_st;
  boost::system::error_code errcode;
  signed_tx_set signed_txs;

  const size_t magiclen = strlen(SIGNED_TX_PREFIX) - 1;
  if (strncmp(s.c_str(), SIGNED_TX_PREFIX, magiclen))
  {
    LOG_PRINT_L0("Bad magic from signed transaction");
    return false;
  }
  s = s.substr(magiclen);
  const char version = s[0];
  s = s.substr(1);
  if (version == '\003')
  {
    try
    {
      std::istringstream iss(s);
      boost::archive::portable_binary_iarchive ar(iss);
      ar >> signed_txs;
    }
    catch (...)
    {
      LOG_PRINT_L0("Failed to parse data from signed transaction");
      return false;
    }
  }
  else if (version == '\004')
  {
    try
    {
      s = decrypt_with_view_secret_key(s);
      try
      {
        std::istringstream iss(s);
        boost::archive::portable_binary_iarchive ar(iss);
        ar >> signed_txs;
      }
      catch (...)
      {
        LOG_PRINT_L0("Failed to parse decrypted data from signed transaction");
        return false;
      }
    }
    catch (const std::exception &e)
    {
      LOG_PRINT_L0("Failed to decrypt signed transaction: " << e.what());
      return false;
    }
  }
  else
  {
    LOG_PRINT_L0("Unsupported version in signed transaction");
    return false;
  }
  LOG_PRINT_L0("Loaded signed tx data from binary: " << signed_txs.ptx.size() << " transactions");
  for (auto &c_ptx: signed_txs.ptx) LOG_PRINT_L0(cryptonote::obj_to_json_str(c_ptx.tx));

  if (accept_func && !accept_func(signed_txs))
  {
    LOG_PRINT_L1("Transactions rejected by callback");
    return false;
  }

  // import key images
  if (signed_txs.key_images.size() > m_transfers.size())
  {
    LOG_PRINT_L1("More key images returned that we know outputs for");
    return false;
  }
  for (size_t i = 0; i < signed_txs.key_images.size(); ++i)
  {
    transfer_details &td = m_transfers[i];
    if (td.m_key_image_known && !td.m_key_image_partial && td.m_key_image != signed_txs.key_images[i])
      LOG_PRINT_L0("WARNING: imported key image differs from previously known key image at index " << i << ": trusting imported one");
    td.m_key_image = signed_txs.key_images[i];
    m_key_images[m_transfers[i].m_key_image] = i;
    td.m_key_image_known = true;
    td.m_key_image_partial = false;
    m_pub_keys[m_transfers[i].get_public_key()] = i;
  }

  ptx = signed_txs.ptx;

  return true;
}
//----------------------------------------------------------------------------------------------------
std::string wallet2::save_multisig_tx(multisig_tx_set txs)
{
  LOG_PRINT_L0("saving " << txs.m_ptx.size() << " multisig transactions");

  // txes generated, get rid of used k values
  for (size_t n = 0; n < txs.m_ptx.size(); ++n)
    for (size_t idx: txs.m_ptx[n].construction_data.selected_transfers)
      m_transfers[idx].m_multisig_k.clear();

  // zero out some data we don't want to share
  for (auto &ptx: txs.m_ptx)
  {
    for (auto &e: ptx.construction_data.sources)
      e.multisig_kLRki.k = rct::zero();
  }

  for (auto &ptx: txs.m_ptx)
  {
    // Get decrypted payment id from pending_tx
    ptx.construction_data = get_construction_data_with_decrypted_short_payment_id(ptx, m_account.get_device());
  }

  // save as binary
  std::ostringstream oss;
  boost::archive::portable_binary_oarchive ar(oss);
  try
  {
    ar << txs;
  }
  catch (...)
  {
    return std::string();
  }
  LOG_PRINT_L2("Saving multisig unsigned tx data: " << oss.str());
  std::string ciphertext = encrypt_with_view_secret_key(oss.str());
  return std::string(MULTISIG_UNSIGNED_TX_PREFIX) + ciphertext;
}
//----------------------------------------------------------------------------------------------------
bool wallet2::save_multisig_tx(const multisig_tx_set &txs, const std::string &filename)
{
  std::string ciphertext = save_multisig_tx(txs);
  if (ciphertext.empty())
    return false;
  return epee::file_io_utils::save_string_to_file(filename, ciphertext);
}
//----------------------------------------------------------------------------------------------------
wallet2::multisig_tx_set wallet2::make_multisig_tx_set(const std::vector<pending_tx>& ptx_vector) const
{
  multisig_tx_set txs;
  txs.m_ptx = ptx_vector;

  for (const auto &msk: get_account().get_multisig_keys())
  {
    crypto::public_key pkey = get_multisig_signing_public_key(msk);
    for (auto &ptx: txs.m_ptx) for (auto &sig: ptx.multisig_sigs) sig.signing_keys.insert(pkey);
  }

  txs.m_signers.insert(get_multisig_signer_public_key());
  return txs;
}

std::string wallet2::save_multisig_tx(const std::vector<pending_tx>& ptx_vector)
{
  return save_multisig_tx(make_multisig_tx_set(ptx_vector));
}
//----------------------------------------------------------------------------------------------------
bool wallet2::save_multisig_tx(const std::vector<pending_tx>& ptx_vector, const std::string &filename)
{
  std::string ciphertext = save_multisig_tx(ptx_vector);
  if (ciphertext.empty())
    return false;
  return epee::file_io_utils::save_string_to_file(filename, ciphertext);
}
//----------------------------------------------------------------------------------------------------
bool wallet2::load_multisig_tx(cryptonote::blobdata s, multisig_tx_set &exported_txs, std::function<bool(const multisig_tx_set&)> accept_func)
{
  const size_t magiclen = strlen(MULTISIG_UNSIGNED_TX_PREFIX);
  if (strncmp(s.c_str(), MULTISIG_UNSIGNED_TX_PREFIX, magiclen))
  {
    LOG_PRINT_L0("Bad magic from multisig tx data");
    return false;
  }
  try
  {
    s = decrypt_with_view_secret_key(std::string(s, magiclen));
  }
  catch (const std::exception &e)
  {
    LOG_PRINT_L0("Failed to decrypt multisig tx data: " << e.what());
    return false;
  }
  try
  {
    std::istringstream iss(s);
    boost::archive::portable_binary_iarchive ar(iss);
    ar >> exported_txs;
  }
  catch (...)
  {
    LOG_PRINT_L0("Failed to parse multisig tx data");
    return false;
  }

  // sanity checks
  for (const auto &ptx: exported_txs.m_ptx)
  {
    CHECK_AND_ASSERT_MES(ptx.selected_transfers.size() == ptx.tx.vin.size(), false, "Mismatched selected_transfers/vin sizes");
    for (size_t idx: ptx.selected_transfers)
      CHECK_AND_ASSERT_MES(idx < m_transfers.size(), false, "Transfer index out of range");
    CHECK_AND_ASSERT_MES(ptx.construction_data.selected_transfers.size() == ptx.tx.vin.size(), false, "Mismatched cd selected_transfers/vin sizes");
    for (size_t idx: ptx.construction_data.selected_transfers)
      CHECK_AND_ASSERT_MES(idx < m_transfers.size(), false, "Transfer index out of range");
    CHECK_AND_ASSERT_MES(ptx.construction_data.sources.size() == ptx.tx.vin.size(), false, "Mismatched sources/vin sizes");
  }

  LOG_PRINT_L1("Loaded multisig tx unsigned data from binary: " << exported_txs.m_ptx.size() << " transactions");
  for (auto &ptx: exported_txs.m_ptx) LOG_PRINT_L0(cryptonote::obj_to_json_str(ptx.tx));

  if (accept_func && !accept_func(exported_txs))
  {
    LOG_PRINT_L1("Transactions rejected by callback");
    return false;
  }

  const bool is_signed = exported_txs.m_signers.size() >= m_multisig_threshold;
  if (is_signed)
  {
    for (const auto &ptx: exported_txs.m_ptx)
    {
      const crypto::hash txid = get_transaction_hash(ptx.tx);
      if (store_tx_info())
      {
        m_tx_keys.insert(std::make_pair(txid, ptx.tx_key));
        m_additional_tx_keys.insert(std::make_pair(txid, ptx.additional_tx_keys));
      }
    }
  }

  return true;
}
//----------------------------------------------------------------------------------------------------
bool wallet2::load_multisig_tx_from_file(const std::string &filename, multisig_tx_set &exported_txs, std::function<bool(const multisig_tx_set&)> accept_func)
{
  std::string s;
  boost::system::error_code errcode;

  if (!boost::filesystem::exists(filename, errcode))
  {
    LOG_PRINT_L0("File " << filename << " does not exist: " << errcode);
    return false;
  }
  if (!epee::file_io_utils::load_file_to_string(filename.c_str(), s))
  {
    LOG_PRINT_L0("Failed to load from " << filename);
    return false;
  }

  if (!load_multisig_tx(s, exported_txs, accept_func))
  {
    LOG_PRINT_L0("Failed to parse multisig tx data from " << filename);
    return false;
  }
  return true;
}
//----------------------------------------------------------------------------------------------------
bool wallet2::sign_multisig_tx(multisig_tx_set &exported_txs, std::vector<crypto::hash> &txids)
{
  THROW_WALLET_EXCEPTION_IF(exported_txs.m_ptx.empty(), error::wallet_internal_error, "No tx found");

  const crypto::public_key local_signer = get_multisig_signer_public_key();

  THROW_WALLET_EXCEPTION_IF(exported_txs.m_signers.find(local_signer) != exported_txs.m_signers.end(),
      error::wallet_internal_error, "Transaction already signed by this private key");
  THROW_WALLET_EXCEPTION_IF(exported_txs.m_signers.size() > m_multisig_threshold,
      error::wallet_internal_error, "Transaction was signed by too many signers");
  THROW_WALLET_EXCEPTION_IF(exported_txs.m_signers.size() == m_multisig_threshold,
      error::wallet_internal_error, "Transaction is already fully signed");

  txids.clear();

  // sign the transactions
  for (size_t n = 0; n < exported_txs.m_ptx.size(); ++n)
  {
    tools::wallet2::pending_tx &ptx = exported_txs.m_ptx[n];
    THROW_WALLET_EXCEPTION_IF(ptx.multisig_sigs.empty(), error::wallet_internal_error, "No signatures found in multisig tx");
    tools::wallet2::tx_construction_data &sd = ptx.construction_data;
    LOG_PRINT_L1(" " << (n+1) << ": " << sd.sources.size() << " inputs, mixin " << (sd.sources[0].outputs.size()-1) <<
        ", signed by " << exported_txs.m_signers.size() << "/" << m_multisig_threshold);
    cryptonote::transaction tx;
    rct::multisig_out msout = ptx.multisig_sigs.front().msout;
    auto sources = sd.sources;
    bool per_output_unlock = use_fork_rules(9, 10);
    bool r = cryptonote::construct_tx_with_tx_key(m_account.get_keys(), m_subaddresses, sources, sd.splitted_dsts, ptx.change_dts, sd.extra, tx, sd.unlock_time, ptx.tx_key, ptx.additional_tx_keys, sd.use_rct, sd.use_bulletproofs, &msout, per_output_unlock, false);
    THROW_WALLET_EXCEPTION_IF(!r, error::tx_not_constructed, sd.sources, sd.splitted_dsts, sd.unlock_time, m_nettype);

    THROW_WALLET_EXCEPTION_IF(get_transaction_prefix_hash (tx) != get_transaction_prefix_hash(ptx.tx),
        error::wallet_internal_error, "Transaction prefix does not match data");

    // Tests passed, sign
    std::vector<unsigned int> indices;
    for (const auto &source: sources)
      indices.push_back(source.real_output);

    for (auto &sig: ptx.multisig_sigs)
    {
      if (sig.ignore != local_signer)
      {
        ptx.tx.rct_signatures = sig.sigs;

        rct::keyV k;
        for (size_t idx: sd.selected_transfers)
          k.push_back(get_multisig_k(idx, sig.used_L));

        rct::key skey = rct::zero();
        for (const auto &msk: get_account().get_multisig_keys())
        {
          crypto::public_key pmsk = get_multisig_signing_public_key(msk);

          if (sig.signing_keys.find(pmsk) == sig.signing_keys.end())
          {
            sc_add(skey.bytes, skey.bytes, rct::sk2rct(msk).bytes);
            sig.signing_keys.insert(pmsk);
          }
        }
        THROW_WALLET_EXCEPTION_IF(!rct::signMultisig(ptx.tx.rct_signatures, indices, k, sig.msout, skey),
            error::wallet_internal_error, "Failed signing, transaction likely malformed");

        sig.sigs = ptx.tx.rct_signatures;
      }
    }

    const bool is_last = exported_txs.m_signers.size() + 1 >= m_multisig_threshold;
    if (is_last)
    {
      // when the last signature on a multisig tx is made, we select the right
      // signature to plug into the final tx
      bool found = false;
      for (const auto &sig: ptx.multisig_sigs)
      {
        if (sig.ignore != local_signer && exported_txs.m_signers.find(sig.ignore) == exported_txs.m_signers.end())
        {
          THROW_WALLET_EXCEPTION_IF(found, error::wallet_internal_error, "More than one transaction is final");
          ptx.tx.rct_signatures = sig.sigs;
          found = true;
        }
      }
      THROW_WALLET_EXCEPTION_IF(!found, error::wallet_internal_error,
          "Final signed transaction not found: this transaction was likely made without our export data, so we cannot sign it");
      const crypto::hash txid = get_transaction_hash(ptx.tx);
      if (store_tx_info())
      {
        m_tx_keys.insert(std::make_pair(txid, ptx.tx_key));
        m_additional_tx_keys.insert(std::make_pair(txid, ptx.additional_tx_keys));
      }
      txids.push_back(txid);
    }
  }

  // txes generated, get rid of used k values
  for (size_t n = 0; n < exported_txs.m_ptx.size(); ++n)
    for (size_t idx: exported_txs.m_ptx[n].construction_data.selected_transfers)
      m_transfers[idx].m_multisig_k.clear();

  exported_txs.m_signers.insert(get_multisig_signer_public_key());

  return true;
}
//----------------------------------------------------------------------------------------------------
bool wallet2::sign_multisig_tx_to_file(multisig_tx_set &exported_txs, const std::string &filename, std::vector<crypto::hash> &txids)
{
  bool r = sign_multisig_tx(exported_txs, txids);
  if (!r)
    return false;
  return save_multisig_tx(exported_txs, filename);
}
//----------------------------------------------------------------------------------------------------
bool wallet2::sign_multisig_tx_from_file(const std::string &filename, std::vector<crypto::hash> &txids, std::function<bool(const multisig_tx_set&)> accept_func)
{
  multisig_tx_set exported_txs;
  if(!load_multisig_tx_from_file(filename, exported_txs))
    return false;

  if (accept_func && !accept_func(exported_txs))
  {
    LOG_PRINT_L1("Transactions rejected by callback");
    return false;
  }
  return sign_multisig_tx_to_file(exported_txs, filename, txids);
}
//----------------------------------------------------------------------------------------------------
uint64_t wallet2::get_fee_multiplier(uint32_t priority, int fee_algorithm) const
{
  static const uint64_t old_multipliers[3] = {1, 2, 3};
  static const uint64_t new_multipliers[3] = {1, 20, 166};
  static const uint64_t newer_multipliers[4] = {1, 4, 20, 166};

  if (fee_algorithm == -1)
    fee_algorithm = get_fee_algorithm();

  // 0 -> default (here, x1 till fee algorithm 2, x4 from it)
  if (priority == 0)
    priority = m_default_priority;
  if (priority == 0)
  {
    if (fee_algorithm >= 2)
      priority = 2;
    else
      priority = 1;
  }

  // 1 to 3/4 are allowed as priorities
  uint32_t max_priority = (fee_algorithm >= 2) ? 4 : 3;
  if (priority >= 1 && priority <= max_priority)
  {
    switch (fee_algorithm)
    {
      case 0: return old_multipliers[priority-1];
      case 1: return new_multipliers[priority-1];
      case 2: return newer_multipliers[priority-1];
      default: THROW_WALLET_EXCEPTION_IF (true, error::invalid_priority);
    }
  }

  THROW_WALLET_EXCEPTION_IF (false, error::invalid_priority);
  return 1;
}
//----------------------------------------------------------------------------------------------------
uint64_t wallet2::get_dynamic_per_kb_fee_estimate() const
{
  uint64_t fee;
  boost::optional<std::string> result = m_node_rpc_proxy.get_dynamic_per_kb_fee_estimate(FEE_ESTIMATE_GRACE_BLOCKS, fee);
  if (!result)
    return fee;
  LOG_PRINT_L1("Failed to query per kB fee, using " << print_money(FEE_PER_KB));
  return FEE_PER_KB;
}
//----------------------------------------------------------------------------------------------------
uint64_t wallet2::get_per_kb_fee() const
{
  if(m_light_wallet)
    return m_light_wallet_per_kb_fee;

  return get_dynamic_per_kb_fee_estimate();
}
//----------------------------------------------------------------------------------------------------
int wallet2::get_fee_algorithm() const
{
  // changes at v3 and v5
  if (use_fork_rules(5, 0))
    return 2;
  if (use_fork_rules(3, -720 * 14))
   return 1;
  return 0;
}
//------------------------------------------------------------------------------------------------------------------------------
uint64_t wallet2::adjust_mixin(uint64_t mixin) const
{
  if (mixin != 9) {
    MWARNING("Requested ring size " << (mixin + 1) << " incorrect for loki, using 10");
    mixin = 9;
  }
  return mixin;
}
//----------------------------------------------------------------------------------------------------
uint32_t wallet2::adjust_priority(uint32_t priority)
{
  if (priority == 0 && m_default_priority == 0 && auto_low_priority())
  {
    try
    {
      // check if there's a backlog in the tx pool
      const double fee_level = get_fee_multiplier(1) * get_per_kb_fee() * (12/(double)13) / (double)1024;
      const std::vector<std::pair<uint64_t, uint64_t>> blocks = estimate_backlog({std::make_pair(fee_level, fee_level)});
      if (blocks.size() != 1)
      {
        MERROR("Bad estimated backlog array size");
        return priority;
      }
      else if (blocks[0].first > 0)
      {
        MINFO("We don't use the low priority because there's a backlog in the tx pool.");
        return priority;
      }

      // get the current full reward zone
      uint64_t block_size_limit = 0;
      const auto result = m_node_rpc_proxy.get_block_size_limit(block_size_limit);
      throw_on_rpc_response_error(result, "get_info");
      const uint64_t full_reward_zone = block_size_limit / 2;

      // get the last N block headers and sum the block sizes
      const size_t N = 10;
      if (m_blockchain.size() < N)
      {
        MERROR("The blockchain is too short");
        return priority;
      }
      cryptonote::COMMAND_RPC_GET_BLOCK_HEADERS_RANGE::request getbh_req = AUTO_VAL_INIT(getbh_req);
      cryptonote::COMMAND_RPC_GET_BLOCK_HEADERS_RANGE::response getbh_res = AUTO_VAL_INIT(getbh_res);
      m_daemon_rpc_mutex.lock();
      getbh_req.start_height = m_blockchain.size() - N;
      getbh_req.end_height = m_blockchain.size() - 1;
      bool r = net_utils::invoke_http_json_rpc("/json_rpc", "getblockheadersrange", getbh_req, getbh_res, m_http_client, rpc_timeout);
      m_daemon_rpc_mutex.unlock();
      THROW_WALLET_EXCEPTION_IF(!r, error::no_connection_to_daemon, "getblockheadersrange");
      THROW_WALLET_EXCEPTION_IF(getbh_res.status == CORE_RPC_STATUS_BUSY, error::daemon_busy, "getblockheadersrange");
      THROW_WALLET_EXCEPTION_IF(getbh_res.status != CORE_RPC_STATUS_OK, error::get_blocks_error, getbh_res.status);
      if (getbh_res.headers.size() != N)
      {
        MERROR("Bad blockheaders size");
        return priority;
      }
      size_t block_size_sum = 0;
      for (const cryptonote::block_header_response &i : getbh_res.headers)
      {
        block_size_sum += i.block_size;
      }

      // estimate how 'full' the last N blocks are
      const size_t P = 100 * block_size_sum / (N * full_reward_zone);
      MINFO((boost::format("The last %d blocks fill roughly %d%% of the full reward zone.") % N % P).str());
      if (P > 80)
      {
        MINFO("We don't use the low priority because recent blocks are quite full.");
        return priority;
      }
      MINFO("We'll use the low priority because probably it's safe to do so.");
      return 1;
    }
    catch (const std::exception &e)
    {
      MERROR(e.what());
    }
  }
  return priority;
}
//----------------------------------------------------------------------------------------------------
// separated the call(s) to wallet2::transfer into their own function
//
// this function will make multiple calls to wallet2::transfer if multiple
// transactions will be required
std::vector<wallet2::pending_tx> wallet2::create_transactions(std::vector<cryptonote::tx_destination_entry> dsts, const size_t fake_outs_count, const uint64_t unlock_time, uint32_t priority, const std::vector<uint8_t>& extra, bool trusted_daemon)
{
  const std::vector<size_t> unused_transfers_indices = select_available_outputs_from_histogram(fake_outs_count + 1, true, true, true, trusted_daemon);

  const uint64_t fee_per_kb  = get_per_kb_fee();
  const uint64_t fee_multiplier = get_fee_multiplier(priority, get_fee_algorithm());

  // failsafe split attempt counter
  size_t attempt_count = 0;

  for(attempt_count = 1; ;attempt_count++)
  {
    size_t num_tx = 0.5 + pow(1.7,attempt_count-1);

    auto split_values = split_amounts(dsts, num_tx);

    // Throw if split_amounts comes back with a vector of size different than it should
    if (split_values.size() != num_tx)
    {
      throw std::runtime_error("Splitting transactions returned a number of potential tx not equal to what was requested");
    }

    std::vector<pending_tx> ptx_vector;
    try
    {
      // for each new destination vector (i.e. for each new tx)
      for (auto & dst_vector : split_values)
      {
        cryptonote::transaction tx;
        pending_tx ptx;

        // loop until fee is met without increasing tx size to next KB boundary.
        const size_t estimated_tx_size = estimate_tx_size(false, unused_transfers_indices.size(), fake_outs_count, dst_vector.size(), extra.size(), false);
        uint64_t needed_fee = calculate_fee(fee_per_kb, estimated_tx_size, fee_multiplier);
        do
        {
          transfer(dst_vector, fake_outs_count, unused_transfers_indices, unlock_time, needed_fee, extra, tx, ptx, trusted_daemon);
          auto txBlob = t_serializable_object_to_blob(ptx.tx);
          needed_fee = calculate_fee(fee_per_kb, txBlob, fee_multiplier);
        } while (ptx.fee < needed_fee);

        ptx_vector.push_back(ptx);

        // mark transfers to be used as "spent"
        for(size_t idx: ptx.selected_transfers)
        {
          set_spent(idx, 0);
        }
      }

      // if we made it this far, we've selected our transactions.  committing them will mark them spent,
      // so this is a failsafe in case they don't go through
      // unmark pending tx transfers as spent
      for (auto & ptx : ptx_vector)
      {
        // mark transfers to be used as not spent
        for(size_t idx2: ptx.selected_transfers)
        {
          set_unspent(idx2);
        }

      }

      // if we made it this far, we're OK to actually send the transactions
      return ptx_vector;

    }
    // only catch this here, other exceptions need to pass through to the calling function
    catch (const tools::error::tx_too_big& e)
    {

      // unmark pending tx transfers as spent
      for (auto & ptx : ptx_vector)
      {
        // mark transfers to be used as not spent
        for(size_t idx2: ptx.selected_transfers)
        {
          set_unspent(idx2);
        }
      }

      if (attempt_count >= MAX_SPLIT_ATTEMPTS)
      {
        throw;
      }
    }
    catch (...)
    {
      // in case of some other exception, make sure any tx in queue are marked unspent again

      // unmark pending tx transfers as spent
      for (auto & ptx : ptx_vector)
      {
        // mark transfers to be used as not spent
        for(size_t idx2: ptx.selected_transfers)
        {
          set_unspent(idx2);
        }
      }

      throw;
    }
  }
}

bool wallet2::set_ring_database(const std::string &filename)
{
  m_ring_database = filename;
  MINFO("ringdb path set to " << filename);
  m_ringdb.reset();
  if (!m_ring_database.empty())
  {
    try
    {
      cryptonote::block b;
      generate_genesis(b);
      m_ringdb.reset(new tools::ringdb(m_ring_database, epee::string_tools::pod_to_hex(get_block_hash(b))));
    }
    catch (const std::exception &e)
    {
      MERROR("Failed to initialize ringdb: " << e.what());
      m_ring_database = "";
      return false;
    }
  }
  return true;
}

crypto::chacha_key wallet2::get_ringdb_key()
{
  if (!m_ringdb_key)
  {
    MINFO("caching ringdb key");
    crypto::chacha_key key;
    generate_chacha_key_from_secret_keys(key);
    m_ringdb_key = key;
  }
  return *m_ringdb_key;
}

bool wallet2::add_rings(const crypto::chacha_key &key, const cryptonote::transaction_prefix &tx)
{
  if (!m_ringdb)
    return false;
  try { return m_ringdb->add_rings(key, tx); }
  catch (const std::exception &e) { return false; }
}

bool wallet2::add_rings(const cryptonote::transaction_prefix &tx)
{
  try { return add_rings(get_ringdb_key(), tx); }
  catch (const std::exception &e) { return false; }
}

bool wallet2::remove_rings(const cryptonote::transaction_prefix &tx)
{
  if (!m_ringdb)
    return false;
  try { return m_ringdb->remove_rings(get_ringdb_key(), tx); }
  catch (const std::exception &e) { return false; }
}

bool wallet2::get_ring(const crypto::chacha_key &key, const crypto::key_image &key_image, std::vector<uint64_t> &outs)
{
  if (!m_ringdb)
    return false;
  try { return m_ringdb->get_ring(key, key_image, outs); }
  catch (const std::exception &e) { return false; }
}

bool wallet2::get_rings(const crypto::hash &txid, std::vector<std::pair<crypto::key_image, std::vector<uint64_t>>> &outs)
{
  for (auto i: m_confirmed_txs)
  {
    if (txid == i.first)
    {
      for (const auto &x: i.second.m_rings)
        outs.push_back({x.first, cryptonote::relative_output_offsets_to_absolute(x.second)});
      return true;
    }
  }
  for (auto i: m_unconfirmed_txs)
  {
    if (txid == i.first)
    {
      for (const auto &x: i.second.m_rings)
        outs.push_back({x.first, cryptonote::relative_output_offsets_to_absolute(x.second)});
      return true;
    }
  }
  return false;
}

bool wallet2::get_ring(const crypto::key_image &key_image, std::vector<uint64_t> &outs)
{
  try { return get_ring(get_ringdb_key(), key_image, outs); }
  catch (const std::exception &e) { return false; }
}

bool wallet2::set_ring(const crypto::key_image &key_image, const std::vector<uint64_t> &outs, bool relative)
{
  if (!m_ringdb)
    return false;

  try { return m_ringdb->set_ring(get_ringdb_key(), key_image, outs, relative); }
  catch (const std::exception &e) { return false; }
}

bool wallet2::find_and_save_rings(bool force)
{
  if (!force && m_ring_history_saved)
    return true;
  if (!m_ringdb)
    return false;

  COMMAND_RPC_GET_TRANSACTIONS::request req = AUTO_VAL_INIT(req);
  COMMAND_RPC_GET_TRANSACTIONS::response res = AUTO_VAL_INIT(res);

  MDEBUG("Finding and saving rings...");

  // get payments we made
  std::vector<crypto::hash> txs_hashes;
  std::list<std::pair<crypto::hash,wallet2::confirmed_transfer_details>> payments;
  get_payments_out(payments, 0, std::numeric_limits<uint64_t>::max(), boost::none, std::set<uint32_t>());
  for (const std::pair<crypto::hash,wallet2::confirmed_transfer_details> &entry: payments)
  {
    const crypto::hash &txid = entry.first;
    txs_hashes.push_back(txid);
  }

  MDEBUG("Found " << std::to_string(txs_hashes.size()) << " transactions");

  // get those transactions from the daemon
  static const size_t SLICE_SIZE = 200;
  for (size_t slice = 0; slice < txs_hashes.size(); slice += SLICE_SIZE)
  {
    req.decode_as_json = false;
    req.prune = false;
    req.txs_hashes.clear();
    size_t ntxes = slice + SLICE_SIZE > txs_hashes.size() ? txs_hashes.size() - slice : SLICE_SIZE;
    for (size_t s = slice; s < slice + ntxes; ++s)
      req.txs_hashes.push_back(epee::string_tools::pod_to_hex(txs_hashes[s]));
    bool r;
    {
      const boost::lock_guard<boost::mutex> lock{m_daemon_rpc_mutex};
      r = epee::net_utils::invoke_http_json("/gettransactions", req, res, m_http_client, rpc_timeout);
    }
    THROW_WALLET_EXCEPTION_IF(!r, error::no_connection_to_daemon, "gettransactions");
    THROW_WALLET_EXCEPTION_IF(res.status == CORE_RPC_STATUS_BUSY, error::daemon_busy, "gettransactions");
    THROW_WALLET_EXCEPTION_IF(res.status != CORE_RPC_STATUS_OK, error::wallet_internal_error, "gettransactions");
    THROW_WALLET_EXCEPTION_IF(res.txs.size() != req.txs_hashes.size(), error::wallet_internal_error,
      "daemon returned wrong response for gettransactions, wrong txs count = " +
      std::to_string(res.txs.size()) + ", expected " + std::to_string(req.txs_hashes.size()));

    MDEBUG("Scanning " << res.txs.size() << " transactions");
    THROW_WALLET_EXCEPTION_IF(slice + res.txs.size() > txs_hashes.size(), error::wallet_internal_error, "Unexpected tx array size");
    auto it = req.txs_hashes.begin();
    for (size_t i = 0; i < res.txs.size(); ++i, ++it)
    {
    const auto &tx_info = res.txs[i];
    THROW_WALLET_EXCEPTION_IF(tx_info.tx_hash != epee::string_tools::pod_to_hex(txs_hashes[slice + i]), error::wallet_internal_error, "Wrong txid received");
    THROW_WALLET_EXCEPTION_IF(tx_info.tx_hash != *it, error::wallet_internal_error, "Wrong txid received");
    cryptonote::blobdata bd;
    THROW_WALLET_EXCEPTION_IF(!epee::string_tools::parse_hexstr_to_binbuff(tx_info.as_hex, bd), error::wallet_internal_error, "failed to parse tx from hexstr");
    cryptonote::transaction tx;
    crypto::hash tx_hash, tx_prefix_hash;
    THROW_WALLET_EXCEPTION_IF(!cryptonote::parse_and_validate_tx_from_blob(bd, tx, tx_hash, tx_prefix_hash), error::wallet_internal_error, "failed to parse tx from blob");
    THROW_WALLET_EXCEPTION_IF(epee::string_tools::pod_to_hex(tx_hash) != tx_info.tx_hash, error::wallet_internal_error, "txid mismatch");
    THROW_WALLET_EXCEPTION_IF(!add_rings(get_ringdb_key(), tx), error::wallet_internal_error, "Failed to save ring");
    }
  }

  MINFO("Found and saved rings for " << txs_hashes.size() << " transactions");
  m_ring_history_saved = true;
  return true;
}

bool wallet2::blackball_output(const crypto::public_key &output)
{
  if (!m_ringdb)
    return false;
  try { return m_ringdb->blackball(output); }
  catch (const std::exception &e) { return false; }
}

bool wallet2::set_blackballed_outputs(const std::vector<crypto::public_key> &outputs, bool add)
{
  if (!m_ringdb)
    return false;
  try
  {
    bool ret = true;
    if (!add)
      ret &= m_ringdb->clear_blackballs();
    for (const auto &output: outputs)
      ret &= m_ringdb->blackball(output);
    return ret;
  }
  catch (const std::exception &e) { return false; }
}

bool wallet2::unblackball_output(const crypto::public_key &output)
{
  if (!m_ringdb)
    return false;
  try { return m_ringdb->unblackball(output); }
  catch (const std::exception &e) { return false; }
}

bool wallet2::is_output_blackballed(const crypto::public_key &output) const
{
  if (!m_ringdb)
    return false;
  try { return m_ringdb->blackballed(output); }
  catch (const std::exception &e) { return false; }
}

bool wallet2::lock_keys_file()
{
  if (m_keys_file_locker)
  {
    MDEBUG(m_keys_file << " is already locked.");
    return false;
  }
  m_keys_file_locker.reset(new tools::file_locker(m_keys_file));
  return true;
}

bool wallet2::unlock_keys_file()
{
  if (!m_keys_file_locker)
  {
    MDEBUG(m_keys_file << " is already unlocked.");
    return false;
  }
  m_keys_file_locker.reset();
  return true;
}

bool wallet2::is_keys_file_locked() const
{
  return m_keys_file_locker->locked();
}

bool wallet2::tx_add_fake_output(std::vector<std::vector<tools::wallet2::get_outs_entry>> &outs, uint64_t global_index, const crypto::public_key& output_public_key, const rct::key& mask, uint64_t real_index, bool unlocked) const
{
  if (!unlocked) // don't add locked outs
    return false;
  if (global_index == real_index) // don't re-add real one
    return false;
  auto item = std::make_tuple(global_index, output_public_key, mask);
  CHECK_AND_ASSERT_MES(!outs.empty(), false, "internal error: outs is empty");
  if (std::find(outs.back().begin(), outs.back().end(), item) != outs.back().end()) // don't add duplicates
    return false;
  if (is_output_blackballed(output_public_key)) // don't add blackballed outputs
    return false;
  outs.back().push_back(item);
  return true;
}

void wallet2::light_wallet_get_outs(std::vector<std::vector<tools::wallet2::get_outs_entry>> &outs, const std::vector<size_t> &selected_transfers, size_t fake_outputs_count) {
  
  MDEBUG("LIGHTWALLET - Getting random outs");
      
  cryptonote::COMMAND_RPC_GET_RANDOM_OUTS::request oreq;
  cryptonote::COMMAND_RPC_GET_RANDOM_OUTS::response ores;
  
  size_t light_wallet_requested_outputs_count = (size_t)((fake_outputs_count + 1) * 1.5 + 1);
  
  // Amounts to ask for
  // MyMonero api handle amounts and fees as strings
  for(size_t idx: selected_transfers) {
    const uint64_t ask_amount = m_transfers[idx].is_rct() ? 0 : m_transfers[idx].amount();
    std::ostringstream amount_ss;
    amount_ss << ask_amount;
    oreq.amounts.push_back(amount_ss.str());
  }
  
  oreq.count = light_wallet_requested_outputs_count;
  m_daemon_rpc_mutex.lock();
  bool r = epee::net_utils::invoke_http_json("/get_random_outs", oreq, ores, m_http_client, rpc_timeout, "POST");
  m_daemon_rpc_mutex.unlock();
  THROW_WALLET_EXCEPTION_IF(!r, error::no_connection_to_daemon, "get_random_outs");
  THROW_WALLET_EXCEPTION_IF(ores.amount_outs.empty() , error::wallet_internal_error, "No outputs received from light wallet node. Error: " + ores.Error);
  
  // Check if we got enough outputs for each amount
  for(auto& out: ores.amount_outs) {
    const uint64_t out_amount = boost::lexical_cast<uint64_t>(out.amount);
    THROW_WALLET_EXCEPTION_IF(out.outputs.size() < light_wallet_requested_outputs_count , error::wallet_internal_error, "Not enough outputs for amount: " + boost::lexical_cast<std::string>(out.amount));
    MDEBUG(out.outputs.size() << " outputs for amount "+ boost::lexical_cast<std::string>(out.amount) + " received from light wallet node");
  }

  MDEBUG("selected transfers size: " << selected_transfers.size());

  for(size_t idx: selected_transfers)
  { 
    // Create new index
    outs.push_back(std::vector<get_outs_entry>());
    outs.back().reserve(fake_outputs_count + 1);
    
    // add real output first
    const transfer_details &td = m_transfers[idx];
    const uint64_t amount = td.is_rct() ? 0 : td.amount();
    outs.back().push_back(std::make_tuple(td.m_global_output_index, td.get_public_key(), rct::commit(td.amount(), td.m_mask)));
    MDEBUG("added real output " << string_tools::pod_to_hex(td.get_public_key()));
    
    // Even if the lightwallet server returns random outputs, we pick them randomly.
    std::vector<size_t> order;
    order.resize(light_wallet_requested_outputs_count);
    for (size_t n = 0; n < order.size(); ++n)
      order[n] = n;
    std::shuffle(order.begin(), order.end(), std::default_random_engine(crypto::rand<unsigned>()));
    
    
    LOG_PRINT_L2("Looking for " << (fake_outputs_count+1) << " outputs with amounts " << print_money(td.is_rct() ? 0 : td.amount()));
    MDEBUG("OUTS SIZE: " << outs.back().size());
    for (size_t o = 0; o < light_wallet_requested_outputs_count && outs.back().size() < fake_outputs_count + 1; ++o)
    {
      // Random pick
      size_t i = order[o];
             
      // Find which random output key to use
      bool found_amount = false;
      size_t amount_key;
      for(amount_key = 0; amount_key < ores.amount_outs.size(); ++amount_key)
      {
        if(boost::lexical_cast<uint64_t>(ores.amount_outs[amount_key].amount) == amount) {
          found_amount = true;
          break;
        }
      }
      THROW_WALLET_EXCEPTION_IF(!found_amount , error::wallet_internal_error, "Outputs for amount " + boost::lexical_cast<std::string>(ores.amount_outs[amount_key].amount) + " not found" );

      LOG_PRINT_L2("Index " << i << "/" << light_wallet_requested_outputs_count << ": idx " << ores.amount_outs[amount_key].outputs[i].global_index << " (real " << td.m_global_output_index << "), unlocked " << "(always in light)" << ", key " << ores.amount_outs[0].outputs[i].public_key);
      
      // Convert light wallet string data to proper data structures
      crypto::public_key tx_public_key;
      rct::key mask = AUTO_VAL_INIT(mask); // decrypted mask - not used here
      rct::key rct_commit = AUTO_VAL_INIT(rct_commit);
      THROW_WALLET_EXCEPTION_IF(string_tools::validate_hex(64, ores.amount_outs[amount_key].outputs[i].public_key), error::wallet_internal_error, "Invalid public_key");
      string_tools::hex_to_pod(ores.amount_outs[amount_key].outputs[i].public_key, tx_public_key);
      const uint64_t global_index = ores.amount_outs[amount_key].outputs[i].global_index;
      if(!light_wallet_parse_rct_str(ores.amount_outs[amount_key].outputs[i].rct, tx_public_key, 0, mask, rct_commit, false))
        rct_commit = rct::zeroCommit(td.amount());
      
      if (tx_add_fake_output(outs, global_index, tx_public_key, rct_commit, td.m_global_output_index, true)) {
        MDEBUG("added fake output " << ores.amount_outs[amount_key].outputs[i].public_key);
        MDEBUG("index " << global_index);
      }
    }

    THROW_WALLET_EXCEPTION_IF(outs.back().size() < fake_outputs_count + 1 , error::wallet_internal_error, "Not enough fake outputs found" );
    
    // Real output is the first. Shuffle outputs
    MTRACE(outs.back().size() << " outputs added. Sorting outputs by index:");
    std::sort(outs.back().begin(), outs.back().end(), [](const get_outs_entry &a, const get_outs_entry &b) { return std::get<0>(a) < std::get<0>(b); });

    // Print output order
    for(auto added_out: outs.back())
      MTRACE(std::get<0>(added_out));

  }
}

void wallet2::get_outs(std::vector<std::vector<tools::wallet2::get_outs_entry>> &outs, const std::vector<size_t> &selected_transfers, size_t fake_outputs_count)
{
  LOG_PRINT_L2("fake_outputs_count: " << fake_outputs_count);
  outs.clear();

  if(m_light_wallet && fake_outputs_count > 0) {
    light_wallet_get_outs(outs, selected_transfers, fake_outputs_count);
    return;
  }

  if (fake_outputs_count > 0)
  {
    uint64_t segregation_fork_height = get_segregation_fork_height();
    // check whether we're shortly after the fork
    uint64_t height;
    boost::optional<std::string> result = m_node_rpc_proxy.get_height(height);
    throw_on_rpc_response_error(result, "get_info");
    bool is_shortly_after_segregation_fork = height >= segregation_fork_height && height < segregation_fork_height + SEGREGATION_FORK_VICINITY;
    bool is_after_segregation_fork = height >= segregation_fork_height;

    // if we have at least one rct out, get the distribution, or fall back to the previous system
    uint64_t rct_start_height;
    std::vector<uint64_t> rct_offsets;
    bool has_rct = false;
    for (size_t idx: selected_transfers)
      if (m_transfers[idx].is_rct())
        { has_rct = true; break; }
    const bool has_rct_distribution = has_rct && get_rct_distribution(rct_start_height, rct_offsets);
    if (has_rct_distribution)
    {
      // check we're clear enough of rct start, to avoid corner cases below
      THROW_WALLET_EXCEPTION_IF(rct_offsets.size() <= CRYPTONOTE_DEFAULT_TX_SPENDABLE_AGE,
          error::get_output_distribution, "Not enough rct outputs");
    }

    // get histogram for the amounts we need
    cryptonote::COMMAND_RPC_GET_OUTPUT_HISTOGRAM::request req_t = AUTO_VAL_INIT(req_t);
    cryptonote::COMMAND_RPC_GET_OUTPUT_HISTOGRAM::response resp_t = AUTO_VAL_INIT(resp_t);
    // request histogram for all outputs, except 0 if we have the rct distribution
    for(size_t idx: selected_transfers)
      if (!m_transfers[idx].is_rct() || !has_rct_distribution)
        req_t.amounts.push_back(m_transfers[idx].is_rct() ? 0 : m_transfers[idx].amount());
    if (!req_t.amounts.empty())
    {
      std::sort(req_t.amounts.begin(), req_t.amounts.end());
      auto end = std::unique(req_t.amounts.begin(), req_t.amounts.end());
      req_t.amounts.resize(std::distance(req_t.amounts.begin(), end));
      req_t.unlocked = true;
      req_t.recent_cutoff = time(NULL) - RECENT_OUTPUT_ZONE;
      m_daemon_rpc_mutex.lock();
      bool r = net_utils::invoke_http_json_rpc("/json_rpc", "get_output_histogram", req_t, resp_t, m_http_client, rpc_timeout);
      m_daemon_rpc_mutex.unlock();
      THROW_WALLET_EXCEPTION_IF(!r, error::no_connection_to_daemon, "transfer_selected");
      THROW_WALLET_EXCEPTION_IF(resp_t.status == CORE_RPC_STATUS_BUSY, error::daemon_busy, "get_output_histogram");
      THROW_WALLET_EXCEPTION_IF(resp_t.status != CORE_RPC_STATUS_OK, error::get_histogram_error, resp_t.status);
    }

    // if we want to segregate fake outs pre or post fork, get distribution
    std::unordered_map<uint64_t, std::pair<uint64_t, uint64_t>> segregation_limit;
    if (is_after_segregation_fork && (m_segregate_pre_fork_outputs || m_key_reuse_mitigation2))
    {
      cryptonote::COMMAND_RPC_GET_OUTPUT_DISTRIBUTION::request req_t = AUTO_VAL_INIT(req_t);
      cryptonote::COMMAND_RPC_GET_OUTPUT_DISTRIBUTION::response resp_t = AUTO_VAL_INIT(resp_t);
      for(size_t idx: selected_transfers)
        req_t.amounts.push_back(m_transfers[idx].is_rct() ? 0 : m_transfers[idx].amount());
      std::sort(req_t.amounts.begin(), req_t.amounts.end());
      auto end = std::unique(req_t.amounts.begin(), req_t.amounts.end());
      req_t.amounts.resize(std::distance(req_t.amounts.begin(), end));
      req_t.from_height = std::max<uint64_t>(segregation_fork_height, RECENT_OUTPUT_BLOCKS) - RECENT_OUTPUT_BLOCKS;
      req_t.to_height = segregation_fork_height + 1;
      req_t.cumulative = true;
      m_daemon_rpc_mutex.lock();
      bool r = net_utils::invoke_http_json_rpc("/json_rpc", "get_output_distribution", req_t, resp_t, m_http_client, rpc_timeout * 1000);
      m_daemon_rpc_mutex.unlock();
      THROW_WALLET_EXCEPTION_IF(!r, error::no_connection_to_daemon, "transfer_selected");
      THROW_WALLET_EXCEPTION_IF(resp_t.status == CORE_RPC_STATUS_BUSY, error::daemon_busy, "get_output_distribution");
      THROW_WALLET_EXCEPTION_IF(resp_t.status != CORE_RPC_STATUS_OK, error::get_output_distribution, resp_t.status);

      // check we got all data
      for(size_t idx: selected_transfers)
      {
        const uint64_t amount = m_transfers[idx].is_rct() ? 0 : m_transfers[idx].amount();
        bool found = false;
        for (const auto &d: resp_t.distributions)
        {
          if (d.amount == amount)
          {
            THROW_WALLET_EXCEPTION_IF(d.start_height > segregation_fork_height, error::get_output_distribution, "Distribution start_height too high");
            THROW_WALLET_EXCEPTION_IF(segregation_fork_height - d.start_height >= d.distribution.size(), error::get_output_distribution, "Distribution size too small");
            THROW_WALLET_EXCEPTION_IF(segregation_fork_height - RECENT_OUTPUT_BLOCKS - d.start_height >= d.distribution.size(), error::get_output_distribution, "Distribution size too small");
            THROW_WALLET_EXCEPTION_IF(segregation_fork_height <= RECENT_OUTPUT_BLOCKS, error::wallet_internal_error, "Fork height too low");
            THROW_WALLET_EXCEPTION_IF(segregation_fork_height - RECENT_OUTPUT_BLOCKS < d.start_height, error::get_output_distribution, "Bad start height");
            uint64_t till_fork = d.distribution[segregation_fork_height - d.start_height];
            uint64_t recent = till_fork - d.distribution[segregation_fork_height - RECENT_OUTPUT_BLOCKS - d.start_height];
            segregation_limit[amount] = std::make_pair(till_fork, recent);
            found = true;
            break;
          }
        }
        THROW_WALLET_EXCEPTION_IF(!found, error::get_output_distribution, "Requested amount not found in response");
      }
    }

    // we ask for more, to have spares if some outputs are still locked
    size_t base_requested_outputs_count = (size_t)((fake_outputs_count + 1) * 1.5 + 1);
    LOG_PRINT_L2("base_requested_outputs_count: " << base_requested_outputs_count);

    // generate output indices to request
    COMMAND_RPC_GET_OUTPUTS_BIN::request req = AUTO_VAL_INIT(req);
    COMMAND_RPC_GET_OUTPUTS_BIN::response daemon_resp = AUTO_VAL_INIT(daemon_resp);

    struct gamma_engine
    {
      typedef uint64_t result_type;
      static constexpr result_type min() { return 0; }
      static constexpr result_type max() { return std::numeric_limits<result_type>::max(); }
      result_type operator()() { return crypto::rand<result_type>(); }
    } engine;
    static const double shape = 19.28/*16.94*/;
    //static const double shape = m_testnet ? 17.02 : 17.28;
    static const double scale = 1/1.61;
    std::gamma_distribution<double> gamma(shape, scale);
    auto pick_gamma = [&]()
    {
      double x = gamma(engine);
      x = exp(x);
      uint64_t block_offset = x / DIFFICULTY_TARGET_V2; // this assumes constant target over the whole rct range
      if (block_offset >= rct_offsets.size() - 1)
        return std::numeric_limits<uint64_t>::max(); // bad pick
      block_offset = rct_offsets.size() - 2 - block_offset;
      THROW_WALLET_EXCEPTION_IF(block_offset >= rct_offsets.size() - 1, error::wallet_internal_error, "Bad offset calculation");
      THROW_WALLET_EXCEPTION_IF(rct_offsets[block_offset + 1] < rct_offsets[block_offset],
          error::get_output_distribution, "Decreasing offsets in rct distribution: " +
          std::to_string(block_offset) + ": " + std::to_string(rct_offsets[block_offset]) + ", " +
          std::to_string(block_offset + 1) + ": " + std::to_string(rct_offsets[block_offset + 1]));
      uint64_t n_rct = rct_offsets[block_offset + 1] - rct_offsets[block_offset];
      if (n_rct == 0)
        return rct_offsets[block_offset] ? rct_offsets[block_offset] - 1 : 0;
      return rct_offsets[block_offset] + crypto::rand<uint64_t>() % n_rct;
    };

    size_t num_selected_transfers = 0;
    for(size_t idx: selected_transfers)
    {
      ++num_selected_transfers;
      const transfer_details &td = m_transfers[idx];
      const uint64_t amount = td.is_rct() ? 0 : td.amount();
      std::unordered_set<uint64_t> seen_indices;
      // request more for rct in base recent (locked) coinbases are picked, since they're locked for longer
      size_t requested_outputs_count = base_requested_outputs_count + (td.is_rct() ? CRYPTONOTE_MINED_MONEY_UNLOCK_WINDOW - CRYPTONOTE_DEFAULT_TX_SPENDABLE_AGE : 0);
      size_t start = req.outputs.size();
      bool use_histogram = amount != 0 || !has_rct_distribution;

      const bool output_is_pre_fork = td.m_block_height < segregation_fork_height;
      uint64_t num_outs = 0, num_recent_outs = 0;
      uint64_t num_post_fork_outs = 0;
      float pre_fork_num_out_ratio = 0.0f;
      float post_fork_num_out_ratio = 0.0f;

      if (is_after_segregation_fork && m_segregate_pre_fork_outputs && output_is_pre_fork)
      {
        num_outs = segregation_limit[amount].first;
        num_recent_outs = segregation_limit[amount].second;
      }
      else
      {
        // if there are just enough outputs to mix with, use all of them.
        // Eventually this should become impossible.
        for (const auto &he: resp_t.histogram)
        {
          if (he.amount == amount)
          {
            LOG_PRINT_L2("Found " << print_money(amount) << ": " << he.total_instances << " total, "
                << he.unlocked_instances << " unlocked, " << he.recent_instances << " recent");
            num_outs = he.unlocked_instances;
            num_recent_outs = he.recent_instances;
            break;
          }
        }
        if (is_after_segregation_fork && m_key_reuse_mitigation2)
        {
          if (output_is_pre_fork)
          {
            if (is_shortly_after_segregation_fork)
            {
              pre_fork_num_out_ratio = 33.4/100.0f * (1.0f - RECENT_OUTPUT_RATIO);
            }
            else
            {
              pre_fork_num_out_ratio = 33.4/100.0f * (1.0f - RECENT_OUTPUT_RATIO);
              post_fork_num_out_ratio = 33.4/100.0f * (1.0f - RECENT_OUTPUT_RATIO);
            }
          }
          else
          {
            if (is_shortly_after_segregation_fork)
            {
            }
            else
            {
              post_fork_num_out_ratio = 67.8/100.0f * (1.0f - RECENT_OUTPUT_RATIO);
            }
          }
        }
        num_post_fork_outs = num_outs - segregation_limit[amount].first;
      }

      if (use_histogram)
      {
        LOG_PRINT_L1("" << num_outs << " unlocked outputs of size " << print_money(amount));
        THROW_WALLET_EXCEPTION_IF(num_outs == 0, error::wallet_internal_error,
            "histogram reports no unlocked outputs for " + boost::lexical_cast<std::string>(amount) + ", not even ours");
        THROW_WALLET_EXCEPTION_IF(num_recent_outs > num_outs, error::wallet_internal_error,
            "histogram reports more recent outs than outs for " + boost::lexical_cast<std::string>(amount));
      }
      else
      {
        // the base offset of the first rct output in the first unlocked block (or the one to be if there's none)
        num_outs = rct_offsets[rct_offsets.size() - CRYPTONOTE_DEFAULT_TX_SPENDABLE_AGE];
        LOG_PRINT_L1("" << num_outs << " unlocked rct outputs");
        THROW_WALLET_EXCEPTION_IF(num_outs == 0, error::wallet_internal_error,
            "histogram reports no unlocked rct outputs, not even ours");
      }

      // how many fake outs to draw on a pre-fork distribution
      size_t pre_fork_outputs_count = requested_outputs_count * pre_fork_num_out_ratio;
      size_t post_fork_outputs_count = requested_outputs_count * post_fork_num_out_ratio;
      // how many fake outs to draw otherwise
      size_t normal_output_count = requested_outputs_count - pre_fork_outputs_count - post_fork_outputs_count;

      size_t recent_outputs_count = 0;
      if (use_histogram)
      {
        // X% of those outs are to be taken from recent outputs
        recent_outputs_count = normal_output_count * RECENT_OUTPUT_RATIO;
        if (recent_outputs_count == 0)
          recent_outputs_count = 1; // ensure we have at least one, if possible
        if (recent_outputs_count > num_recent_outs)
          recent_outputs_count = num_recent_outs;
        if (td.m_global_output_index >= num_outs - num_recent_outs && recent_outputs_count > 0)
          --recent_outputs_count; // if the real out is recent, pick one less recent fake out
      }
      LOG_PRINT_L1("Fake output makeup: " << requested_outputs_count << " requested: " << recent_outputs_count << " recent, " <<
          pre_fork_outputs_count << " pre-fork, " << post_fork_outputs_count << " post-fork, " <<
          (requested_outputs_count - recent_outputs_count - pre_fork_outputs_count - post_fork_outputs_count) << " full-chain");

      uint64_t num_found = 0;

      // if we have a known ring, use it
      bool existing_ring_found = false;
      if (td.m_key_image_known && !td.m_key_image_partial)
      {
        std::vector<uint64_t> ring;
        if (get_ring(get_ringdb_key(), td.m_key_image, ring))
        {
          MINFO("This output has a known ring, reusing (size " << ring.size() << ")");
          THROW_WALLET_EXCEPTION_IF(ring.size() > fake_outputs_count + 1, error::wallet_internal_error,
              "An output in this transaction was previously spent on another chain with ring size " +
              std::to_string(ring.size()) + ", it cannot be spent now with ring size " +
              std::to_string(fake_outputs_count + 1) + " as it is smaller: use a higher ring size");
          bool own_found = false;
          existing_ring_found = true;
          for (const auto &out: ring)
          {
            MINFO("Ring has output " << out);
            if (out < num_outs)
            {
              MINFO("Using it");
              req.outputs.push_back({amount, out});
              ++num_found;
              seen_indices.emplace(out);
              if (out == td.m_global_output_index)
              {
                MINFO("This is the real output");
                own_found = true;
              }
            }
            else
            {
              MINFO("Ignoring output " << out << ", too recent");
            }
          }
          THROW_WALLET_EXCEPTION_IF(!own_found, error::wallet_internal_error,
              "Known ring does not include the spent output: " + std::to_string(td.m_global_output_index));
        }
      }

      if (num_outs <= requested_outputs_count && !existing_ring_found)
      {
        for (uint64_t i = 0; i < num_outs; i++)
          req.outputs.push_back({amount, i});
        // duplicate to make up shortfall: this will be caught after the RPC call,
        // so we can also output the amounts for which we can't reach the required
        // mixin after checking the actual unlockedness
        for (uint64_t i = num_outs; i < requested_outputs_count; ++i)
          req.outputs.push_back({amount, num_outs - 1});
      }
      else
      {
        // start with real one
        if (num_found == 0)
        {
          num_found = 1;
          seen_indices.emplace(td.m_global_output_index);
          req.outputs.push_back({amount, td.m_global_output_index});
          LOG_PRINT_L1("Selecting real output: " << td.m_global_output_index << " for " << print_money(amount));
        }

        // while we still need more mixins
        while (num_found < requested_outputs_count)
        {
          // if we've gone through every possible output, we've gotten all we can
          if (seen_indices.size() == num_outs)
            break;

          // get a random output index from the DB.  If we've already seen it,
          // return to the top of the loop and try again, otherwise add it to the
          // list of output indices we've seen.

          uint64_t i;
          const char *type = "";
          if (amount == 0 && has_rct_distribution)
          {
            // gamma distribution
            if (num_found -1 < recent_outputs_count + pre_fork_outputs_count)
            {
              do i = pick_gamma(); while (i >= segregation_limit[amount].first);
              type = "pre-fork gamma";
            }
            else if (num_found -1 < recent_outputs_count + pre_fork_outputs_count + post_fork_outputs_count)
            {
              do i = pick_gamma(); while (i < segregation_limit[amount].first || i >= num_outs);
              type = "post-fork gamma";
            }
            else
            {
              do i = pick_gamma(); while (i >= num_outs);
              type = "gamma";
            }
          }
          else if (num_found - 1 < recent_outputs_count) // -1 to account for the real one we seeded with
          {
            // triangular distribution over [a,b) with a=0, mode c=b=up_index_limit
            uint64_t r = crypto::rand<uint64_t>() % ((uint64_t)1 << 53);
            double frac = std::sqrt((double)r / ((uint64_t)1 << 53));
            i = (uint64_t)(frac*num_recent_outs) + num_outs - num_recent_outs;
            // just in case rounding up to 1 occurs after calc
            if (i == num_outs)
              --i;
            type = "recent";
          }
          else if (num_found -1 < recent_outputs_count + pre_fork_outputs_count)
          {
            // triangular distribution over [a,b) with a=0, mode c=b=up_index_limit
            uint64_t r = crypto::rand<uint64_t>() % ((uint64_t)1 << 53);
            double frac = std::sqrt((double)r / ((uint64_t)1 << 53));
            i = (uint64_t)(frac*segregation_limit[amount].first);
            // just in case rounding up to 1 occurs after calc
            if (i == num_outs)
              --i;
            type = " pre-fork";
          }
          else if (num_found -1 < recent_outputs_count + pre_fork_outputs_count + post_fork_outputs_count)
          {
            // triangular distribution over [a,b) with a=0, mode c=b=up_index_limit
            uint64_t r = crypto::rand<uint64_t>() % ((uint64_t)1 << 53);
            double frac = std::sqrt((double)r / ((uint64_t)1 << 53));
            i = (uint64_t)(frac*num_post_fork_outs) + segregation_limit[amount].first;
            // just in case rounding up to 1 occurs after calc
            if (i == num_post_fork_outs+segregation_limit[amount].first)
              --i;
            type = "post-fork";
          }
          else
          {
            // triangular distribution over [a,b) with a=0, mode c=b=up_index_limit
            uint64_t r = crypto::rand<uint64_t>() % ((uint64_t)1 << 53);
            double frac = std::sqrt((double)r / ((uint64_t)1 << 53));
            i = (uint64_t)(frac*num_outs);
            // just in case rounding up to 1 occurs after calc
            if (i == num_outs)
              --i;
            type = "triangular";
          }

          if (seen_indices.count(i))
            continue;
          seen_indices.emplace(i);

          LOG_PRINT_L2("picking " << i << " as " << type);
          req.outputs.push_back({amount, i});
          ++num_found;
        }
      }

      // sort the subsection, to ensure the daemon doesn't know which output is ours
      std::sort(req.outputs.begin() + start, req.outputs.end(),
          [](const get_outputs_out &a, const get_outputs_out &b) { return a.index < b.index; });
    }

    for (auto i: req.outputs)
      LOG_PRINT_L1("asking for output " << i.index << " for " << print_money(i.amount));

    // get the keys for those
    m_daemon_rpc_mutex.lock();
    bool r = epee::net_utils::invoke_http_bin("/get_outs.bin", req, daemon_resp, m_http_client, rpc_timeout);
    m_daemon_rpc_mutex.unlock();
    THROW_WALLET_EXCEPTION_IF(!r, error::no_connection_to_daemon, "get_outs.bin");
    THROW_WALLET_EXCEPTION_IF(daemon_resp.status == CORE_RPC_STATUS_BUSY, error::daemon_busy, "get_outs.bin");
    THROW_WALLET_EXCEPTION_IF(daemon_resp.status != CORE_RPC_STATUS_OK, error::get_random_outs_error, daemon_resp.status);
    THROW_WALLET_EXCEPTION_IF(daemon_resp.outs.size() != req.outputs.size(), error::wallet_internal_error,
      "daemon returned wrong response for get_outs.bin, wrong amounts count = " +
      std::to_string(daemon_resp.outs.size()) + ", expected " +  std::to_string(req.outputs.size()));

    std::unordered_map<uint64_t, uint64_t> scanty_outs;
    size_t base = 0;
    outs.reserve(num_selected_transfers);
    for(size_t idx: selected_transfers)
    {
      const transfer_details &td = m_transfers[idx];
      size_t requested_outputs_count = base_requested_outputs_count + (td.is_rct() ? CRYPTONOTE_MINED_MONEY_UNLOCK_WINDOW - CRYPTONOTE_DEFAULT_TX_SPENDABLE_AGE : 0);
      outs.push_back(std::vector<get_outs_entry>());
      outs.back().reserve(fake_outputs_count + 1);
      const rct::key mask = td.is_rct() ? rct::commit(td.amount(), td.m_mask) : rct::zeroCommit(td.amount());

      uint64_t num_outs = 0;
      const uint64_t amount = td.is_rct() ? 0 : td.amount();
      const bool output_is_pre_fork = td.m_block_height < segregation_fork_height;
      if (is_after_segregation_fork && m_segregate_pre_fork_outputs && output_is_pre_fork)
        num_outs = segregation_limit[amount].first;
      else for (const auto &he: resp_t.histogram)
      {
        if (he.amount == amount)
        {
          num_outs = he.unlocked_instances;
          break;
        }
      }

      // make sure the real outputs we asked for are really included, along
      // with the correct key and mask: this guards against an active attack
      // where the node sends dummy data for all outputs, and we then send
      // the real one, which the node can then tell from the fake outputs,
      // as it has different data than the dummy data it had sent earlier
      bool real_out_found = false;
      for (size_t n = 0; n < requested_outputs_count; ++n)
      {
        size_t i = base + n;
        if (req.outputs[i].index == td.m_global_output_index)
          if (daemon_resp.outs[i].key == boost::get<txout_to_key>(td.m_tx.vout[td.m_internal_output_index].target).key)
            if (daemon_resp.outs[i].mask == mask)
              real_out_found = true;
      }
      THROW_WALLET_EXCEPTION_IF(!real_out_found, error::wallet_internal_error,
          "Daemon response did not include the requested real output");

      // pick real out first (it will be sorted when done)
      outs.back().push_back(std::make_tuple(td.m_global_output_index, boost::get<txout_to_key>(td.m_tx.vout[td.m_internal_output_index].target).key, mask));

      // then pick outs from an existing ring, if any
      bool existing_ring_found = false;
      if (td.m_key_image_known && !td.m_key_image_partial)
      {
        std::vector<uint64_t> ring;
        if (get_ring(get_ringdb_key(), td.m_key_image, ring))
        {
          for (uint64_t out: ring)
          {
            if (out < num_outs)
            {
              if (out != td.m_global_output_index)
              {
                bool found = false;
                for (size_t o = 0; o < requested_outputs_count; ++o)
                {
                  size_t i = base + o;
                  if (req.outputs[i].index == out)
                  {
                    LOG_PRINT_L2("Index " << i << "/" << requested_outputs_count << ": idx " << req.outputs[i].index << " (real " << td.m_global_output_index << "), unlocked " << daemon_resp.outs[i].unlocked << ", key " << daemon_resp.outs[i].key << " (from existing ring)");
                    tx_add_fake_output(outs, req.outputs[i].index, daemon_resp.outs[i].key, daemon_resp.outs[i].mask, td.m_global_output_index, daemon_resp.outs[i].unlocked);
                    found = true;
                    break;
                  }
                }
                THROW_WALLET_EXCEPTION_IF(!found, error::wallet_internal_error, "Falied to find existing ring output in daemon out data");
              }
            }
          }
        }
      }

      // then pick others in random order till we reach the required number
      // since we use an equiprobable pick here, we don't upset the triangular distribution
      std::vector<size_t> order;
      order.resize(requested_outputs_count);
      for (size_t n = 0; n < order.size(); ++n)
        order[n] = n;
      std::shuffle(order.begin(), order.end(), std::default_random_engine(crypto::rand<unsigned>()));

      LOG_PRINT_L2("Looking for " << (fake_outputs_count+1) << " outputs of size " << print_money(td.is_rct() ? 0 : td.amount()));
      for (size_t o = 0; o < requested_outputs_count && outs.back().size() < fake_outputs_count + 1; ++o)
      {
        size_t i = base + order[o];
        LOG_PRINT_L2("Index " << i << "/" << requested_outputs_count << ": idx " << req.outputs[i].index << " (real " << td.m_global_output_index << "), unlocked " << daemon_resp.outs[i].unlocked << ", key " << daemon_resp.outs[i].key);
        tx_add_fake_output(outs, req.outputs[i].index, daemon_resp.outs[i].key, daemon_resp.outs[i].mask, td.m_global_output_index, daemon_resp.outs[i].unlocked);
      }
      if (outs.back().size() < fake_outputs_count + 1)
      {
        scanty_outs[td.is_rct() ? 0 : td.amount()] = outs.back().size();
      }
      else
      {
        // sort the subsection, so any spares are reset in order
        std::sort(outs.back().begin(), outs.back().end(), [](const get_outs_entry &a, const get_outs_entry &b) { return std::get<0>(a) < std::get<0>(b); });
      }
      base += requested_outputs_count;
    }
    THROW_WALLET_EXCEPTION_IF(!scanty_outs.empty(), error::not_enough_outs_to_mix, scanty_outs, fake_outputs_count);
  }
  else
  {
    for (size_t idx: selected_transfers)
    {
      const transfer_details &td = m_transfers[idx];
      std::vector<get_outs_entry> v;
      const rct::key mask = td.is_rct() ? rct::commit(td.amount(), td.m_mask) : rct::zeroCommit(td.amount());
      v.push_back(std::make_tuple(td.m_global_output_index, td.get_public_key(), mask));
      outs.push_back(v);
    }
  }
}

template<typename T>
void wallet2::transfer_selected(const std::vector<cryptonote::tx_destination_entry>& dsts, const std::vector<size_t>& selected_transfers, size_t fake_outputs_count,
  std::vector<std::vector<tools::wallet2::get_outs_entry>> &outs,
  uint64_t unlock_time, uint64_t fee, const std::vector<uint8_t>& extra, T destination_split_strategy, const tx_dust_policy& dust_policy, cryptonote::transaction& tx, pending_tx &ptx)
{
  using namespace cryptonote;
  // throw if attempting a transaction with no destinations
  THROW_WALLET_EXCEPTION_IF(dsts.empty(), error::zero_destination);

  THROW_WALLET_EXCEPTION_IF(m_multisig, error::wallet_internal_error, "Multisig wallets cannot spend non rct outputs");

  uint64_t upper_transaction_size_limit = get_upper_transaction_size_limit();
  uint64_t needed_money = fee;
  LOG_PRINT_L2("transfer: starting with fee " << print_money (needed_money));

  // calculate total amount being sent to all destinations
  // throw if total amount overflows uint64_t
  for(auto& dt: dsts)
  {
    THROW_WALLET_EXCEPTION_IF(0 == dt.amount, error::zero_destination);
    needed_money += dt.amount;
    LOG_PRINT_L2("transfer: adding " << print_money(dt.amount) << ", for a total of " << print_money (needed_money));
    THROW_WALLET_EXCEPTION_IF(needed_money < dt.amount, error::tx_sum_overflow, dsts, fee, m_nettype);
  }

  uint64_t found_money = 0;
  for(size_t idx: selected_transfers)
  {
    found_money += m_transfers[idx].amount();
  }

  LOG_PRINT_L2("wanted " << print_money(needed_money) << ", found " << print_money(found_money) << ", fee " << print_money(fee));
  THROW_WALLET_EXCEPTION_IF(found_money < needed_money, error::not_enough_unlocked_money, found_money, needed_money - fee, fee);

  uint32_t subaddr_account = m_transfers[*selected_transfers.begin()].m_subaddr_index.major;
  for (auto i = ++selected_transfers.begin(); i != selected_transfers.end(); ++i)
    THROW_WALLET_EXCEPTION_IF(subaddr_account != m_transfers[*i].m_subaddr_index.major, error::wallet_internal_error, "the tx uses funds from multiple accounts");

  if (outs.empty())
    get_outs(outs, selected_transfers, fake_outputs_count); // may throw

  //prepare inputs
  LOG_PRINT_L2("preparing outputs");
  typedef cryptonote::tx_source_entry::output_entry tx_output_entry;
  size_t i = 0, out_index = 0;
  std::vector<cryptonote::tx_source_entry> sources;
  for(size_t idx: selected_transfers)
  {
    sources.resize(sources.size()+1);
    cryptonote::tx_source_entry& src = sources.back();
    const transfer_details& td = m_transfers[idx];
    src.amount = td.amount();
    src.rct = td.is_rct();
    //paste keys (fake and real)

    for (size_t n = 0; n < fake_outputs_count + 1; ++n)
    {
      tx_output_entry oe;
      oe.first = std::get<0>(outs[out_index][n]);
      oe.second.dest = rct::pk2rct(std::get<1>(outs[out_index][n]));
      oe.second.mask = std::get<2>(outs[out_index][n]);

      src.outputs.push_back(oe);
      ++i;
    }

    //paste real transaction to the random index
    auto it_to_replace = std::find_if(src.outputs.begin(), src.outputs.end(), [&](const tx_output_entry& a)
    {
      return a.first == td.m_global_output_index;
    });
    THROW_WALLET_EXCEPTION_IF(it_to_replace == src.outputs.end(), error::wallet_internal_error,
        "real output not found");

    tx_output_entry real_oe;
    real_oe.first = td.m_global_output_index;
    real_oe.second.dest = rct::pk2rct(boost::get<txout_to_key>(td.m_tx.vout[td.m_internal_output_index].target).key);
    real_oe.second.mask = rct::commit(td.amount(), td.m_mask);
    *it_to_replace = real_oe;
    src.real_out_tx_key = get_tx_pub_key_from_extra(td.m_tx, td.m_pk_index);
    src.real_out_additional_tx_keys = get_additional_tx_pub_keys_from_extra(td.m_tx);
    src.real_output = it_to_replace - src.outputs.begin();
    src.real_output_in_tx_index = td.m_internal_output_index;
    src.multisig_kLRki = rct::multisig_kLRki({rct::zero(), rct::zero(), rct::zero(), rct::zero()});
    detail::print_source_entry(src);
    ++out_index;
  }
  LOG_PRINT_L2("outputs prepared");

  cryptonote::tx_destination_entry change_dts = AUTO_VAL_INIT(change_dts);
  if (needed_money < found_money)
  {
    change_dts.addr = get_subaddress({subaddr_account, 0});
    change_dts.amount = found_money - needed_money;
  }

  std::vector<cryptonote::tx_destination_entry> splitted_dsts, dust_dsts;
  uint64_t dust = 0;
  destination_split_strategy(dsts, change_dts, dust_policy.dust_threshold, splitted_dsts, dust_dsts);
  for(auto& d: dust_dsts) {
    THROW_WALLET_EXCEPTION_IF(dust_policy.dust_threshold < d.amount, error::wallet_internal_error, "invalid dust value: dust = " +
      std::to_string(d.amount) + ", dust_threshold = " + std::to_string(dust_policy.dust_threshold));
  }
  for(auto& d: dust_dsts) {
    if (!dust_policy.add_to_fee)
      splitted_dsts.push_back(cryptonote::tx_destination_entry(d.amount, dust_policy.addr_for_dust, d.is_subaddress));
    dust += d.amount;
  }

  crypto::secret_key tx_key;
  std::vector<crypto::secret_key> additional_tx_keys;
  rct::multisig_out msout;
  LOG_PRINT_L2("constructing tx");
  bool per_output_unlock = use_fork_rules(9, 10);
  bool r = cryptonote::construct_tx_and_get_tx_key(m_account.get_keys(), m_subaddresses, sources, splitted_dsts, change_dts, extra, tx, unlock_time, tx_key, additional_tx_keys, false, false, m_multisig ? &msout : NULL, per_output_unlock);
  LOG_PRINT_L2("constructed tx, r="<<r);
  THROW_WALLET_EXCEPTION_IF(!r, error::tx_not_constructed, sources, splitted_dsts, unlock_time, m_nettype);
  THROW_WALLET_EXCEPTION_IF(upper_transaction_size_limit <= get_object_blobsize(tx), error::tx_too_big, tx, upper_transaction_size_limit);

  std::string key_images;
  bool all_are_txin_to_key = std::all_of(tx.vin.begin(), tx.vin.end(), [&](const txin_v& s_e) -> bool
  {
    CHECKED_GET_SPECIFIC_VARIANT(s_e, const txin_to_key, in, false);
    key_images += boost::to_string(in.k_image) + " ";
    return true;
  });
  THROW_WALLET_EXCEPTION_IF(!all_are_txin_to_key, error::unexpected_txin_type, tx);
  
  
  bool dust_sent_elsewhere = (dust_policy.addr_for_dust.m_view_public_key != change_dts.addr.m_view_public_key
                                || dust_policy.addr_for_dust.m_spend_public_key != change_dts.addr.m_spend_public_key);
  
  if (dust_policy.add_to_fee || dust_sent_elsewhere) change_dts.amount -= dust;

  ptx.key_images = key_images;
  ptx.fee = (dust_policy.add_to_fee ? fee+dust : fee);
  ptx.dust = ((dust_policy.add_to_fee || dust_sent_elsewhere) ? dust : 0);
  ptx.dust_added_to_fee = dust_policy.add_to_fee;
  ptx.tx = tx;
  ptx.change_dts = change_dts;
  ptx.selected_transfers = selected_transfers;
  ptx.tx_key = tx_key;
  ptx.additional_tx_keys = additional_tx_keys;
  ptx.dests = dsts;
  ptx.construction_data.sources = sources;
  ptx.construction_data.change_dts = change_dts;
  ptx.construction_data.splitted_dsts = splitted_dsts;
  ptx.construction_data.selected_transfers = selected_transfers;
  ptx.construction_data.extra = tx.extra;
  ptx.construction_data.unlock_time = unlock_time;
  ptx.construction_data.use_rct = false;
  ptx.construction_data.use_bulletproofs = false;
  ptx.construction_data.dests = dsts;
  // record which subaddress indices are being used as inputs
  ptx.construction_data.subaddr_account = subaddr_account;
  ptx.construction_data.subaddr_indices.clear();
  for (size_t idx: selected_transfers)
    ptx.construction_data.subaddr_indices.insert(m_transfers[idx].m_subaddr_index.minor);
  LOG_PRINT_L2("transfer_selected done");
}

void wallet2::transfer_selected_rct(std::vector<cryptonote::tx_destination_entry> dsts, const std::vector<size_t>& selected_transfers, size_t fake_outputs_count,
  std::vector<std::vector<tools::wallet2::get_outs_entry>> &outs,
  uint64_t unlock_time, uint64_t fee, const std::vector<uint8_t>& extra, cryptonote::transaction& tx, pending_tx &ptx, bool bulletproof, bool is_staking_tx)
{
  using namespace cryptonote;
  // throw if attempting a transaction with no destinations
  THROW_WALLET_EXCEPTION_IF(dsts.empty(), error::zero_destination);

  uint64_t upper_transaction_size_limit = get_upper_transaction_size_limit();
  uint64_t needed_money = fee;
  LOG_PRINT_L2("transfer_selected_rct: starting with fee " << print_money (needed_money));
  LOG_PRINT_L2("selected transfers: " << strjoin(selected_transfers, " "));

  // calculate total amount being sent to all destinations
  // throw if total amount overflows uint64_t
  for(auto& dt: dsts)
  {
    THROW_WALLET_EXCEPTION_IF(0 == dt.amount, error::zero_destination);
    needed_money += dt.amount;
    LOG_PRINT_L2("transfer: adding " << print_money(dt.amount) << ", for a total of " << print_money (needed_money));
    THROW_WALLET_EXCEPTION_IF(needed_money < dt.amount, error::tx_sum_overflow, dsts, fee, m_nettype);
  }

  // if this is a multisig wallet, create a list of multisig signers we can use
  std::deque<crypto::public_key> multisig_signers;
  size_t n_multisig_txes = 0;
  if (m_multisig && !m_transfers.empty())
  {
    const crypto::public_key local_signer = get_multisig_signer_public_key();
    size_t n_available_signers = 1;
    for (const crypto::public_key &signer: m_multisig_signers)
    {
      if (signer == local_signer)
        continue;
      multisig_signers.push_front(signer);
      for (const auto &i: m_transfers[0].m_multisig_info)
      {
        if (i.m_signer == signer)
        {
          multisig_signers.pop_front();
          multisig_signers.push_back(signer);
          ++n_available_signers;
          break;
        }
      }
    }
    multisig_signers.push_back(local_signer);
    MDEBUG("We can use " << n_available_signers << "/" << m_multisig_signers.size() <<  " other signers");
    THROW_WALLET_EXCEPTION_IF(n_available_signers+1 < m_multisig_threshold, error::multisig_import_needed);
    n_multisig_txes = n_available_signers == m_multisig_signers.size() ? m_multisig_threshold : 1;
    MDEBUG("We will create " << n_multisig_txes << " txes");
  }

  uint64_t found_money = 0;
  for(size_t idx: selected_transfers)
  {
    found_money += m_transfers[idx].amount();
  }

  LOG_PRINT_L2("wanted " << print_money(needed_money) << ", found " << print_money(found_money) << ", fee " << print_money(fee));
  THROW_WALLET_EXCEPTION_IF(found_money < needed_money, error::not_enough_unlocked_money, found_money, needed_money - fee, fee);

  uint32_t subaddr_account = m_transfers[*selected_transfers.begin()].m_subaddr_index.major;
  for (auto i = ++selected_transfers.begin(); i != selected_transfers.end(); ++i)
    THROW_WALLET_EXCEPTION_IF(subaddr_account != m_transfers[*i].m_subaddr_index.major, error::wallet_internal_error, "the tx uses funds from multiple accounts");

  if (outs.empty())
    get_outs(outs, selected_transfers, fake_outputs_count); // may throw

  //prepare inputs
  LOG_PRINT_L2("preparing outputs");
  size_t i = 0, out_index = 0;
  std::vector<cryptonote::tx_source_entry> sources;
  std::unordered_set<rct::key> used_L;
  for(size_t idx: selected_transfers)
  {
    sources.resize(sources.size()+1);
    cryptonote::tx_source_entry& src = sources.back();
    const transfer_details& td = m_transfers[idx];
    src.amount = td.amount();
    src.rct = td.is_rct();
    //paste mixin transaction

    THROW_WALLET_EXCEPTION_IF(outs.size() < out_index + 1 ,  error::wallet_internal_error, "outs.size() < out_index + 1"); 
    THROW_WALLET_EXCEPTION_IF(outs[out_index].size() < fake_outputs_count ,  error::wallet_internal_error, "fake_outputs_count > random outputs found");
      
    typedef cryptonote::tx_source_entry::output_entry tx_output_entry;
    for (size_t n = 0; n < fake_outputs_count + 1; ++n)
    {
      tx_output_entry oe;
      oe.first = std::get<0>(outs[out_index][n]);
      oe.second.dest = rct::pk2rct(std::get<1>(outs[out_index][n]));
      oe.second.mask = std::get<2>(outs[out_index][n]);
      src.outputs.push_back(oe);
    }
    ++i;

    //paste real transaction to the random index
    auto it_to_replace = std::find_if(src.outputs.begin(), src.outputs.end(), [&](const tx_output_entry& a)
    {
      return a.first == td.m_global_output_index;
    });
    THROW_WALLET_EXCEPTION_IF(it_to_replace == src.outputs.end(), error::wallet_internal_error,
        "real output not found");

    tx_output_entry real_oe;
    real_oe.first = td.m_global_output_index;
    real_oe.second.dest = rct::pk2rct(td.get_public_key());
    real_oe.second.mask = rct::commit(td.amount(), td.m_mask);
    *it_to_replace = real_oe;
    src.real_out_tx_key = get_tx_pub_key_from_extra(td.m_tx, td.m_pk_index);
    src.real_out_additional_tx_keys = get_additional_tx_pub_keys_from_extra(td.m_tx);
    src.real_output = it_to_replace - src.outputs.begin();
    src.real_output_in_tx_index = td.m_internal_output_index;
    src.mask = td.m_mask;
    if (m_multisig)
    {
      crypto::public_key ignore = m_multisig_threshold == m_multisig_signers.size() ? crypto::null_pkey : multisig_signers.front();
      src.multisig_kLRki = get_multisig_composite_kLRki(idx, ignore, used_L, used_L);
    }
    else
      src.multisig_kLRki = rct::multisig_kLRki({rct::zero(), rct::zero(), rct::zero(), rct::zero()});
    detail::print_source_entry(src);
    ++out_index;
  }
  LOG_PRINT_L2("outputs prepared");

  // we still keep a copy, since we want to keep dsts free of change for user feedback purposes
  std::vector<cryptonote::tx_destination_entry> splitted_dsts = dsts;
  cryptonote::tx_destination_entry change_dts = AUTO_VAL_INIT(change_dts);
  change_dts.amount = found_money - needed_money;
  if (change_dts.amount == 0)
  {
    if (splitted_dsts.size() == 1)
    {
      // If the change is 0, send it to a random address, to avoid confusing
      // the sender with a 0 amount output. We send a 0 amount in order to avoid
      // letting the destination be able to work out which of the inputs is the
      // real one in our rings
      LOG_PRINT_L2("generating dummy address for 0 change");
      cryptonote::account_base dummy;
      dummy.generate();
      change_dts.addr = dummy.get_keys().m_account_address;
      LOG_PRINT_L2("generated dummy address for 0 change");
      splitted_dsts.push_back(change_dts);
    }
  }
  else
  {
    change_dts.addr = get_subaddress({subaddr_account, 0});
    splitted_dsts.push_back(change_dts);
  }

  crypto::secret_key tx_key;
  std::vector<crypto::secret_key> additional_tx_keys;
  rct::multisig_out msout;
  LOG_PRINT_L2("constructing tx");
  auto sources_copy = sources;
  bool per_output_unlock = use_fork_rules(9, 10);
  bool r = cryptonote::construct_tx_and_get_tx_key(m_account.get_keys(), m_subaddresses, sources, splitted_dsts, change_dts, extra, tx, unlock_time, tx_key, additional_tx_keys, true, bulletproof, m_multisig ? &msout : NULL, is_staking_tx, per_output_unlock);
  LOG_PRINT_L2("constructed tx, r="<<r);
  THROW_WALLET_EXCEPTION_IF(!r, error::tx_not_constructed, sources, dsts, unlock_time, m_nettype);
  THROW_WALLET_EXCEPTION_IF(upper_transaction_size_limit <= get_object_blobsize(tx), error::tx_too_big, tx, upper_transaction_size_limit);

  // work out the permutation done on sources
  std::vector<size_t> ins_order;
  for (size_t n = 0; n < sources.size(); ++n)
  {
    for (size_t idx = 0; idx < sources_copy.size(); ++idx)
    {
      THROW_WALLET_EXCEPTION_IF((size_t)sources_copy[idx].real_output >= sources_copy[idx].outputs.size(),
          error::wallet_internal_error, "Invalid real_output");
      if (sources_copy[idx].outputs[sources_copy[idx].real_output].second.dest == sources[n].outputs[sources[n].real_output].second.dest)
        ins_order.push_back(idx);
    }
  }
  THROW_WALLET_EXCEPTION_IF(ins_order.size() != sources.size(), error::wallet_internal_error, "Failed to work out sources permutation");

  std::vector<tools::wallet2::multisig_sig> multisig_sigs;
  if (m_multisig)
  {
    crypto::public_key ignore = m_multisig_threshold == m_multisig_signers.size() ? crypto::null_pkey : multisig_signers.front();
    multisig_sigs.push_back({tx.rct_signatures, ignore, used_L, std::unordered_set<crypto::public_key>(), msout});

    if (m_multisig_threshold < m_multisig_signers.size())
    {
      const crypto::hash prefix_hash = cryptonote::get_transaction_prefix_hash(tx);

      // create the other versions, one for every other participant (the first one's already done above)
      for (size_t signer_index = 1; signer_index < n_multisig_txes; ++signer_index)
      {
        std::unordered_set<rct::key> new_used_L;
        size_t src_idx = 0;
        THROW_WALLET_EXCEPTION_IF(selected_transfers.size() != sources.size(), error::wallet_internal_error, "mismatched selected_transfers and sources sixes");
        for(size_t idx: selected_transfers)
        {
          cryptonote::tx_source_entry& src = sources[src_idx];
          src.multisig_kLRki = get_multisig_composite_kLRki(idx, multisig_signers[signer_index], used_L, new_used_L);
          ++src_idx;
        }

        LOG_PRINT_L2("Creating supplementary multisig transaction");
        cryptonote::transaction ms_tx;
        auto sources_copy_copy = sources_copy;
        bool per_output_unlock = use_fork_rules(9, 10);
        bool r = cryptonote::construct_tx_with_tx_key(m_account.get_keys(), m_subaddresses, sources_copy_copy, splitted_dsts, change_dts, extra, ms_tx, unlock_time,tx_key, additional_tx_keys, true, bulletproof, &msout, per_output_unlock, false);
        LOG_PRINT_L2("constructed tx, r="<<r);
        THROW_WALLET_EXCEPTION_IF(!r, error::tx_not_constructed, sources, splitted_dsts, unlock_time, m_nettype);
        THROW_WALLET_EXCEPTION_IF(upper_transaction_size_limit <= get_object_blobsize(tx), error::tx_too_big, tx, upper_transaction_size_limit);
        THROW_WALLET_EXCEPTION_IF(cryptonote::get_transaction_prefix_hash(ms_tx) != prefix_hash, error::wallet_internal_error, "Multisig txes do not share prefix");
        multisig_sigs.push_back({ms_tx.rct_signatures, multisig_signers[signer_index], new_used_L, std::unordered_set<crypto::public_key>(), msout});

        ms_tx.rct_signatures = tx.rct_signatures;
        THROW_WALLET_EXCEPTION_IF(cryptonote::get_transaction_hash(ms_tx) != cryptonote::get_transaction_hash(tx), error::wallet_internal_error, "Multisig txes differ by more than the signatures");
      }
    }
  }

  LOG_PRINT_L2("gathering key images");
  std::string key_images;
  bool all_are_txin_to_key = std::all_of(tx.vin.begin(), tx.vin.end(), [&](const txin_v& s_e) -> bool
  {
    CHECKED_GET_SPECIFIC_VARIANT(s_e, const txin_to_key, in, false);
    key_images += boost::to_string(in.k_image) + " ";
    return true;
  });
  THROW_WALLET_EXCEPTION_IF(!all_are_txin_to_key, error::unexpected_txin_type, tx);
  LOG_PRINT_L2("gathered key images");

  ptx.key_images = key_images;
  ptx.fee = fee;
  ptx.dust = 0;
  ptx.dust_added_to_fee = false;
  ptx.tx = tx;
  ptx.change_dts = change_dts;
  ptx.selected_transfers = selected_transfers;
  tools::apply_permutation(ins_order, ptx.selected_transfers);
  ptx.tx_key = tx_key;
  ptx.additional_tx_keys = additional_tx_keys;
  ptx.dests = dsts;
  ptx.multisig_sigs = multisig_sigs;
  ptx.construction_data.sources = sources_copy;
  ptx.construction_data.change_dts = change_dts;
  ptx.construction_data.splitted_dsts = splitted_dsts;
  ptx.construction_data.selected_transfers = ptx.selected_transfers;
  ptx.construction_data.extra = tx.extra;
  ptx.construction_data.unlock_time = unlock_time;
  ptx.construction_data.use_rct = true;
  ptx.construction_data.use_bulletproofs = !tx.rct_signatures.p.bulletproofs.empty();
  ptx.construction_data.dests = dsts;
  // record which subaddress indices are being used as inputs
  ptx.construction_data.subaddr_account = subaddr_account;
  ptx.construction_data.subaddr_indices.clear();
  for (size_t idx: selected_transfers)
    ptx.construction_data.subaddr_indices.insert(m_transfers[idx].m_subaddr_index.minor);
  LOG_PRINT_L2("transfer_selected_rct done");
}

std::vector<size_t> wallet2::pick_preferred_rct_inputs(uint64_t needed_money, uint32_t subaddr_account, const std::set<uint32_t> &subaddr_indices) const
{
  std::vector<size_t> picks;
  float current_output_relatdness = 1.0f;

  LOG_PRINT_L2("pick_preferred_rct_inputs: needed_money " << print_money(needed_money));

  // try to find a rct input of enough size
  for (size_t i = 0; i < m_transfers.size(); ++i)
  {
    const transfer_details& td = m_transfers[i];
    if (!td.m_spent && td.is_rct() && td.amount() >= needed_money && is_transfer_unlocked(td) && td.m_subaddr_index.major == subaddr_account && subaddr_indices.count(td.m_subaddr_index.minor) == 1)
    {
      LOG_PRINT_L2("We can use " << i << " alone: " << print_money(td.amount()));
      picks.push_back(i);
      return picks;
    }
  }

  // then try to find two outputs
  // this could be made better by picking one of the outputs to be a small one, since those
  // are less useful since often below the needed money, so if one can be used in a pair,
  // it gets rid of it for the future
  for (size_t i = 0; i < m_transfers.size(); ++i)
  {
    const transfer_details& td = m_transfers[i];
    if (!td.m_spent && !td.m_key_image_partial && td.is_rct() && is_transfer_unlocked(td) && td.m_subaddr_index.major == subaddr_account && subaddr_indices.count(td.m_subaddr_index.minor) == 1)
    {
      LOG_PRINT_L2("Considering input " << i << ", " << print_money(td.amount()));
      for (size_t j = i + 1; j < m_transfers.size(); ++j)
      {
        const transfer_details& td2 = m_transfers[j];
        if (!td2.m_spent && !td.m_key_image_partial && td2.is_rct() && td.amount() + td2.amount() >= needed_money && is_transfer_unlocked(td2) && td2.m_subaddr_index == td.m_subaddr_index)
        {
          // update our picks if those outputs are less related than any we
          // already found. If the same, don't update, and oldest suitable outputs
          // will be used in preference.
          float relatedness = get_output_relatedness(td, td2);
          LOG_PRINT_L2("  with input " << j << ", " << print_money(td2.amount()) << ", relatedness " << relatedness);
          if (relatedness < current_output_relatdness)
          {
            // reset the current picks with those, and return them directly
            // if they're unrelated. If they are related, we'll end up returning
            // them if we find nothing better
            picks.clear();
            picks.push_back(i);
            picks.push_back(j);
            LOG_PRINT_L0("we could use " << i << " and " << j);
            if (relatedness == 0.0f)
              return picks;
            current_output_relatdness = relatedness;
          }
        }
      }
    }
  }

  return picks;
}

bool wallet2::should_pick_a_second_output(bool use_rct, size_t n_transfers, const std::vector<size_t> &unused_transfers_indices, const std::vector<size_t> &unused_dust_indices) const
{
  if (!use_rct)
    return false;
  if (n_transfers > 1)
    return false;
  if (unused_dust_indices.empty() && unused_transfers_indices.empty())
    return false;
  // we want at least one free rct output to avoid a corner case where
  // we'd choose a non rct output which doesn't have enough "siblings"
  // value-wise on the chain, and thus can't be mixed
  bool found = false;
  for (auto i: unused_dust_indices)
  {
    if (m_transfers[i].is_rct())
    {
      found = true;
      break;
    }
  }
  if (!found) for (auto i: unused_transfers_indices)
  {
    if (m_transfers[i].is_rct())
    {
      found = true;
      break;
    }
  }
  if (!found)
    return false;
  return true;
}

std::vector<size_t> wallet2::get_only_rct(const std::vector<size_t> &unused_dust_indices, const std::vector<size_t> &unused_transfers_indices) const
{
  std::vector<size_t> indices;
  for (size_t n: unused_dust_indices)
    if (m_transfers[n].is_rct())
      indices.push_back(n);
  for (size_t n: unused_transfers_indices)
    if (m_transfers[n].is_rct())
      indices.push_back(n);
  return indices;
}

static uint32_t get_count_above(const std::vector<wallet2::transfer_details> &transfers, const std::vector<size_t> &indices, uint64_t threshold)
{
  uint32_t count = 0;
  for (size_t idx: indices)
    if (transfers[idx].amount() >= threshold)
      ++count;
  return count;
}

bool wallet2::light_wallet_login(bool &new_address)
{
  MDEBUG("Light wallet login request");
  m_light_wallet_connected = false;
  cryptonote::COMMAND_RPC_LOGIN::request request;
  cryptonote::COMMAND_RPC_LOGIN::response response;
  request.address = get_account().get_public_address_str(m_nettype);
  request.view_key = string_tools::pod_to_hex(get_account().get_keys().m_view_secret_key);
  // Always create account if it doesn't exist.
  request.create_account = true;
  m_daemon_rpc_mutex.lock();
  bool connected = epee::net_utils::invoke_http_json("/login", request, response, m_http_client, rpc_timeout, "POST");
  m_daemon_rpc_mutex.unlock();
  // MyMonero doesn't send any status message. OpenMonero does. 
  m_light_wallet_connected  = connected && (response.status.empty() || response.status == "success");
  new_address = response.new_address;
  MDEBUG("Status: " << response.status);
  MDEBUG("Reason: " << response.reason);
  MDEBUG("New wallet: " << response.new_address);
  if(m_light_wallet_connected)
  {
    // Clear old data on successful login.
    // m_transfers.clear();
    // m_payments.clear();
    // m_unconfirmed_payments.clear();
  }
  return m_light_wallet_connected;
}

bool wallet2::light_wallet_import_wallet_request(cryptonote::COMMAND_RPC_IMPORT_WALLET_REQUEST::response &response)
{
  MDEBUG("Light wallet import wallet request");
  cryptonote::COMMAND_RPC_IMPORT_WALLET_REQUEST::request oreq;
  oreq.address = get_account().get_public_address_str(m_nettype);
  oreq.view_key = string_tools::pod_to_hex(get_account().get_keys().m_view_secret_key);
  m_daemon_rpc_mutex.lock();
  bool r = epee::net_utils::invoke_http_json("/import_wallet_request", oreq, response, m_http_client, rpc_timeout, "POST");
  m_daemon_rpc_mutex.unlock();
  THROW_WALLET_EXCEPTION_IF(!r, error::no_connection_to_daemon, "import_wallet_request");


  return true;
}

void wallet2::light_wallet_get_unspent_outs()
{
  MDEBUG("Getting unspent outs");
  
  cryptonote::COMMAND_RPC_GET_UNSPENT_OUTS::request oreq;
  cryptonote::COMMAND_RPC_GET_UNSPENT_OUTS::response ores;
  
  oreq.amount = "0";
  oreq.address = get_account().get_public_address_str(m_nettype);
  oreq.view_key = string_tools::pod_to_hex(get_account().get_keys().m_view_secret_key);
  // openMonero specific
  oreq.dust_threshold = boost::lexical_cast<std::string>(::config::DEFAULT_DUST_THRESHOLD);
  // below are required by openMonero api - but are not used.
  oreq.mixin = 0;
  oreq.use_dust = true;


  m_daemon_rpc_mutex.lock();
  bool r = epee::net_utils::invoke_http_json("/get_unspent_outs", oreq, ores, m_http_client, rpc_timeout, "POST");
  m_daemon_rpc_mutex.unlock();
  THROW_WALLET_EXCEPTION_IF(!r, error::no_connection_to_daemon, "get_unspent_outs");
  THROW_WALLET_EXCEPTION_IF(ores.status == "error", error::wallet_internal_error, ores.reason);
  
  m_light_wallet_per_kb_fee = ores.per_kb_fee;
  
  std::unordered_map<crypto::hash,bool> transfers_txs;
  for(const auto &t: m_transfers)
    transfers_txs.emplace(t.m_txid,t.m_spent);
  
  MDEBUG("FOUND " << ores.outputs.size() <<" outputs");
  
  // return if no outputs found
  if(ores.outputs.empty())
    return;
  
  // Clear old outputs
  m_transfers.clear();
  
  for (const auto &o: ores.outputs) {
    bool spent = false;
    bool add_transfer = true;
    crypto::key_image unspent_key_image;
    crypto::public_key tx_public_key = AUTO_VAL_INIT(tx_public_key);
    THROW_WALLET_EXCEPTION_IF(string_tools::validate_hex(64, o.tx_pub_key), error::wallet_internal_error, "Invalid tx_pub_key field");
    string_tools::hex_to_pod(o.tx_pub_key, tx_public_key);
    
    for (const std::string &ski: o.spend_key_images) {
      spent = false;

      // Check if key image is ours
      THROW_WALLET_EXCEPTION_IF(string_tools::validate_hex(64, ski), error::wallet_internal_error, "Invalid key image");
      string_tools::hex_to_pod(ski, unspent_key_image);
      if(light_wallet_key_image_is_ours(unspent_key_image, tx_public_key, o.index)){
        MTRACE("Output " << o.public_key << " is spent. Key image: " <<  ski);
        spent = true;
        break;
      } {
        MTRACE("Unspent output found. " << o.public_key);
      }
    }

    // Check if tx already exists in m_transfers. 
    crypto::hash txid;
    crypto::public_key tx_pub_key;
    crypto::public_key public_key;
    THROW_WALLET_EXCEPTION_IF(string_tools::validate_hex(64, o.tx_hash), error::wallet_internal_error, "Invalid tx_hash field");
    THROW_WALLET_EXCEPTION_IF(string_tools::validate_hex(64, o.public_key), error::wallet_internal_error, "Invalid public_key field");
    THROW_WALLET_EXCEPTION_IF(string_tools::validate_hex(64, o.tx_pub_key), error::wallet_internal_error, "Invalid tx_pub_key field");
    string_tools::hex_to_pod(o.tx_hash, txid);
    string_tools::hex_to_pod(o.public_key, public_key);
    string_tools::hex_to_pod(o.tx_pub_key, tx_pub_key);
    
    for(auto &t: m_transfers){
      if(t.get_public_key() == public_key) {
        t.m_spent = spent;
        add_transfer = false;
        break;
      }
    }
    
    if(!add_transfer)
      continue;
    
    m_transfers.push_back(boost::value_initialized<transfer_details>());
    transfer_details& td = m_transfers.back();
    
    td.m_block_height = o.height;
    td.m_global_output_index = o.global_index;
    td.m_txid = txid;
     
    // Add to extra
    add_tx_pub_key_to_extra(td.m_tx, tx_pub_key);
    
    td.m_key_image = unspent_key_image;
    td.m_key_image_known = !m_watch_only && !m_multisig;
    td.m_key_image_partial = m_multisig;
    td.m_amount = o.amount;
    td.m_pk_index = 0;
    td.m_internal_output_index = o.index;
    td.m_spent = spent;

    tx_out txout;
    txout.target = txout_to_key(public_key);
    txout.amount = td.m_amount;
    
    td.m_tx.vout.resize(td.m_internal_output_index + 1);
    td.m_tx.vout[td.m_internal_output_index] = txout;

    THROW_WALLET_EXCEPTION_IF(true, error::wallet_internal_error, "Light wallet multiple output unlock time not supported yet");
    
    // Add unlock time and coinbase bool got from get_address_txs api call
    std::unordered_map<crypto::hash,address_tx>::const_iterator found = m_light_wallet_address_txs.find(txid);
    THROW_WALLET_EXCEPTION_IF(found == m_light_wallet_address_txs.end(), error::wallet_internal_error, "Lightwallet: tx not found in m_light_wallet_address_txs");
    bool miner_tx = found->second.m_coinbase;
    td.m_tx.unlock_time = found->second.m_unlock_time;

    if (!o.rct.empty())
    {
      // Coinbase tx's
      if(miner_tx)
      {
        td.m_mask = rct::identity();
      }
      else
      {
        // rct txs
        // decrypt rct mask, calculate commit hash and compare against blockchain commit hash
        rct::key rct_commit;
        light_wallet_parse_rct_str(o.rct, tx_pub_key, td.m_internal_output_index, td.m_mask, rct_commit, true);
        bool valid_commit = (rct_commit == rct::commit(td.amount(), td.m_mask));
        if(!valid_commit)
        {
          MDEBUG("output index: " << o.global_index);
          MDEBUG("mask: " + string_tools::pod_to_hex(td.m_mask));
          MDEBUG("calculated commit: " + string_tools::pod_to_hex(rct::commit(td.amount(), td.m_mask)));
          MDEBUG("expected commit: " + string_tools::pod_to_hex(rct_commit));
          MDEBUG("amount: " << td.amount());
        }
        THROW_WALLET_EXCEPTION_IF(!valid_commit, error::wallet_internal_error, "Lightwallet: rct commit hash mismatch!");
      }
      td.m_rct = true;
    }
    else
    {
      td.m_mask = rct::identity();
      td.m_rct = false;
    }
    if(!spent)
      set_unspent(m_transfers.size()-1);
    m_key_images[td.m_key_image] = m_transfers.size()-1;
    m_pub_keys[td.get_public_key()] = m_transfers.size()-1;
  }
}

bool wallet2::light_wallet_get_address_info(cryptonote::COMMAND_RPC_GET_ADDRESS_INFO::response &response)
{
  MTRACE(__FUNCTION__);
  
  cryptonote::COMMAND_RPC_GET_ADDRESS_INFO::request request;
  
  request.address = get_account().get_public_address_str(m_nettype);
  request.view_key = string_tools::pod_to_hex(get_account().get_keys().m_view_secret_key);
  m_daemon_rpc_mutex.lock();
  bool r = epee::net_utils::invoke_http_json("/get_address_info", request, response, m_http_client, rpc_timeout, "POST");
  m_daemon_rpc_mutex.unlock();
  THROW_WALLET_EXCEPTION_IF(!r, error::no_connection_to_daemon, "get_address_info");
  // TODO: Validate result
  return true;
}

void wallet2::light_wallet_get_address_txs()
{
  MDEBUG("Refreshing light wallet");
  
  cryptonote::COMMAND_RPC_GET_ADDRESS_TXS::request ireq;
  cryptonote::COMMAND_RPC_GET_ADDRESS_TXS::response ires;
  
  ireq.address = get_account().get_public_address_str(m_nettype);
  ireq.view_key = string_tools::pod_to_hex(get_account().get_keys().m_view_secret_key);
  m_daemon_rpc_mutex.lock();
  bool r = epee::net_utils::invoke_http_json("/get_address_txs", ireq, ires, m_http_client, rpc_timeout, "POST");
  m_daemon_rpc_mutex.unlock();
  THROW_WALLET_EXCEPTION_IF(!r, error::no_connection_to_daemon, "get_address_txs");
  //OpenMonero sends status=success, Mymonero doesn't. 
  THROW_WALLET_EXCEPTION_IF((!ires.status.empty() && ires.status != "success"), error::no_connection_to_daemon, "get_address_txs");

  
  // Abort if no transactions
  if(ires.transactions.empty())
    return;
  
  // Create searchable vectors
  std::vector<crypto::hash> payments_txs;
  for(const auto &p: m_payments)
    payments_txs.push_back(p.second.m_tx_hash);
  std::vector<crypto::hash> unconfirmed_payments_txs;
  for(const auto &up: m_unconfirmed_payments)
    unconfirmed_payments_txs.push_back(up.second.m_pd.m_tx_hash);

  // for balance calculation
  uint64_t wallet_total_sent = 0;
  uint64_t wallet_total_unlocked_sent = 0;
  // txs in pool
  std::vector<crypto::hash> pool_txs;

  for (const auto &t: ires.transactions) {
    const uint64_t total_received = t.total_received;
    uint64_t total_sent = t.total_sent;

    // Check key images - subtract fake outputs from total_sent
    for(const auto &so: t.spent_outputs)
    {
      crypto::public_key tx_public_key;
      crypto::key_image key_image;
      THROW_WALLET_EXCEPTION_IF(string_tools::validate_hex(64, so.tx_pub_key), error::wallet_internal_error, "Invalid tx_pub_key field");
      THROW_WALLET_EXCEPTION_IF(string_tools::validate_hex(64, so.key_image), error::wallet_internal_error, "Invalid key_image field");
      string_tools::hex_to_pod(so.tx_pub_key, tx_public_key);
      string_tools::hex_to_pod(so.key_image, key_image);

      if(!light_wallet_key_image_is_ours(key_image, tx_public_key, so.out_index)) {
        THROW_WALLET_EXCEPTION_IF(so.amount > t.total_sent, error::wallet_internal_error, "Lightwallet: total sent is negative!");
        total_sent -= so.amount;
      }
    }

    // Do not add tx if empty. 
    if(total_sent == 0 && total_received == 0)
      continue;
    
    crypto::hash payment_id = null_hash;
    crypto::hash tx_hash;
    
    THROW_WALLET_EXCEPTION_IF(string_tools::validate_hex(64, t.payment_id), error::wallet_internal_error, "Invalid payment_id field");
    THROW_WALLET_EXCEPTION_IF(string_tools::validate_hex(64, t.hash), error::wallet_internal_error, "Invalid hash field");
    string_tools::hex_to_pod(t.payment_id, payment_id);
    string_tools::hex_to_pod(t.hash, tx_hash);

    // lightwallet specific info
    bool incoming = (total_received > total_sent);
    address_tx address_tx;
    address_tx.m_tx_hash = tx_hash;
    address_tx.m_incoming = incoming;
    address_tx.m_amount  =  incoming ? total_received - total_sent : total_sent - total_received;
    address_tx.m_fee = 0;                 // TODO
    address_tx.m_block_height = t.height;
    address_tx.m_unlock_time  = t.unlock_time;
    address_tx.m_timestamp = t.timestamp;
    address_tx.m_coinbase  = t.coinbase;
    address_tx.m_mempool  = t.mempool;
    m_light_wallet_address_txs.emplace(tx_hash,address_tx);

    // populate data needed for history (m_payments, m_unconfirmed_payments, m_confirmed_txs)
    // INCOMING transfers
    if(total_received > total_sent) {
      payment_details payment;
      payment.m_tx_hash = tx_hash;
      payment.m_amount       = total_received - total_sent;
      payment.m_fee          = 0;         // TODO
      payment.m_block_height = t.height;
      payment.m_unlock_time  = t.unlock_time;
      payment.m_timestamp = t.timestamp;
      payment.m_coinbase = t.coinbase;
        
      if (t.mempool) {   
        if (std::find(unconfirmed_payments_txs.begin(), unconfirmed_payments_txs.end(), tx_hash) == unconfirmed_payments_txs.end()) {
          pool_txs.push_back(tx_hash);
          // assume false as we don't get that info from the light wallet server
          crypto::hash payment_id;
          THROW_WALLET_EXCEPTION_IF(!epee::string_tools::hex_to_pod(t.payment_id, payment_id),
              error::wallet_internal_error, "Failed to parse payment id");
          emplace_or_replace(m_unconfirmed_payments, payment_id, pool_payment_details{payment, false});
          if (0 != m_callback) {
            m_callback->on_lw_unconfirmed_money_received(t.height, payment.m_tx_hash, payment.m_amount);
          }
        }
      } else {
        if (std::find(payments_txs.begin(), payments_txs.end(), tx_hash) == payments_txs.end()) {
          m_payments.emplace(tx_hash, payment);
          if (0 != m_callback) {
            m_callback->on_lw_money_received(t.height, payment.m_tx_hash, payment.m_amount);
          }
        }
      }
    // Outgoing transfers
    } else {
      uint64_t amount_sent = total_sent - total_received;
      cryptonote::transaction dummy_tx; // not used by light wallet
      // increase wallet total sent
      wallet_total_sent += total_sent;
      if (t.mempool)
      {
        // Handled by add_unconfirmed_tx in commit_tx
        // If sent from another wallet instance we need to add it
        if(m_unconfirmed_txs.find(tx_hash) == m_unconfirmed_txs.end())
        {
          unconfirmed_transfer_details utd;
          utd.m_amount_in = amount_sent;
          utd.m_amount_out = amount_sent;
          utd.m_change = 0;
          utd.m_payment_id = payment_id;
          utd.m_timestamp = t.timestamp;
          utd.m_state = wallet2::unconfirmed_transfer_details::pending;
          m_unconfirmed_txs.emplace(tx_hash,utd);
        }
      }
      else
      {
        // Only add if new
        auto confirmed_tx = m_confirmed_txs.find(tx_hash);
        if(confirmed_tx == m_confirmed_txs.end()) {
          // tx is added to m_unconfirmed_txs - move to confirmed
          if(m_unconfirmed_txs.find(tx_hash) != m_unconfirmed_txs.end()) 
          { 
            process_unconfirmed(tx_hash, dummy_tx, t.height);
          }
          // Tx sent by another wallet instance
          else
          {
            confirmed_transfer_details ctd;
            ctd.m_amount_in = amount_sent;
            ctd.m_amount_out = amount_sent;
            ctd.m_change = 0;
            ctd.m_payment_id = payment_id;
            ctd.m_block_height = t.height;
            ctd.m_timestamp = t.timestamp;
            m_confirmed_txs.emplace(tx_hash,ctd);
          }
          if (0 != m_callback)
          {
            m_callback->on_lw_money_spent(t.height, tx_hash, amount_sent);
          } 
        }
        // If not new - check the amount and update if necessary.
        // when sending a tx to same wallet the receiving amount has to be credited
        else
        {
          if(confirmed_tx->second.m_amount_in != amount_sent || confirmed_tx->second.m_amount_out != amount_sent)
          {
            MDEBUG("Adjusting amount sent/received for tx: <" + t.hash + ">. Is tx sent to own wallet? " << print_money(amount_sent) << " != " << print_money(confirmed_tx->second.m_amount_in));
            confirmed_tx->second.m_amount_in = amount_sent;
            confirmed_tx->second.m_amount_out = amount_sent;
            confirmed_tx->second.m_change = 0;
          }
        }
      }
    }    
  }
  // TODO: purge old unconfirmed_txs
  remove_obsolete_pool_txs(pool_txs);

  // Calculate wallet balance
  m_light_wallet_balance = ires.total_received-wallet_total_sent;
  // MyMonero doesn't send unlocked balance
  if(ires.total_received_unlocked > 0)
    m_light_wallet_unlocked_balance = ires.total_received_unlocked-wallet_total_sent;
  else
    m_light_wallet_unlocked_balance = m_light_wallet_balance;
}

bool wallet2::light_wallet_parse_rct_str(const std::string& rct_string, const crypto::public_key& tx_pub_key, uint64_t internal_output_index, rct::key& decrypted_mask, rct::key& rct_commit, bool decrypt) const
{
  // rct string is empty if output is non RCT
  if (rct_string.empty())
    return false;
  // rct_string is a string with length 64+64+64 (<rct commit> + <encrypted mask> + <rct amount>)
  rct::key encrypted_mask;
  std::string rct_commit_str = rct_string.substr(0,64);
  std::string encrypted_mask_str = rct_string.substr(64,64);
  THROW_WALLET_EXCEPTION_IF(string_tools::validate_hex(64, rct_commit_str), error::wallet_internal_error, "Invalid rct commit hash: " + rct_commit_str);
  THROW_WALLET_EXCEPTION_IF(string_tools::validate_hex(64, encrypted_mask_str), error::wallet_internal_error, "Invalid rct mask: " + encrypted_mask_str);
  string_tools::hex_to_pod(rct_commit_str, rct_commit);
  string_tools::hex_to_pod(encrypted_mask_str, encrypted_mask);
  if (decrypt) {
    // Decrypt the mask
    crypto::key_derivation derivation;
    bool r = generate_key_derivation(tx_pub_key, get_account().get_keys().m_view_secret_key, derivation);
    THROW_WALLET_EXCEPTION_IF(!r, error::wallet_internal_error, "Failed to generate key derivation");
    crypto::secret_key scalar;
    crypto::derivation_to_scalar(derivation, internal_output_index, scalar);
    sc_sub(decrypted_mask.bytes,encrypted_mask.bytes,rct::hash_to_scalar(rct::sk2rct(scalar)).bytes);
  }
  return true;
}

bool wallet2::light_wallet_key_image_is_ours(const crypto::key_image& key_image, const crypto::public_key& tx_public_key, uint64_t out_index)
{
  // Lookup key image from cache
  std::map<uint64_t, crypto::key_image> index_keyimage_map;
  std::unordered_map<crypto::public_key, std::map<uint64_t, crypto::key_image> >::const_iterator found_pub_key = m_key_image_cache.find(tx_public_key);
  if(found_pub_key != m_key_image_cache.end()) {
    // pub key found. key image for index cached?
    index_keyimage_map = found_pub_key->second;
    std::map<uint64_t,crypto::key_image>::const_iterator index_found = index_keyimage_map.find(out_index);
    if(index_found != index_keyimage_map.end())
      return key_image == index_found->second;
  }

  // Not in cache - calculate key image
  crypto::key_image calculated_key_image;
  cryptonote::keypair in_ephemeral;
  
  // Subaddresses aren't supported in mymonero/openmonero yet. Roll out the original scheme:
  //   compute D = a*R
  //   compute P = Hs(D || i)*G + B
  //   compute x = Hs(D || i) + b      (and check if P==x*G)
  //   compute I = x*Hp(P)
  const account_keys& ack = get_account().get_keys();
  crypto::key_derivation derivation;
  bool r = crypto::generate_key_derivation(tx_public_key, ack.m_view_secret_key, derivation);
  CHECK_AND_ASSERT_MES(r, false, "failed to generate_key_derivation(" << tx_public_key << ", " << ack.m_view_secret_key << ")");

  r = crypto::derive_public_key(derivation, out_index, ack.m_account_address.m_spend_public_key, in_ephemeral.pub);
  CHECK_AND_ASSERT_MES(r, false, "failed to derive_public_key (" << derivation << ", " << out_index << ", " << ack.m_account_address.m_spend_public_key << ")");

  crypto::derive_secret_key(derivation, out_index, ack.m_spend_secret_key, in_ephemeral.sec);
  crypto::public_key out_pkey_test;
  r = crypto::secret_key_to_public_key(in_ephemeral.sec, out_pkey_test);
  CHECK_AND_ASSERT_MES(r, false, "failed to secret_key_to_public_key(" << in_ephemeral.sec << ")");
  CHECK_AND_ASSERT_MES(in_ephemeral.pub == out_pkey_test, false, "derived secret key doesn't match derived public key");

  crypto::generate_key_image(in_ephemeral.pub, in_ephemeral.sec, calculated_key_image);

  index_keyimage_map.emplace(out_index, calculated_key_image);
  m_key_image_cache.emplace(tx_public_key, index_keyimage_map);
  return key_image == calculated_key_image;
}

// Another implementation of transaction creation that is hopefully better
// While there is anything left to pay, it goes through random outputs and tries
// to fill the next destination/amount. If it fully fills it, it will use the
// remainder to try to fill the next one as well.
// The tx size if roughly estimated as a linear function of only inputs, and a
// new tx will be created when that size goes above a given fraction of the
// max tx size. At that point, more outputs may be added if the fee cannot be
// satisfied.
// If the next output in the next tx would go to the same destination (ie, we
// cut off at a tx boundary in the middle of paying a given destination), the
// fee will be carved out of the current input if possible, to avoid having to
// add another output just for the fee and getting change.
// This system allows for sending (almost) the entire balance, since it does
// not generate spurious change in all txes, thus decreasing the instantaneous
// usable balance.
std::vector<wallet2::pending_tx> wallet2::create_transactions_2(std::vector<cryptonote::tx_destination_entry> dsts, const size_t fake_outs_count, const uint64_t unlock_time, uint32_t priority, const std::vector<uint8_t>& extra, uint32_t subaddr_account, std::set<uint32_t> subaddr_indices, bool trusted_daemon, bool is_staking_tx)
{
  //ensure device is let in NONE mode in any case
  hw::device &hwdev = m_account.get_device();
  boost::unique_lock<hw::device> hwdev_lock (hwdev);
  hw::reset_mode rst(hwdev);  

  if(m_light_wallet) {
    // Populate m_transfers
    light_wallet_get_unspent_outs();
  }
  std::vector<std::pair<uint32_t, std::vector<size_t>>> unused_transfers_indices_per_subaddr;
  std::vector<std::pair<uint32_t, std::vector<size_t>>> unused_dust_indices_per_subaddr;
  uint64_t needed_money;
  uint64_t accumulated_fee, accumulated_outputs, accumulated_change;
  struct TX {
    std::vector<size_t> selected_transfers;
    std::vector<cryptonote::tx_destination_entry> dsts;
    cryptonote::transaction tx;
    pending_tx ptx;
    size_t bytes;
    uint64_t needed_fee;
    std::vector<std::vector<tools::wallet2::get_outs_entry>> outs;

    TX() : bytes(0), needed_fee(0) {}

    void add(const account_public_address &addr, bool is_subaddress, uint64_t amount, unsigned int original_output_index, bool merge_destinations) {
      if (merge_destinations)
      {
        std::vector<cryptonote::tx_destination_entry>::iterator i;
        i = std::find_if(dsts.begin(), dsts.end(), [&](const cryptonote::tx_destination_entry &d) { return !memcmp (&d.addr, &addr, sizeof(addr)); });
        if (i == dsts.end())
        {
          dsts.push_back(tx_destination_entry(0,addr,is_subaddress));
          i = dsts.end() - 1;
        }
        i->amount += amount;
      }
      else
      {
        THROW_WALLET_EXCEPTION_IF(original_output_index > dsts.size(), error::wallet_internal_error,
            std::string("original_output_index too large: ") + std::to_string(original_output_index) + " > " + std::to_string(dsts.size()));
        if (original_output_index == dsts.size())
          dsts.push_back(tx_destination_entry(0,addr,is_subaddress));
        THROW_WALLET_EXCEPTION_IF(memcmp(&dsts[original_output_index].addr, &addr, sizeof(addr)), error::wallet_internal_error, "Mismatched destination address");
        dsts[original_output_index].amount += amount;
      }
    }
  };
  std::vector<TX> txes;
  bool adding_fee; // true if new outputs go towards fee, rather than destinations
  uint64_t needed_fee, available_for_fee = 0;
  uint64_t upper_transaction_size_limit = get_upper_transaction_size_limit();
  const bool use_rct = use_fork_rules(4, 0);
  const bool bulletproof = use_fork_rules(get_bulletproof_fork(), 0);

  const uint64_t fee_per_kb  = get_per_kb_fee();
  const uint64_t fee_multiplier = get_fee_multiplier(priority, get_fee_algorithm());

  // throw if attempting a transaction with no destinations
  THROW_WALLET_EXCEPTION_IF(dsts.empty(), error::zero_destination);

  // calculate total amount being sent to all destinations
  // throw if total amount overflows uint64_t
  needed_money = 0;
  for(auto& dt: dsts)
  {
    THROW_WALLET_EXCEPTION_IF(0 == dt.amount, error::zero_destination);
    needed_money += dt.amount;
    LOG_PRINT_L2("transfer: adding " << print_money(dt.amount) << ", for a total of " << print_money (needed_money));
    THROW_WALLET_EXCEPTION_IF(needed_money < dt.amount, error::tx_sum_overflow, dsts, 0, m_nettype);
  }

  // throw if attempting a transaction with no money
  THROW_WALLET_EXCEPTION_IF(needed_money == 0, error::zero_destination);

  std::map<uint32_t, uint64_t> unlocked_balance_per_subaddr = unlocked_balance_per_subaddress(subaddr_account);
  std::map<uint32_t, uint64_t> balance_per_subaddr = balance_per_subaddress(subaddr_account);

  if (subaddr_indices.empty()) // "index=<N1>[,<N2>,...]" wasn't specified -> use all the indices with non-zero unlocked balance
  {
    for (const auto& i : balance_per_subaddr)
      subaddr_indices.insert(i.first);
  }

  // early out if we know we can't make it anyway
  // we could also check for being within FEE_PER_KB, but if the fee calculation
  // ever changes, this might be missed, so let this go through
  const uint64_t min_fee = (fee_multiplier * fee_per_kb * estimate_tx_size(use_rct, 1, fake_outs_count, 2, extra.size(), bulletproof)) / 1024;
  uint64_t balance_subtotal = 0;
  uint64_t unlocked_balance_subtotal = 0;
  for (uint32_t index_minor : subaddr_indices)
  {
    balance_subtotal += balance_per_subaddr[index_minor];
    unlocked_balance_subtotal += unlocked_balance_per_subaddr[index_minor];
  }
  THROW_WALLET_EXCEPTION_IF(needed_money + min_fee > balance_subtotal, error::not_enough_money,
    balance_subtotal, needed_money, 0);
  // first check overall balance is enough, then unlocked one, so we throw distinct exceptions
  THROW_WALLET_EXCEPTION_IF(needed_money + min_fee > unlocked_balance_subtotal, error::not_enough_unlocked_money,
      unlocked_balance_subtotal, needed_money, 0);

  for (uint32_t i : subaddr_indices)
    LOG_PRINT_L2("Candidate subaddress index for spending: " << i);

  // determine threshold for fractional amount
  const size_t tx_size_one_ring = estimate_tx_size(use_rct, 1, fake_outs_count, 2, 0, bulletproof);
  const size_t tx_size_two_rings = estimate_tx_size(use_rct, 2, fake_outs_count, 2, 0, bulletproof);
  THROW_WALLET_EXCEPTION_IF(tx_size_one_ring > tx_size_two_rings, error::wallet_internal_error, "Estimated tx size with 1 input is larger than with 2 inputs!");
  const size_t tx_size_per_ring = tx_size_two_rings - tx_size_one_ring;
  const uint64_t fractional_threshold = (fee_multiplier * fee_per_kb * tx_size_per_ring) / 1024;

  // gather all dust and non-dust outputs belonging to specified subaddresses
  size_t num_nondust_outputs = 0;
  size_t num_dust_outputs = 0;
  for (size_t i = 0; i < m_transfers.size(); ++i)
  {
    const transfer_details& td = m_transfers[i];
    if (m_ignore_fractional_outputs && td.amount() < fractional_threshold)
    {
      MDEBUG("Ignoring output " << i << " of amount " << print_money(td.amount()) << " which is below threshold " << print_money(fractional_threshold));
      continue;
    }
    if (!td.m_spent && !td.m_key_image_partial && (use_rct ? true : !td.is_rct()) && is_transfer_unlocked(td) && td.m_subaddr_index.major == subaddr_account && subaddr_indices.count(td.m_subaddr_index.minor) == 1)
    {
      const uint32_t index_minor = td.m_subaddr_index.minor;
      auto find_predicate = [&index_minor](const std::pair<uint32_t, std::vector<size_t>>& x) { return x.first == index_minor; };
      if ((td.is_rct()) || is_valid_decomposed_amount(td.amount()))
      {
        auto found = std::find_if(unused_transfers_indices_per_subaddr.begin(), unused_transfers_indices_per_subaddr.end(), find_predicate);
        if (found == unused_transfers_indices_per_subaddr.end())
        {
          unused_transfers_indices_per_subaddr.push_back({index_minor, {i}});
        }
        else
        {
          found->second.push_back(i);
        }
        ++num_nondust_outputs;
      }
      else
      {
        auto found = std::find_if(unused_dust_indices_per_subaddr.begin(), unused_dust_indices_per_subaddr.end(), find_predicate);
        if (found == unused_dust_indices_per_subaddr.end())
        {
          unused_dust_indices_per_subaddr.push_back({index_minor, {i}});
        }
        else
        {
          found->second.push_back(i);
        }
        ++num_dust_outputs;
      }
    }
  }

  // shuffle & sort output indices
  {
    std::random_device rd;
    std::mt19937 g(rd());
    std::shuffle(unused_transfers_indices_per_subaddr.begin(), unused_transfers_indices_per_subaddr.end(), g);
    std::shuffle(unused_dust_indices_per_subaddr.begin(), unused_dust_indices_per_subaddr.end(), g);
    auto sort_predicate = [&unlocked_balance_per_subaddr] (const std::pair<uint32_t, std::vector<size_t>>& x, const std::pair<uint32_t, std::vector<size_t>>& y)
    {
      return unlocked_balance_per_subaddr[x.first] > unlocked_balance_per_subaddr[y.first];
    };
    std::sort(unused_transfers_indices_per_subaddr.begin(), unused_transfers_indices_per_subaddr.end(), sort_predicate);
    std::sort(unused_dust_indices_per_subaddr.begin(), unused_dust_indices_per_subaddr.end(), sort_predicate);
  }

  LOG_PRINT_L2("Starting with " << num_nondust_outputs << " non-dust outputs and " << num_dust_outputs << " dust outputs");

  if (unused_dust_indices_per_subaddr.empty() && unused_transfers_indices_per_subaddr.empty())
    return std::vector<wallet2::pending_tx>();

  // if empty, put dummy entry so that the front can be referenced later in the loop
  if (unused_dust_indices_per_subaddr.empty())
    unused_dust_indices_per_subaddr.push_back({});
  if (unused_transfers_indices_per_subaddr.empty())
    unused_transfers_indices_per_subaddr.push_back({});

  // start with an empty tx
  txes.push_back(TX());
  accumulated_fee = 0;
  accumulated_outputs = 0;
  accumulated_change = 0;
  adding_fee = false;
  needed_fee = 0;
  std::vector<std::vector<tools::wallet2::get_outs_entry>> outs;

  // for rct, since we don't see the amounts, we will try to make all transactions
  // look the same, with 1 or 2 inputs, and 2 outputs. One input is preferable, as
  // this prevents linking to another by provenance analysis, but two is ok if we
  // try to pick outputs not from the same block. We will get two outputs, one for
  // the destination, and one for change.
  LOG_PRINT_L2("checking preferred");
  std::vector<size_t> preferred_inputs;
  uint64_t rct_outs_needed = 2 * (fake_outs_count + 1);
  rct_outs_needed += 100; // some fudge factor since we don't know how many are locked
  if (use_rct)
  {
    // this is used to build a tx that's 1 or 2 inputs, and 2 outputs, which
    // will get us a known fee.
    uint64_t estimated_fee = calculate_fee(fee_per_kb, estimate_rct_tx_size(2, fake_outs_count, 2, extra.size(), bulletproof), fee_multiplier);
    preferred_inputs = pick_preferred_rct_inputs(needed_money + estimated_fee, subaddr_account, subaddr_indices);
    if (!preferred_inputs.empty())
    {
      string s;
      for (auto i: preferred_inputs) s += boost::lexical_cast<std::string>(i) + " (" + print_money(m_transfers[i].amount()) + ") ";
      LOG_PRINT_L1("Found preferred rct inputs for rct tx: " << s);

      // bring the list of available outputs stored by the same subaddress index to the front of the list
      uint32_t index_minor = m_transfers[preferred_inputs[0]].m_subaddr_index.minor;
      for (size_t i = 1; i < unused_transfers_indices_per_subaddr.size(); ++i)
      {
        if (unused_transfers_indices_per_subaddr[i].first == index_minor)
        {
          std::swap(unused_transfers_indices_per_subaddr[0], unused_transfers_indices_per_subaddr[i]);
          break;
        }
      }
      for (size_t i = 1; i < unused_dust_indices_per_subaddr.size(); ++i)
      {
        if (unused_dust_indices_per_subaddr[i].first == index_minor)
        {
          std::swap(unused_dust_indices_per_subaddr[0], unused_dust_indices_per_subaddr[i]);
          break;
        }
      }
    }
  }
  LOG_PRINT_L2("done checking preferred");

  // while:
  // - we have something to send
  // - or we need to gather more fee
  // - or we have just one input in that tx, which is rct (to try and make all/most rct txes 2/2)
  unsigned int original_output_index = 0;
  std::vector<size_t>* unused_transfers_indices = &unused_transfers_indices_per_subaddr[0].second;
  std::vector<size_t>* unused_dust_indices      = &unused_dust_indices_per_subaddr[0].second;
  
  hwdev.set_mode(hw::device::TRANSACTION_CREATE_FAKE);
  while ((!dsts.empty() && dsts[0].amount > 0) || adding_fee || !preferred_inputs.empty() || should_pick_a_second_output(use_rct, txes.back().selected_transfers.size(), *unused_transfers_indices, *unused_dust_indices)) {
    TX &tx = txes.back();

    LOG_PRINT_L2("Start of loop with " << unused_transfers_indices->size() << " " << unused_dust_indices->size());
    LOG_PRINT_L2("unused_transfers_indices: " << strjoin(*unused_transfers_indices, " "));
    LOG_PRINT_L2("unused_dust_indices: " << strjoin(*unused_dust_indices, " "));
    LOG_PRINT_L2("dsts size " << dsts.size() << ", first " << (dsts.empty() ? "-" : cryptonote::print_money(dsts[0].amount)));
    LOG_PRINT_L2("adding_fee " << adding_fee << ", use_rct " << use_rct);

    // if we need to spend money and don't have any left, we fail
    if (unused_dust_indices->empty() && unused_transfers_indices->empty()) {
      LOG_PRINT_L2("No more outputs to choose from");
      THROW_WALLET_EXCEPTION_IF(1, error::tx_not_possible, unlocked_balance(subaddr_account), needed_money, accumulated_fee + needed_fee);
    }

    // get a random unspent output and use it to pay part (or all) of the current destination (and maybe next one, etc)
    // This could be more clever, but maybe at the cost of making probabilistic inferences easier
    size_t idx;
    if (!preferred_inputs.empty()) {
      idx = pop_back(preferred_inputs);
      pop_if_present(*unused_transfers_indices, idx);
      pop_if_present(*unused_dust_indices, idx);
    } else if ((dsts.empty() || dsts[0].amount == 0) && !adding_fee) {
      // the "make rct txes 2/2" case - we pick a small value output to "clean up" the wallet too
      std::vector<size_t> indices = get_only_rct(*unused_dust_indices, *unused_transfers_indices);
      idx = pop_best_value(indices, tx.selected_transfers, true);

      // we might not want to add it if it's a large output and we don't have many left
      if (m_transfers[idx].amount() >= m_min_output_value) {
        if (get_count_above(m_transfers, *unused_transfers_indices, m_min_output_value) < m_min_output_count) {
          LOG_PRINT_L2("Second output was not strictly needed, and we're running out of outputs above " << print_money(m_min_output_value) << ", not adding");
          break;
        }
      }

      // since we're trying to add a second output which is not strictly needed,
      // we only add it if it's unrelated enough to the first one
      float relatedness = get_output_relatedness(m_transfers[idx], m_transfers[tx.selected_transfers.front()]);
      if (relatedness > SECOND_OUTPUT_RELATEDNESS_THRESHOLD)
      {
        LOG_PRINT_L2("Second output was not strictly needed, and relatedness " << relatedness << ", not adding");
        break;
      }
      pop_if_present(*unused_transfers_indices, idx);
      pop_if_present(*unused_dust_indices, idx);
    } else
      idx = pop_best_value(unused_transfers_indices->empty() ? *unused_dust_indices : *unused_transfers_indices, tx.selected_transfers);

    const transfer_details &td = m_transfers[idx];
    LOG_PRINT_L2("Picking output " << idx << ", amount " << print_money(td.amount()) << ", ki " << td.m_key_image);

    // add this output to the list to spend
    tx.selected_transfers.push_back(idx);
    uint64_t available_amount = td.amount();
    accumulated_outputs += available_amount;

    // clear any fake outs we'd already gathered, since we'll need a new set
    outs.clear();

    if (adding_fee)
    {
      LOG_PRINT_L2("We need more fee, adding it to fee");
      available_for_fee += available_amount;
    }
    else
    {
      while (!dsts.empty() && dsts[0].amount <= available_amount && estimate_tx_size(use_rct, tx.selected_transfers.size(), fake_outs_count, tx.dsts.size(), extra.size(), bulletproof) < TX_SIZE_TARGET(upper_transaction_size_limit))
      {
        // we can fully pay that destination
        LOG_PRINT_L2("We can fully pay " << get_account_address_as_str(m_nettype, dsts[0].is_subaddress, dsts[0].addr) <<
          " for " << print_money(dsts[0].amount));
        tx.add(dsts[0].addr, dsts[0].is_subaddress, dsts[0].amount, original_output_index, m_merge_destinations);
        available_amount -= dsts[0].amount;
        dsts[0].amount = 0;
        pop_index(dsts, 0);
        ++original_output_index;
      }

      if (available_amount > 0 && !dsts.empty() && estimate_tx_size(use_rct, tx.selected_transfers.size(), fake_outs_count, tx.dsts.size(), extra.size(), bulletproof) < TX_SIZE_TARGET(upper_transaction_size_limit)) {
        // we can partially fill that destination
        LOG_PRINT_L2("We can partially pay " << get_account_address_as_str(m_nettype, dsts[0].is_subaddress, dsts[0].addr) <<
          " for " << print_money(available_amount) << "/" << print_money(dsts[0].amount));
        tx.add(dsts[0].addr, dsts[0].is_subaddress, available_amount, original_output_index, m_merge_destinations);
        dsts[0].amount -= available_amount;
        available_amount = 0;
      }
    }

    // here, check if we need to sent tx and start a new one
    LOG_PRINT_L2("Considering whether to create a tx now, " << tx.selected_transfers.size() << " inputs, tx limit "
      << upper_transaction_size_limit);
    bool try_tx = false;
    // if we have preferred picks, but haven't yet used all of them, continue
    if (preferred_inputs.empty())
    {
      if (adding_fee)
      {
        /* might not actually be enough if adding this output bumps size to next kB, but we need to try */
        try_tx = available_for_fee >= needed_fee;
      }
      else
      {
        const size_t estimated_rct_tx_size = estimate_tx_size(use_rct, tx.selected_transfers.size(), fake_outs_count, tx.dsts.size(), extra.size(), bulletproof);
        try_tx = dsts.empty() || (estimated_rct_tx_size >= TX_SIZE_TARGET(upper_transaction_size_limit));
      }
    }

    if (try_tx) {
      cryptonote::transaction test_tx;
      pending_tx test_ptx;

      const size_t estimated_tx_size = estimate_tx_size(use_rct, tx.selected_transfers.size(), fake_outs_count, tx.dsts.size(), extra.size(), bulletproof);
      needed_fee = calculate_fee(fee_per_kb, estimated_tx_size, fee_multiplier);

      uint64_t inputs = 0, outputs = needed_fee;
      for (size_t idx: tx.selected_transfers) inputs += m_transfers[idx].amount();
      for (const auto &o: tx.dsts) outputs += o.amount;

      if (inputs < outputs)
      {
        LOG_PRINT_L2("We don't have enough for the basic fee, switching to adding_fee");
        adding_fee = true;
        goto skip_tx;
      }

      LOG_PRINT_L2("Trying to create a tx now, with " << tx.dsts.size() << " outputs and " <<
        tx.selected_transfers.size() << " inputs");
      if (use_rct)
        transfer_selected_rct(tx.dsts, tx.selected_transfers, fake_outs_count, outs, unlock_time, needed_fee, extra,
          test_tx, test_ptx, bulletproof, is_staking_tx);
      else
        transfer_selected(tx.dsts, tx.selected_transfers, fake_outs_count, outs, unlock_time, needed_fee, extra,
          detail::digit_split_strategy, tx_dust_policy(::config::DEFAULT_DUST_THRESHOLD), test_tx, test_ptx);
      auto txBlob = t_serializable_object_to_blob(test_ptx.tx);
      needed_fee = calculate_fee(fee_per_kb, txBlob, fee_multiplier);
      available_for_fee = test_ptx.fee + test_ptx.change_dts.amount + (!test_ptx.dust_added_to_fee ? test_ptx.dust : 0);
      LOG_PRINT_L2("Made a " << get_size_string(txBlob) << " tx, with " << print_money(available_for_fee) << " available for fee (" <<
        print_money(needed_fee) << " needed)");

      if (needed_fee > available_for_fee && !dsts.empty() && dsts[0].amount > 0)
      {
        // we don't have enough for the fee, but we've only partially paid the current address,
        // so we can take the fee from the paid amount, since we'll have to make another tx anyway
        std::vector<cryptonote::tx_destination_entry>::iterator i;
        i = std::find_if(tx.dsts.begin(), tx.dsts.end(),
          [&](const cryptonote::tx_destination_entry &d) { return !memcmp (&d.addr, &dsts[0].addr, sizeof(dsts[0].addr)); });
        THROW_WALLET_EXCEPTION_IF(i == tx.dsts.end(), error::wallet_internal_error, "paid address not found in outputs");
        if (i->amount > needed_fee)
        {
          uint64_t new_paid_amount = i->amount /*+ test_ptx.fee*/ - needed_fee;
          LOG_PRINT_L2("Adjusting amount paid to " << get_account_address_as_str(m_nettype, i->is_subaddress, i->addr) << " from " <<
            print_money(i->amount) << " to " << print_money(new_paid_amount) << " to accommodate " <<
            print_money(needed_fee) << " fee");
          dsts[0].amount += i->amount - new_paid_amount;
          i->amount = new_paid_amount;
          test_ptx.fee = needed_fee;
          available_for_fee = needed_fee;
        }
      }

      if (needed_fee > available_for_fee)
      {
        LOG_PRINT_L2("We could not make a tx, switching to fee accumulation");

        adding_fee = true;
      }
      else
      {
        LOG_PRINT_L2("We made a tx, adjusting fee and saving it, we need " << print_money(needed_fee) << " and we have " << print_money(test_ptx.fee));
        while (needed_fee > test_ptx.fee) {
          if (use_rct)
            transfer_selected_rct(tx.dsts, tx.selected_transfers, fake_outs_count, outs, unlock_time, needed_fee, extra,
              test_tx, test_ptx, bulletproof, is_staking_tx);
          else
            transfer_selected(tx.dsts, tx.selected_transfers, fake_outs_count, outs, unlock_time, needed_fee, extra,
              detail::digit_split_strategy, tx_dust_policy(::config::DEFAULT_DUST_THRESHOLD), test_tx, test_ptx);
          txBlob = t_serializable_object_to_blob(test_ptx.tx);
          needed_fee = calculate_fee(fee_per_kb, txBlob, fee_multiplier);
          LOG_PRINT_L2("Made an attempt at a  final " << get_size_string(txBlob) << " tx, with " << print_money(test_ptx.fee) <<
            " fee  and " << print_money(test_ptx.change_dts.amount) << " change");
        }

        LOG_PRINT_L2("Made a final " << get_size_string(txBlob) << " tx, with " << print_money(test_ptx.fee) <<
          " fee  and " << print_money(test_ptx.change_dts.amount) << " change");

        tx.tx = test_tx;
        tx.ptx = test_ptx;
        tx.bytes = txBlob.size();
        tx.outs = outs;
        tx.needed_fee = needed_fee;
        accumulated_fee += test_ptx.fee;
        accumulated_change += test_ptx.change_dts.amount;
        adding_fee = false;
        if (!dsts.empty())
        {
          LOG_PRINT_L2("We have more to pay, starting another tx");
          txes.push_back(TX());
          original_output_index = 0;
        }
      }
    }

skip_tx:
    // if unused_*_indices is empty while unused_*_indices_per_subaddr has multiple elements, and if we still have something to pay, 
    // pop front of unused_*_indices_per_subaddr and have unused_*_indices point to the front of unused_*_indices_per_subaddr
    if ((!dsts.empty() && dsts[0].amount > 0) || adding_fee)
    {
      if (unused_transfers_indices->empty() && unused_transfers_indices_per_subaddr.size() > 1)
      {
        unused_transfers_indices_per_subaddr.erase(unused_transfers_indices_per_subaddr.begin());
        unused_transfers_indices = &unused_transfers_indices_per_subaddr[0].second;
      }
      if (unused_dust_indices->empty() && unused_dust_indices_per_subaddr.size() > 1)
      {
        unused_dust_indices_per_subaddr.erase(unused_dust_indices_per_subaddr.begin());
        unused_dust_indices = &unused_dust_indices_per_subaddr[0].second;
      }
    }
  }

  if (adding_fee)
  {
    LOG_PRINT_L1("We ran out of outputs while trying to gather final fee");
    THROW_WALLET_EXCEPTION_IF(1, error::tx_not_possible, unlocked_balance(subaddr_account), needed_money, accumulated_fee + needed_fee);
  }

  LOG_PRINT_L1("Done creating " << txes.size() << " transactions, " << print_money(accumulated_fee) <<
    " total fee, " << print_money(accumulated_change) << " total change");

  hwdev.set_mode(hw::device::TRANSACTION_CREATE_REAL);
  for (std::vector<TX>::iterator i = txes.begin(); i != txes.end(); ++i)
  {
    TX &tx = *i;
    cryptonote::transaction test_tx;
    pending_tx test_ptx;
    if (use_rct) {
      transfer_selected_rct(tx.dsts,                    /* NOMOD std::vector<cryptonote::tx_destination_entry> dsts,*/
                            tx.selected_transfers,      /* const std::list<size_t> selected_transfers */
                            fake_outs_count,            /* CONST size_t fake_outputs_count, */
                            tx.outs,                    /* MOD   std::vector<std::vector<tools::wallet2::get_outs_entry>> &outs, */
                            unlock_time,                /* CONST uint64_t unlock_time,  */
                            tx.needed_fee,              /* CONST uint64_t fee, */
                            extra,                      /* const std::vector<uint8_t>& extra, */
                            test_tx,                    /* OUT   cryptonote::transaction& tx, */
                            test_ptx,                   /* OUT   cryptonote::transaction& tx, */
                            bulletproof,
                            is_staking_tx);
    } else {
      transfer_selected(tx.dsts,
                        tx.selected_transfers,
                        fake_outs_count,
                        tx.outs,
                        unlock_time,
                        tx.needed_fee,
                        extra,
                        detail::digit_split_strategy,
                        tx_dust_policy(::config::DEFAULT_DUST_THRESHOLD),
                        test_tx,
                        test_ptx);
    }
    auto txBlob = t_serializable_object_to_blob(test_ptx.tx);
    tx.tx = test_tx;
    tx.ptx = test_ptx;
    tx.bytes = txBlob.size();
  }

  std::vector<wallet2::pending_tx> ptx_vector;
  for (std::vector<TX>::iterator i = txes.begin(); i != txes.end(); ++i)
  {
    TX &tx = *i;
    uint64_t tx_money = 0;
    for (size_t idx: tx.selected_transfers)
      tx_money += m_transfers[idx].amount();
    LOG_PRINT_L1("  Transaction " << (1+std::distance(txes.begin(), i)) << "/" << txes.size() <<
      " " << get_transaction_hash(tx.ptx.tx) << ": " << get_size_string(tx.bytes) << ", sending " << print_money(tx_money) << " in " << tx.selected_transfers.size() <<
      " outputs to " << tx.dsts.size() << " destination(s), including " <<
      print_money(tx.ptx.fee) << " fee, " << print_money(tx.ptx.change_dts.amount) << " change");
    ptx_vector.push_back(tx.ptx);
  }

  // if we made it this far, we're OK to actually send the transactions
  return ptx_vector;
}

std::vector<wallet2::pending_tx> wallet2::create_transactions_all(uint64_t below, const cryptonote::account_public_address &address, bool is_subaddress, const size_t fake_outs_count, const uint64_t unlock_time, uint32_t priority, const std::vector<uint8_t>& extra, uint32_t subaddr_account, std::set<uint32_t> subaddr_indices, bool trusted_daemon, bool is_staking_tx)
{
  std::vector<size_t> unused_transfers_indices;
  std::vector<size_t> unused_dust_indices;
  const bool use_rct = use_fork_rules(4, 0);

  THROW_WALLET_EXCEPTION_IF(unlocked_balance(subaddr_account) == 0, error::wallet_internal_error, "No unlocked balance in the entire wallet");

  std::map<uint32_t, std::pair<std::vector<size_t>, std::vector<size_t>>> unused_transfer_dust_indices_per_subaddr;

  // gather all dust and non-dust outputs of specified subaddress (if any) and below specified threshold (if any)
  bool fund_found = false;
  for (size_t i = 0; i < m_transfers.size(); ++i)
  {
    const transfer_details& td = m_transfers[i];
    if (!td.m_spent && !td.m_key_image_partial && (use_rct ? true : !td.is_rct()) && is_transfer_unlocked(td) && td.m_subaddr_index.major == subaddr_account && (subaddr_indices.empty() || subaddr_indices.count(td.m_subaddr_index.minor) == 1))
    {
      fund_found = true;
      if (below == 0 || td.amount() < below)
      {
        if ((td.is_rct()) || is_valid_decomposed_amount(td.amount()))
          unused_transfer_dust_indices_per_subaddr[td.m_subaddr_index.minor].first.push_back(i);
        else
          unused_transfer_dust_indices_per_subaddr[td.m_subaddr_index.minor].second.push_back(i);
      }
    }
  }
  THROW_WALLET_EXCEPTION_IF(!fund_found, error::wallet_internal_error, "No unlocked balance in the specified subaddress(es)");
  THROW_WALLET_EXCEPTION_IF(unused_transfer_dust_indices_per_subaddr.empty(), error::wallet_internal_error, "The smallest amount found is not below the specified threshold");

  if (subaddr_indices.empty())
  {
    // in case subaddress index wasn't specified, choose non-empty subaddress randomly (with index=0 being chosen last)
    if (unused_transfer_dust_indices_per_subaddr.count(0) == 1 && unused_transfer_dust_indices_per_subaddr.size() > 1)
      unused_transfer_dust_indices_per_subaddr.erase(0);
    auto i = unused_transfer_dust_indices_per_subaddr.begin();
    std::advance(i, crypto::rand<size_t>() % unused_transfer_dust_indices_per_subaddr.size());
    unused_transfers_indices = i->second.first;
    unused_dust_indices = i->second.second;
    LOG_PRINT_L2("Spending from subaddress index " << i->first);
  }
  else
  {
    for (const auto& p : unused_transfer_dust_indices_per_subaddr)
    {
      unused_transfers_indices.insert(unused_transfers_indices.end(), p.second.first.begin(), p.second.first.end());
      unused_dust_indices.insert(unused_dust_indices.end(), p.second.second.begin(), p.second.second.end());
      LOG_PRINT_L2("Spending from subaddress index " << p.first);
    }
  }

  return create_transactions_from(address, is_subaddress, unused_transfers_indices, unused_dust_indices, fake_outs_count, unlock_time, priority, extra, trusted_daemon, is_staking_tx);
}

std::vector<wallet2::pending_tx> wallet2::create_transactions_single(const crypto::key_image &ki, const cryptonote::account_public_address &address, bool is_subaddress, const size_t fake_outs_count, const uint64_t unlock_time, uint32_t priority, const std::vector<uint8_t>& extra, bool trusted_daemon)
{
  std::vector<size_t> unused_transfers_indices;
  std::vector<size_t> unused_dust_indices;
  const bool use_rct = use_fork_rules(4, 0);
  // find output with the given key image
  for (size_t i = 0; i < m_transfers.size(); ++i)
  {
    const transfer_details& td = m_transfers[i];
    if (td.m_key_image_known && td.m_key_image == ki && !td.m_spent && (use_rct ? true : !td.is_rct()) && is_transfer_unlocked(td))
    {
      if (td.is_rct() || is_valid_decomposed_amount(td.amount()))
        unused_transfers_indices.push_back(i);
      else
        unused_dust_indices.push_back(i);
      break;
    }
  }
  return create_transactions_from(address, is_subaddress, unused_transfers_indices, unused_dust_indices, fake_outs_count, unlock_time, priority, extra, trusted_daemon);
}

std::vector<wallet2::pending_tx> wallet2::create_transactions_from(const cryptonote::account_public_address &address, bool is_subaddress, std::vector<size_t> unused_transfers_indices, std::vector<size_t> unused_dust_indices, const size_t fake_outs_count, const uint64_t unlock_time, uint32_t priority, const std::vector<uint8_t>& extra, bool trusted_daemon, bool is_staking_tx)
{
  //ensure device is let in NONE mode in any case
  hw::device &hwdev = m_account.get_device();
  boost::unique_lock<hw::device> hwdev_lock (hwdev);
  hw::reset_mode rst(hwdev);  

  uint64_t accumulated_fee, accumulated_outputs, accumulated_change;
  struct TX {
    std::vector<size_t> selected_transfers;
    std::vector<cryptonote::tx_destination_entry> dsts;
    cryptonote::transaction tx;
    pending_tx ptx;
    size_t bytes;
    uint64_t needed_fee;
    std::vector<std::vector<get_outs_entry>> outs;

    TX() : bytes(0), needed_fee(0) {}
  };
  std::vector<TX> txes;
  uint64_t needed_fee, available_for_fee = 0;
  uint64_t upper_transaction_size_limit = get_upper_transaction_size_limit();
  std::vector<std::vector<get_outs_entry>> outs;

  const bool use_rct = fake_outs_count > 0 && use_fork_rules(4, 0);
  const bool bulletproof = use_fork_rules(get_bulletproof_fork(), 0);
  const uint64_t fee_per_kb  = get_per_kb_fee();
  const uint64_t fee_multiplier = get_fee_multiplier(priority, get_fee_algorithm());

  LOG_PRINT_L2("Starting with " << unused_transfers_indices.size() << " non-dust outputs and " << unused_dust_indices.size() << " dust outputs");

  if (unused_dust_indices.empty() && unused_transfers_indices.empty())
    return std::vector<wallet2::pending_tx>();

  // start with an empty tx
  txes.push_back(TX());
  accumulated_fee = 0;
  accumulated_outputs = 0;
  accumulated_change = 0;
  needed_fee = 0;

  // while we have something to send
  hwdev.set_mode(hw::device::TRANSACTION_CREATE_FAKE);
  while (!unused_dust_indices.empty() || !unused_transfers_indices.empty()) {
    TX &tx = txes.back();

    // get a random unspent output and use it to pay next chunk. We try to alternate
    // dust and non dust to ensure we never get with only dust, from which we might
    // get a tx that can't pay for itself
    size_t idx = unused_transfers_indices.empty() ? pop_best_value(unused_dust_indices, tx.selected_transfers) : unused_dust_indices.empty() ? pop_best_value(unused_transfers_indices, tx.selected_transfers) : ((tx.selected_transfers.size() & 1) || accumulated_outputs > fee_per_kb * fee_multiplier * (upper_transaction_size_limit + 1023) / 1024) ? pop_best_value(unused_dust_indices, tx.selected_transfers) : pop_best_value(unused_transfers_indices, tx.selected_transfers);

    const transfer_details &td = m_transfers[idx];
    LOG_PRINT_L2("Picking output " << idx << ", amount " << print_money(td.amount()));

    // add this output to the list to spend
    tx.selected_transfers.push_back(idx);
    uint64_t available_amount = td.amount();
    accumulated_outputs += available_amount;

    // clear any fake outs we'd already gathered, since we'll need a new set
    outs.clear();

    // here, check if we need to sent tx and start a new one
    LOG_PRINT_L2("Considering whether to create a tx now, " << tx.selected_transfers.size() << " inputs, tx limit "
      << upper_transaction_size_limit);
    const size_t estimated_rct_tx_size = estimate_tx_size(use_rct, tx.selected_transfers.size(), fake_outs_count, tx.dsts.size() + 1, extra.size(), bulletproof);
    bool try_tx = (unused_dust_indices.empty() && unused_transfers_indices.empty()) || ( estimated_rct_tx_size >= TX_SIZE_TARGET(upper_transaction_size_limit));

    if (try_tx) {
      cryptonote::transaction test_tx;
      pending_tx test_ptx;

      const size_t estimated_tx_size = estimate_tx_size(use_rct, tx.selected_transfers.size(), fake_outs_count, tx.dsts.size(), extra.size(), bulletproof);
      needed_fee = calculate_fee(fee_per_kb, estimated_tx_size, fee_multiplier);

      tx.dsts.push_back(tx_destination_entry(1, address, is_subaddress));

      LOG_PRINT_L2("Trying to create a tx now, with " << tx.dsts.size() << " destinations and " <<
        tx.selected_transfers.size() << " outputs");
      if (use_rct)
        transfer_selected_rct(tx.dsts, tx.selected_transfers, fake_outs_count, outs, unlock_time, needed_fee, extra,
          test_tx, test_ptx, bulletproof, is_staking_tx);
      else
        transfer_selected(tx.dsts, tx.selected_transfers, fake_outs_count, outs, unlock_time, needed_fee, extra,
          detail::digit_split_strategy, tx_dust_policy(::config::DEFAULT_DUST_THRESHOLD), test_tx, test_ptx);
      auto txBlob = t_serializable_object_to_blob(test_ptx.tx);
      needed_fee = calculate_fee(fee_per_kb, txBlob, fee_multiplier);
      available_for_fee = test_ptx.fee + test_ptx.dests[0].amount + test_ptx.change_dts.amount;
      LOG_PRINT_L2("Made a " << get_size_string(txBlob) << " tx, with " << print_money(available_for_fee) << " available for fee (" <<
        print_money(needed_fee) << " needed)");

      THROW_WALLET_EXCEPTION_IF(needed_fee > available_for_fee, error::wallet_internal_error, "Transaction cannot pay for itself");

      do {
        LOG_PRINT_L2("We made a tx, adjusting fee and saving it");
        tx.dsts[0].amount = available_for_fee - needed_fee;
        if (use_rct)
          transfer_selected_rct(tx.dsts, tx.selected_transfers, fake_outs_count, outs, unlock_time, needed_fee, extra, 
            test_tx, test_ptx, bulletproof, is_staking_tx);
        else
          transfer_selected(tx.dsts, tx.selected_transfers, fake_outs_count, outs, unlock_time, needed_fee, extra,
            detail::digit_split_strategy, tx_dust_policy(::config::DEFAULT_DUST_THRESHOLD), test_tx, test_ptx);
        txBlob = t_serializable_object_to_blob(test_ptx.tx);
        needed_fee = calculate_fee(fee_per_kb, txBlob, fee_multiplier);
        LOG_PRINT_L2("Made an attempt at a final " << get_size_string(txBlob) << " tx, with " << print_money(test_ptx.fee) <<
          " fee  and " << print_money(test_ptx.change_dts.amount) << " change");
      } while (needed_fee > test_ptx.fee);

      LOG_PRINT_L2("Made a final " << get_size_string(txBlob) << " tx, with " << print_money(test_ptx.fee) <<
        " fee  and " << print_money(test_ptx.change_dts.amount) << " change");

      tx.tx = test_tx;
      tx.ptx = test_ptx;
      tx.bytes = txBlob.size();
      tx.outs = outs;
      tx.needed_fee = needed_fee;
      accumulated_fee += test_ptx.fee;
      accumulated_change += test_ptx.change_dts.amount;
      if (!unused_transfers_indices.empty() || !unused_dust_indices.empty())
      {
        LOG_PRINT_L2("We have more to pay, starting another tx");
        txes.push_back(TX());
      }
    }
  }

  LOG_PRINT_L1("Done creating " << txes.size() << " transactions, " << print_money(accumulated_fee) <<
    " total fee, " << print_money(accumulated_change) << " total change");
 
  hwdev.set_mode(hw::device::TRANSACTION_CREATE_REAL);
  for (std::vector<TX>::iterator i = txes.begin(); i != txes.end(); ++i)
  {
    TX &tx = *i;
    cryptonote::transaction test_tx;
    pending_tx test_ptx;
    if (use_rct) {
      transfer_selected_rct(tx.dsts, tx.selected_transfers, fake_outs_count, tx.outs, unlock_time, tx.needed_fee, extra, test_tx, test_ptx, bulletproof, is_staking_tx);
    } else {
      transfer_selected(tx.dsts, tx.selected_transfers, fake_outs_count, tx.outs, unlock_time, tx.needed_fee, extra,
        detail::digit_split_strategy, tx_dust_policy(::config::DEFAULT_DUST_THRESHOLD), test_tx, test_ptx);
    }
    auto txBlob = t_serializable_object_to_blob(test_ptx.tx);
    tx.tx = test_tx;
    tx.ptx = test_ptx;
    tx.bytes = txBlob.size();
  }

  std::vector<wallet2::pending_tx> ptx_vector;
  for (std::vector<TX>::iterator i = txes.begin(); i != txes.end(); ++i)
  {
    TX &tx = *i;
    uint64_t tx_money = 0;
    for (size_t idx: tx.selected_transfers)
      tx_money += m_transfers[idx].amount();
    LOG_PRINT_L1("  Transaction " << (1+std::distance(txes.begin(), i)) << "/" << txes.size() <<
      " " << get_transaction_hash(tx.ptx.tx) << ": " << get_size_string(tx.bytes) << ", sending " << print_money(tx_money) << " in " << tx.selected_transfers.size() <<
      " outputs to " << tx.dsts.size() << " destination(s), including " <<
      print_money(tx.ptx.fee) << " fee, " << print_money(tx.ptx.change_dts.amount) << " change");
    ptx_vector.push_back(tx.ptx);
  }

  // if we made it this far, we're OK to actually send the transactions
  return ptx_vector;
}
//----------------------------------------------------------------------------------------------------
void wallet2::get_hard_fork_info(uint8_t version, uint64_t &earliest_height) const
{
  boost::optional<std::string> result = m_node_rpc_proxy.get_earliest_height(version, earliest_height);
  throw_on_rpc_response_error(result, "get_hard_fork_info");
}
//----------------------------------------------------------------------------------------------------
bool wallet2::use_fork_rules(uint8_t version, int64_t early_blocks) const
{
  // TODO: How to get fork rule info from light wallet node?
  if(m_light_wallet)
    return true;
  uint64_t height, earliest_height;
  boost::optional<std::string> result = m_node_rpc_proxy.get_height(height);
  throw_on_rpc_response_error(result, "get_info");
  result = m_node_rpc_proxy.get_earliest_height(version, earliest_height);
  throw_on_rpc_response_error(result, "get_hard_fork_info");

<<<<<<< HEAD
  bool close_enough = height >=  earliest_height - early_blocks && earliest_height != std::numeric_limits<uint64_t>::max(); // start using the rules that many blocks beforehand
  if (early_blocks > 0 && (earliest_height - early_blocks) > earliest_height)
  {
    close_enough = true;
  }
=======
  bool close_enough = height >=  earliest_height - early_blocks; // start using the rules that many blocks beforehand
>>>>>>> 510dbf33
  if (close_enough)
    LOG_PRINT_L2("Using v" << (unsigned)version << " rules");
  else
    LOG_PRINT_L2("Not using v" << (unsigned)version << " rules");
  return close_enough;
}
//----------------------------------------------------------------------------------------------------
uint64_t wallet2::get_upper_transaction_size_limit() const
{
  if (m_upper_transaction_size_limit > 0)
    return m_upper_transaction_size_limit;
  uint64_t full_reward_zone = use_fork_rules(5, 10) ? CRYPTONOTE_BLOCK_GRANTED_FULL_REWARD_ZONE_V5 : use_fork_rules(2, 10) ? CRYPTONOTE_BLOCK_GRANTED_FULL_REWARD_ZONE_V2 : CRYPTONOTE_BLOCK_GRANTED_FULL_REWARD_ZONE_V1;
  return full_reward_zone - CRYPTONOTE_COINBASE_BLOB_RESERVED_SIZE;
}
//----------------------------------------------------------------------------------------------------
std::vector<size_t> wallet2::select_available_outputs(const std::function<bool(const transfer_details &td)> &f) const
{
  std::vector<size_t> outputs;
  size_t n = 0;
  for (transfer_container::const_iterator i = m_transfers.begin(); i != m_transfers.end(); ++i, ++n)
  {
    if (i->m_spent)
      continue;
    if (i->m_key_image_partial)
      continue;
    if (!is_transfer_unlocked(*i))
      continue;
    if (f(*i))
      outputs.push_back(n);
  }
  return outputs;
}
//----------------------------------------------------------------------------------------------------
std::vector<uint64_t> wallet2::get_unspent_amounts_vector() const
{
  std::set<uint64_t> set;
  for (const auto &td: m_transfers)
  {
    if (!td.m_spent)
      set.insert(td.is_rct() ? 0 : td.amount());
  }
  std::vector<uint64_t> vector;
  vector.reserve(set.size());
  for (const auto &i: set)
  {
    vector.push_back(i);
  }
  return vector;
}
//----------------------------------------------------------------------------------------------------
std::vector<size_t> wallet2::select_available_outputs_from_histogram(uint64_t count, bool atleast, bool unlocked, bool allow_rct, bool trusted_daemon)
{
  cryptonote::COMMAND_RPC_GET_OUTPUT_HISTOGRAM::request req_t = AUTO_VAL_INIT(req_t);
  cryptonote::COMMAND_RPC_GET_OUTPUT_HISTOGRAM::response resp_t = AUTO_VAL_INIT(resp_t);
  m_daemon_rpc_mutex.lock();
  if (trusted_daemon)
    req_t.amounts = get_unspent_amounts_vector();
  req_t.min_count = count;
  req_t.max_count = 0;
  req_t.unlocked = unlocked;
  req_t.recent_cutoff = 0;
  bool r = net_utils::invoke_http_json_rpc("/json_rpc", "get_output_histogram", req_t, resp_t, m_http_client, rpc_timeout);
  m_daemon_rpc_mutex.unlock();
  THROW_WALLET_EXCEPTION_IF(!r, error::no_connection_to_daemon, "select_available_outputs_from_histogram");
  THROW_WALLET_EXCEPTION_IF(resp_t.status == CORE_RPC_STATUS_BUSY, error::daemon_busy, "get_output_histogram");
  THROW_WALLET_EXCEPTION_IF(resp_t.status != CORE_RPC_STATUS_OK, error::get_histogram_error, resp_t.status);

  std::set<uint64_t> mixable;
  for (const auto &i: resp_t.histogram)
  {
    mixable.insert(i.amount);
  }

  return select_available_outputs([mixable, atleast, allow_rct](const transfer_details &td) {
    if (!allow_rct && td.is_rct())
      return false;
    const uint64_t amount = td.is_rct() ? 0 : td.amount();
    if (atleast) {
      if (mixable.find(amount) != mixable.end())
        return true;
    }
    else {
      if (mixable.find(amount) == mixable.end())
        return true;
    }
    return false;
  });
}
//----------------------------------------------------------------------------------------------------
uint64_t wallet2::get_num_rct_outputs()
{
  cryptonote::COMMAND_RPC_GET_OUTPUT_HISTOGRAM::request req_t = AUTO_VAL_INIT(req_t);
  cryptonote::COMMAND_RPC_GET_OUTPUT_HISTOGRAM::response resp_t = AUTO_VAL_INIT(resp_t);
  m_daemon_rpc_mutex.lock();
  req_t.amounts.push_back(0);
  req_t.min_count = 0;
  req_t.max_count = 0;
  req_t.unlocked = true;
  req_t.recent_cutoff = 0;
  bool r = net_utils::invoke_http_json_rpc("/json_rpc", "get_output_histogram", req_t, resp_t, m_http_client, rpc_timeout);
  m_daemon_rpc_mutex.unlock();
  THROW_WALLET_EXCEPTION_IF(!r, error::no_connection_to_daemon, "get_num_rct_outputs");
  THROW_WALLET_EXCEPTION_IF(resp_t.status == CORE_RPC_STATUS_BUSY, error::daemon_busy, "get_output_histogram");
  THROW_WALLET_EXCEPTION_IF(resp_t.status != CORE_RPC_STATUS_OK, error::get_histogram_error, resp_t.status);
  THROW_WALLET_EXCEPTION_IF(resp_t.histogram.size() != 1, error::get_histogram_error, "Expected exactly one response");
  THROW_WALLET_EXCEPTION_IF(resp_t.histogram[0].amount != 0, error::get_histogram_error, "Expected 0 amount");

  return resp_t.histogram[0].total_instances;
}
//----------------------------------------------------------------------------------------------------
const wallet2::transfer_details &wallet2::get_transfer_details(size_t idx) const
{
  THROW_WALLET_EXCEPTION_IF(idx >= m_transfers.size(), error::wallet_internal_error, "Bad transfer index");
  return m_transfers[idx];
}
//----------------------------------------------------------------------------------------------------
std::vector<size_t> wallet2::select_available_unmixable_outputs(bool trusted_daemon)
{
  // request all outputs with not enough available mixins
  const size_t min_mixin = use_fork_rules(6, 10) ? 9 : 2; // v6 increases min mixin from 2 to 9
  return select_available_outputs_from_histogram(min_mixin + 1, false, true, false, trusted_daemon);
}
//----------------------------------------------------------------------------------------------------
std::vector<size_t> wallet2::select_available_mixable_outputs(bool trusted_daemon)
{
  // request all outputs with at least 10nstances, so we can use mixin 9 with
  const size_t min_mixin = use_fork_rules(6, 10) ? 9 : 2; // v6 increases min mixin from 2 to 9
  return select_available_outputs_from_histogram(min_mixin + 1, true, true, true, trusted_daemon);
}
//----------------------------------------------------------------------------------------------------
std::vector<wallet2::pending_tx> wallet2::create_unmixable_sweep_transactions(bool trusted_daemon)
{
  // From hard fork 1, we don't consider small amounts to be dust anymore
  const bool hf1_rules = use_fork_rules(2, 10); // first hard fork has version 2
  tx_dust_policy dust_policy(hf1_rules ? 0 : ::config::DEFAULT_DUST_THRESHOLD);

  const uint64_t fee_per_kb  = get_per_kb_fee();

  // may throw
  std::vector<size_t> unmixable_outputs = select_available_unmixable_outputs(trusted_daemon);
  size_t num_dust_outputs = unmixable_outputs.size();

  if (num_dust_outputs == 0)
  {
    return std::vector<wallet2::pending_tx>();
  }

  // split in "dust" and "non dust" to make it easier to select outputs
  std::vector<size_t> unmixable_transfer_outputs, unmixable_dust_outputs;
  for (auto n: unmixable_outputs)
  {
    if (m_transfers[n].amount() < fee_per_kb)
      unmixable_dust_outputs.push_back(n);
    else
      unmixable_transfer_outputs.push_back(n);
  }

  return create_transactions_from(m_account_public_address, false, unmixable_transfer_outputs, unmixable_dust_outputs, 0 /*fake_outs_count */, 0 /* unlock_time */, 1 /*priority */, std::vector<uint8_t>(), trusted_daemon);
}
//----------------------------------------------------------------------------------------------------
void wallet2::discard_unmixable_outputs(bool trusted_daemon)
{
  // may throw
  std::vector<size_t> unmixable_outputs = select_available_unmixable_outputs(trusted_daemon);
  for (size_t idx : unmixable_outputs)
  {
    m_transfers[idx].m_spent = true;
  }
}

bool wallet2::get_tx_key(const crypto::hash &txid, crypto::secret_key &tx_key, std::vector<crypto::secret_key> &additional_tx_keys) const
{
  additional_tx_keys.clear();
  const std::unordered_map<crypto::hash, crypto::secret_key>::const_iterator i = m_tx_keys.find(txid);
  if (i == m_tx_keys.end())
    return false;
  tx_key = i->second;
  const auto j = m_additional_tx_keys.find(txid);
  if (j != m_additional_tx_keys.end())
    additional_tx_keys = j->second;
  return true;
}
//----------------------------------------------------------------------------------------------------
void wallet2::set_tx_key(const crypto::hash &txid, const crypto::secret_key &tx_key, const std::vector<crypto::secret_key> &additional_tx_keys)
{
  // fetch tx from daemon and check if secret keys agree with corresponding public keys
  COMMAND_RPC_GET_TRANSACTIONS::request req = AUTO_VAL_INIT(req);
  req.txs_hashes.push_back(epee::string_tools::pod_to_hex(txid));
  req.decode_as_json = false;
  req.prune = false;
  COMMAND_RPC_GET_TRANSACTIONS::response res = AUTO_VAL_INIT(res);
  bool r;
  {
    const boost::lock_guard<boost::mutex> lock{m_daemon_rpc_mutex}; 
    r = epee::net_utils::invoke_http_json("/gettransactions", req, res, m_http_client, rpc_timeout);
  }
  THROW_WALLET_EXCEPTION_IF(!r, error::no_connection_to_daemon, "gettransactions");
  THROW_WALLET_EXCEPTION_IF(res.status == CORE_RPC_STATUS_BUSY, error::daemon_busy, "gettransactions");
  THROW_WALLET_EXCEPTION_IF(res.status != CORE_RPC_STATUS_OK, error::wallet_internal_error, "gettransactions");
  THROW_WALLET_EXCEPTION_IF(res.txs.size() != 1, error::wallet_internal_error,
    "daemon returned wrong response for gettransactions, wrong txs count = " +
    std::to_string(res.txs.size()) + ", expected 1");
  cryptonote::blobdata bd;
  THROW_WALLET_EXCEPTION_IF(!epee::string_tools::parse_hexstr_to_binbuff(res.txs[0].as_hex, bd), error::wallet_internal_error, "failed to parse tx from hexstr");
  cryptonote::transaction tx;
  crypto::hash tx_hash, tx_prefix_hash;
  THROW_WALLET_EXCEPTION_IF(!cryptonote::parse_and_validate_tx_from_blob(bd, tx, tx_hash, tx_prefix_hash), error::wallet_internal_error, "failed to parse tx from blob");
  THROW_WALLET_EXCEPTION_IF(tx_hash != txid, error::wallet_internal_error, "txid mismatch");
  std::vector<tx_extra_field> tx_extra_fields;
  THROW_WALLET_EXCEPTION_IF(!parse_tx_extra(tx.extra, tx_extra_fields), error::wallet_internal_error, "Transaction extra has unsupported format");
  tx_extra_pub_key pub_key_field;
  bool found = false;
  size_t index = 0;
  while (find_tx_extra_field_by_type(tx_extra_fields, pub_key_field, index++))
  {
    crypto::public_key calculated_pub_key;
    crypto::secret_key_to_public_key(tx_key, calculated_pub_key);
    if (calculated_pub_key == pub_key_field.pub_key)
    {
      found = true;
      break;
    }
  }
  THROW_WALLET_EXCEPTION_IF(!found, error::wallet_internal_error, "Given tx secret key doesn't agree with the tx public key in the blockchain");
  tx_extra_additional_pub_keys additional_tx_pub_keys;
  find_tx_extra_field_by_type(tx_extra_fields, additional_tx_pub_keys);
  THROW_WALLET_EXCEPTION_IF(additional_tx_keys.size() != additional_tx_pub_keys.data.size(), error::wallet_internal_error, "The number of additional tx secret keys doesn't agree with the number of additional tx public keys in the blockchain" );
  m_tx_keys.insert(std::make_pair(txid, tx_key));
  m_additional_tx_keys.insert(std::make_pair(txid, additional_tx_keys));
}
//----------------------------------------------------------------------------------------------------
std::string wallet2::get_spend_proof(const crypto::hash &txid, const std::string &message)
{
  THROW_WALLET_EXCEPTION_IF(m_watch_only, error::wallet_internal_error,
    "get_spend_proof requires spend secret key and is not available for a watch-only wallet");

  // fetch tx from daemon
  COMMAND_RPC_GET_TRANSACTIONS::request req = AUTO_VAL_INIT(req);
  req.txs_hashes.push_back(epee::string_tools::pod_to_hex(txid));
  req.decode_as_json = false;
  req.prune = false;
  COMMAND_RPC_GET_TRANSACTIONS::response res = AUTO_VAL_INIT(res);
  bool r;
  {
    const boost::lock_guard<boost::mutex> lock{m_daemon_rpc_mutex};
    r = epee::net_utils::invoke_http_json("/gettransactions", req, res, m_http_client, rpc_timeout);
  }
  THROW_WALLET_EXCEPTION_IF(!r, error::no_connection_to_daemon, "gettransactions");
  THROW_WALLET_EXCEPTION_IF(res.status == CORE_RPC_STATUS_BUSY, error::daemon_busy, "gettransactions");
  THROW_WALLET_EXCEPTION_IF(res.status != CORE_RPC_STATUS_OK, error::wallet_internal_error, "gettransactions");
  THROW_WALLET_EXCEPTION_IF(res.txs.size() != 1, error::wallet_internal_error,
    "daemon returned wrong response for gettransactions, wrong txs count = " +
    std::to_string(res.txs.size()) + ", expected 1");
  cryptonote::blobdata bd;
  THROW_WALLET_EXCEPTION_IF(!epee::string_tools::parse_hexstr_to_binbuff(res.txs[0].as_hex, bd), error::wallet_internal_error, "failed to parse tx from hexstr");
  cryptonote::transaction tx;
  crypto::hash tx_hash, tx_prefix_hash;
  THROW_WALLET_EXCEPTION_IF(!cryptonote::parse_and_validate_tx_from_blob(bd, tx, tx_hash, tx_prefix_hash), error::wallet_internal_error, "failed to parse tx from blob");
  THROW_WALLET_EXCEPTION_IF(tx_hash != txid, error::wallet_internal_error, "txid mismatch");

  std::vector<std::vector<crypto::signature>> signatures;

  // get signature prefix hash
  std::string sig_prefix_data((const char*)&txid, sizeof(crypto::hash));
  sig_prefix_data += message;
  crypto::hash sig_prefix_hash;
  crypto::cn_fast_hash(sig_prefix_data.data(), sig_prefix_data.size(), sig_prefix_hash);

  for(size_t i = 0; i < tx.vin.size(); ++i)
  {
    const txin_to_key* const in_key = boost::get<txin_to_key>(std::addressof(tx.vin[i]));
    if (in_key == nullptr)
      continue;

    // check if the key image belongs to us
    const auto found = m_key_images.find(in_key->k_image);
    if(found == m_key_images.end())
    {
      THROW_WALLET_EXCEPTION_IF(i > 0, error::wallet_internal_error, "subset of key images belong to us, very weird!");
      THROW_WALLET_EXCEPTION_IF(true, error::wallet_internal_error, "This tx wasn't generated by this wallet!");
    }

    // derive the real output keypair
    const transfer_details& in_td = m_transfers[found->second];
    const txout_to_key* const in_tx_out_pkey = boost::get<txout_to_key>(std::addressof(in_td.m_tx.vout[in_td.m_internal_output_index].target));
    THROW_WALLET_EXCEPTION_IF(in_tx_out_pkey == nullptr, error::wallet_internal_error, "Output is not txout_to_key");
    const crypto::public_key in_tx_pub_key = get_tx_pub_key_from_extra(in_td.m_tx, in_td.m_pk_index);
    const std::vector<crypto::public_key> in_additionakl_tx_pub_keys = get_additional_tx_pub_keys_from_extra(in_td.m_tx);
    keypair in_ephemeral;
    crypto::key_image in_img;
    THROW_WALLET_EXCEPTION_IF(!generate_key_image_helper(m_account.get_keys(), m_subaddresses, in_tx_out_pkey->key, in_tx_pub_key, in_additionakl_tx_pub_keys, in_td.m_internal_output_index, in_ephemeral, in_img, m_account.get_device()),
      error::wallet_internal_error, "failed to generate key image");
    THROW_WALLET_EXCEPTION_IF(in_key->k_image != in_img, error::wallet_internal_error, "key image mismatch");

    // get output pubkeys in the ring
    const std::vector<uint64_t> absolute_offsets = cryptonote::relative_output_offsets_to_absolute(in_key->key_offsets);
    const size_t ring_size = in_key->key_offsets.size();
    THROW_WALLET_EXCEPTION_IF(absolute_offsets.size() != ring_size, error::wallet_internal_error, "absolute offsets size is wrong");
    COMMAND_RPC_GET_OUTPUTS_BIN::request req = AUTO_VAL_INIT(req);
    req.outputs.resize(ring_size);
    for (size_t j = 0; j < ring_size; ++j)
    {
      req.outputs[j].amount = in_key->amount;
      req.outputs[j].index = absolute_offsets[j];
    }
    COMMAND_RPC_GET_OUTPUTS_BIN::response res = AUTO_VAL_INIT(res);
    bool r;
    {
      const boost::lock_guard<boost::mutex> lock{m_daemon_rpc_mutex}; 
      r = epee::net_utils::invoke_http_bin("/get_outs.bin", req, res, m_http_client, rpc_timeout);
    }
    THROW_WALLET_EXCEPTION_IF(!r, error::no_connection_to_daemon, "get_outs.bin");
    THROW_WALLET_EXCEPTION_IF(res.status == CORE_RPC_STATUS_BUSY, error::daemon_busy, "get_outs.bin");
    THROW_WALLET_EXCEPTION_IF(res.status != CORE_RPC_STATUS_OK, error::wallet_internal_error, "get_outs.bin");
    THROW_WALLET_EXCEPTION_IF(res.outs.size() != ring_size, error::wallet_internal_error,
      "daemon returned wrong response for get_outs.bin, wrong amounts count = " +
      std::to_string(res.outs.size()) + ", expected " +  std::to_string(ring_size));

    // copy pubkey pointers
    std::vector<const crypto::public_key *> p_output_keys;
    for (const COMMAND_RPC_GET_OUTPUTS_BIN::outkey &out : res.outs)
      p_output_keys.push_back(&out.key);

    // figure out real output index and secret key
    size_t sec_index = -1;
    for (size_t j = 0; j < ring_size; ++j)
    {
      if (res.outs[j].key == in_ephemeral.pub)
      {
        sec_index = j;
        break;
      }
    }
    THROW_WALLET_EXCEPTION_IF(sec_index >= ring_size, error::wallet_internal_error, "secret index not found");

    // generate ring sig for this input
    signatures.push_back(std::vector<crypto::signature>());
    std::vector<crypto::signature>& sigs = signatures.back();
    sigs.resize(in_key->key_offsets.size());
    crypto::generate_ring_signature(sig_prefix_hash, in_key->k_image, p_output_keys, in_ephemeral.sec, sec_index, sigs.data());
  }

  std::string sig_str = "SpendProofV1";
  for (const std::vector<crypto::signature>& ring_sig : signatures)
    for (const crypto::signature& sig : ring_sig)
       sig_str += tools::base58::encode(std::string((const char *)&sig, sizeof(crypto::signature)));
  return sig_str;
}
//----------------------------------------------------------------------------------------------------
bool wallet2::check_spend_proof(const crypto::hash &txid, const std::string &message, const std::string &sig_str)
{
  const std::string header = "SpendProofV1";
  const size_t header_len = header.size();
  THROW_WALLET_EXCEPTION_IF(sig_str.size() < header_len || sig_str.substr(0, header_len) != header, error::wallet_internal_error,
    "Signature header check error");

  // fetch tx from daemon
  COMMAND_RPC_GET_TRANSACTIONS::request req = AUTO_VAL_INIT(req);
  req.txs_hashes.push_back(epee::string_tools::pod_to_hex(txid));
  req.decode_as_json = false;
  req.prune = false;
  COMMAND_RPC_GET_TRANSACTIONS::response res = AUTO_VAL_INIT(res);
  bool r;
  {
    const boost::lock_guard<boost::mutex> lock{m_daemon_rpc_mutex}; 
    r = epee::net_utils::invoke_http_json("/gettransactions", req, res, m_http_client, rpc_timeout);
  }
  THROW_WALLET_EXCEPTION_IF(!r, error::no_connection_to_daemon, "gettransactions");
  THROW_WALLET_EXCEPTION_IF(res.status == CORE_RPC_STATUS_BUSY, error::daemon_busy, "gettransactions");
  THROW_WALLET_EXCEPTION_IF(res.status != CORE_RPC_STATUS_OK, error::wallet_internal_error, "gettransactions");
  THROW_WALLET_EXCEPTION_IF(res.txs.size() != 1, error::wallet_internal_error,
    "daemon returned wrong response for gettransactions, wrong txs count = " +
    std::to_string(res.txs.size()) + ", expected 1");
  cryptonote::blobdata bd;
  THROW_WALLET_EXCEPTION_IF(!epee::string_tools::parse_hexstr_to_binbuff(res.txs[0].as_hex, bd), error::wallet_internal_error, "failed to parse tx from hexstr");
  cryptonote::transaction tx;
  crypto::hash tx_hash, tx_prefix_hash;
  THROW_WALLET_EXCEPTION_IF(!cryptonote::parse_and_validate_tx_from_blob(bd, tx, tx_hash, tx_prefix_hash), error::wallet_internal_error, "failed to parse tx from blob");
  THROW_WALLET_EXCEPTION_IF(tx_hash != txid, error::wallet_internal_error, "txid mismatch");

  // check signature size
  size_t num_sigs = 0;
  for(size_t i = 0; i < tx.vin.size(); ++i)
  {
    const txin_to_key* const in_key = boost::get<txin_to_key>(std::addressof(tx.vin[i]));
    if (in_key != nullptr)
      num_sigs += in_key->key_offsets.size();
  }
  std::vector<std::vector<crypto::signature>> signatures = { std::vector<crypto::signature>(1) };
  const size_t sig_len = tools::base58::encode(std::string((const char *)&signatures[0][0], sizeof(crypto::signature))).size();
  if( sig_str.size() != header_len + num_sigs * sig_len ) {
    return false;
  }

  // decode base58
  signatures.clear();
  size_t offset = header_len;
  for(size_t i = 0; i < tx.vin.size(); ++i)
  {
    const txin_to_key* const in_key = boost::get<txin_to_key>(std::addressof(tx.vin[i]));
    if (in_key == nullptr)
      continue;
    signatures.resize(signatures.size() + 1);
    signatures.back().resize(in_key->key_offsets.size());
    for (size_t j = 0; j < in_key->key_offsets.size(); ++j)
    {
      std::string sig_decoded;
      THROW_WALLET_EXCEPTION_IF(!tools::base58::decode(sig_str.substr(offset, sig_len), sig_decoded), error::wallet_internal_error, "Signature decoding error");
      THROW_WALLET_EXCEPTION_IF(sizeof(crypto::signature) != sig_decoded.size(), error::wallet_internal_error, "Signature decoding error");
      memcpy(&signatures.back()[j], sig_decoded.data(), sizeof(crypto::signature));
      offset += sig_len;
    }
  }

  // get signature prefix hash
  std::string sig_prefix_data((const char*)&txid, sizeof(crypto::hash));
  sig_prefix_data += message;
  crypto::hash sig_prefix_hash;
  crypto::cn_fast_hash(sig_prefix_data.data(), sig_prefix_data.size(), sig_prefix_hash);

  std::vector<std::vector<crypto::signature>>::const_iterator sig_iter = signatures.cbegin();
  for(size_t i = 0; i < tx.vin.size(); ++i)
  {
    const txin_to_key* const in_key = boost::get<txin_to_key>(std::addressof(tx.vin[i]));
    if (in_key == nullptr)
      continue;

    // get output pubkeys in the ring
    COMMAND_RPC_GET_OUTPUTS_BIN::request req = AUTO_VAL_INIT(req);
    const std::vector<uint64_t> absolute_offsets = cryptonote::relative_output_offsets_to_absolute(in_key->key_offsets);
    req.outputs.resize(absolute_offsets.size());
    for (size_t j = 0; j < absolute_offsets.size(); ++j)
    {
      req.outputs[j].amount = in_key->amount;
      req.outputs[j].index = absolute_offsets[j];
    }
    COMMAND_RPC_GET_OUTPUTS_BIN::response res = AUTO_VAL_INIT(res);
    bool r;
    {
      const boost::lock_guard<boost::mutex> lock{m_daemon_rpc_mutex}; 
      r = epee::net_utils::invoke_http_bin("/get_outs.bin", req, res, m_http_client, rpc_timeout);
    }
    THROW_WALLET_EXCEPTION_IF(!r, error::no_connection_to_daemon, "get_outs.bin");
    THROW_WALLET_EXCEPTION_IF(res.status == CORE_RPC_STATUS_BUSY, error::daemon_busy, "get_outs.bin");
    THROW_WALLET_EXCEPTION_IF(res.status != CORE_RPC_STATUS_OK, error::wallet_internal_error, "get_outs.bin");
    THROW_WALLET_EXCEPTION_IF(res.outs.size() != req.outputs.size(), error::wallet_internal_error,
      "daemon returned wrong response for get_outs.bin, wrong amounts count = " +
      std::to_string(res.outs.size()) + ", expected " +  std::to_string(req.outputs.size()));

    // copy pointers
    std::vector<const crypto::public_key *> p_output_keys;
    for (const COMMAND_RPC_GET_OUTPUTS_BIN::outkey &out : res.outs)
      p_output_keys.push_back(&out.key);

    // check this ring
    if (!crypto::check_ring_signature(sig_prefix_hash, in_key->k_image, p_output_keys, sig_iter->data()))
      return false;
    ++sig_iter;
  }
  THROW_WALLET_EXCEPTION_IF(sig_iter != signatures.cend(), error::wallet_internal_error, "Signature iterator didn't reach the end");
  return true;
}
//----------------------------------------------------------------------------------------------------

void wallet2::check_tx_key(const crypto::hash &txid, const crypto::secret_key &tx_key, const std::vector<crypto::secret_key> &additional_tx_keys, const cryptonote::account_public_address &address, uint64_t &received, bool &in_pool, uint64_t &confirmations)
{
  crypto::key_derivation derivation;
  THROW_WALLET_EXCEPTION_IF(!crypto::generate_key_derivation(address.m_view_public_key, tx_key, derivation), error::wallet_internal_error,
    "Failed to generate key derivation from supplied parameters");

  std::vector<crypto::key_derivation> additional_derivations;
  additional_derivations.resize(additional_tx_keys.size());
  for (size_t i = 0; i < additional_tx_keys.size(); ++i)
    THROW_WALLET_EXCEPTION_IF(!crypto::generate_key_derivation(address.m_view_public_key, additional_tx_keys[i], additional_derivations[i]), error::wallet_internal_error,
      "Failed to generate key derivation from supplied parameters");

  check_tx_key_helper(txid, derivation, additional_derivations, address, received, in_pool, confirmations);
}

void wallet2::check_tx_key_helper(const crypto::hash &txid, const crypto::key_derivation &derivation, const std::vector<crypto::key_derivation> &additional_derivations, const cryptonote::account_public_address &address, uint64_t &received, bool &in_pool, uint64_t &confirmations)
{
  COMMAND_RPC_GET_TRANSACTIONS::request req;
  COMMAND_RPC_GET_TRANSACTIONS::response res;
  req.txs_hashes.push_back(epee::string_tools::pod_to_hex(txid));
  req.decode_as_json = false;
  req.prune = false;
  m_daemon_rpc_mutex.lock();
  bool ok = epee::net_utils::invoke_http_json("/gettransactions", req, res, m_http_client);
  m_daemon_rpc_mutex.unlock();
  THROW_WALLET_EXCEPTION_IF(!ok || (res.txs.size() != 1 && res.txs_as_hex.size() != 1),
    error::wallet_internal_error, "Failed to get transaction from daemon");

  cryptonote::blobdata tx_data;
  if (res.txs.size() == 1)
    ok = string_tools::parse_hexstr_to_binbuff(res.txs.front().as_hex, tx_data);
  else
    ok = string_tools::parse_hexstr_to_binbuff(res.txs_as_hex.front(), tx_data);
  THROW_WALLET_EXCEPTION_IF(!ok, error::wallet_internal_error, "Failed to parse transaction from daemon");

  crypto::hash tx_hash, tx_prefix_hash;
  cryptonote::transaction tx;
  THROW_WALLET_EXCEPTION_IF(!cryptonote::parse_and_validate_tx_from_blob(tx_data, tx, tx_hash, tx_prefix_hash), error::wallet_internal_error,
    "Failed to validate transaction from daemon");
  THROW_WALLET_EXCEPTION_IF(tx_hash != txid, error::wallet_internal_error,
    "Failed to get the right transaction from daemon");
  THROW_WALLET_EXCEPTION_IF(!additional_derivations.empty() && additional_derivations.size() != tx.vout.size(), error::wallet_internal_error,
    "The size of additional derivations is wrong");

  received = 0;
  hw::device &hwdev =  m_account.get_device();
  for (size_t n = 0; n < tx.vout.size(); ++n)
  {
    const cryptonote::txout_to_key* const out_key = boost::get<cryptonote::txout_to_key>(std::addressof(tx.vout[n].target));
    if (!out_key)
      continue;

    crypto::public_key derived_out_key;
    bool r = hwdev.derive_public_key(derivation, n, address.m_spend_public_key, derived_out_key);
    THROW_WALLET_EXCEPTION_IF(!r, error::wallet_internal_error, "Failed to derive public key");
    bool found = out_key->key == derived_out_key;
    crypto::key_derivation found_derivation = derivation;
    if (!found && !additional_derivations.empty())
    {
      r = hwdev.derive_public_key(additional_derivations[n], n, address.m_spend_public_key, derived_out_key);
      THROW_WALLET_EXCEPTION_IF(!r, error::wallet_internal_error, "Failed to derive public key");
      found = out_key->key == derived_out_key;
      found_derivation = additional_derivations[n];
    }

    if (found)
    {
      uint64_t amount;
      if (tx.version == 1 || tx.rct_signatures.type == rct::RCTTypeNull)
      {
        amount = tx.vout[n].amount;
      }
      else
      {
        crypto::secret_key scalar1;
        hwdev.derivation_to_scalar(found_derivation, n, scalar1);
        rct::ecdhTuple ecdh_info = tx.rct_signatures.ecdhInfo[n];
        hwdev.ecdhDecode(ecdh_info, rct::sk2rct(scalar1));
        const rct::key C = tx.rct_signatures.outPk[n].mask;
        rct::key Ctmp;
        rct::addKeys2(Ctmp, ecdh_info.mask, ecdh_info.amount, rct::H);
        if (rct::equalKeys(C, Ctmp))
          amount = rct::h2d(ecdh_info.amount);
        else
          amount = 0;
      }
      received += amount;
    }
  }

  in_pool = res.txs.front().in_pool;
  confirmations = (uint64_t)-1;
  if (!in_pool)
  {
    std::string err;
    uint64_t bc_height = get_daemon_blockchain_height(err);
    if (err.empty())
      confirmations = bc_height - (res.txs.front().block_height + 1);
  }
}

std::string wallet2::get_tx_proof(const crypto::hash &txid, const cryptonote::account_public_address &address, bool is_subaddress, const std::string &message)
{
  // determine if the address is found in the subaddress hash table (i.e. whether the proof is outbound or inbound)
  const bool is_out = m_subaddresses.count(address.m_spend_public_key) == 0;

  std::string prefix_data((const char*)&txid, sizeof(crypto::hash));
  prefix_data += message;
  crypto::hash prefix_hash;
  crypto::cn_fast_hash(prefix_data.data(), prefix_data.size(), prefix_hash);

  std::vector<crypto::public_key> shared_secret;
  std::vector<crypto::signature> sig;
  std::string sig_str;
  if (is_out)
  {
    crypto::secret_key tx_key;
    std::vector<crypto::secret_key> additional_tx_keys;
    THROW_WALLET_EXCEPTION_IF(!get_tx_key(txid, tx_key, additional_tx_keys), error::wallet_internal_error, "Tx secret key wasn't found in the wallet file.");

    const size_t num_sigs = 1 + additional_tx_keys.size();
    shared_secret.resize(num_sigs);
    sig.resize(num_sigs);

    shared_secret[0] = rct::rct2pk(rct::scalarmultKey(rct::pk2rct(address.m_view_public_key), rct::sk2rct(tx_key)));
    crypto::public_key tx_pub_key;
    if (is_subaddress)
    {
      tx_pub_key = rct2pk(rct::scalarmultKey(rct::pk2rct(address.m_spend_public_key), rct::sk2rct(tx_key)));
      crypto::generate_tx_proof(prefix_hash, tx_pub_key, address.m_view_public_key, address.m_spend_public_key, shared_secret[0], tx_key, sig[0]);
    }
    else
    {
      crypto::secret_key_to_public_key(tx_key, tx_pub_key);
      crypto::generate_tx_proof(prefix_hash, tx_pub_key, address.m_view_public_key, boost::none, shared_secret[0], tx_key, sig[0]);
    }
    for (size_t i = 1; i < num_sigs; ++i)
    {
      shared_secret[i] = rct::rct2pk(rct::scalarmultKey(rct::pk2rct(address.m_view_public_key), rct::sk2rct(additional_tx_keys[i - 1])));
      if (is_subaddress)
      {
        tx_pub_key = rct2pk(rct::scalarmultKey(rct::pk2rct(address.m_spend_public_key), rct::sk2rct(additional_tx_keys[i - 1])));
        crypto::generate_tx_proof(prefix_hash, tx_pub_key, address.m_view_public_key, address.m_spend_public_key, shared_secret[i], additional_tx_keys[i - 1], sig[i]);
      }
      else
      {
        crypto::secret_key_to_public_key(additional_tx_keys[i - 1], tx_pub_key);
        crypto::generate_tx_proof(prefix_hash, tx_pub_key, address.m_view_public_key, boost::none, shared_secret[i], additional_tx_keys[i - 1], sig[i]);
      }
    }
    sig_str = std::string("OutProofV1");
  }
  else
  {
    // fetch tx pubkey from the daemon
    COMMAND_RPC_GET_TRANSACTIONS::request req;
    COMMAND_RPC_GET_TRANSACTIONS::response res;
    req.txs_hashes.push_back(epee::string_tools::pod_to_hex(txid));
    req.decode_as_json = false;
    req.prune = false;
    m_daemon_rpc_mutex.lock();
    bool ok = net_utils::invoke_http_json("/gettransactions", req, res, m_http_client);
    m_daemon_rpc_mutex.unlock();
    THROW_WALLET_EXCEPTION_IF(!ok || (res.txs.size() != 1 && res.txs_as_hex.size() != 1),
      error::wallet_internal_error, "Failed to get transaction from daemon");

    cryptonote::blobdata tx_data;
    if (res.txs.size() == 1)
      ok = string_tools::parse_hexstr_to_binbuff(res.txs.front().as_hex, tx_data);
    else
      ok = string_tools::parse_hexstr_to_binbuff(res.txs_as_hex.front(), tx_data);
    THROW_WALLET_EXCEPTION_IF(!ok, error::wallet_internal_error, "Failed to parse transaction from daemon");

    crypto::hash tx_hash, tx_prefix_hash;
    cryptonote::transaction tx;
    THROW_WALLET_EXCEPTION_IF(!cryptonote::parse_and_validate_tx_from_blob(tx_data, tx, tx_hash, tx_prefix_hash), error::wallet_internal_error,
      "Failed to validate transaction from daemon");
    THROW_WALLET_EXCEPTION_IF(tx_hash != txid, error::wallet_internal_error, "Failed to get the right transaction from daemon");

    crypto::public_key tx_pub_key = get_tx_pub_key_from_extra(tx);
    THROW_WALLET_EXCEPTION_IF(tx_pub_key == null_pkey, error::wallet_internal_error, "Tx pubkey was not found");

    std::vector<crypto::public_key> additional_tx_pub_keys = get_additional_tx_pub_keys_from_extra(tx);
    const size_t num_sigs = 1 + additional_tx_pub_keys.size();
    shared_secret.resize(num_sigs);
    sig.resize(num_sigs);

    const crypto::secret_key& a = m_account.get_keys().m_view_secret_key;
    shared_secret[0] = rct::rct2pk(rct::scalarmultKey(rct::pk2rct(tx_pub_key), rct::sk2rct(a)));
    if (is_subaddress)
    {
      crypto::generate_tx_proof(prefix_hash, address.m_view_public_key, tx_pub_key, address.m_spend_public_key, shared_secret[0], a, sig[0]);
    }
    else
    {
      crypto::generate_tx_proof(prefix_hash, address.m_view_public_key, tx_pub_key, boost::none, shared_secret[0], a, sig[0]);
    }
    for (size_t i = 1; i < num_sigs; ++i)
    {
      shared_secret[i] = rct::rct2pk(rct::scalarmultKey(rct::pk2rct(additional_tx_pub_keys[i - 1]), rct::sk2rct(a)));
      if (is_subaddress)
      {
        crypto::generate_tx_proof(prefix_hash, address.m_view_public_key, additional_tx_pub_keys[i - 1], address.m_spend_public_key, shared_secret[i], a, sig[i]);
      }
      else
      {
        crypto::generate_tx_proof(prefix_hash, address.m_view_public_key, additional_tx_pub_keys[i - 1], boost::none, shared_secret[i], a, sig[i]);
      }
    }
    sig_str = std::string("InProofV1");
  }
  const size_t num_sigs = shared_secret.size();

  // check if this address actually received any funds
  crypto::key_derivation derivation;
  THROW_WALLET_EXCEPTION_IF(!crypto::generate_key_derivation(shared_secret[0], rct::rct2sk(rct::I), derivation), error::wallet_internal_error, "Failed to generate key derivation");
  std::vector<crypto::key_derivation> additional_derivations(num_sigs - 1);
  for (size_t i = 1; i < num_sigs; ++i)
    THROW_WALLET_EXCEPTION_IF(!crypto::generate_key_derivation(shared_secret[i], rct::rct2sk(rct::I), additional_derivations[i - 1]), error::wallet_internal_error, "Failed to generate key derivation");
  uint64_t received;
  bool in_pool;
  uint64_t confirmations;
  check_tx_key_helper(txid, derivation, additional_derivations, address, received, in_pool, confirmations);
  THROW_WALLET_EXCEPTION_IF(!received, error::wallet_internal_error, tr("No funds received in this tx."));

  // concatenate all signature strings
  for (size_t i = 0; i < num_sigs; ++i)
    sig_str +=
      tools::base58::encode(std::string((const char *)&shared_secret[i], sizeof(crypto::public_key))) +
      tools::base58::encode(std::string((const char *)&sig[i], sizeof(crypto::signature)));
  return sig_str;
}

bool wallet2::check_tx_proof(const crypto::hash &txid, const cryptonote::account_public_address &address, bool is_subaddress, const std::string &message, const std::string &sig_str, uint64_t &received, bool &in_pool, uint64_t &confirmations)
{
  const bool is_out = sig_str.substr(0, 3) == "Out";
  const std::string header = is_out ? "OutProofV1" : "InProofV1";
  const size_t header_len = header.size();
  THROW_WALLET_EXCEPTION_IF(sig_str.size() < header_len || sig_str.substr(0, header_len) != header, error::wallet_internal_error,
    "Signature header check error");

  // decode base58
  std::vector<crypto::public_key> shared_secret(1);
  std::vector<crypto::signature> sig(1);
  const size_t pk_len = tools::base58::encode(std::string((const char *)&shared_secret[0], sizeof(crypto::public_key))).size();
  const size_t sig_len = tools::base58::encode(std::string((const char *)&sig[0], sizeof(crypto::signature))).size();
  const size_t num_sigs = (sig_str.size() - header_len) / (pk_len + sig_len);
  THROW_WALLET_EXCEPTION_IF(sig_str.size() != header_len + num_sigs * (pk_len + sig_len), error::wallet_internal_error,
    "Wrong signature size");
  shared_secret.resize(num_sigs);
  sig.resize(num_sigs);
  for (size_t i = 0; i < num_sigs; ++i)
  {
    std::string pk_decoded;
    std::string sig_decoded;
    const size_t offset = header_len + i * (pk_len + sig_len);
    THROW_WALLET_EXCEPTION_IF(!tools::base58::decode(sig_str.substr(offset, pk_len), pk_decoded), error::wallet_internal_error,
      "Signature decoding error");
    THROW_WALLET_EXCEPTION_IF(!tools::base58::decode(sig_str.substr(offset + pk_len, sig_len), sig_decoded), error::wallet_internal_error,
      "Signature decoding error");
    THROW_WALLET_EXCEPTION_IF(sizeof(crypto::public_key) != pk_decoded.size() || sizeof(crypto::signature) != sig_decoded.size(), error::wallet_internal_error,
      "Signature decoding error");
    memcpy(&shared_secret[i], pk_decoded.data(), sizeof(crypto::public_key));
    memcpy(&sig[i], sig_decoded.data(), sizeof(crypto::signature));
  }

  // fetch tx pubkey from the daemon
  COMMAND_RPC_GET_TRANSACTIONS::request req;
  COMMAND_RPC_GET_TRANSACTIONS::response res;
  req.txs_hashes.push_back(epee::string_tools::pod_to_hex(txid));
  req.decode_as_json = false;
  req.prune = false;
  m_daemon_rpc_mutex.lock();
  bool ok = net_utils::invoke_http_json("/gettransactions", req, res, m_http_client);
  m_daemon_rpc_mutex.unlock();
  THROW_WALLET_EXCEPTION_IF(!ok || (res.txs.size() != 1 && res.txs_as_hex.size() != 1),
    error::wallet_internal_error, "Failed to get transaction from daemon");

  cryptonote::blobdata tx_data;
  if (res.txs.size() == 1)
    ok = string_tools::parse_hexstr_to_binbuff(res.txs.front().as_hex, tx_data);
  else
    ok = string_tools::parse_hexstr_to_binbuff(res.txs_as_hex.front(), tx_data);
  THROW_WALLET_EXCEPTION_IF(!ok, error::wallet_internal_error, "Failed to parse transaction from daemon");

  crypto::hash tx_hash, tx_prefix_hash;
  cryptonote::transaction tx;
  THROW_WALLET_EXCEPTION_IF(!cryptonote::parse_and_validate_tx_from_blob(tx_data, tx, tx_hash, tx_prefix_hash), error::wallet_internal_error,
    "Failed to validate transaction from daemon");
  THROW_WALLET_EXCEPTION_IF(tx_hash != txid, error::wallet_internal_error, "Failed to get the right transaction from daemon");

  crypto::public_key tx_pub_key = get_tx_pub_key_from_extra(tx);
  THROW_WALLET_EXCEPTION_IF(tx_pub_key == null_pkey, error::wallet_internal_error, "Tx pubkey was not found");

  std::vector<crypto::public_key> additional_tx_pub_keys = get_additional_tx_pub_keys_from_extra(tx);
  THROW_WALLET_EXCEPTION_IF(additional_tx_pub_keys.size() + 1 != num_sigs, error::wallet_internal_error, "Signature size mismatch with additional tx pubkeys");

  std::string prefix_data((const char*)&txid, sizeof(crypto::hash));
  prefix_data += message;
  crypto::hash prefix_hash;
  crypto::cn_fast_hash(prefix_data.data(), prefix_data.size(), prefix_hash);

  // check signature
  std::vector<int> good_signature(num_sigs, 0);
  if (is_out)
  {
    good_signature[0] = is_subaddress ?
      crypto::check_tx_proof(prefix_hash, tx_pub_key, address.m_view_public_key, address.m_spend_public_key, shared_secret[0], sig[0]) :
      crypto::check_tx_proof(prefix_hash, tx_pub_key, address.m_view_public_key, boost::none, shared_secret[0], sig[0]);

    for (size_t i = 0; i < additional_tx_pub_keys.size(); ++i)
    {
      good_signature[i + 1] = is_subaddress ?
        crypto::check_tx_proof(prefix_hash, additional_tx_pub_keys[i], address.m_view_public_key, address.m_spend_public_key, shared_secret[i + 1], sig[i + 1]) :
        crypto::check_tx_proof(prefix_hash, additional_tx_pub_keys[i], address.m_view_public_key, boost::none, shared_secret[i + 1], sig[i + 1]);
    }
  }
  else
  {
    good_signature[0] = is_subaddress ?
      crypto::check_tx_proof(prefix_hash, address.m_view_public_key, tx_pub_key, address.m_spend_public_key, shared_secret[0], sig[0]) :
      crypto::check_tx_proof(prefix_hash, address.m_view_public_key, tx_pub_key, boost::none, shared_secret[0], sig[0]);

    for (size_t i = 0; i < additional_tx_pub_keys.size(); ++i)
    {
      good_signature[i + 1] = is_subaddress ?
        crypto::check_tx_proof(prefix_hash, address.m_view_public_key, additional_tx_pub_keys[i], address.m_spend_public_key, shared_secret[i + 1], sig[i + 1]) :
        crypto::check_tx_proof(prefix_hash, address.m_view_public_key, additional_tx_pub_keys[i], boost::none, shared_secret[i + 1], sig[i + 1]);
    }
  }

  if (std::any_of(good_signature.begin(), good_signature.end(), [](int i) { return i > 0; }))
  {
    // obtain key derivation by multiplying scalar 1 to the shared secret
    crypto::key_derivation derivation;
    if (good_signature[0])
      THROW_WALLET_EXCEPTION_IF(!crypto::generate_key_derivation(shared_secret[0], rct::rct2sk(rct::I), derivation), error::wallet_internal_error, "Failed to generate key derivation");

    std::vector<crypto::key_derivation> additional_derivations(num_sigs - 1);
    for (size_t i = 1; i < num_sigs; ++i)
      if (good_signature[i])
        THROW_WALLET_EXCEPTION_IF(!crypto::generate_key_derivation(shared_secret[i], rct::rct2sk(rct::I), additional_derivations[i - 1]), error::wallet_internal_error, "Failed to generate key derivation");

    check_tx_key_helper(txid, derivation, additional_derivations, address, received, in_pool, confirmations);
    return true;
  }
  return false;
}

std::string wallet2::get_reserve_proof(const boost::optional<std::pair<uint32_t, uint64_t>> &account_minreserve, const std::string &message)
{
  THROW_WALLET_EXCEPTION_IF(m_watch_only || m_multisig, error::wallet_internal_error, "Reserve proof can only be generated by a full wallet");
  THROW_WALLET_EXCEPTION_IF(balance_all() == 0, error::wallet_internal_error, "Zero balance");
  THROW_WALLET_EXCEPTION_IF(account_minreserve && balance(account_minreserve->first) < account_minreserve->second, error::wallet_internal_error,
    "Not enough balance in this account for the requested minimum reserve amount");

  // determine which outputs to include in the proof
  std::vector<size_t> selected_transfers;
  for (size_t i = 0; i < m_transfers.size(); ++i)
  {
    const transfer_details &td = m_transfers[i];
    if (!td.m_spent && (!account_minreserve || account_minreserve->first == td.m_subaddr_index.major))
      selected_transfers.push_back(i);
  }

  if (account_minreserve)
  {
    // minimize the number of outputs included in the proof, by only picking the N largest outputs that can cover the requested min reserve amount
    std::sort(selected_transfers.begin(), selected_transfers.end(), [&](const size_t a, const size_t b)
      { return m_transfers[a].amount() > m_transfers[b].amount(); });
    while (selected_transfers.size() >= 2 && m_transfers[selected_transfers[1]].amount() >= account_minreserve->second)
      selected_transfers.erase(selected_transfers.begin());
    size_t sz = 0;
    uint64_t total = 0;
    while (total < account_minreserve->second)
    {
      total += m_transfers[selected_transfers[sz]].amount();
      ++sz;
    }
    selected_transfers.resize(sz);
  }

  // compute signature prefix hash
  std::string prefix_data = message;
  prefix_data.append((const char*)&m_account.get_keys().m_account_address, sizeof(cryptonote::account_public_address));
  for (size_t i = 0; i < selected_transfers.size(); ++i)
  {
    prefix_data.append((const char*)&m_transfers[selected_transfers[i]].m_key_image, sizeof(crypto::key_image));
  }
  crypto::hash prefix_hash;
  crypto::cn_fast_hash(prefix_data.data(), prefix_data.size(), prefix_hash);

  // generate proof entries
  std::vector<reserve_proof_entry> proofs(selected_transfers.size());
  std::unordered_set<cryptonote::subaddress_index> subaddr_indices = { {0,0} };
  for (size_t i = 0; i < selected_transfers.size(); ++i)
  {
    const transfer_details &td = m_transfers[selected_transfers[i]];
    reserve_proof_entry& proof = proofs[i];
    proof.txid = td.m_txid;
    proof.index_in_tx = td.m_internal_output_index;
    proof.key_image = td.m_key_image;
    subaddr_indices.insert(td.m_subaddr_index);

    // get tx pub key 
    const crypto::public_key tx_pub_key = get_tx_pub_key_from_extra(td.m_tx, td.m_pk_index);
    THROW_WALLET_EXCEPTION_IF(tx_pub_key == crypto::null_pkey, error::wallet_internal_error, "The tx public key isn't found");
    const std::vector<crypto::public_key> additional_tx_pub_keys = get_additional_tx_pub_keys_from_extra(td.m_tx);

    // determine which tx pub key was used for deriving the output key
    const crypto::public_key *tx_pub_key_used = &tx_pub_key;
    for (int i = 0; i < 2; ++i)
    {
      proof.shared_secret = rct::rct2pk(rct::scalarmultKey(rct::pk2rct(*tx_pub_key_used), rct::sk2rct(m_account.get_keys().m_view_secret_key)));
      crypto::key_derivation derivation;
      THROW_WALLET_EXCEPTION_IF(!crypto::generate_key_derivation(proof.shared_secret, rct::rct2sk(rct::I), derivation),
        error::wallet_internal_error, "Failed to generate key derivation");
      crypto::public_key subaddress_spendkey;
      THROW_WALLET_EXCEPTION_IF(!derive_subaddress_public_key(td.get_public_key(), derivation, proof.index_in_tx, subaddress_spendkey),
        error::wallet_internal_error, "Failed to derive subaddress public key");
      if (m_subaddresses.count(subaddress_spendkey) == 1)
        break;
      THROW_WALLET_EXCEPTION_IF(additional_tx_pub_keys.empty(), error::wallet_internal_error,
        "Normal tx pub key doesn't derive the expected output, while the additional tx pub keys are empty");
      THROW_WALLET_EXCEPTION_IF(i == 1, error::wallet_internal_error,
        "Neither normal tx pub key nor additional tx pub key derive the expected output key");
      tx_pub_key_used = &additional_tx_pub_keys[proof.index_in_tx];
    }

    // generate signature for shared secret
    crypto::generate_tx_proof(prefix_hash, m_account.get_keys().m_account_address.m_view_public_key, *tx_pub_key_used, boost::none, proof.shared_secret, m_account.get_keys().m_view_secret_key, proof.shared_secret_sig);

    // derive ephemeral secret key
    crypto::key_image ki;
    cryptonote::keypair ephemeral;
    const bool r = cryptonote::generate_key_image_helper(m_account.get_keys(), m_subaddresses, td.get_public_key(), tx_pub_key,  additional_tx_pub_keys, td.m_internal_output_index, ephemeral, ki, m_account.get_device());
    THROW_WALLET_EXCEPTION_IF(!r, error::wallet_internal_error, "Failed to generate key image");
    THROW_WALLET_EXCEPTION_IF(ephemeral.pub != td.get_public_key(), error::wallet_internal_error, "Derived public key doesn't agree with the stored one");

    // generate signature for key image
    const std::vector<const crypto::public_key*> pubs = { &ephemeral.pub };
    crypto::generate_ring_signature(prefix_hash, td.m_key_image, &pubs[0], 1, ephemeral.sec, 0, &proof.key_image_sig);
  }

  // collect all subaddress spend keys that received those outputs and generate their signatures
  std::unordered_map<crypto::public_key, crypto::signature> subaddr_spendkeys;
  for (const cryptonote::subaddress_index &index : subaddr_indices)
  {
    crypto::secret_key subaddr_spend_skey = m_account.get_keys().m_spend_secret_key;
    if (!index.is_zero())
    {
      crypto::secret_key m = m_account.get_device().get_subaddress_secret_key(m_account.get_keys().m_view_secret_key, index);
      crypto::secret_key tmp = subaddr_spend_skey;
      sc_add((unsigned char*)&subaddr_spend_skey, (unsigned char*)&m, (unsigned char*)&tmp);
    }
    crypto::public_key subaddr_spend_pkey;
    secret_key_to_public_key(subaddr_spend_skey, subaddr_spend_pkey);
    crypto::generate_signature(prefix_hash, subaddr_spend_pkey, subaddr_spend_skey, subaddr_spendkeys[subaddr_spend_pkey]);
  }

  // serialize & encode
  std::ostringstream oss;
  boost::archive::portable_binary_oarchive ar(oss);
  ar << proofs << subaddr_spendkeys;
  return "ReserveProofV1" + tools::base58::encode(oss.str());
}

bool wallet2::check_reserve_proof(const cryptonote::account_public_address &address, const std::string &message, const std::string &sig_str, uint64_t &total, uint64_t &spent)
{
  uint32_t rpc_version;
  THROW_WALLET_EXCEPTION_IF(!check_connection(&rpc_version), error::wallet_internal_error, "Failed to connect to daemon: " + get_daemon_address());
  THROW_WALLET_EXCEPTION_IF(rpc_version < MAKE_CORE_RPC_VERSION(1, 0), error::wallet_internal_error, "Daemon RPC version is too old");

  static constexpr char header[] = "ReserveProofV1";
  THROW_WALLET_EXCEPTION_IF(!boost::string_ref{sig_str}.starts_with(header), error::wallet_internal_error,
    "Signature header check error");

  std::string sig_decoded;
  THROW_WALLET_EXCEPTION_IF(!tools::base58::decode(sig_str.substr(std::strlen(header)), sig_decoded), error::wallet_internal_error,
    "Signature decoding error");

  std::istringstream iss(sig_decoded);
  boost::archive::portable_binary_iarchive ar(iss);
  std::vector<reserve_proof_entry> proofs;
  std::unordered_map<crypto::public_key, crypto::signature> subaddr_spendkeys;
  ar >> proofs >> subaddr_spendkeys;

  THROW_WALLET_EXCEPTION_IF(subaddr_spendkeys.count(address.m_spend_public_key) == 0, error::wallet_internal_error,
    "The given address isn't found in the proof");

  // compute signature prefix hash
  std::string prefix_data = message;
  prefix_data.append((const char*)&address, sizeof(cryptonote::account_public_address));
  for (size_t i = 0; i < proofs.size(); ++i)
  {
    prefix_data.append((const char*)&proofs[i].key_image, sizeof(crypto::key_image));
  }
  crypto::hash prefix_hash;
  crypto::cn_fast_hash(prefix_data.data(), prefix_data.size(), prefix_hash);

  // fetch txes from daemon
  COMMAND_RPC_GET_TRANSACTIONS::request gettx_req;
  COMMAND_RPC_GET_TRANSACTIONS::response gettx_res;
  for (size_t i = 0; i < proofs.size(); ++i)
    gettx_req.txs_hashes.push_back(epee::string_tools::pod_to_hex(proofs[i].txid));
  gettx_req.decode_as_json = false;
  gettx_req.prune = false;
  m_daemon_rpc_mutex.lock();
  bool ok = net_utils::invoke_http_json("/gettransactions", gettx_req, gettx_res, m_http_client);
  m_daemon_rpc_mutex.unlock();
  THROW_WALLET_EXCEPTION_IF(!ok || gettx_res.txs.size() != proofs.size(),
    error::wallet_internal_error, "Failed to get transaction from daemon");

  // check spent status
  COMMAND_RPC_IS_KEY_IMAGE_SPENT::request kispent_req;
  COMMAND_RPC_IS_KEY_IMAGE_SPENT::response kispent_res;
  for (size_t i = 0; i < proofs.size(); ++i)
    kispent_req.key_images.push_back(epee::string_tools::pod_to_hex(proofs[i].key_image));
  m_daemon_rpc_mutex.lock();
  ok = epee::net_utils::invoke_http_json("/is_key_image_spent", kispent_req, kispent_res, m_http_client, rpc_timeout);
  m_daemon_rpc_mutex.unlock();
  THROW_WALLET_EXCEPTION_IF(!ok || kispent_res.spent_status.size() != proofs.size(),
    error::wallet_internal_error, "Failed to get key image spent status from daemon");

  total = spent = 0;
  for (size_t i = 0; i < proofs.size(); ++i)
  {
    const reserve_proof_entry& proof = proofs[i];
    THROW_WALLET_EXCEPTION_IF(gettx_res.txs[i].in_pool, error::wallet_internal_error, "Tx is unconfirmed");

    cryptonote::blobdata tx_data;
    ok = string_tools::parse_hexstr_to_binbuff(gettx_res.txs[i].as_hex, tx_data);
    THROW_WALLET_EXCEPTION_IF(!ok, error::wallet_internal_error, "Failed to parse transaction from daemon");

    crypto::hash tx_hash, tx_prefix_hash;
    cryptonote::transaction tx;
    THROW_WALLET_EXCEPTION_IF(!cryptonote::parse_and_validate_tx_from_blob(tx_data, tx, tx_hash, tx_prefix_hash), error::wallet_internal_error,
      "Failed to validate transaction from daemon");
    THROW_WALLET_EXCEPTION_IF(tx_hash != proof.txid, error::wallet_internal_error, "Failed to get the right transaction from daemon");

    THROW_WALLET_EXCEPTION_IF(proof.index_in_tx >= tx.vout.size(), error::wallet_internal_error, "index_in_tx is out of bound");

    const cryptonote::txout_to_key* const out_key = boost::get<cryptonote::txout_to_key>(std::addressof(tx.vout[proof.index_in_tx].target));
    THROW_WALLET_EXCEPTION_IF(!out_key, error::wallet_internal_error, "Output key wasn't found")

    // get tx pub key
    const crypto::public_key tx_pub_key = get_tx_pub_key_from_extra(tx);
    THROW_WALLET_EXCEPTION_IF(tx_pub_key == crypto::null_pkey, error::wallet_internal_error, "The tx public key isn't found");
    const std::vector<crypto::public_key> additional_tx_pub_keys = get_additional_tx_pub_keys_from_extra(tx);

    // check singature for shared secret
    ok = crypto::check_tx_proof(prefix_hash, address.m_view_public_key, tx_pub_key, boost::none, proof.shared_secret, proof.shared_secret_sig);
    if (!ok && additional_tx_pub_keys.size() == tx.vout.size())
      ok = crypto::check_tx_proof(prefix_hash, address.m_view_public_key, additional_tx_pub_keys[proof.index_in_tx], boost::none, proof.shared_secret, proof.shared_secret_sig);
    if (!ok)
      return false;

    // check signature for key image
    const std::vector<const crypto::public_key*> pubs = { &out_key->key };
    ok = crypto::check_ring_signature(prefix_hash, proof.key_image, &pubs[0], 1, &proof.key_image_sig);
    if (!ok)
      return false;

    // check if the address really received the fund
    crypto::key_derivation derivation;
    THROW_WALLET_EXCEPTION_IF(!crypto::generate_key_derivation(proof.shared_secret, rct::rct2sk(rct::I), derivation), error::wallet_internal_error, "Failed to generate key derivation");
    crypto::public_key subaddr_spendkey;
    crypto::derive_subaddress_public_key(out_key->key, derivation, proof.index_in_tx, subaddr_spendkey);
    THROW_WALLET_EXCEPTION_IF(subaddr_spendkeys.count(subaddr_spendkey) == 0, error::wallet_internal_error,
      "The address doesn't seem to have received the fund");

    // check amount
    uint64_t amount = tx.vout[proof.index_in_tx].amount;
    if (amount == 0)
    {
      // decode rct
      crypto::secret_key shared_secret;
      crypto::derivation_to_scalar(derivation, proof.index_in_tx, shared_secret);
      rct::ecdhTuple ecdh_info = tx.rct_signatures.ecdhInfo[proof.index_in_tx];
      rct::ecdhDecode(ecdh_info, rct::sk2rct(shared_secret));
      amount = rct::h2d(ecdh_info.amount);
    }
    total += amount;
    if (kispent_res.spent_status[i])
      spent += amount;
  }

  // check signatures for all subaddress spend keys
  for (const auto &i : subaddr_spendkeys)
  {
    if (!crypto::check_signature(prefix_hash, i.first, i.second))
      return false;
  }
  return true;
}

std::string wallet2::get_wallet_file() const
{
  return m_wallet_file;
}

std::string wallet2::get_keys_file() const
{
  return m_keys_file;
}

std::string wallet2::get_daemon_address() const
{
  return m_daemon_address;
}

uint64_t wallet2::get_daemon_blockchain_height(string &err) const
{
  uint64_t height;

  boost::optional<std::string> result = m_node_rpc_proxy.get_height(height);
  if (result)
  {
    err = *result;
    return 0;
  }

  err = "";
  return height;
}

uint64_t wallet2::get_daemon_blockchain_target_height(string &err)
{
  err = "";
  uint64_t target_height = 0;
  const auto result = m_node_rpc_proxy.get_target_height(target_height);
  if (result && *result != CORE_RPC_STATUS_OK)
  {
    err= *result;
    return 0;
  }
  return target_height;
}

uint64_t wallet2::get_approximate_blockchain_height() const
{
  const int seconds_per_block         = DIFFICULTY_TARGET_V2;
  const time_t epochTimeMiningStarted = (m_nettype == TESTNET || m_nettype == STAGENET ?  1536137083 : 1525067730) + (60 * 60 * 24 * 7); // 2018-04-30 ~3:55PM + 1 week to be conservative.
  const time_t currentTime            = time(NULL);
  uint64_t approx_blockchain_height   = (currentTime < epochTimeMiningStarted) ? 0 : (currentTime - epochTimeMiningStarted)/seconds_per_block;
  LOG_PRINT_L2("Calculated blockchain height: " << approx_blockchain_height);
  return approx_blockchain_height;
}

void wallet2::set_tx_note(const crypto::hash &txid, const std::string &note)
{
  m_tx_notes[txid] = note;
}

std::string wallet2::get_tx_note(const crypto::hash &txid) const
{
  std::unordered_map<crypto::hash, std::string>::const_iterator i = m_tx_notes.find(txid);
  if (i == m_tx_notes.end())
    return std::string();
  return i->second;
}

void wallet2::set_attribute(const std::string &key, const std::string &value)
{
  m_attributes[key] = value;
}

std::string wallet2::get_attribute(const std::string &key) const
{
  std::unordered_map<std::string, std::string>::const_iterator i = m_attributes.find(key);
  if (i == m_attributes.end())
    return std::string();
  return i->second;
}

void wallet2::set_description(const std::string &description)
{
  set_attribute(ATTRIBUTE_DESCRIPTION, description);
}

std::string wallet2::get_description() const
{
  return get_attribute(ATTRIBUTE_DESCRIPTION);
}

const std::pair<std::map<std::string, std::string>, std::vector<std::string>>& wallet2::get_account_tags()
{
  // ensure consistency
  if (m_account_tags.second.size() != get_num_subaddress_accounts())
    m_account_tags.second.resize(get_num_subaddress_accounts(), "");
  for (const std::string& tag : m_account_tags.second)
  {
    if (!tag.empty() && m_account_tags.first.count(tag) == 0)
      m_account_tags.first.insert({tag, ""});
  }
  for (auto i = m_account_tags.first.begin(); i != m_account_tags.first.end(); )
  {
    if (std::find(m_account_tags.second.begin(), m_account_tags.second.end(), i->first) == m_account_tags.second.end())
      i = m_account_tags.first.erase(i);
    else
      ++i;
  }
  return m_account_tags;
}

void wallet2::set_account_tag(const std::set<uint32_t> account_indices, const std::string& tag)
{
  for (uint32_t account_index : account_indices)
  {
    THROW_WALLET_EXCEPTION_IF(account_index >= get_num_subaddress_accounts(), error::wallet_internal_error, "Account index out of bound");
    if (m_account_tags.second[account_index] == tag)
      MDEBUG("This tag is already assigned to this account");
    else
      m_account_tags.second[account_index] = tag;
  }
  get_account_tags();
}

void wallet2::set_account_tag_description(const std::string& tag, const std::string& description)
{
  THROW_WALLET_EXCEPTION_IF(tag.empty(), error::wallet_internal_error, "Tag must not be empty");
  THROW_WALLET_EXCEPTION_IF(m_account_tags.first.count(tag) == 0, error::wallet_internal_error, "Tag is unregistered");
  m_account_tags.first[tag] = description;
}

std::string wallet2::sign(const std::string &data) const
{
  crypto::hash hash;
  crypto::cn_fast_hash(data.data(), data.size(), hash);
  const cryptonote::account_keys &keys = m_account.get_keys();
  crypto::signature signature;
  crypto::generate_signature(hash, keys.m_account_address.m_spend_public_key, keys.m_spend_secret_key, signature);
  return std::string("SigV1") + tools::base58::encode(std::string((const char *)&signature, sizeof(signature)));
}

bool wallet2::verify(const std::string &data, const cryptonote::account_public_address &address, const std::string &signature) const
{
  const size_t header_len = strlen("SigV1");
  if (signature.size() < header_len || signature.substr(0, header_len) != "SigV1") {
    LOG_PRINT_L0("Signature header check error");
    return false;
  }
  crypto::hash hash;
  crypto::cn_fast_hash(data.data(), data.size(), hash);
  std::string decoded;
  if (!tools::base58::decode(signature.substr(header_len), decoded)) {
    LOG_PRINT_L0("Signature decoding error");
    return false;
  }
  crypto::signature s;
  if (sizeof(s) != decoded.size()) {
    LOG_PRINT_L0("Signature decoding error");
    return false;
  }
  memcpy(&s, decoded.data(), sizeof(s));
  return crypto::check_signature(hash, address.m_spend_public_key, s);
}

std::string wallet2::sign_multisig_participant(const std::string& data) const
{
  CHECK_AND_ASSERT_THROW_MES(m_multisig, "Wallet is not multisig");

  crypto::hash hash;
  crypto::cn_fast_hash(data.data(), data.size(), hash);
  const cryptonote::account_keys &keys = m_account.get_keys();
  crypto::signature signature;
  crypto::generate_signature(hash, get_multisig_signer_public_key(), keys.m_spend_secret_key, signature);
  return MULTISIG_SIGNATURE_MAGIC + tools::base58::encode(std::string((const char *)&signature, sizeof(signature)));
}

bool wallet2::verify_with_public_key(const std::string &data, const crypto::public_key &public_key, const std::string &signature) const
{
  if (signature.size() < MULTISIG_SIGNATURE_MAGIC.size() || signature.substr(0, MULTISIG_SIGNATURE_MAGIC.size()) != MULTISIG_SIGNATURE_MAGIC) {
    MERROR("Signature header check error");
    return false;
  }
  crypto::hash hash;
  crypto::cn_fast_hash(data.data(), data.size(), hash);
  std::string decoded;
  if (!tools::base58::decode(signature.substr(MULTISIG_SIGNATURE_MAGIC.size()), decoded)) {
    MERROR("Signature decoding error");
    return false;
  }
  crypto::signature s;
  if (sizeof(s) != decoded.size()) {
    MERROR("Signature decoding error");
    return false;
  }
  memcpy(&s, decoded.data(), sizeof(s));
  return crypto::check_signature(hash, public_key, s);
}
//----------------------------------------------------------------------------------------------------
crypto::public_key wallet2::get_tx_pub_key_from_received_outs(const tools::wallet2::transfer_details &td) const
{
  std::vector<tx_extra_field> tx_extra_fields;
  if(!parse_tx_extra(td.m_tx.extra, tx_extra_fields))
  {
    // Extra may only be partially parsed, it's OK if tx_extra_fields contains public key
  }

  // Due to a previous bug, there might be more than one tx pubkey in extra, one being
  // the result of a previously discarded signature.
  // For speed, since scanning for outputs is a slow process, we check whether extra
  // contains more than one pubkey. If not, the first one is returned. If yes, they're
  // checked for whether they yield at least one output
  tx_extra_pub_key pub_key_field;
  THROW_WALLET_EXCEPTION_IF(!find_tx_extra_field_by_type(tx_extra_fields, pub_key_field, 0), error::wallet_internal_error,
      "Public key wasn't found in the transaction extra");
  const crypto::public_key tx_pub_key = pub_key_field.pub_key;
  bool two_found = find_tx_extra_field_by_type(tx_extra_fields, pub_key_field, 1);
  if (!two_found) {
    // easy case, just one found
    return tx_pub_key;
  }

  // more than one, loop and search
  const cryptonote::account_keys& keys = m_account.get_keys();
  size_t pk_index = 0;
  hw::device &hwdev = m_account.get_device();

  const std::vector<crypto::public_key> additional_tx_pub_keys = get_additional_tx_pub_keys_from_extra(td.m_tx);
  std::vector<crypto::key_derivation> additional_derivations;
  for (size_t i = 0; i < additional_tx_pub_keys.size(); ++i)
  {
    additional_derivations.push_back({});
    bool r = hwdev.generate_key_derivation(additional_tx_pub_keys[i], keys.m_view_secret_key, additional_derivations.back());
    THROW_WALLET_EXCEPTION_IF(!r, error::wallet_internal_error, "Failed to generate key derivation");
  }

  while (find_tx_extra_field_by_type(tx_extra_fields, pub_key_field, pk_index++)) {
    const crypto::public_key tx_pub_key = pub_key_field.pub_key;
    crypto::key_derivation derivation;
    bool r = hwdev.generate_key_derivation(tx_pub_key, keys.m_view_secret_key, derivation);
    THROW_WALLET_EXCEPTION_IF(!r, error::wallet_internal_error, "Failed to generate key derivation");

    for (size_t i = 0; i < td.m_tx.vout.size(); ++i)
    {
      tx_scan_info_t tx_scan_info;
      check_acc_out_precomp(td.m_tx.vout[i], derivation, additional_derivations, i, tx_scan_info);
      if (!tx_scan_info.error && tx_scan_info.received)
        return tx_pub_key;
    }
  }

  // we found no key yielding an output
  THROW_WALLET_EXCEPTION_IF(true, error::wallet_internal_error,
      "Public key yielding at least one output wasn't found in the transaction extra");
  return crypto::null_pkey;
}

bool wallet2::export_key_images(const std::string &filename) const
{
  std::vector<std::pair<crypto::key_image, crypto::signature>> ski = export_key_images();
  std::string magic(KEY_IMAGE_EXPORT_FILE_MAGIC, strlen(KEY_IMAGE_EXPORT_FILE_MAGIC));
  const cryptonote::account_public_address &keys = get_account().get_keys().m_account_address;

  std::string data;
  data += std::string((const char *)&keys.m_spend_public_key, sizeof(crypto::public_key));
  data += std::string((const char *)&keys.m_view_public_key, sizeof(crypto::public_key));
  for (const auto &i: ski)
  {
    data += std::string((const char *)&i.first, sizeof(crypto::key_image));
    data += std::string((const char *)&i.second, sizeof(crypto::signature));
  }

  // encrypt data, keep magic plaintext
  std::string ciphertext = encrypt_with_view_secret_key(data);
  return epee::file_io_utils::save_string_to_file(filename, magic + ciphertext);    
}

//----------------------------------------------------------------------------------------------------
std::vector<std::pair<crypto::key_image, crypto::signature>> wallet2::export_key_images() const
{
  std::vector<std::pair<crypto::key_image, crypto::signature>> ski;

  ski.reserve(m_transfers.size());
  for (size_t n = 0; n < m_transfers.size(); ++n)
  {
    const transfer_details &td = m_transfers[n];

    crypto::hash hash;
    crypto::cn_fast_hash(&td.m_key_image, sizeof(td.m_key_image), hash);

    // get ephemeral public key
    const cryptonote::tx_out &out = td.m_tx.vout[td.m_internal_output_index];
    THROW_WALLET_EXCEPTION_IF(out.target.type() != typeid(txout_to_key), error::wallet_internal_error,
        "Output is not txout_to_key");
    const cryptonote::txout_to_key &o = boost::get<const cryptonote::txout_to_key>(out.target);
    const crypto::public_key pkey = o.key;

    // get tx pub key
    std::vector<tx_extra_field> tx_extra_fields;
    if(!parse_tx_extra(td.m_tx.extra, tx_extra_fields))
    {
      // Extra may only be partially parsed, it's OK if tx_extra_fields contains public key
    }

    crypto::public_key tx_pub_key = get_tx_pub_key_from_received_outs(td);
    const std::vector<crypto::public_key> additional_tx_pub_keys = get_additional_tx_pub_keys_from_extra(td.m_tx);

    // generate ephemeral secret key
    crypto::key_image ki;
    cryptonote::keypair in_ephemeral;
    bool r = cryptonote::generate_key_image_helper(m_account.get_keys(), m_subaddresses, pkey, tx_pub_key, additional_tx_pub_keys, td.m_internal_output_index, in_ephemeral, ki, m_account.get_device());
    THROW_WALLET_EXCEPTION_IF(!r, error::wallet_internal_error, "Failed to generate key image");

    THROW_WALLET_EXCEPTION_IF(td.m_key_image_known && !td.m_key_image_partial && ki != td.m_key_image,
        error::wallet_internal_error, "key_image generated not matched with cached key image");
    THROW_WALLET_EXCEPTION_IF(in_ephemeral.pub != pkey,
        error::wallet_internal_error, "key_image generated ephemeral public key not matched with output_key");

    // sign the key image with the output secret key
    crypto::signature signature;
    std::vector<const crypto::public_key*> key_ptrs;
    key_ptrs.push_back(&pkey);

    crypto::generate_ring_signature((const crypto::hash&)td.m_key_image, td.m_key_image, key_ptrs, in_ephemeral.sec, 0, &signature);

    ski.push_back(std::make_pair(td.m_key_image, signature));
  }
  return ski;
}

uint64_t wallet2::import_key_images(const std::string &filename, uint64_t &spent, uint64_t &unspent)
{
  std::string data;
  bool r = epee::file_io_utils::load_file_to_string(filename, data);

  THROW_WALLET_EXCEPTION_IF(!r, error::wallet_internal_error, std::string(tr("failed to read file ")) + filename);

  const size_t magiclen = strlen(KEY_IMAGE_EXPORT_FILE_MAGIC);
  if (data.size() < magiclen || memcmp(data.data(), KEY_IMAGE_EXPORT_FILE_MAGIC, magiclen))
  {
    THROW_WALLET_EXCEPTION(error::wallet_internal_error, std::string("Bad key image export file magic in ") + filename);
  }

  try
  {
    data = decrypt_with_view_secret_key(std::string(data, magiclen));
  }
  catch (const std::exception &e)
  {
    THROW_WALLET_EXCEPTION(error::wallet_internal_error, std::string("Failed to decrypt ") + filename + ": " + e.what());
  }

  const size_t headerlen = 2 * sizeof(crypto::public_key);
  THROW_WALLET_EXCEPTION_IF(data.size() < headerlen, error::wallet_internal_error, std::string("Bad data size from file ") + filename);
  const crypto::public_key &public_spend_key = *(const crypto::public_key*)&data[0];
  const crypto::public_key &public_view_key = *(const crypto::public_key*)&data[sizeof(crypto::public_key)];
  const cryptonote::account_public_address &keys = get_account().get_keys().m_account_address;
  if (public_spend_key != keys.m_spend_public_key || public_view_key != keys.m_view_public_key)
  {
    THROW_WALLET_EXCEPTION(error::wallet_internal_error, std::string( "Key images from ") + filename + " are for a different account");
  }

  const size_t record_size = sizeof(crypto::key_image) + sizeof(crypto::signature);
  THROW_WALLET_EXCEPTION_IF((data.size() - headerlen) % record_size,
      error::wallet_internal_error, std::string("Bad data size from file ") + filename);
  size_t nki = (data.size() - headerlen) / record_size;

  std::vector<std::pair<crypto::key_image, crypto::signature>> ski;
  ski.reserve(nki);
  for (size_t n = 0; n < nki; ++n)
  {
    crypto::key_image key_image = *reinterpret_cast<const crypto::key_image*>(&data[headerlen + n * record_size]);
    crypto::signature signature = *reinterpret_cast<const crypto::signature*>(&data[headerlen + n * record_size + sizeof(crypto::key_image)]);

    ski.push_back(std::make_pair(key_image, signature));
  }
  
  return import_key_images(ski, spent, unspent);    
}

//----------------------------------------------------------------------------------------------------
uint64_t wallet2::import_key_images(const std::vector<std::pair<crypto::key_image, crypto::signature>> &signed_key_images, uint64_t &spent, uint64_t &unspent, bool check_spent)
{
  COMMAND_RPC_IS_KEY_IMAGE_SPENT::request req = AUTO_VAL_INIT(req);
  COMMAND_RPC_IS_KEY_IMAGE_SPENT::response daemon_resp = AUTO_VAL_INIT(daemon_resp);

  THROW_WALLET_EXCEPTION_IF(signed_key_images.size() > m_transfers.size(), error::wallet_internal_error,
      "The blockchain is out of date compared to the signed key images");

  if (signed_key_images.empty())
  {
    spent = 0;
    unspent = 0;
    return 0;
  }

  for (size_t n = 0; n < signed_key_images.size(); ++n)
  {
    const transfer_details &td = m_transfers[n];
    const crypto::key_image &key_image = signed_key_images[n].first;
    const crypto::signature &signature = signed_key_images[n].second;

    // get ephemeral public key
    const cryptonote::tx_out &out = td.m_tx.vout[td.m_internal_output_index];
    THROW_WALLET_EXCEPTION_IF(out.target.type() != typeid(txout_to_key), error::wallet_internal_error,
      "Non txout_to_key output found");
    const cryptonote::txout_to_key &o = boost::get<cryptonote::txout_to_key>(out.target);
    const crypto::public_key pkey = o.key;

    std::vector<const crypto::public_key*> pkeys;
    pkeys.push_back(&pkey);
    THROW_WALLET_EXCEPTION_IF(!(rct::scalarmultKey(rct::ki2rct(key_image), rct::curveOrder()) == rct::identity()),
        error::wallet_internal_error, "Key image out of validity domain: input " + boost::lexical_cast<std::string>(n) + "/"
        + boost::lexical_cast<std::string>(signed_key_images.size()) + ", key image " + epee::string_tools::pod_to_hex(key_image));

    THROW_WALLET_EXCEPTION_IF(!crypto::check_ring_signature((const crypto::hash&)key_image, key_image, pkeys, &signature),
        error::wallet_internal_error, "Signature check failed: input " + boost::lexical_cast<std::string>(n) + "/"
        + boost::lexical_cast<std::string>(signed_key_images.size()) + ", key image " + epee::string_tools::pod_to_hex(key_image)
        + ", signature " + epee::string_tools::pod_to_hex(signature) + ", pubkey " + epee::string_tools::pod_to_hex(*pkeys[0]));

    req.key_images.push_back(epee::string_tools::pod_to_hex(key_image));
  }

  for (size_t n = 0; n < signed_key_images.size(); ++n)
  {
    m_transfers[n].m_key_image = signed_key_images[n].first;
    m_key_images[m_transfers[n].m_key_image] = n;
    m_transfers[n].m_key_image_known = true;
    m_transfers[n].m_key_image_partial = false;
  }

  if(check_spent)
  {
    m_daemon_rpc_mutex.lock();
    bool r = epee::net_utils::invoke_http_json("/is_key_image_spent", req, daemon_resp, m_http_client, rpc_timeout);
    m_daemon_rpc_mutex.unlock();
    THROW_WALLET_EXCEPTION_IF(!r, error::no_connection_to_daemon, "is_key_image_spent");
    THROW_WALLET_EXCEPTION_IF(daemon_resp.status == CORE_RPC_STATUS_BUSY, error::daemon_busy, "is_key_image_spent");
    THROW_WALLET_EXCEPTION_IF(daemon_resp.status != CORE_RPC_STATUS_OK, error::is_key_image_spent_error, daemon_resp.status);
    THROW_WALLET_EXCEPTION_IF(daemon_resp.spent_status.size() != signed_key_images.size(), error::wallet_internal_error,
      "daemon returned wrong response for is_key_image_spent, wrong amounts count = " +
      std::to_string(daemon_resp.spent_status.size()) + ", expected " +  std::to_string(signed_key_images.size()));
    for (size_t n = 0; n < daemon_resp.spent_status.size(); ++n)
    {
      transfer_details &td = m_transfers[n];
      td.m_spent = daemon_resp.spent_status[n] != COMMAND_RPC_IS_KEY_IMAGE_SPENT::UNSPENT;
    }
  }
  spent = 0;
  unspent = 0;
  std::unordered_set<crypto::hash> spent_txids;   // For each spent key image, search for a tx in m_transfers that uses it as input.
  std::vector<size_t> swept_transfers;            // If such a spending tx wasn't found in m_transfers, this means the spending tx 
                                                  // was created by sweep_all, so we can't know the spent height and other detailed info.
  std::unordered_map<crypto::key_image, crypto::hash> spent_key_images;

  for (const transfer_details &td: m_transfers)
  {
    for (const cryptonote::txin_v& in : td.m_tx.vin)
    {
      if (in.type() == typeid(cryptonote::txin_to_key))
        spent_key_images.insert(std::make_pair(boost::get<cryptonote::txin_to_key>(in).k_image, td.m_txid));
    }
  }

  for(size_t i = 0; i < signed_key_images.size(); ++i)
  {
    transfer_details &td = m_transfers[i];
    uint64_t amount = td.amount();
    if (td.m_spent)
      spent += amount;
    else
      unspent += amount;
    LOG_PRINT_L2("Transfer " << i << ": " << print_money(amount) << " (" << td.m_global_output_index << "): "
        << (td.m_spent ? "spent" : "unspent") << " (key image " << req.key_images[i] << ")");

    if (i < daemon_resp.spent_status.size() && daemon_resp.spent_status[i] == COMMAND_RPC_IS_KEY_IMAGE_SPENT::SPENT_IN_BLOCKCHAIN)
    {
      const std::unordered_map<crypto::key_image, crypto::hash>::const_iterator skii = spent_key_images.find(td.m_key_image);
      if (skii == spent_key_images.end())
        swept_transfers.push_back(i);
      else
        spent_txids.insert(skii->second);
    }
  }
  MDEBUG("Total: " << print_money(spent) << " spent, " << print_money(unspent) << " unspent");

  if (check_spent)
  {
    // query outgoing txes
    COMMAND_RPC_GET_TRANSACTIONS::request gettxs_req;
    COMMAND_RPC_GET_TRANSACTIONS::response gettxs_res;
    gettxs_req.decode_as_json = false;
    gettxs_req.prune = false;
    for (const crypto::hash& spent_txid : spent_txids)
      gettxs_req.txs_hashes.push_back(epee::string_tools::pod_to_hex(spent_txid));
    m_daemon_rpc_mutex.lock();
    bool r = epee::net_utils::invoke_http_json("/gettransactions", gettxs_req, gettxs_res, m_http_client, rpc_timeout);
    m_daemon_rpc_mutex.unlock();
    THROW_WALLET_EXCEPTION_IF(!r, error::no_connection_to_daemon, "gettransactions");
    THROW_WALLET_EXCEPTION_IF(gettxs_res.status == CORE_RPC_STATUS_BUSY, error::daemon_busy, "gettransactions");
    THROW_WALLET_EXCEPTION_IF(gettxs_res.txs.size() != spent_txids.size(), error::wallet_internal_error,
      "daemon returned wrong response for gettransactions, wrong count = " + std::to_string(gettxs_res.txs.size()) + ", expected " + std::to_string(spent_txids.size()));

    // process each outgoing tx
    auto spent_txid = spent_txids.begin();
    hw::device &hwdev =  m_account.get_device();
    for (const COMMAND_RPC_GET_TRANSACTIONS::entry& e : gettxs_res.txs)
    {
      THROW_WALLET_EXCEPTION_IF(e.in_pool, error::wallet_internal_error, "spent tx isn't supposed to be in txpool");

      // parse tx
      cryptonote::blobdata bd;
      THROW_WALLET_EXCEPTION_IF(!epee::string_tools::parse_hexstr_to_binbuff(e.as_hex, bd), error::wallet_internal_error, "parse_hexstr_to_binbuff failed");
      cryptonote::transaction spent_tx;
      crypto::hash spnet_txid_parsed, spent_txid_prefix;
      THROW_WALLET_EXCEPTION_IF(!cryptonote::parse_and_validate_tx_from_blob(bd, spent_tx, spnet_txid_parsed, spent_txid_prefix), error::wallet_internal_error, "parse_and_validate_tx_from_blob failed");
      THROW_WALLET_EXCEPTION_IF(*spent_txid != spnet_txid_parsed, error::wallet_internal_error, "parsed txid mismatch");

      // get received (change) amount
      uint64_t tx_money_got_in_outs = 0;
      const cryptonote::account_keys& keys = m_account.get_keys();
      const crypto::public_key tx_pub_key = get_tx_pub_key_from_extra(spent_tx);
      crypto::key_derivation derivation;
      bool r = hwdev.generate_key_derivation(tx_pub_key, keys.m_view_secret_key, derivation);
      THROW_WALLET_EXCEPTION_IF(!r, error::wallet_internal_error, "Failed to generate key derivation");
      const std::vector<crypto::public_key> additional_tx_pub_keys = get_additional_tx_pub_keys_from_extra(spent_tx);
      std::vector<crypto::key_derivation> additional_derivations;
      for (size_t i = 0; i < additional_tx_pub_keys.size(); ++i)
      {
        additional_derivations.push_back({});
        r = hwdev.generate_key_derivation(additional_tx_pub_keys[i], keys.m_view_secret_key, additional_derivations.back());
        THROW_WALLET_EXCEPTION_IF(!r, error::wallet_internal_error, "Failed to generate key derivation");
      }
      size_t output_index = 0;
      for (const cryptonote::tx_out& out : spent_tx.vout)
      {
        tx_scan_info_t tx_scan_info;
        check_acc_out_precomp(out, derivation, additional_derivations, output_index, tx_scan_info);
        THROW_WALLET_EXCEPTION_IF(tx_scan_info.error, error::wallet_internal_error, "check_acc_out_precomp failed");
        if (tx_scan_info.received)
        {
          if (tx_scan_info.money_transfered == 0)
          {
            rct::key mask;
            tx_scan_info.money_transfered = tools::decodeRct(spent_tx.rct_signatures, tx_scan_info.received->derivation, output_index, mask, hwdev);
          }
          tx_money_got_in_outs += tx_scan_info.money_transfered;
        }
        ++output_index;
      }

      // get spent amount
      uint64_t tx_money_spent_in_ins = 0;
      uint32_t subaddr_account = (uint32_t)-1;
      std::set<uint32_t> subaddr_indices;
      for (const cryptonote::txin_v& in : spent_tx.vin)
      {
        if (in.type() != typeid(cryptonote::txin_to_key))
          continue;
        auto it = m_key_images.find(boost::get<cryptonote::txin_to_key>(in).k_image);
        if (it != m_key_images.end())
        {
          const transfer_details& td = m_transfers[it->second];
          uint64_t amount = boost::get<cryptonote::txin_to_key>(in).amount;
          if (amount > 0)
          {
            THROW_WALLET_EXCEPTION_IF(amount != td.amount(), error::wallet_internal_error,
                std::string("Inconsistent amount in tx input: got ") + print_money(amount) +
                std::string(", expected ") + print_money(td.amount()));
          }
          amount = td.amount();
          tx_money_spent_in_ins += amount;

          LOG_PRINT_L0("Spent money: " << print_money(amount) << ", with tx: " << *spent_txid);
          set_spent(it->second, e.block_height);
          if (m_callback)
            m_callback->on_money_spent(e.block_height, *spent_txid, spent_tx, amount, spent_tx, td.m_subaddr_index);
          if (subaddr_account != (uint32_t)-1 && subaddr_account != td.m_subaddr_index.major)
            LOG_PRINT_L0("WARNING: This tx spends outputs received by different subaddress accounts, which isn't supposed to happen");
          subaddr_account = td.m_subaddr_index.major;
          subaddr_indices.insert(td.m_subaddr_index.minor);
        }
      }

      // create outgoing payment
      process_outgoing(*spent_txid, spent_tx, e.block_height, e.block_timestamp, tx_money_spent_in_ins, tx_money_got_in_outs, subaddr_account, subaddr_indices);

      // erase corresponding incoming payment
      for (auto j = m_payments.begin(); j != m_payments.end(); ++j)
      {
        if (j->second.m_tx_hash == *spent_txid)
        {
          m_payments.erase(j);
          break;
        }
      }

      ++spent_txid;
    }

    for (size_t n : swept_transfers)
    {
      const transfer_details& td = m_transfers[n];
      confirmed_transfer_details pd;
      pd.m_change = (uint64_t)-1;                             // change is unknown
      pd.m_amount_in = pd.m_amount_out = td.amount();         // fee is unknown
      pd.m_block_height = 0;  // spent block height is unknown
      const crypto::hash &spent_txid = crypto::null_hash; // spent txid is unknown
      m_confirmed_txs.insert(std::make_pair(spent_txid, pd));
    }
  }

  return m_transfers[signed_key_images.size() - 1].m_block_height;
}
wallet2::payment_container wallet2::export_payments() const
{
  payment_container payments;
  for (auto const &p : m_payments)
  {
    payments.emplace(p);
  }
  return payments;
}
void wallet2::import_payments(const payment_container &payments)
{
  m_payments.clear();
  for (auto const &p : payments)
  {
    m_payments.emplace(p);
  }
}
void wallet2::import_payments_out(const std::list<std::pair<crypto::hash,wallet2::confirmed_transfer_details>> &confirmed_payments)
{
  m_confirmed_txs.clear();
  for (auto const &p : confirmed_payments)
  {
    m_confirmed_txs.emplace(p);
  }
}

std::tuple<size_t,crypto::hash,std::vector<crypto::hash>> wallet2::export_blockchain() const
{
  std::tuple<size_t, crypto::hash, std::vector<crypto::hash>> bc;
  std::get<0>(bc) = m_blockchain.offset();
  std::get<1>(bc) = m_blockchain.empty() ? crypto::null_hash: m_blockchain.genesis();
  for (size_t n = m_blockchain.offset(); n < m_blockchain.size(); ++n)
  {
    std::get<2>(bc).push_back(m_blockchain[n]);
  }
  return bc;
}

void wallet2::import_blockchain(const std::tuple<size_t, crypto::hash, std::vector<crypto::hash>> &bc)
{
  m_blockchain.clear();
  if (std::get<0>(bc))
  {
    for (size_t n = std::get<0>(bc); n > 0; --n)
      m_blockchain.push_back(std::get<1>(bc));
    m_blockchain.trim(std::get<0>(bc));
  }
  for (auto const &b : std::get<2>(bc))
  {
    m_blockchain.push_back(b);
  }
  cryptonote::block genesis;
  generate_genesis(genesis);
  crypto::hash genesis_hash = get_block_hash(genesis);
  check_genesis(genesis_hash);
  m_last_block_reward = cryptonote::get_outs_money_amount(genesis.miner_tx);
}
//----------------------------------------------------------------------------------------------------
std::vector<tools::wallet2::transfer_details> wallet2::export_outputs() const
{
  std::vector<tools::wallet2::transfer_details> outs;

  outs.reserve(m_transfers.size());
  for (size_t n = 0; n < m_transfers.size(); ++n)
  {
    const transfer_details &td = m_transfers[n];

    outs.push_back(td);
  }

  return outs;
}
//----------------------------------------------------------------------------------------------------
std::string wallet2::export_outputs_to_str() const
{
  std::vector<tools::wallet2::transfer_details> outs = export_outputs();

  std::stringstream oss;
  boost::archive::portable_binary_oarchive ar(oss);
  ar << outs;

  std::string magic(OUTPUT_EXPORT_FILE_MAGIC, strlen(OUTPUT_EXPORT_FILE_MAGIC));
  const cryptonote::account_public_address &keys = get_account().get_keys().m_account_address;
  std::string header;
  header += std::string((const char *)&keys.m_spend_public_key, sizeof(crypto::public_key));
  header += std::string((const char *)&keys.m_view_public_key, sizeof(crypto::public_key));
  std::string ciphertext = encrypt_with_view_secret_key(header + oss.str());
  return magic + ciphertext;
}
//----------------------------------------------------------------------------------------------------
size_t wallet2::import_outputs(const std::vector<tools::wallet2::transfer_details> &outputs)
{
  m_transfers.clear();
  m_transfers.reserve(outputs.size());
  for (size_t i = 0; i < outputs.size(); ++i)
  {
    transfer_details td = outputs[i];

    // the hot wallet wouldn't have known about key images (except if we already exported them)
    cryptonote::keypair in_ephemeral;

    THROW_WALLET_EXCEPTION_IF(td.m_tx.vout.empty(), error::wallet_internal_error, "tx with no outputs at index " + boost::lexical_cast<std::string>(i));
    crypto::public_key tx_pub_key = get_tx_pub_key_from_received_outs(td);
    const std::vector<crypto::public_key> additional_tx_pub_keys = get_additional_tx_pub_keys_from_extra(td.m_tx);

    THROW_WALLET_EXCEPTION_IF(td.m_tx.vout[td.m_internal_output_index].target.type() != typeid(cryptonote::txout_to_key),
        error::wallet_internal_error, "Unsupported output type");
    const crypto::public_key& out_key = boost::get<cryptonote::txout_to_key>(td.m_tx.vout[td.m_internal_output_index].target).key;
    bool r = cryptonote::generate_key_image_helper(m_account.get_keys(), m_subaddresses, out_key, tx_pub_key, additional_tx_pub_keys, td.m_internal_output_index, in_ephemeral, td.m_key_image, m_account.get_device());
    THROW_WALLET_EXCEPTION_IF(!r, error::wallet_internal_error, "Failed to generate key image");
    expand_subaddresses(td.m_subaddr_index);
    td.m_key_image_known = true;
    td.m_key_image_partial = false;
    THROW_WALLET_EXCEPTION_IF(in_ephemeral.pub != out_key,
        error::wallet_internal_error, "key_image generated ephemeral public key not matched with output_key at index " + boost::lexical_cast<std::string>(i));

    m_key_images[td.m_key_image] = m_transfers.size();
    m_pub_keys[td.get_public_key()] = m_transfers.size();
    m_transfers.push_back(std::move(td));
  }

  return m_transfers.size();
}
//----------------------------------------------------------------------------------------------------
size_t wallet2::import_outputs_from_str(const std::string &outputs_st)
{
  std::string data = outputs_st;
  const size_t magiclen = strlen(OUTPUT_EXPORT_FILE_MAGIC);
  if (data.size() < magiclen || memcmp(data.data(), OUTPUT_EXPORT_FILE_MAGIC, magiclen))
  {
    THROW_WALLET_EXCEPTION(error::wallet_internal_error, std::string("Bad magic from outputs"));
  }

  try
  {
    data = decrypt_with_view_secret_key(std::string(data, magiclen));
  }
  catch (const std::exception &e)
  {
    THROW_WALLET_EXCEPTION(error::wallet_internal_error, std::string("Failed to decrypt outputs: ") + e.what());
  }

  const size_t headerlen = 2 * sizeof(crypto::public_key);
  if (data.size() < headerlen)
  {
    THROW_WALLET_EXCEPTION(error::wallet_internal_error, std::string("Bad data size for outputs"));
  }
  const crypto::public_key &public_spend_key = *(const crypto::public_key*)&data[0];
  const crypto::public_key &public_view_key = *(const crypto::public_key*)&data[sizeof(crypto::public_key)];
  const cryptonote::account_public_address &keys = get_account().get_keys().m_account_address;
  if (public_spend_key != keys.m_spend_public_key || public_view_key != keys.m_view_public_key)
  {
    THROW_WALLET_EXCEPTION(error::wallet_internal_error, std::string("Outputs from are for a different account"));
  }

  size_t imported_outputs = 0;
  try
  {
    std::string body(data, headerlen);
    std::stringstream iss;
    iss << body;
    std::vector<tools::wallet2::transfer_details> outputs;
    try
    {
      boost::archive::portable_binary_iarchive ar(iss);
      ar >> outputs;
    }
    catch (...)
    {
      iss.str("");
      iss << body;
      boost::archive::binary_iarchive ar(iss);
      ar >> outputs;
    }

    imported_outputs = import_outputs(outputs);
  }
  catch (const std::exception &e)
  {
    THROW_WALLET_EXCEPTION(error::wallet_internal_error, std::string("Failed to import outputs") + e.what());
  }

  return imported_outputs;
}
//----------------------------------------------------------------------------------------------------
crypto::public_key wallet2::get_multisig_signer_public_key(const crypto::secret_key &spend_skey) const
{
  crypto::public_key pkey;
  crypto::secret_key_to_public_key(get_multisig_blinded_secret_key(spend_skey), pkey);
  return pkey;
}
//----------------------------------------------------------------------------------------------------
crypto::public_key wallet2::get_multisig_signer_public_key() const
{
  CHECK_AND_ASSERT_THROW_MES(m_multisig, "Wallet is not multisig");
  crypto::public_key signer;
  CHECK_AND_ASSERT_THROW_MES(crypto::secret_key_to_public_key(get_account().get_keys().m_spend_secret_key, signer), "Failed to generate signer public key");
  return signer;
}
//----------------------------------------------------------------------------------------------------
crypto::public_key wallet2::get_multisig_signing_public_key(const crypto::secret_key &msk) const
{
  CHECK_AND_ASSERT_THROW_MES(m_multisig, "Wallet is not multisig");
  crypto::public_key pkey;
  CHECK_AND_ASSERT_THROW_MES(crypto::secret_key_to_public_key(msk, pkey), "Failed to derive public key");
  return pkey;
}
//----------------------------------------------------------------------------------------------------
crypto::public_key wallet2::get_multisig_signing_public_key(size_t idx) const
{
  CHECK_AND_ASSERT_THROW_MES(m_multisig, "Wallet is not multisig");
  CHECK_AND_ASSERT_THROW_MES(idx < get_account().get_multisig_keys().size(), "Multisig signing key index out of range");
  return get_multisig_signing_public_key(get_account().get_multisig_keys()[idx]);
}
//----------------------------------------------------------------------------------------------------
rct::key wallet2::get_multisig_k(size_t idx, const std::unordered_set<rct::key> &used_L) const
{
  CHECK_AND_ASSERT_THROW_MES(m_multisig, "Wallet is not multisig");
  CHECK_AND_ASSERT_THROW_MES(idx < m_transfers.size(), "idx out of range");
  for (const auto &k: m_transfers[idx].m_multisig_k)
  {
    rct::key L;
    rct::scalarmultBase(L, k);
    if (used_L.find(L) != used_L.end())
      return k;
  }
  THROW_WALLET_EXCEPTION(tools::error::multisig_export_needed);
  return rct::zero();
}
//----------------------------------------------------------------------------------------------------
rct::multisig_kLRki wallet2::get_multisig_kLRki(size_t n, const rct::key &k) const
{
  CHECK_AND_ASSERT_THROW_MES(n < m_transfers.size(), "Bad m_transfers index");
  rct::multisig_kLRki kLRki;
  kLRki.k = k;
  cryptonote::generate_multisig_LR(m_transfers[n].get_public_key(), rct::rct2sk(kLRki.k), (crypto::public_key&)kLRki.L, (crypto::public_key&)kLRki.R);
  kLRki.ki = rct::ki2rct(m_transfers[n].m_key_image);
  return kLRki;
}
//----------------------------------------------------------------------------------------------------
rct::multisig_kLRki wallet2::get_multisig_composite_kLRki(size_t n, const crypto::public_key &ignore, std::unordered_set<rct::key> &used_L, std::unordered_set<rct::key> &new_used_L) const
{
  CHECK_AND_ASSERT_THROW_MES(n < m_transfers.size(), "Bad transfer index");

  const transfer_details &td = m_transfers[n];
  rct::multisig_kLRki kLRki = get_multisig_kLRki(n, rct::skGen());

  // pick a L/R pair from every other participant but one
  size_t n_signers_used = 1;
  for (const auto &p: m_transfers[n].m_multisig_info)
  {
    if (p.m_signer == ignore)
      continue;
    for (const auto &lr: p.m_LR)
    {
      if (used_L.find(lr.m_L) != used_L.end())
        continue;
      used_L.insert(lr.m_L);
      new_used_L.insert(lr.m_L);
      rct::addKeys(kLRki.L, kLRki.L, lr.m_L);
      rct::addKeys(kLRki.R, kLRki.R, lr.m_R);
      ++n_signers_used;
      break;
    }
  }
  CHECK_AND_ASSERT_THROW_MES(n_signers_used >= m_multisig_threshold, "LR not found for enough participants");

  return kLRki;
}
//----------------------------------------------------------------------------------------------------
crypto::key_image wallet2::get_multisig_composite_key_image(size_t n) const
{
  CHECK_AND_ASSERT_THROW_MES(n < m_transfers.size(), "Bad output index");

  const transfer_details &td = m_transfers[n];
  const crypto::public_key tx_key = get_tx_pub_key_from_received_outs(td);
  const std::vector<crypto::public_key> additional_tx_keys = cryptonote::get_additional_tx_pub_keys_from_extra(td.m_tx);
  crypto::key_image ki;
  std::vector<crypto::key_image> pkis;
  for (const auto &info: td.m_multisig_info)
    for (const auto &pki: info.m_partial_key_images)
      pkis.push_back(pki);
  bool r = cryptonote::generate_multisig_composite_key_image(get_account().get_keys(), m_subaddresses, td.get_public_key(), tx_key, additional_tx_keys, td.m_internal_output_index, pkis, ki);
  THROW_WALLET_EXCEPTION_IF(!r, error::wallet_internal_error, "Failed to generate key image");
  return ki;
}
//----------------------------------------------------------------------------------------------------
cryptonote::blobdata wallet2::export_multisig()
{
  std::vector<tools::wallet2::multisig_info> info;

  const crypto::public_key signer = get_multisig_signer_public_key();

  info.resize(m_transfers.size());
  for (size_t n = 0; n < m_transfers.size(); ++n)
  {
    transfer_details &td = m_transfers[n];
    const std::vector<crypto::public_key> additional_tx_pub_keys = get_additional_tx_pub_keys_from_extra(td.m_tx);
    crypto::key_image ki;
    td.m_multisig_k.clear();
    info[n].m_LR.clear();
    info[n].m_partial_key_images.clear();

    for (size_t m = 0; m < get_account().get_multisig_keys().size(); ++m)
    {
      // we want to export the partial key image, not the full one, so we can't use td.m_key_image
      bool r = generate_multisig_key_image(get_account().get_keys(), m, td.get_public_key(), ki);
      CHECK_AND_ASSERT_THROW_MES(r, "Failed to generate key image");
      info[n].m_partial_key_images.push_back(ki);
    }

    size_t nlr = m_multisig_threshold < m_multisig_signers.size() ? m_multisig_threshold - 1 : 1;
    for (size_t m = 0; m < nlr; ++m)
    {
      td.m_multisig_k.push_back(rct::skGen());
      const rct::multisig_kLRki kLRki = get_multisig_kLRki(n, td.m_multisig_k.back());
      info[n].m_LR.push_back({kLRki.L, kLRki.R});
    }

    info[n].m_signer = signer;
  }

  std::stringstream oss;
  boost::archive::portable_binary_oarchive ar(oss);
  ar << info;

  std::string magic(MULTISIG_EXPORT_FILE_MAGIC, strlen(MULTISIG_EXPORT_FILE_MAGIC));
  const cryptonote::account_public_address &keys = get_account().get_keys().m_account_address;
  std::string header;
  header += std::string((const char *)&keys.m_spend_public_key, sizeof(crypto::public_key));
  header += std::string((const char *)&keys.m_view_public_key, sizeof(crypto::public_key));
  header += std::string((const char *)&signer, sizeof(crypto::public_key));
  std::string ciphertext = encrypt_with_view_secret_key(header + oss.str());

  return MULTISIG_EXPORT_FILE_MAGIC + ciphertext;
}
//----------------------------------------------------------------------------------------------------
void wallet2::update_multisig_rescan_info(const std::vector<std::vector<rct::key>> &multisig_k, const std::vector<std::vector<tools::wallet2::multisig_info>> &info, size_t n)
{
  CHECK_AND_ASSERT_THROW_MES(n < m_transfers.size(), "Bad index in update_multisig_info");
  CHECK_AND_ASSERT_THROW_MES(multisig_k.size() >= m_transfers.size(), "Mismatched sizes of multisig_k and info");

  MDEBUG("update_multisig_rescan_info: updating index " << n);
  transfer_details &td = m_transfers[n];
  td.m_multisig_info.clear();
  for (const auto &pi: info)
  {
    CHECK_AND_ASSERT_THROW_MES(n < pi.size(), "Bad pi size");
    td.m_multisig_info.push_back(pi[n]);
  }
  m_key_images.erase(td.m_key_image);
  td.m_key_image = get_multisig_composite_key_image(n);
  td.m_key_image_known = true;
  td.m_key_image_partial = false;
  td.m_multisig_k = multisig_k[n];
  m_key_images[td.m_key_image] = n;
}
//----------------------------------------------------------------------------------------------------
size_t wallet2::import_multisig(std::vector<cryptonote::blobdata> blobs)
{
  CHECK_AND_ASSERT_THROW_MES(m_multisig, "Wallet is not multisig");

  std::vector<std::vector<tools::wallet2::multisig_info>> info;
  std::unordered_set<crypto::public_key> seen;
  for (cryptonote::blobdata &data: blobs)
  {
    const size_t magiclen = strlen(MULTISIG_EXPORT_FILE_MAGIC);
    THROW_WALLET_EXCEPTION_IF(data.size() < magiclen || memcmp(data.data(), MULTISIG_EXPORT_FILE_MAGIC, magiclen),
        error::wallet_internal_error, "Bad multisig info file magic in ");

    data = decrypt_with_view_secret_key(std::string(data, magiclen));

    const size_t headerlen = 3 * sizeof(crypto::public_key);
    THROW_WALLET_EXCEPTION_IF(data.size() < headerlen, error::wallet_internal_error, "Bad data size");

    const crypto::public_key &public_spend_key = *(const crypto::public_key*)&data[0];
    const crypto::public_key &public_view_key = *(const crypto::public_key*)&data[sizeof(crypto::public_key)];
    const crypto::public_key &signer = *(const crypto::public_key*)&data[2*sizeof(crypto::public_key)];
    const cryptonote::account_public_address &keys = get_account().get_keys().m_account_address;
    THROW_WALLET_EXCEPTION_IF(public_spend_key != keys.m_spend_public_key || public_view_key != keys.m_view_public_key,
        error::wallet_internal_error, "Multisig info is for a different account");
    if (get_multisig_signer_public_key() == signer)
    {
      MINFO("Multisig info from this wallet ignored");
      continue;
    }
    if (seen.find(signer) != seen.end())
    {
      MINFO("Duplicate multisig info ignored");
      continue;
    }
    seen.insert(signer);

    std::string body(data, headerlen);
    std::istringstream iss(body);
    std::vector<tools::wallet2::multisig_info> i;
    boost::archive::portable_binary_iarchive ar(iss);
    ar >> i;
    MINFO(boost::format("%u outputs found") % boost::lexical_cast<std::string>(i.size()));
    info.push_back(std::move(i));
  }

  CHECK_AND_ASSERT_THROW_MES(info.size() + 1 <= m_multisig_signers.size() && info.size() + 1 >= m_multisig_threshold, "Wrong number of multisig sources");

  std::vector<std::vector<rct::key>> k;
  k.reserve(m_transfers.size());
  for (const auto &td: m_transfers)
    k.push_back(td.m_multisig_k);

  // how many outputs we're going to update
  size_t n_outputs = m_transfers.size();
  for (const auto &pi: info)
    if (pi.size() < n_outputs)
      n_outputs = pi.size();

  if (n_outputs == 0)
    return 0;

  // check signers are consistent
  for (const auto &pi: info)
  {
    CHECK_AND_ASSERT_THROW_MES(std::find(m_multisig_signers.begin(), m_multisig_signers.end(), pi[0].m_signer) != m_multisig_signers.end(),
        "Signer is not a member of this multisig wallet");
    for (size_t n = 1; n < n_outputs; ++n)
      CHECK_AND_ASSERT_THROW_MES(pi[n].m_signer == pi[0].m_signer, "Mismatched signers in imported multisig info");
  }

  // trim data we don't have info for from all participants
  for (auto &pi: info)
    pi.resize(n_outputs);

  // sort by signer
  if (!info.empty() && !info.front().empty())
  {
    std::sort(info.begin(), info.end(), [](const std::vector<tools::wallet2::multisig_info> &i0, const std::vector<tools::wallet2::multisig_info> &i1){ return memcmp(&i0[0].m_signer, &i1[0].m_signer, sizeof(i0[0].m_signer)); });
  }

  // first pass to determine where to detach the blockchain
  for (size_t n = 0; n < n_outputs; ++n)
  {
    const transfer_details &td = m_transfers[n];
    if (!td.m_key_image_partial)
      continue;
    MINFO("Multisig info importing from block height " << td.m_block_height);
    detach_blockchain(td.m_block_height);
    break;
  }

  for (size_t n = 0; n < n_outputs && n < m_transfers.size(); ++n)
  {
    update_multisig_rescan_info(k, info, n);
  }

  m_multisig_rescan_k = &k;
  m_multisig_rescan_info = &info;
  try
  {

    refresh(false);
  }
  catch (...) {}
  m_multisig_rescan_info = NULL;
  m_multisig_rescan_k = NULL;

  return n_outputs;
}
//----------------------------------------------------------------------------------------------------
std::string wallet2::encrypt(const char *plaintext, size_t len, const crypto::secret_key &skey, bool authenticated) const
{
  crypto::chacha_key key;
  crypto::generate_chacha_key(&skey, sizeof(skey), key, m_kdf_rounds);
  std::string ciphertext;
  crypto::chacha_iv iv = crypto::rand<crypto::chacha_iv>();
  ciphertext.resize(len + sizeof(iv) + (authenticated ? sizeof(crypto::signature) : 0));
  crypto::chacha20(plaintext, len, key, iv, &ciphertext[sizeof(iv)]);
  memcpy(&ciphertext[0], &iv, sizeof(iv));
  if (authenticated)
  {
    crypto::hash hash;
    crypto::cn_fast_hash(ciphertext.data(), ciphertext.size() - sizeof(signature), hash);
    crypto::public_key pkey;
    crypto::secret_key_to_public_key(skey, pkey);
    crypto::signature &signature = *(crypto::signature*)&ciphertext[ciphertext.size() - sizeof(crypto::signature)];
    crypto::generate_signature(hash, pkey, skey, signature);
  }
  return ciphertext;
}
//----------------------------------------------------------------------------------------------------
std::string wallet2::encrypt(const epee::span<char> &plaintext, const crypto::secret_key &skey, bool authenticated) const
{
  return encrypt(plaintext.data(), plaintext.size(), skey, authenticated);
}
//----------------------------------------------------------------------------------------------------
std::string wallet2::encrypt(const std::string &plaintext, const crypto::secret_key &skey, bool authenticated) const
{
  return encrypt(plaintext.data(), plaintext.size(), skey, authenticated);
}
//----------------------------------------------------------------------------------------------------
std::string wallet2::encrypt(const epee::wipeable_string &plaintext, const crypto::secret_key &skey, bool authenticated) const
{
  return encrypt(plaintext.data(), plaintext.size(), skey, authenticated);
}
//----------------------------------------------------------------------------------------------------
std::string wallet2::encrypt_with_view_secret_key(const std::string &plaintext, bool authenticated) const
{
  return encrypt(plaintext, get_account().get_keys().m_view_secret_key, authenticated);
}
//----------------------------------------------------------------------------------------------------
template<typename T>
T wallet2::decrypt(const std::string &ciphertext, const crypto::secret_key &skey, bool authenticated) const
{
  const size_t prefix_size = sizeof(chacha_iv) + (authenticated ? sizeof(crypto::signature) : 0);
  THROW_WALLET_EXCEPTION_IF(ciphertext.size() < prefix_size,
    error::wallet_internal_error, "Unexpected ciphertext size");

  crypto::chacha_key key;
  crypto::generate_chacha_key(&skey, sizeof(skey), key, m_kdf_rounds);
  const crypto::chacha_iv &iv = *(const crypto::chacha_iv*)&ciphertext[0];
  if (authenticated)
  {
    crypto::hash hash;
    crypto::cn_fast_hash(ciphertext.data(), ciphertext.size() - sizeof(signature), hash);
    crypto::public_key pkey;
    crypto::secret_key_to_public_key(skey, pkey);
    const crypto::signature &signature = *(const crypto::signature*)&ciphertext[ciphertext.size() - sizeof(crypto::signature)];
    THROW_WALLET_EXCEPTION_IF(!crypto::check_signature(hash, pkey, signature),
      error::wallet_internal_error, "Failed to authenticate ciphertext");
  }
  std::unique_ptr<char[]> buffer{new char[ciphertext.size() - prefix_size]};
  auto wiper = epee::misc_utils::create_scope_leave_handler([&]() { memwipe(buffer.get(), ciphertext.size() - prefix_size); });
  crypto::chacha20(ciphertext.data() + sizeof(iv), ciphertext.size() - prefix_size, key, iv, buffer.get());
  return T(buffer.get(), ciphertext.size() - prefix_size);
}
//----------------------------------------------------------------------------------------------------
template epee::wipeable_string wallet2::decrypt(const std::string &ciphertext, const crypto::secret_key &skey, bool authenticated) const;
//----------------------------------------------------------------------------------------------------
std::string wallet2::decrypt_with_view_secret_key(const std::string &ciphertext, bool authenticated) const
{
  return decrypt(ciphertext, get_account().get_keys().m_view_secret_key, authenticated);
}
//----------------------------------------------------------------------------------------------------
std::string wallet2::make_uri(const std::string &address, const std::string &payment_id, uint64_t amount, const std::string &tx_description, const std::string &recipient_name, std::string &error) const
{
  cryptonote::address_parse_info info;
  if(!get_account_address_from_str(info, nettype(), address))
  {
    error = std::string("wrong address: ") + address;
    return std::string();
  }

  // we want only one payment id
  if (info.has_payment_id && !payment_id.empty())
  {
    error = "A single payment id is allowed";
    return std::string();
  }

  if (!payment_id.empty())
  {
    crypto::hash pid32;
    crypto::hash8 pid8;
    if (!wallet2::parse_long_payment_id(payment_id, pid32) && !wallet2::parse_short_payment_id(payment_id, pid8))
    {
      error = "Invalid payment id";
      return std::string();
    }
  }

  std::string uri = "loki:" + address;
  unsigned int n_fields = 0;

  if (!payment_id.empty())
  {
    uri += (n_fields++ ? "&" : "?") + std::string("tx_payment_id=") + payment_id;
  }

  if (amount > 0)
  {
    // URI encoded amount is in decimal units, not atomic units
    uri += (n_fields++ ? "&" : "?") + std::string("tx_amount=") + cryptonote::print_money(amount);
  }

  if (!recipient_name.empty())
  {
    uri += (n_fields++ ? "&" : "?") + std::string("recipient_name=") + epee::net_utils::conver_to_url_format(recipient_name);
  }

  if (!tx_description.empty())
  {
    uri += (n_fields++ ? "&" : "?") + std::string("tx_description=") + epee::net_utils::conver_to_url_format(tx_description);
  }

  return uri;
}
//----------------------------------------------------------------------------------------------------
bool wallet2::parse_uri(const std::string &uri, std::string &address, std::string &payment_id, uint64_t &amount, std::string &tx_description, std::string &recipient_name, std::vector<std::string> &unknown_parameters, std::string &error)
{
  if (uri.substr(0, 5) != "loki:")
  {
    error = std::string("URI has wrong scheme (expected \"loki:\"): ") + uri;
    return false;
  }

  std::string remainder = uri.substr(5);
  const char *ptr = strchr(remainder.c_str(), '?');
  address = ptr ? remainder.substr(0, ptr-remainder.c_str()) : remainder;

  cryptonote::address_parse_info info;
  if(!get_account_address_from_str(info, nettype(), address))
  {
    error = std::string("URI has wrong address: ") + address;
    return false;
  }
  if (!strchr(remainder.c_str(), '?')) {
    return true;
  }

  std::vector<std::string> arguments;
  std::string body = remainder.substr(address.size() + 1);
  if (body.empty())
    return true;
  boost::split(arguments, body, boost::is_any_of("&"));
  std::set<std::string> have_arg;
  for (const auto &arg: arguments)
  {
    std::vector<std::string> kv;
    boost::split(kv, arg, boost::is_any_of("="));
    if (kv.size() != 2)
    {
      error = std::string("URI has wrong parameter: ") + arg;
      return false;
    }
    if (have_arg.find(kv[0]) != have_arg.end())
    {
      error = std::string("URI has more than one instance of " + kv[0]);
      return false;
    }
    have_arg.insert(kv[0]);

    if (kv[0] == "tx_amount")
    {
      amount = 0;
      if (!cryptonote::parse_amount(amount, kv[1]))
      {
        error = std::string("URI has invalid amount: ") + kv[1];
        return false;
      }
    }
    else if (kv[0] == "tx_payment_id")
    {
      if (info.has_payment_id)
      {
        error = "Separate payment id given with an integrated address";
        return false;
      }
      crypto::hash hash;
      crypto::hash8 hash8;
      if (!wallet2::parse_long_payment_id(kv[1], hash) && !wallet2::parse_short_payment_id(kv[1], hash8))
      {
        error = "Invalid payment id: " + kv[1];
        return false;
      }
      payment_id = kv[1];
    }
    else if (kv[0] == "recipient_name")
    {
      recipient_name = epee::net_utils::convert_from_url_format(kv[1]);
    }
    else if (kv[0] == "tx_description")
    {
      tx_description = epee::net_utils::convert_from_url_format(kv[1]);
    }
    else
    {
      unknown_parameters.push_back(arg);
    }
  }
  return true;
}
//----------------------------------------------------------------------------------------------------
uint64_t wallet2::get_blockchain_height_by_date(uint16_t year, uint8_t month, uint8_t day)
{
  uint32_t version;
  if (!check_connection(&version))
  {
    throw std::runtime_error("failed to connect to daemon: " + get_daemon_address());
  }
  if (version < MAKE_CORE_RPC_VERSION(1, 6))
  {
    throw std::runtime_error("this function requires RPC version 1.6 or higher");
  }
  std::tm date = { 0, 0, 0, 0, 0, 0, 0, 0 };
  date.tm_year = year - 1900;
  date.tm_mon  = month - 1;
  date.tm_mday = day;
  if (date.tm_mon < 0 || 11 < date.tm_mon || date.tm_mday < 1 || 31 < date.tm_mday)
  {
    throw std::runtime_error("month or day out of range");
  }
  uint64_t timestamp_target = std::mktime(&date);
  std::string err;
  uint64_t height_min = 0;
  uint64_t height_max = get_daemon_blockchain_height(err) - 1;
  if (!err.empty())
  {
    throw std::runtime_error("failed to get blockchain height");
  }
  while (true)
  {
    COMMAND_RPC_GET_BLOCKS_BY_HEIGHT::request req;
    COMMAND_RPC_GET_BLOCKS_BY_HEIGHT::response res;
    uint64_t height_mid = (height_min + height_max) / 2;
    req.heights =
    {
      height_min,
      height_mid,
      height_max
    };
    bool r = net_utils::invoke_http_bin("/getblocks_by_height.bin", req, res, m_http_client, rpc_timeout);
    if (!r || res.status != CORE_RPC_STATUS_OK)
    {
      std::ostringstream oss;
      oss << "failed to get blocks by heights: ";
      for (auto height : req.heights)
        oss << height << ' ';
      oss << endl << "reason: ";
      if (!r)
        oss << "possibly lost connection to daemon";
      else if (res.status == CORE_RPC_STATUS_BUSY)
        oss << "daemon is busy";
      else
        oss << res.status;
      throw std::runtime_error(oss.str());
    }
    cryptonote::block blk_min, blk_mid, blk_max;
    if (res.blocks.size() < 3) throw std::runtime_error("Not enough blocks returned from daemon");
    if (!parse_and_validate_block_from_blob(res.blocks[0].block, blk_min)) throw std::runtime_error("failed to parse blob at height " + std::to_string(height_min));
    if (!parse_and_validate_block_from_blob(res.blocks[1].block, blk_mid)) throw std::runtime_error("failed to parse blob at height " + std::to_string(height_mid));
    if (!parse_and_validate_block_from_blob(res.blocks[2].block, blk_max)) throw std::runtime_error("failed to parse blob at height " + std::to_string(height_max));
    uint64_t timestamp_min = blk_min.timestamp;
    uint64_t timestamp_mid = blk_mid.timestamp;
    uint64_t timestamp_max = blk_max.timestamp;
    if (!(timestamp_min <= timestamp_mid && timestamp_mid <= timestamp_max))
    {
      // the timestamps are not in the chronological order. 
      // assuming they're sufficiently close to each other, simply return the smallest height
      return std::min({height_min, height_mid, height_max});
    }
    if (timestamp_target > timestamp_max)
    {
      throw std::runtime_error("specified date is in the future");
    }
    if (timestamp_target <= timestamp_min + 2 * 24 * 60 * 60)   // two days of "buffer" period
    {
      return height_min;
    }
    if (timestamp_target <= timestamp_mid)
      height_max = height_mid;
    else
      height_min = height_mid;
    if (height_max - height_min <= 2 * 24 * 30)        // don't divide the height range finer than two days
    {
      return height_min;
    }
  }
}
//----------------------------------------------------------------------------------------------------
bool wallet2::is_synced() const
{
  uint64_t height;
  boost::optional<std::string> result = m_node_rpc_proxy.get_target_height(height);
  if (result && *result != CORE_RPC_STATUS_OK)
    return false;
  return get_blockchain_current_height() >= height;
}
//----------------------------------------------------------------------------------------------------
std::vector<std::pair<uint64_t, uint64_t>> wallet2::estimate_backlog(const std::vector<std::pair<double, double>> &fee_levels)
{
  for (const auto &fee_level: fee_levels)
  {
    THROW_WALLET_EXCEPTION_IF(fee_level.first == 0.0, error::wallet_internal_error, "Invalid 0 fee");
    THROW_WALLET_EXCEPTION_IF(fee_level.second == 0.0, error::wallet_internal_error, "Invalid 0 fee");
  }

  // get txpool backlog
  cryptonote::COMMAND_RPC_GET_TRANSACTION_POOL_BACKLOG::request req = AUTO_VAL_INIT(req);
  cryptonote::COMMAND_RPC_GET_TRANSACTION_POOL_BACKLOG::response res = AUTO_VAL_INIT(res);
  m_daemon_rpc_mutex.lock();
  bool r = net_utils::invoke_http_json_rpc("/json_rpc", "get_txpool_backlog", req, res, m_http_client, rpc_timeout);
  m_daemon_rpc_mutex.unlock();
  THROW_WALLET_EXCEPTION_IF(!r, error::no_connection_to_daemon, "Failed to connect to daemon");
  THROW_WALLET_EXCEPTION_IF(res.status == CORE_RPC_STATUS_BUSY, error::daemon_busy, "get_txpool_backlog");
  THROW_WALLET_EXCEPTION_IF(res.status != CORE_RPC_STATUS_OK, error::get_tx_pool_error);

  uint64_t block_size_limit = 0;
  const auto result = m_node_rpc_proxy.get_block_size_limit(block_size_limit);
  throw_on_rpc_response_error(result, "get_info");
  uint64_t full_reward_zone = block_size_limit / 2;
  THROW_WALLET_EXCEPTION_IF(full_reward_zone == 0, error::wallet_internal_error, "Invalid block size limit from daemon");

  std::vector<std::pair<uint64_t, uint64_t>> blocks;
  for (const auto &fee_level: fee_levels)
  {
    const double our_fee_byte_min = fee_level.first;
    const double our_fee_byte_max = fee_level.second;
    uint64_t priority_size_min = 0, priority_size_max = 0;
    for (const auto &i: res.backlog)
    {
      if (i.blob_size == 0)
      {
        MWARNING("Got 0 sized blob from txpool, ignored");
        continue;
      }
      double this_fee_byte = i.fee / (double)i.blob_size;
      if (this_fee_byte >= our_fee_byte_min)
        priority_size_min += i.blob_size;
      if (this_fee_byte >= our_fee_byte_max)
        priority_size_max += i.blob_size;
    }

    uint64_t nblocks_min = priority_size_min / full_reward_zone;
    uint64_t nblocks_max = priority_size_max / full_reward_zone;
    MDEBUG("estimate_backlog: priority_size " << priority_size_min << " - " << priority_size_max << " for "
        << our_fee_byte_min << " - " << our_fee_byte_max << " rok byte fee, "
        << nblocks_min << " - " << nblocks_max << " blocks at block size " << full_reward_zone);
    blocks.push_back(std::make_pair(nblocks_min, nblocks_max));
  }
  return blocks;
}
//----------------------------------------------------------------------------------------------------
std::vector<std::pair<uint64_t, uint64_t>> wallet2::estimate_backlog(uint64_t min_blob_size, uint64_t max_blob_size, const std::vector<uint64_t> &fees)
{
  THROW_WALLET_EXCEPTION_IF(min_blob_size == 0, error::wallet_internal_error, "Invalid 0 fee");
  THROW_WALLET_EXCEPTION_IF(max_blob_size == 0, error::wallet_internal_error, "Invalid 0 fee");
  for (uint64_t fee: fees)
  {
    THROW_WALLET_EXCEPTION_IF(fee == 0, error::wallet_internal_error, "Invalid 0 fee");
  }
  std::vector<std::pair<double, double>> fee_levels;
  for (uint64_t fee: fees)
  {
    double our_fee_byte_min = fee / (double)min_blob_size, our_fee_byte_max = fee / (double)max_blob_size;
    fee_levels.emplace_back(our_fee_byte_min, our_fee_byte_max);
  }
  return estimate_backlog(fee_levels);
}
//----------------------------------------------------------------------------------------------------
uint64_t wallet2::get_segregation_fork_height() const
{
  if (m_nettype == TESTNET)
    return TESTNET_SEGREGATION_FORK_HEIGHT;
  if (m_nettype == STAGENET)
    return STAGENET_SEGREGATION_FORK_HEIGHT;
  THROW_WALLET_EXCEPTION_IF(m_nettype != MAINNET, tools::error::wallet_internal_error, "Invalid network type");

  if (m_segregation_height > 0)
    return m_segregation_height;

  static const bool use_dns = true;
  if (use_dns)
  {
    // All four MoneroPulse domains have DNSSEC on and valid
    static const std::vector<std::string> dns_urls = {};

    const uint64_t current_height = get_blockchain_current_height();
    uint64_t best_diff = std::numeric_limits<uint64_t>::max(), best_height = 0;
    std::vector<std::string> records;
    if (tools::dns_utils::load_txt_records_from_dns(records, dns_urls))
    {
      for (const auto& record : records)
      {
        std::vector<std::string> fields;
        boost::split(fields, record, boost::is_any_of(":"));
        if (fields.size() != 2)
          continue;
        uint64_t height;
        if (!string_tools::get_xtype_from_string(height, fields[1]))
          continue;

        MINFO("Found segregation height via DNS: " << fields[0] << " fork height at " << height);
        uint64_t diff = height > current_height ? height - current_height : current_height - height;
        if (diff < best_diff)
        {
          best_diff = diff;
          best_height = height;
        }
      }
      if (best_height)
        return best_height;
    }
  }
  return SEGREGATION_FORK_HEIGHT;
}
//----------------------------------------------------------------------------------------------------
void wallet2::generate_genesis(cryptonote::block& b) const {
  cryptonote::generate_genesis_block(b, get_config(m_nettype).GENESIS_TX, get_config(m_nettype).GENESIS_NONCE);
}
//----------------------------------------------------------------------------------------------------
bool wallet2::contains_address(const cryptonote::account_public_address& address) const {
  size_t accounts = get_num_subaddress_accounts() + m_subaddress_lookahead_major;
  for (uint32_t i = 0; i < accounts; i++) {
    size_t subaddresses = get_num_subaddresses(i) + m_subaddress_lookahead_minor;
    for (uint32_t j = 0; j < subaddresses; j++)
      if (get_subaddress({i, j}) == address)
        return true;
  }
  return false;
}
//----------------------------------------------------------------------------------------------------
cryptonote::COMMAND_RPC_GET_SERVICE_NODES::response wallet2::get_service_nodes(std::vector<std::string> const &pubkeys)
{
  cryptonote::COMMAND_RPC_GET_SERVICE_NODES::request req = {};
  cryptonote::COMMAND_RPC_GET_SERVICE_NODES::response res = {};
  req.service_node_pubkeys = pubkeys;

  m_daemon_rpc_mutex.lock();
  bool r = epee::net_utils::invoke_http_json_rpc("/json_rpc", "get_service_nodes", req, res, m_http_client, rpc_timeout);
  m_daemon_rpc_mutex.unlock();
  THROW_WALLET_EXCEPTION_IF(!r, error::no_connection_to_daemon, "get_service_nodes");
  THROW_WALLET_EXCEPTION_IF(res.status == CORE_RPC_STATUS_BUSY, error::daemon_busy, "get_service_nodes");
  THROW_WALLET_EXCEPTION_IF(res.status != CORE_RPC_STATUS_OK, error::get_service_nodes_error, res.status);
  return res;
}
}<|MERGE_RESOLUTION|>--- conflicted
+++ resolved
@@ -8720,15 +8720,11 @@
   result = m_node_rpc_proxy.get_earliest_height(version, earliest_height);
   throw_on_rpc_response_error(result, "get_hard_fork_info");
 
-<<<<<<< HEAD
-  bool close_enough = height >=  earliest_height - early_blocks && earliest_height != std::numeric_limits<uint64_t>::max(); // start using the rules that many blocks beforehand
+  bool close_enough = height >=  earliest_height - early_blocks; // start using the rules that many blocks beforehand
   if (early_blocks > 0 && (earliest_height - early_blocks) > earliest_height)
   {
     close_enough = true;
   }
-=======
-  bool close_enough = height >=  earliest_height - early_blocks; // start using the rules that many blocks beforehand
->>>>>>> 510dbf33
   if (close_enough)
     LOG_PRINT_L2("Using v" << (unsigned)version << " rules");
   else
