// Copyright (c) 2014-2018, The Monero Project
// Copyright (c)      2018, The Loki Project
// 
// All rights reserved.
// 
// Redistribution and use in source and binary forms, with or without modification, are
// permitted provided that the following conditions are met:
// 
// 1. Redistributions of source code must retain the above copyright notice, this list of
//    conditions and the following disclaimer.
// 
// 2. Redistributions in binary form must reproduce the above copyright notice, this list
//    of conditions and the following disclaimer in the documentation and/or other
//    materials provided with the distribution.
// 
// 3. Neither the name of the copyright holder nor the names of its contributors may be
//    used to endorse or promote products derived from this software without specific
//    prior written permission.
// 
// THIS SOFTWARE IS PROVIDED BY THE COPYRIGHT HOLDERS AND CONTRIBUTORS "AS IS" AND ANY
// EXPRESS OR IMPLIED WARRANTIES, INCLUDING, BUT NOT LIMITED TO, THE IMPLIED WARRANTIES OF
// MERCHANTABILITY AND FITNESS FOR A PARTICULAR PURPOSE ARE DISCLAIMED. IN NO EVENT SHALL
// THE COPYRIGHT HOLDER OR CONTRIBUTORS BE LIABLE FOR ANY DIRECT, INDIRECT, INCIDENTAL,
// SPECIAL, EXEMPLARY, OR CONSEQUENTIAL DAMAGES (INCLUDING, BUT NOT LIMITED TO,
// PROCUREMENT OF SUBSTITUTE GOODS OR SERVICES; LOSS OF USE, DATA, OR PROFITS; OR BUSINESS
// INTERRUPTION) HOWEVER CAUSED AND ON ANY THEORY OF LIABILITY, WHETHER IN CONTRACT,
// STRICT LIABILITY, OR TORT (INCLUDING NEGLIGENCE OR OTHERWISE) ARISING IN ANY WAY OUT OF
// THE USE OF THIS SOFTWARE, EVEN IF ADVISED OF THE POSSIBILITY OF SUCH DAMAGE.
// 
// Parts of this file are originally copyright (c) 2012-2013 The Cryptonote developers

#pragma once

#include <memory>

#include <boost/program_options/options_description.hpp>
#include <boost/program_options/variables_map.hpp>
#include <boost/serialization/list.hpp>
#include <boost/serialization/vector.hpp>
#include <boost/serialization/deque.hpp>
#include <atomic>

#include "include_base_utils.h"
#include "cryptonote_basic/account.h"
#include "cryptonote_basic/account_boost_serialization.h"
#include "cryptonote_basic/cryptonote_basic_impl.h"
#include "cryptonote_core/service_node_deregister.h"
#include "net/http_client.h"
#include "storages/http_abstract_invoke.h"
#include "rpc/core_rpc_server_commands_defs.h"
#include "cryptonote_basic/cryptonote_format_utils.h"
#include "cryptonote_core/cryptonote_tx_utils.h"
#include "common/unordered_containers_boost_serialization.h"
#include "crypto/chacha.h"
#include "crypto/hash.h"
#include "ringct/rctTypes.h"
#include "ringct/rctOps.h"
#include "checkpoints/checkpoints.h"

#include "wallet_errors.h"
#include "common/password.h"
#include "node_rpc_proxy.h"

#undef LOKI_DEFAULT_LOG_CATEGORY
#define LOKI_DEFAULT_LOG_CATEGORY "wallet.wallet2"

#define SUBADDRESS_LOOKAHEAD_MAJOR 50
#define SUBADDRESS_LOOKAHEAD_MINOR 200

class Serialization_portability_wallet_Test;

namespace tools
{
  class ringdb;

  class i_wallet2_callback
  {
  public:
    // Full wallet callbacks
    virtual void on_new_block(uint64_t height, const cryptonote::block& block) {}
    virtual void on_money_received(uint64_t height, const crypto::hash &txid, const cryptonote::transaction& tx, uint64_t amount, const cryptonote::subaddress_index& subaddr_index) {}
    virtual void on_unconfirmed_money_received(uint64_t height, const crypto::hash &txid, const cryptonote::transaction& tx, uint64_t amount, const cryptonote::subaddress_index& subaddr_index) {}
    virtual void on_money_spent(uint64_t height, const crypto::hash &txid, const cryptonote::transaction& in_tx, uint64_t amount, const cryptonote::transaction& spend_tx, const cryptonote::subaddress_index& subaddr_index) {}
    virtual void on_skip_transaction(uint64_t height, const crypto::hash &txid, const cryptonote::transaction& tx) {}
    // Light wallet callbacks
    virtual void on_lw_new_block(uint64_t height) {}
    virtual void on_lw_money_received(uint64_t height, const crypto::hash &txid, uint64_t amount) {}
    virtual void on_lw_unconfirmed_money_received(uint64_t height, const crypto::hash &txid, uint64_t amount) {}
    virtual void on_lw_money_spent(uint64_t height, const crypto::hash &txid, uint64_t amount) {}
    // Common callbacks
    virtual void on_pool_tx_removed(const crypto::hash &txid) {}
    virtual ~i_wallet2_callback() {}
  };

  struct tx_dust_policy
  {
    uint64_t dust_threshold;
    bool add_to_fee;
    cryptonote::account_public_address addr_for_dust;

    tx_dust_policy(uint64_t a_dust_threshold = 0, bool an_add_to_fee = true, cryptonote::account_public_address an_addr_for_dust = cryptonote::account_public_address())
      : dust_threshold(a_dust_threshold)
      , add_to_fee(an_add_to_fee)
      , addr_for_dust(an_addr_for_dust)
    {
    }
  };

  struct tx_money_got_in_out
  {
    cryptonote::subaddress_index index;
    uint64_t amount;
    uint64_t unlock_time;
  };

  class hashchain
  {
  public:
    hashchain(): m_genesis(crypto::null_hash), m_offset(0) {}

    size_t size() const { return m_blockchain.size() + m_offset; }
    size_t offset() const { return m_offset; }
    const crypto::hash &genesis() const { return m_genesis; }
    void push_back(const crypto::hash &hash) { if (m_offset == 0 && m_blockchain.empty()) m_genesis = hash; m_blockchain.push_back(hash); }
    bool is_in_bounds(size_t idx) const { return idx >= m_offset && idx < size(); }
    const crypto::hash &operator[](size_t idx) const { return m_blockchain[idx - m_offset]; }
    crypto::hash &operator[](size_t idx) { return m_blockchain[idx - m_offset]; }
    void crop(size_t height) { m_blockchain.resize(height - m_offset); }
    void clear() { m_offset = 0; m_blockchain.clear(); }
    bool empty() const { return m_blockchain.empty() && m_offset == 0; }
    void trim(size_t height) { while (height > m_offset && m_blockchain.size() > 1) { m_blockchain.pop_front(); ++m_offset; } m_blockchain.shrink_to_fit(); }
    void refill(const crypto::hash &hash) { m_blockchain.push_back(hash); --m_offset; }

    template <class t_archive>
    inline void serialize(t_archive &a, const unsigned int ver)
    {
      a & m_offset;
      a & m_genesis;
      a & m_blockchain;
    }

  private:
    size_t m_offset;
    crypto::hash m_genesis;
    std::deque<crypto::hash> m_blockchain;
  };

  class wallet2
  {
    friend class ::Serialization_portability_wallet_Test;
  public:
    static constexpr const std::chrono::seconds rpc_timeout = std::chrono::minutes(3) + std::chrono::seconds(30);

    enum RefreshType {
      RefreshFull,
      RefreshOptimizeCoinbase,
      RefreshNoCoinbase,
      RefreshDefault = RefreshOptimizeCoinbase,
    };

    static const char* tr(const char* str);

    static bool has_testnet_option(const boost::program_options::variables_map& vm);
    static bool has_stagenet_option(const boost::program_options::variables_map& vm);
    static void init_options(boost::program_options::options_description& desc_params);

    //! Uses stdin and stdout. Returns a wallet2 if no errors.
    static std::unique_ptr<wallet2> make_from_json(const boost::program_options::variables_map& vm, const std::string& json_file, const std::function<boost::optional<password_container>(const char *, bool)> &password_prompter);

    //! Uses stdin and stdout. Returns a wallet2 and password for `wallet_file` if no errors.
    static std::pair<std::unique_ptr<wallet2>, password_container>
      make_from_file(const boost::program_options::variables_map& vm, const std::string& wallet_file, const std::function<boost::optional<password_container>(const char *, bool)> &password_prompter);

    //! Uses stdin and stdout. Returns a wallet2 and password for wallet with no file if no errors.
    static std::pair<std::unique_ptr<wallet2>, password_container> make_new(const boost::program_options::variables_map& vm, const std::function<boost::optional<password_container>(const char *, bool)> &password_prompter);

    //! Just parses variables.
    static std::unique_ptr<wallet2> make_dummy(const boost::program_options::variables_map& vm, const std::function<boost::optional<password_container>(const char *, bool)> &password_prompter);

    static bool verify_password(const std::string& keys_file_name, const epee::wipeable_string& password, bool no_spend_key, hw::device &hwdev);

    wallet2(cryptonote::network_type nettype = cryptonote::MAINNET, bool restricted = false);
    ~wallet2();

    struct multisig_info
    {
      struct LR
      {
        rct::key m_L;
        rct::key m_R;

        BEGIN_SERIALIZE_OBJECT()
          FIELD(m_L)
          FIELD(m_R)
        END_SERIALIZE()
      };

      crypto::public_key m_signer;
      std::vector<LR> m_LR;
      std::vector<crypto::key_image> m_partial_key_images; // one per key the participant has

      BEGIN_SERIALIZE_OBJECT()
        FIELD(m_signer)
        FIELD(m_LR)
        FIELD(m_partial_key_images)
      END_SERIALIZE()
    };

    struct tx_scan_info_t
    {
      cryptonote::keypair in_ephemeral;
      crypto::key_image ki;
      rct::key mask;
      uint64_t amount;
      uint64_t money_transfered;
      bool error;
      boost::optional<cryptonote::subaddress_receive_info> received;

      tx_scan_info_t(): money_transfered(0), error(true) {}
    };

    struct transfer_details
    {
      uint64_t m_block_height;
      cryptonote::transaction_prefix m_tx;
      crypto::hash m_txid;
      size_t m_internal_output_index;
      uint64_t m_global_output_index;
      bool m_spent;
      uint64_t m_spent_height;
      crypto::key_image m_key_image; //TODO: key_image stored twice :(
      rct::key m_mask;
      uint64_t m_amount;
      bool m_rct;
      bool m_key_image_known;
      size_t m_pk_index;
      cryptonote::subaddress_index m_subaddr_index;
      bool m_key_image_partial;
      std::vector<rct::key> m_multisig_k;
      std::vector<multisig_info> m_multisig_info; // one per other participant

      bool is_rct() const { return m_rct; }
      uint64_t amount() const { return m_amount; }
      const crypto::public_key &get_public_key() const { return boost::get<const cryptonote::txout_to_key>(m_tx.vout[m_internal_output_index].target).key; }

      BEGIN_SERIALIZE_OBJECT()
        FIELD(m_block_height)
        FIELD(m_tx)
        FIELD(m_txid)
        FIELD(m_internal_output_index)
        FIELD(m_global_output_index)
        FIELD(m_spent)
        FIELD(m_spent_height)
        FIELD(m_key_image)
        FIELD(m_mask)
        FIELD(m_amount)
        FIELD(m_rct)
        FIELD(m_key_image_known)
        FIELD(m_pk_index)
        FIELD(m_subaddr_index)
        FIELD(m_key_image_partial)
        FIELD(m_multisig_k)
        FIELD(m_multisig_info)
      END_SERIALIZE()
    };

    struct payment_details
    {
      crypto::hash m_tx_hash;
      uint64_t m_amount;
      uint64_t m_fee;
      uint64_t m_block_height;
      uint64_t m_unlock_time;
      uint64_t m_timestamp;
      cryptonote::subaddress_index m_subaddr_index;
    };

    struct address_tx : payment_details
    {
      bool m_coinbase;
      bool m_mempool;
      bool m_incoming;
    };

    struct pool_payment_details
    {
      payment_details m_pd;
      bool m_double_spend_seen;
    };

    struct unconfirmed_transfer_details
    {
      cryptonote::transaction_prefix m_tx;
      uint64_t m_amount_in;
      uint64_t m_amount_out;
      uint64_t m_change;
      time_t m_sent_time;
      std::vector<cryptonote::tx_destination_entry> m_dests;
      crypto::hash m_payment_id;
      enum { pending, pending_not_in_pool, failed } m_state;
      uint64_t m_timestamp;
      uint32_t m_subaddr_account;   // subaddress account of your wallet to be used in this transfer
      std::set<uint32_t> m_subaddr_indices;  // set of address indices used as inputs in this transfer
      std::vector<std::pair<crypto::key_image, std::vector<uint64_t>>> m_rings; // relative
    };

    struct confirmed_transfer_details
    {
      uint64_t m_amount_in;
      uint64_t m_amount_out;
      uint64_t m_change;
      uint64_t m_block_height;
      std::vector<cryptonote::tx_destination_entry> m_dests;
      crypto::hash m_payment_id;
      uint64_t m_timestamp;
      uint64_t m_unlock_time;
      uint32_t m_subaddr_account;   // subaddress account of your wallet to be used in this transfer
      std::set<uint32_t> m_subaddr_indices;  // set of address indices used as inputs in this transfer
      std::vector<std::pair<crypto::key_image, std::vector<uint64_t>>> m_rings; // relative

      confirmed_transfer_details(): m_amount_in(0), m_amount_out(0), m_change((uint64_t)-1), m_block_height(0), m_payment_id(crypto::null_hash), m_timestamp(0), m_unlock_time(0), m_subaddr_account((uint32_t)-1) {}
      confirmed_transfer_details(const unconfirmed_transfer_details &utd, uint64_t height):
        m_amount_in(utd.m_amount_in), m_amount_out(utd.m_amount_out), m_change(utd.m_change), m_block_height(height), m_dests(utd.m_dests), m_payment_id(utd.m_payment_id), m_timestamp(utd.m_timestamp), m_unlock_time(utd.m_tx.unlock_time), m_subaddr_account(utd.m_subaddr_account), m_subaddr_indices(utd.m_subaddr_indices), m_rings(utd.m_rings) {}
    };

    struct tx_construction_data
    {
      std::vector<cryptonote::tx_source_entry> sources;
      cryptonote::tx_destination_entry change_dts;
      std::vector<cryptonote::tx_destination_entry> splitted_dsts; // split, includes change
      std::vector<size_t> selected_transfers;
      std::vector<uint8_t> extra;
      uint64_t unlock_time;
      bool use_rct;
      bool use_bulletproofs;
      std::vector<cryptonote::tx_destination_entry> dests; // original setup, does not include change
      uint32_t subaddr_account;   // subaddress account of your wallet to be used in this transfer
      std::set<uint32_t> subaddr_indices;  // set of address indices used as inputs in this transfer

      BEGIN_SERIALIZE_OBJECT()
        FIELD(sources)
        FIELD(change_dts)
        FIELD(splitted_dsts)
        FIELD(selected_transfers)
        FIELD(extra)
        FIELD(unlock_time)
        FIELD(use_rct)
        FIELD(use_bulletproofs)
        FIELD(dests)
        FIELD(subaddr_account)
        FIELD(subaddr_indices)
      END_SERIALIZE()
    };

    typedef std::vector<transfer_details> transfer_container;
    typedef std::unordered_multimap<crypto::hash, payment_details> payment_container;

    struct multisig_sig
    {
      rct::rctSig sigs;
      crypto::public_key ignore;
      std::unordered_set<rct::key> used_L;
      std::unordered_set<crypto::public_key> signing_keys;
      rct::multisig_out msout;
    };

    // The convention for destinations is:
    // dests does not include change
    // splitted_dsts (in construction_data) does
    struct pending_tx
    {
      cryptonote::transaction tx;
      uint64_t dust, fee;
      bool dust_added_to_fee;
      cryptonote::tx_destination_entry change_dts;
      std::vector<size_t> selected_transfers;
      std::string key_images;
      crypto::secret_key tx_key;
      std::vector<crypto::secret_key> additional_tx_keys;
      std::vector<cryptonote::tx_destination_entry> dests;
      std::vector<multisig_sig> multisig_sigs;

      tx_construction_data construction_data;

      BEGIN_SERIALIZE_OBJECT()
        FIELD(tx)
        FIELD(dust)
        FIELD(fee)
        FIELD(dust_added_to_fee)
        FIELD(change_dts)
        FIELD(selected_transfers)
        FIELD(key_images)
        FIELD(tx_key)
        FIELD(additional_tx_keys)
        FIELD(dests)
        FIELD(construction_data)
        FIELD(multisig_sigs)
      END_SERIALIZE()
    };

    // The term "Unsigned tx" is not really a tx since it's not signed yet.
    // It doesnt have tx hash, key and the integrated address is not separated into addr + payment id.
    struct unsigned_tx_set
    {
      std::vector<tx_construction_data> txes;
      wallet2::transfer_container transfers;
    };

    struct signed_tx_set
    {
      std::vector<pending_tx> ptx;
      std::vector<crypto::key_image> key_images;
    };

    struct multisig_tx_set
    {
      std::vector<pending_tx> m_ptx;
      std::unordered_set<crypto::public_key> m_signers;

      BEGIN_SERIALIZE_OBJECT()
        FIELD(m_ptx)
        FIELD(m_signers)
      END_SERIALIZE()
    };

    struct keys_file_data
    {
      crypto::chacha_iv iv;
      std::string account_data;

      BEGIN_SERIALIZE_OBJECT()
        FIELD(iv)
        FIELD(account_data)
      END_SERIALIZE()
    };

    struct cache_file_data
    {
      crypto::chacha_iv iv;
      std::string cache_data;

      BEGIN_SERIALIZE_OBJECT()
        FIELD(iv)
        FIELD(cache_data)
      END_SERIALIZE()
    };
    
    // GUI Address book
    struct address_book_row
    {
      cryptonote::account_public_address m_address;
      crypto::hash m_payment_id;
      std::string m_description;   
      bool m_is_subaddress;
    };

    struct reserve_proof_entry
    {
      crypto::hash txid;
      uint64_t index_in_tx;
      crypto::public_key shared_secret;
      crypto::key_image key_image;
      crypto::signature shared_secret_sig;
      crypto::signature key_image_sig;
    };

    typedef std::tuple<uint64_t, crypto::public_key, rct::key> get_outs_entry;

    struct parsed_block
    {
      crypto::hash hash;
      cryptonote::block block;
      std::vector<cryptonote::transaction> txes;
      cryptonote::COMMAND_RPC_GET_BLOCKS_FAST::block_output_indices o_indices;
      bool error;
    };

    struct is_out_data
    {
      crypto::public_key pkey;
      crypto::key_derivation derivation;
      std::vector<boost::optional<cryptonote::subaddress_receive_info>> received;
    };

    struct tx_cache_data
    {
      std::vector<cryptonote::tx_extra_field> tx_extra_fields;
      std::vector<is_out_data> primary;
      std::vector<is_out_data> additional;
    };

    struct key_ref
    {
      key_ref(tools::wallet2 &w): wallet(w) { ++refs; }
      ~key_ref() { if (!--refs) wallet.clear_ringdb_key(); }

    private:
      tools::wallet2 &wallet;
      static std::atomic<unsigned int> refs;
    };

    /*!
     * \brief  Generates a wallet or restores one.
     * \param  wallet_              Name of wallet file
     * \param  password             Password of wallet file
     * \param  multisig_data        The multisig restore info and keys
     * \param  create_address_file  Whether to create an address file
     */
    void generate(const std::string& wallet_, const epee::wipeable_string& password,
      const std::string& multisig_data, bool create_address_file = false);

    /*!
     * \brief Generates a wallet or restores one.
     * \param  wallet_              Name of wallet file
     * \param  password             Password of wallet file
     * \param  recovery_param       If it is a restore, the recovery key
     * \param  recover              Whether it is a restore
     * \param  two_random           Whether it is a non-deterministic wallet
     * \param  create_address_file  Whether to create an address file
     * \return                      The secret key of the generated wallet
     */
    crypto::secret_key generate(const std::string& wallet, const epee::wipeable_string& password,
      const crypto::secret_key& recovery_param = crypto::secret_key(), bool recover = false,
      bool two_random = false, bool create_address_file = false);
    /*!
     * \brief Creates a wallet from a public address and a spend/view secret key pair.
     * \param  wallet_                 Name of wallet file
     * \param  password                Password of wallet file
     * \param  account_public_address  The account's public address
     * \param  spendkey                spend secret key
     * \param  viewkey                 view secret key
     * \param  create_address_file     Whether to create an address file
     */
    void generate(const std::string& wallet, const epee::wipeable_string& password,
      const cryptonote::account_public_address &account_public_address,
      const crypto::secret_key& spendkey, const crypto::secret_key& viewkey, bool create_address_file = false);
    /*!
     * \brief Creates a watch only wallet from a public address and a view secret key.
     * \param  wallet_                 Name of wallet file
     * \param  password                Password of wallet file
     * \param  account_public_address  The account's public address
     * \param  viewkey                 view secret key
     * \param  create_address_file     Whether to create an address file
     */
    void generate(const std::string& wallet, const epee::wipeable_string& password,
      const cryptonote::account_public_address &account_public_address,
      const crypto::secret_key& viewkey = crypto::secret_key(), bool create_address_file = false);
    /*!
     * \brief Restore a wallet hold by an HW.
     * \param  wallet_        Name of wallet file
     * \param  password       Password of wallet file
     * \param  device_name    name of HW to use
     */
    void restore(const std::string& wallet_, const epee::wipeable_string& password, const std::string &device_name);

    /*!
     * \brief Creates a multisig wallet
     * \return empty if done, non empty if we need to send another string
     * to other participants
     */
    std::string make_multisig(const epee::wipeable_string &password,
      const std::vector<std::string> &info,
      uint32_t threshold);
    /*!
     * \brief Creates a multisig wallet
     * \return empty if done, non empty if we need to send another string
     * to other participants
     */
    std::string make_multisig(const epee::wipeable_string &password,
      const std::vector<crypto::secret_key> &view_keys,
      const std::vector<crypto::public_key> &spend_keys,
      uint32_t threshold);
    /*!
     * \brief Finalizes creation of a multisig wallet
     */
    bool finalize_multisig(const epee::wipeable_string &password, const std::vector<std::string> &info);
    /*!
     * \brief Finalizes creation of a multisig wallet
     */
    bool finalize_multisig(const epee::wipeable_string &password, std::unordered_set<crypto::public_key> pkeys, std::vector<crypto::public_key> signers);
    /*!
     * Get a packaged multisig information string
     */
    std::string get_multisig_info() const;
    /*!
     * Verifies and extracts keys from a packaged multisig information string
     */
    static bool verify_multisig_info(const std::string &data, crypto::secret_key &skey, crypto::public_key &pkey);
    /*!
     * Verifies and extracts keys from a packaged multisig information string
     */
    static bool verify_extra_multisig_info(const std::string &data, std::unordered_set<crypto::public_key> &pkeys, crypto::public_key &signer);
    /*!
     * Export multisig info
     * This will generate and remember new k values
     */
    cryptonote::blobdata export_multisig();
    /*!
     * Import a set of multisig info from multisig partners
     * \return the number of inputs which were imported
     */
    size_t import_multisig(std::vector<cryptonote::blobdata> info);
    /*!
     * \brief Rewrites to the wallet file for wallet upgrade (doesn't generate key, assumes it's already there)
     * \param wallet_name Name of wallet file (should exist)
     * \param password    Password for wallet file
     */
    void rewrite(const std::string& wallet_name, const epee::wipeable_string& password);
    void write_watch_only_wallet(const std::string& wallet_name, const epee::wipeable_string& password, std::string &new_keys_filename);
    void load(const std::string& wallet, const epee::wipeable_string& password);
    void store();
    /*!
     * \brief store_to  Stores wallet to another file(s), deleting old ones
     * \param path      Path to the wallet file (keys and address filenames will be generated based on this filename)
     * \param password  Password to protect new wallet (TODO: probably better save the password in the wallet object?)
     */
    void store_to(const std::string &path, const epee::wipeable_string &password);

    std::string path() const;

    /*!
     * \brief verifies given password is correct for default wallet keys file
     */
    bool verify_password(const epee::wipeable_string& password);
    cryptonote::account_base& get_account(){return m_account;}
    const cryptonote::account_base& get_account()const{return m_account;}

    void set_refresh_from_block_height(uint64_t height) {m_refresh_from_block_height = height;}
    uint64_t get_refresh_from_block_height() const {return m_refresh_from_block_height;}

    void explicit_refresh_from_block_height(bool expl) {m_explicit_refresh_from_block_height = expl;}
    bool explicit_refresh_from_block_height() const {return m_explicit_refresh_from_block_height;}

    // upper_transaction_size_limit as defined below is set to 
    // approximately 125% of the fixed minimum allowable penalty
    // free block size. TODO: fix this so that it actually takes
    // into account the current median block size rather than
    // the minimum block size.
    bool deinit();
    bool init(std::string daemon_address = "http://localhost:8080",
      boost::optional<epee::net_utils::http::login> daemon_login = boost::none, uint64_t upper_transaction_size_limit = 0, bool ssl = false);

    void stop() { m_run.store(false, std::memory_order_relaxed); }

    i_wallet2_callback* callback() const { return m_callback; }
    void callback(i_wallet2_callback* callback) { m_callback = callback; }

    /*!
     * \brief Checks if deterministic wallet
     */
    bool is_deterministic() const;
    bool get_seed(std::string& electrum_words, const epee::wipeable_string &passphrase = epee::wipeable_string()) const;

    /*!
    * \brief Checks if light wallet. A light wallet sends view key to a server where the blockchain is scanned.
    */
    bool light_wallet() const { return m_light_wallet; }
    void set_light_wallet(bool light_wallet) { m_light_wallet = light_wallet; }
    uint64_t get_light_wallet_scanned_block_height() const { return m_light_wallet_scanned_block_height; }
    uint64_t get_light_wallet_blockchain_height() const { return m_light_wallet_blockchain_height; }

    /*!
     * \brief Gets the seed language
     */
    const std::string &get_seed_language() const;
    /*!
     * \brief Sets the seed language
     */
    void set_seed_language(const std::string &language);

    // Subaddress scheme
    cryptonote::account_public_address get_subaddress(const cryptonote::subaddress_index& index) const;
    cryptonote::account_public_address get_address() const { return get_subaddress({0,0}); }
    crypto::public_key get_subaddress_spend_public_key(const cryptonote::subaddress_index& index) const;
    std::vector<crypto::public_key> get_subaddress_spend_public_keys(uint32_t account, uint32_t begin, uint32_t end) const;
    std::string get_subaddress_as_str(const cryptonote::subaddress_index& index) const;
    std::string get_address_as_str() const { return get_subaddress_as_str({0, 0}); }
    std::string get_integrated_address_as_str(const crypto::hash8& payment_id) const;
    void add_subaddress_account(const std::string& label);
    size_t get_num_subaddress_accounts() const { return m_subaddress_labels.size(); }
    size_t get_num_subaddresses(uint32_t index_major) const { return index_major < m_subaddress_labels.size() ? m_subaddress_labels[index_major].size() : 0; }
    void add_subaddress(uint32_t index_major, const std::string& label); // throws when index is out of bound
    void expand_subaddresses(const cryptonote::subaddress_index& index);
    std::string get_subaddress_label(const cryptonote::subaddress_index& index) const;
    void set_subaddress_label(const cryptonote::subaddress_index &index, const std::string &label);
    void set_subaddress_lookahead(size_t major, size_t minor);
    std::pair<size_t, size_t> get_subaddress_lookahead() const { return {m_subaddress_lookahead_major, m_subaddress_lookahead_minor}; }
    /*!
     * \brief Tells if the wallet file is deprecated.
     */
    bool is_deprecated() const;
    void refresh(bool trusted_daemon);
    void refresh(bool trusted_daemon, uint64_t start_height, uint64_t & blocks_fetched);
    void refresh(bool trusted_daemon, uint64_t start_height, uint64_t & blocks_fetched, bool& received_money);
    bool refresh(bool trusted_daemon, uint64_t & blocks_fetched, bool& received_money, bool& ok);

    void set_refresh_type(RefreshType refresh_type) { m_refresh_type = refresh_type; }
    RefreshType get_refresh_type() const { return m_refresh_type; }

    cryptonote::network_type nettype() const { return m_nettype; }
    bool restricted() const { return m_restricted; }
    bool watch_only() const { return m_watch_only; }
    bool multisig(bool *ready = NULL, uint32_t *threshold = NULL, uint32_t *total = NULL) const;
    bool has_multisig_partial_key_images() const;
    bool has_unknown_key_images() const;
    bool get_multisig_seed(std::string& seed, const epee::wipeable_string &passphrase = std::string(), bool raw = true) const;
    bool key_on_device() const { return m_key_on_device; }

    // locked & unlocked balance of given or current subaddress account
    uint64_t balance(uint32_t subaddr_index_major) const;
    uint64_t unlocked_balance(uint32_t subaddr_index_major) const;
    // locked & unlocked balance per subaddress of given or current subaddress account
    std::map<uint32_t, uint64_t> balance_per_subaddress(uint32_t subaddr_index_major) const;
    std::map<uint32_t, uint64_t> unlocked_balance_per_subaddress(uint32_t subaddr_index_major) const;
    // all locked & unlocked balances of all subaddress accounts
    uint64_t balance_all() const;
    uint64_t unlocked_balance_all() const;
    template<typename T>
    void transfer(const std::vector<cryptonote::tx_destination_entry>& dsts, const size_t fake_outputs_count, const std::vector<size_t> &unused_transfers_indices, uint64_t unlock_time, uint64_t fee, const std::vector<uint8_t>& extra, T destination_split_strategy, const tx_dust_policy& dust_policy, bool trusted_daemon);
    template<typename T>
    void transfer(const std::vector<cryptonote::tx_destination_entry>& dsts, const size_t fake_outputs_count, const std::vector<size_t> &unused_transfers_indices, uint64_t unlock_time, uint64_t fee, const std::vector<uint8_t>& extra, T destination_split_strategy, const tx_dust_policy& dust_policy, cryptonote::transaction& tx, pending_tx& ptx, bool trusted_daemon);
    void transfer(const std::vector<cryptonote::tx_destination_entry>& dsts, const size_t fake_outputs_count, const std::vector<size_t> &unused_transfers_indices, uint64_t unlock_time, uint64_t fee, const std::vector<uint8_t>& extra, bool trusted_daemon);
    void transfer(const std::vector<cryptonote::tx_destination_entry>& dsts, const size_t fake_outputs_count, const std::vector<size_t> &unused_transfers_indices, uint64_t unlock_time, uint64_t fee, const std::vector<uint8_t>& extra, cryptonote::transaction& tx, pending_tx& ptx, bool trusted_daemon);
    template<typename T>
    void transfer_selected(const std::vector<cryptonote::tx_destination_entry>& dsts, const std::vector<size_t>& selected_transfers, size_t fake_outputs_count,
      std::vector<std::vector<tools::wallet2::get_outs_entry>> &outs,
      uint64_t unlock_time, uint64_t fee, const std::vector<uint8_t>& extra, T destination_split_strategy, const tx_dust_policy& dust_policy, cryptonote::transaction& tx, pending_tx &ptx);
    void transfer_selected_rct(std::vector<cryptonote::tx_destination_entry> dsts, const std::vector<size_t>& selected_transfers, size_t fake_outputs_count,
      std::vector<std::vector<tools::wallet2::get_outs_entry>> &outs,
      uint64_t unlock_time, uint64_t fee, const std::vector<uint8_t>& extra, cryptonote::transaction& tx, pending_tx &ptx, bool bulletproof, bool is_staking_tx=false);

    void commit_deregister_vote(loki::service_node_deregister::vote& vote);
    void commit_tx(pending_tx& ptx_vector);
    void commit_tx(std::vector<pending_tx>& ptx_vector);
    bool save_tx(const std::vector<pending_tx>& ptx_vector, const std::string &filename) const;
    std::string dump_tx_to_str(const std::vector<pending_tx> &ptx_vector) const;
    std::string save_multisig_tx(multisig_tx_set txs);
    bool save_multisig_tx(const multisig_tx_set &txs, const std::string &filename);
    std::string save_multisig_tx(const std::vector<pending_tx>& ptx_vector);
    bool save_multisig_tx(const std::vector<pending_tx>& ptx_vector, const std::string &filename);
    multisig_tx_set make_multisig_tx_set(const std::vector<pending_tx>& ptx_vector) const;
    // load unsigned tx from file and sign it. Takes confirmation callback as argument. Used by the cli wallet
    bool sign_tx(const std::string &unsigned_filename, const std::string &signed_filename, std::vector<wallet2::pending_tx> &ptx, std::function<bool(const unsigned_tx_set&)> accept_func = NULL, bool export_raw = false);
    // sign unsigned tx. Takes unsigned_tx_set as argument. Used by GUI
    bool sign_tx(unsigned_tx_set &exported_txs, const std::string &signed_filename, std::vector<wallet2::pending_tx> &ptx, bool export_raw = false);
    bool sign_tx(unsigned_tx_set &exported_txs, std::vector<wallet2::pending_tx> &ptx, signed_tx_set &signed_txs);
    std::string sign_tx_dump_to_str(unsigned_tx_set &exported_txs, std::vector<wallet2::pending_tx> &ptx, signed_tx_set &signed_txes);
    // load unsigned_tx_set from file. 
    bool load_unsigned_tx(const std::string &unsigned_filename, unsigned_tx_set &exported_txs) const;
    bool parse_unsigned_tx_from_str(const std::string &unsigned_tx_st, unsigned_tx_set &exported_txs) const;
    bool load_tx(const std::string &signed_filename, std::vector<tools::wallet2::pending_tx> &ptx, std::function<bool(const signed_tx_set&)> accept_func = NULL);
    bool parse_tx_from_str(const std::string &signed_tx_st, std::vector<tools::wallet2::pending_tx> &ptx, std::function<bool(const signed_tx_set &)> accept_func);
    std::vector<pending_tx> create_transactions(std::vector<cryptonote::tx_destination_entry> dsts, const size_t fake_outs_count, const uint64_t unlock_time, uint32_t priority, const std::vector<uint8_t>& extra, bool trusted_daemon);
    std::vector<wallet2::pending_tx> create_transactions_2(std::vector<cryptonote::tx_destination_entry> dsts, const size_t fake_outs_count, const uint64_t unlock_time, uint32_t priority, const std::vector<uint8_t>& extra, uint32_t subaddr_account, std::set<uint32_t> subaddr_indices, bool trusted_daemon, bool is_staking_tx=false);     // pass subaddr_indices by value on purpose
    std::vector<wallet2::pending_tx> create_transactions_all(uint64_t below, const cryptonote::account_public_address &address, bool is_subaddress, const size_t fake_outs_count, const uint64_t unlock_time, uint32_t priority, const std::vector<uint8_t>& extra, uint32_t subaddr_account, std::set<uint32_t> subaddr_indices, bool trusted_daemon, bool is_staking_tx=false);
    std::vector<wallet2::pending_tx> create_transactions_single(const crypto::key_image &ki, const cryptonote::account_public_address &address, bool is_subaddress, const size_t fake_outs_count, const uint64_t unlock_time, uint32_t priority, const std::vector<uint8_t>& extra, bool trusted_daemon);
    std::vector<wallet2::pending_tx> create_transactions_from(const cryptonote::account_public_address &address, bool is_subaddress, std::vector<size_t> unused_transfers_indices, std::vector<size_t> unused_dust_indices, const size_t fake_outs_count, const uint64_t unlock_time, uint32_t priority, const std::vector<uint8_t>& extra, bool trusted_daemon, bool is_staking_tx=false);
    bool load_multisig_tx(cryptonote::blobdata blob, multisig_tx_set &exported_txs, std::function<bool(const multisig_tx_set&)> accept_func = NULL);
    bool load_multisig_tx_from_file(const std::string &filename, multisig_tx_set &exported_txs, std::function<bool(const multisig_tx_set&)> accept_func = NULL);
    bool sign_multisig_tx_from_file(const std::string &filename, std::vector<crypto::hash> &txids, std::function<bool(const multisig_tx_set&)> accept_func);
    bool sign_multisig_tx(multisig_tx_set &exported_txs, std::vector<crypto::hash> &txids);
    bool sign_multisig_tx_to_file(multisig_tx_set &exported_txs, const std::string &filename, std::vector<crypto::hash> &txids);
    std::vector<pending_tx> create_unmixable_sweep_transactions(bool trusted_daemon);
    void discard_unmixable_outputs(bool trusted_daemon);
    bool check_connection(uint32_t *version = NULL, uint32_t timeout = 200000);
    void get_transfers(wallet2::transfer_container& incoming_transfers) const;
    void get_payments(const crypto::hash& payment_id, std::list<wallet2::payment_details>& payments, uint64_t min_height = 0, const boost::optional<uint32_t>& subaddr_account = boost::none, const std::set<uint32_t>& subaddr_indices = {}) const;
    void get_payments(std::list<std::pair<crypto::hash,wallet2::payment_details>>& payments, uint64_t min_height, uint64_t max_height = (uint64_t)-1, const boost::optional<uint32_t>& subaddr_account = boost::none, const std::set<uint32_t>& subaddr_indices = {}) const;
    void get_payments_out(std::list<std::pair<crypto::hash,wallet2::confirmed_transfer_details>>& confirmed_payments,
      uint64_t min_height, uint64_t max_height = (uint64_t)-1, const boost::optional<uint32_t>& subaddr_account = boost::none, const std::set<uint32_t>& subaddr_indices = {}) const;
    void get_unconfirmed_payments_out(std::list<std::pair<crypto::hash,wallet2::unconfirmed_transfer_details>>& unconfirmed_payments, const boost::optional<uint32_t>& subaddr_account = boost::none, const std::set<uint32_t>& subaddr_indices = {}) const;
    void get_unconfirmed_payments(std::list<std::pair<crypto::hash,wallet2::pool_payment_details>>& unconfirmed_payments, const boost::optional<uint32_t>& subaddr_account = boost::none, const std::set<uint32_t>& subaddr_indices = {}) const;

    uint64_t get_blockchain_current_height() const { return m_light_wallet_blockchain_height ? m_light_wallet_blockchain_height : m_blockchain.size(); }
    void rescan_spent();
    void rescan_blockchain(bool refresh = true);
    bool is_transfer_unlocked(const transfer_details& td) const;
    bool is_transfer_unlocked(uint64_t unlock_time, uint64_t block_height) const;

    uint64_t get_last_block_reward() const { return m_last_block_reward; }

    template <class t_archive>
    inline void serialize(t_archive &a, const unsigned int ver)
    {
      uint64_t dummy_refresh_height = 0; // moved to keys file
      if(ver < 5)
        return;
      if (ver < 19)
      {
        std::vector<crypto::hash> blockchain;
        a & blockchain;
        for (const auto &b: blockchain)
        {
          m_blockchain.push_back(b);
        }
      }
      else
      {
        a & m_blockchain;
      }
      a & m_transfers;
      a & m_account_public_address;
      a & m_key_images;
      if(ver < 6)
        return;
      a & m_unconfirmed_txs;
      if(ver < 7)
        return;
      a & m_payments;
      if(ver < 8)
        return;
      a & m_tx_keys;
      if(ver < 9)
        return;
      a & m_confirmed_txs;
      if(ver < 11)
        return;
      a & dummy_refresh_height;
      if(ver < 12)
        return;
      a & m_tx_notes;
      if(ver < 13)
        return;
      if (ver < 17)
      {
        // we're loading an old version, where m_unconfirmed_payments was a std::map
        std::unordered_map<crypto::hash, payment_details> m;
        a & m;
        for (std::unordered_map<crypto::hash, payment_details>::const_iterator i = m.begin(); i != m.end(); ++i)
          m_unconfirmed_payments.insert(std::make_pair(i->first, pool_payment_details{i->second, false}));
      }
      if(ver < 14)
        return;
      if(ver < 15)
      {
        // we're loading an older wallet without a pubkey map, rebuild it
        for (size_t i = 0; i < m_transfers.size(); ++i)
        {
          const transfer_details &td = m_transfers[i];
          const cryptonote::tx_out &out = td.m_tx.vout[td.m_internal_output_index];
          const cryptonote::txout_to_key &o = boost::get<const cryptonote::txout_to_key>(out.target);
          m_pub_keys.emplace(o.key, i);
        }
        return;
      }
      a & m_pub_keys;
      if(ver < 16)
        return;
      a & m_address_book;
      if(ver < 17)
        return;
      if (ver < 22)
      {
        // we're loading an old version, where m_unconfirmed_payments payload was payment_details
        std::unordered_multimap<crypto::hash, payment_details> m;
        a & m;
        for (const auto &i: m)
          m_unconfirmed_payments.insert(std::make_pair(i.first, pool_payment_details{i.second, false}));
      }
      if(ver < 18)
        return;
      a & m_scanned_pool_txs[0];
      a & m_scanned_pool_txs[1];
      if (ver < 20)
        return;
      a & m_subaddresses;
      std::unordered_map<cryptonote::subaddress_index, crypto::public_key> dummy_subaddresses_inv;
      a & dummy_subaddresses_inv;
      a & m_subaddress_labels;
      a & m_additional_tx_keys;
      if(ver < 21)
        return;
      a & m_attributes;
      if(ver < 22)
        return;
      a & m_unconfirmed_payments;
      if(ver < 23)
        return;
      a & m_account_tags;
      if(ver < 24)
        return;
      a & m_ring_history_saved;
      if(ver < 25)
        return;
      a & m_last_block_reward;
    }

    /*!
     * \brief  Check if wallet keys and bin files exist
     * \param  file_path           Wallet file path
     * \param  keys_file_exists    Whether keys file exists
     * \param  wallet_file_exists  Whether bin file exists
     */
    static void wallet_exists(const std::string& file_path, bool& keys_file_exists, bool& wallet_file_exists);
    /*!
     * \brief  Check if wallet file path is valid format
     * \param  file_path      Wallet file path
     * \return                Whether path is valid format
     */
    static bool wallet_valid_path_format(const std::string& file_path);
    static bool parse_long_payment_id(const std::string& payment_id_str, crypto::hash& payment_id);
    static bool parse_short_payment_id(const std::string& payment_id_str, crypto::hash8& payment_id);
    static bool parse_payment_id(const std::string& payment_id_str, crypto::hash& payment_id);

    bool always_confirm_transfers() const { return m_always_confirm_transfers; }
    void always_confirm_transfers(bool always) { m_always_confirm_transfers = always; }
    bool print_ring_members() const { return m_print_ring_members; }
    void print_ring_members(bool value) { m_print_ring_members = value; }
    bool store_tx_info() const { return m_store_tx_info; }
    void store_tx_info(bool store) { m_store_tx_info = store; }
    uint32_t default_mixin() const { return m_default_mixin; }
    void default_mixin(uint32_t m) { m_default_mixin = m; }
    uint32_t get_default_priority() const { return m_default_priority; }
    void set_default_priority(uint32_t p) { m_default_priority = p; }
    bool auto_refresh() const { return m_auto_refresh; }
    void auto_refresh(bool r) { m_auto_refresh = r; }
    bool confirm_missing_payment_id() const { return m_confirm_missing_payment_id; }
    void confirm_missing_payment_id(bool always) { m_confirm_missing_payment_id = always; }
    bool ask_password() const { return m_ask_password; }
    void ask_password(bool always) { m_ask_password = always; }
    void set_min_output_count(uint32_t count) { m_min_output_count = count; }
    uint32_t get_min_output_count() const { return m_min_output_count; }
    void set_min_output_value(uint64_t value) { m_min_output_value = value; }
    uint64_t get_min_output_value() const { return m_min_output_value; }
    void merge_destinations(bool merge) { m_merge_destinations = merge; }
    bool merge_destinations() const { return m_merge_destinations; }
    bool confirm_backlog() const { return m_confirm_backlog; }
    void confirm_backlog(bool always) { m_confirm_backlog = always; }
    void set_confirm_backlog_threshold(uint32_t threshold) { m_confirm_backlog_threshold = threshold; };
    uint32_t get_confirm_backlog_threshold() const { return m_confirm_backlog_threshold; };
    bool confirm_export_overwrite() const { return m_confirm_export_overwrite; }
    void confirm_export_overwrite(bool always) { m_confirm_export_overwrite = always; }
    bool auto_low_priority() const { return m_auto_low_priority; }
    void auto_low_priority(bool value) { m_auto_low_priority = value; }
    bool segregate_pre_fork_outputs() const { return m_segregate_pre_fork_outputs; }
    void segregate_pre_fork_outputs(bool value) { m_segregate_pre_fork_outputs = value; }
    bool key_reuse_mitigation2() const { return m_key_reuse_mitigation2; }
    void key_reuse_mitigation2(bool value) { m_key_reuse_mitigation2 = value; }
    uint64_t segregation_height() const { return m_segregation_height; }
    void segregation_height(uint64_t height) { m_segregation_height = height; }
    bool ignore_fractional_outputs() const { return m_ignore_fractional_outputs; }
    void ignore_fractional_outputs(bool value) { m_ignore_fractional_outputs = value; }
    bool confirm_non_default_ring_size() const { return m_confirm_non_default_ring_size; }
    void confirm_non_default_ring_size(bool always) { m_confirm_non_default_ring_size = always; }

    bool get_tx_key(const crypto::hash &txid, crypto::secret_key &tx_key, std::vector<crypto::secret_key> &additional_tx_keys) const;
    void check_tx_key(const crypto::hash &txid, const crypto::secret_key &tx_key, const std::vector<crypto::secret_key> &additional_tx_keys, const cryptonote::account_public_address &address, uint64_t &received, bool &in_pool, uint64_t &confirmations);
    void check_tx_key_helper(const crypto::hash &txid, const crypto::key_derivation &derivation, const std::vector<crypto::key_derivation> &additional_derivations, const cryptonote::account_public_address &address, uint64_t &received, bool &in_pool, uint64_t &confirmations);
    std::string get_tx_proof(const crypto::hash &txid, const cryptonote::account_public_address &address, bool is_subaddress, const std::string &message);
    bool check_tx_proof(const crypto::hash &txid, const cryptonote::account_public_address &address, bool is_subaddress, const std::string &message, const std::string &sig_str, uint64_t &received, bool &in_pool, uint64_t &confirmations);

    std::string get_spend_proof(const crypto::hash &txid, const std::string &message);
    bool check_spend_proof(const crypto::hash &txid, const std::string &message, const std::string &sig_str);

    /*!
     * \brief  Generates a proof that proves the reserve of unspent funds
     * \param  account_minreserve       When specified, collect outputs only belonging to the given account and prove the smallest reserve above the given amount
     *                                  When unspecified, proves for all unspent outputs across all accounts
     * \param  message                  Arbitrary challenge message to be signed together
     * \return                          Signature string
     */
    std::string get_reserve_proof(const boost::optional<std::pair<uint32_t, uint64_t>> &account_minreserve, const std::string &message);
    /*!
     * \brief  Verifies a proof of reserve
     * \param  address                  The signer's address
     * \param  message                  Challenge message used for signing
     * \param  sig_str                  Signature string
     * \param  total                    [OUT] the sum of funds included in the signature
     * \param  spent                    [OUT] the sum of spent funds included in the signature
     * \return                          true if the signature verifies correctly
     */
    bool check_reserve_proof(const cryptonote::account_public_address &address, const std::string &message, const std::string &sig_str, uint64_t &total, uint64_t &spent);

   /*!
    * \brief GUI Address book get/store
    */
    std::vector<address_book_row> get_address_book() const { return m_address_book; }
    bool add_address_book_row(const cryptonote::account_public_address &address, const crypto::hash &payment_id, const std::string &description, bool is_subaddress);
    bool delete_address_book_row(std::size_t row_id);
        
    uint64_t get_num_rct_outputs();
    size_t get_num_transfer_details() const { return m_transfers.size(); }
    const transfer_details &get_transfer_details(size_t idx) const;

    void get_hard_fork_info(uint8_t version, uint64_t &earliest_height) const;
    bool use_fork_rules(uint8_t version, int64_t early_blocks = 0) const;
    int get_fee_algorithm() const;

    std::string get_wallet_file() const;
    std::string get_keys_file() const;
    std::string get_daemon_address() const;
    const boost::optional<epee::net_utils::http::login>& get_daemon_login() const { return m_daemon_login; }
    uint64_t get_daemon_blockchain_height(std::string& err) const;
    uint64_t get_daemon_blockchain_target_height(std::string& err);
   /*!
    * \brief Calculates the approximate blockchain height from current date/time.
    */
    uint64_t get_approximate_blockchain_height() const;
    uint64_t estimate_blockchain_height();
    std::vector<size_t> select_available_outputs_from_histogram(uint64_t count, bool atleast, bool unlocked, bool allow_rct, bool trusted_daemon);
    std::vector<size_t> select_available_outputs(const std::function<bool(const transfer_details &td)> &f) const;
    std::vector<size_t> select_available_unmixable_outputs(bool trusted_daemon);
    std::vector<size_t> select_available_mixable_outputs(bool trusted_daemon);

    size_t pop_best_value_from(const transfer_container &transfers, std::vector<size_t> &unused_dust_indices, const std::vector<size_t>& selected_transfers, bool smallest = false) const;
    size_t pop_best_value(std::vector<size_t> &unused_dust_indices, const std::vector<size_t>& selected_transfers, bool smallest = false) const;

    void set_tx_note(const crypto::hash &txid, const std::string &note);
    std::string get_tx_note(const crypto::hash &txid) const;

    void set_description(const std::string &description);
    std::string get_description() const;

    /*!
     * \brief  Get the list of registered account tags. 
     * \return first.Key=(tag's name), first.Value=(tag's label), second[i]=(i-th account's tag)
     */
    const std::pair<std::map<std::string, std::string>, std::vector<std::string>>& get_account_tags();
    /*!
     * \brief  Set a tag to the given accounts.
     * \param  account_indices  Indices of accounts.
     * \param  tag              Tag's name. If empty, the accounts become untagged.
     */
    void set_account_tag(const std::set<uint32_t> account_indices, const std::string& tag);
    /*!
     * \brief  Set the label of the given tag.
     * \param  tag            Tag's name (which must be non-empty).
     * \param  description    Tag's description.
     */
    void set_account_tag_description(const std::string& tag, const std::string& description);

    std::string sign(const std::string &data) const;
    bool verify(const std::string &data, const cryptonote::account_public_address &address, const std::string &signature) const;

    /*!
     * \brief sign_multisig_participant signs given message with the multisig public signer key
     * \param data                      message to sign
     * \throws                          if wallet is not multisig
     * \return                          signature
     */
    std::string sign_multisig_participant(const std::string& data) const;
    /*!
     * \brief verify_with_public_key verifies message was signed with given public key
     * \param data                   message
     * \param public_key             public key to check signature
     * \param signature              signature of the message
     * \return                       true if the signature is correct
     */
    bool verify_with_public_key(const std::string &data, const crypto::public_key &public_key, const std::string &signature) const;

    // Import/Export wallet data
    std::vector<tools::wallet2::transfer_details> export_outputs() const;
    std::string export_outputs_to_str() const;
    size_t import_outputs(const std::vector<tools::wallet2::transfer_details> &outputs);
    size_t import_outputs_from_str(const std::string &outputs_st);
    payment_container export_payments() const;
    void import_payments(const payment_container &payments);
    void import_payments_out(const std::list<std::pair<crypto::hash,wallet2::confirmed_transfer_details>> &confirmed_payments);
    std::tuple<size_t, crypto::hash, std::vector<crypto::hash>> export_blockchain() const;
    void import_blockchain(const std::tuple<size_t, crypto::hash, std::vector<crypto::hash>> &bc);
    bool export_key_images(const std::string &filename) const;
    std::vector<std::pair<crypto::key_image, crypto::signature>> export_key_images() const;
    uint64_t import_key_images(const std::vector<std::pair<crypto::key_image, crypto::signature>> &signed_key_images, uint64_t &spent, uint64_t &unspent, bool check_spent = true);
    uint64_t import_key_images(const std::string &filename, uint64_t &spent, uint64_t &unspent);

    void update_pool_state(bool refreshed = false);
    void remove_obsolete_pool_txs(const std::vector<crypto::hash> &tx_hashes);

    std::string encrypt(const std::string &plaintext, const crypto::secret_key &skey, bool authenticated = true) const;
    std::string encrypt_with_view_secret_key(const std::string &plaintext, bool authenticated = true) const;
    std::string decrypt(const std::string &ciphertext, const crypto::secret_key &skey, bool authenticated = true) const;
    std::string decrypt_with_view_secret_key(const std::string &ciphertext, bool authenticated = true) const;

    std::string make_uri(const std::string &address, const std::string &payment_id, uint64_t amount, const std::string &tx_description, const std::string &recipient_name, std::string &error) const;
    bool parse_uri(const std::string &uri, std::string &address, std::string &payment_id, uint64_t &amount, std::string &tx_description, std::string &recipient_name, std::vector<std::string> &unknown_parameters, std::string &error);

    uint64_t get_blockchain_height_by_date(uint16_t year, uint8_t month, uint8_t day);    // 1<=month<=12, 1<=day<=31

    bool is_synced() const;

    std::vector<std::pair<uint64_t, uint64_t>> estimate_backlog(const std::vector<std::pair<double, double>> &fee_levels);
    std::vector<std::pair<uint64_t, uint64_t>> estimate_backlog(uint64_t min_blob_size, uint64_t max_blob_size, const std::vector<uint64_t> &fees);

    uint64_t get_fee_multiplier(uint32_t priority, int fee_algorithm = -1) const;
    uint64_t get_per_kb_fee() const;
    uint64_t adjust_mixin(uint64_t mixin) const;
    uint32_t adjust_priority(uint32_t priority);

    // Light wallet specific functions
    // fetch unspent outs from lw node and store in m_transfers
    void light_wallet_get_unspent_outs();
    // fetch txs and store in m_payments
    void light_wallet_get_address_txs();
    // get_address_info
    bool light_wallet_get_address_info(cryptonote::COMMAND_RPC_GET_ADDRESS_INFO::response &response);
    // Login. new_address is true if address hasn't been used on lw node before.
    bool light_wallet_login(bool &new_address);
    // Send an import request to lw node. returns info about import fee, address and payment_id
    bool light_wallet_import_wallet_request(cryptonote::COMMAND_RPC_IMPORT_WALLET_REQUEST::response &response);
    // get random outputs from light wallet server
    void light_wallet_get_outs(std::vector<std::vector<get_outs_entry>> &outs, const std::vector<size_t> &selected_transfers, size_t fake_outputs_count);
    // Parse rct string
    bool light_wallet_parse_rct_str(const std::string& rct_string, const crypto::public_key& tx_pub_key, uint64_t internal_output_index, rct::key& decrypted_mask, rct::key& rct_commit, bool decrypt) const;
    // check if key image is ours
    bool light_wallet_key_image_is_ours(const crypto::key_image& key_image, const crypto::public_key& tx_public_key, uint64_t out_index);

    /*
     * "attributes" are a mechanism to store an arbitrary number of string values
     * on the level of the wallet as a whole, identified by keys. Their introduction,
     * technically the unordered map m_attributes stored as part of a wallet file,
     * led to a new wallet file version, but now new singular pieces of info may be added
     * without the need for a new version.
     *
     * The first and so far only value stored as such an attribute is the description.
     * It's stored under the standard key ATTRIBUTE_DESCRIPTION (see method set_description).
     *
     * The mechanism is open to all clients and allows them to use it for storing basically any
     * single string values in a wallet. To avoid the problem that different clients possibly
     * overwrite or misunderstand each other's attributes, a two-part key scheme is
     * proposed: <client name>.<value name>
     */
    const char* const ATTRIBUTE_DESCRIPTION = "wallet2.description";
    void set_attribute(const std::string &key, const std::string &value);
    std::string get_attribute(const std::string &key) const;

    crypto::public_key get_multisig_signer_public_key(const crypto::secret_key &spend_skey) const;
    crypto::public_key get_multisig_signer_public_key() const;
    crypto::public_key get_multisig_signing_public_key(size_t idx) const;
    crypto::public_key get_multisig_signing_public_key(const crypto::secret_key &skey) const;

    template<class t_request, class t_response>
    inline bool invoke_http_json(const boost::string_ref uri, const t_request& req, t_response& res, std::chrono::milliseconds timeout = std::chrono::seconds(15), const boost::string_ref http_method = "GET")
    {
      boost::lock_guard<boost::mutex> lock(m_daemon_rpc_mutex);
      return epee::net_utils::invoke_http_json(uri, req, res, m_http_client, timeout, http_method);
    }
    template<class t_request, class t_response>
    inline bool invoke_http_bin(const boost::string_ref uri, const t_request& req, t_response& res, std::chrono::milliseconds timeout = std::chrono::seconds(15), const boost::string_ref http_method = "GET")
    {
      boost::lock_guard<boost::mutex> lock(m_daemon_rpc_mutex);
      return epee::net_utils::invoke_http_bin(uri, req, res, m_http_client, timeout, http_method);
    }
    template<class t_request, class t_response>
    inline bool invoke_http_json_rpc(const boost::string_ref uri, const std::string& method_name, const t_request& req, t_response& res, std::chrono::milliseconds timeout = std::chrono::seconds(15), const boost::string_ref http_method = "GET", const std::string& req_id = "0")
    {
      boost::lock_guard<boost::mutex> lock(m_daemon_rpc_mutex);
      return epee::net_utils::invoke_http_json_rpc(uri, method_name, req, res, m_http_client, timeout, http_method, req_id);
    }

    bool set_ring_database(const std::string &filename);
    const std::string get_ring_database() const { return m_ring_database; }
    bool get_ring(const crypto::key_image &key_image, std::vector<uint64_t> &outs);
    bool get_rings(const crypto::hash &txid, std::vector<std::pair<crypto::key_image, std::vector<uint64_t>>> &outs);
    bool set_ring(const crypto::key_image &key_image, const std::vector<uint64_t> &outs, bool relative);
    bool find_and_save_rings(bool force = true);

    bool blackball_output(const crypto::public_key &output);
    bool set_blackballed_outputs(const std::vector<crypto::public_key> &outputs, bool add = false);
    bool unblackball_output(const crypto::public_key &output);
    bool is_output_blackballed(const crypto::public_key &output) const;

    bool lock_keys_file();
    bool unlock_keys_file();
    bool is_keys_file_locked() const;
  private:
    /*!
     * \brief  Stores wallet information to wallet file.
     * \param  keys_file_name Name of wallet file
     * \param  password       Password of wallet file
     * \param  watch_only     true to save only view key, false to save both spend and view keys
     * \return                Whether it was successful.
     */
    bool store_keys(const std::string& keys_file_name, const epee::wipeable_string& password, bool watch_only = false);
    /*!
     * \brief Load wallet information from wallet file.
     * \param keys_file_name Name of wallet file
     * \param password       Password of wallet file
     */
    bool load_keys(const std::string& keys_file_name, const epee::wipeable_string& password);
    void process_new_transaction(const crypto::hash &txid, const cryptonote::transaction& tx, const std::vector<uint64_t> &o_indices, uint64_t height, uint64_t ts, bool miner_tx, bool pool, bool double_spend_seen, const tx_cache_data &tx_cache_data);
    void process_new_blockchain_entry(const cryptonote::block& b, const cryptonote::block_complete_entry& bche, const parsed_block &parsed_block, const crypto::hash& bl_id, uint64_t height, const std::vector<tx_cache_data> &tx_cache_data, size_t tx_cache_data_offset);
    void detach_blockchain(uint64_t height);
    void get_short_chain_history(std::list<crypto::hash>& ids, uint64_t granularity = 1) const;
    bool is_tx_spendtime_unlocked(uint64_t unlock_time, uint64_t block_height) const;
    bool clear();
    void pull_blocks(uint64_t start_height, uint64_t& blocks_start_height, const std::list<crypto::hash> &short_chain_history, std::vector<cryptonote::block_complete_entry> &blocks, std::vector<cryptonote::COMMAND_RPC_GET_BLOCKS_FAST::block_output_indices> &o_indices);
    void pull_hashes(uint64_t start_height, uint64_t& blocks_start_height, const std::list<crypto::hash> &short_chain_history, std::vector<crypto::hash> &hashes);
    void fast_refresh(uint64_t stop_height, uint64_t &blocks_start_height, std::list<crypto::hash> &short_chain_history, bool force = false);
    void pull_and_parse_next_blocks(uint64_t start_height, uint64_t &blocks_start_height, std::list<crypto::hash> &short_chain_history, const std::vector<cryptonote::block_complete_entry> &prev_blocks, const std::vector<parsed_block> &prev_parsed_blocks, std::vector<cryptonote::block_complete_entry> &blocks, std::vector<parsed_block> &parsed_blocks, bool &error);
    void process_parsed_blocks(uint64_t start_height, const std::vector<cryptonote::block_complete_entry> &blocks, const std::vector<parsed_block> &parsed_blocks, uint64_t& blocks_added);
    uint64_t select_transfers(uint64_t needed_money, std::vector<size_t> unused_transfers_indices, std::vector<size_t>& selected_transfers, bool trusted_daemon) const;
    bool prepare_file_names(const std::string& file_path);
    void process_unconfirmed(const crypto::hash &txid, const cryptonote::transaction& tx, uint64_t height);
    void process_outgoing(const crypto::hash &txid, const cryptonote::transaction& tx, uint64_t height, uint64_t ts, uint64_t spent, uint64_t received, uint32_t subaddr_account, const std::set<uint32_t>& subaddr_indices);
    void add_unconfirmed_tx(const cryptonote::transaction& tx, uint64_t amount_in, const std::vector<cryptonote::tx_destination_entry> &dests, const crypto::hash &payment_id, uint64_t change_amount, uint32_t subaddr_account, const std::set<uint32_t>& subaddr_indices);
    void generate_genesis(cryptonote::block& b) const;
    void check_genesis(const crypto::hash& genesis_hash) const; //throws
    bool generate_chacha_key_from_secret_keys(crypto::chacha_key &key) const;
    crypto::hash get_payment_id(const pending_tx &ptx) const;
    void check_acc_out_precomp(const cryptonote::tx_out &o, const crypto::key_derivation &derivation, const std::vector<crypto::key_derivation> &additional_derivations, size_t i, tx_scan_info_t &tx_scan_info) const;
    void check_acc_out_precomp(const cryptonote::tx_out &o, const crypto::key_derivation &derivation, const std::vector<crypto::key_derivation> &additional_derivations, size_t i, const is_out_data *is_out_data, tx_scan_info_t &tx_scan_info) const;
    void check_acc_out_precomp_once(const cryptonote::tx_out &o, const crypto::key_derivation &derivation, const std::vector<crypto::key_derivation> &additional_derivations, size_t i, const is_out_data *is_out_data, tx_scan_info_t &tx_scan_info, bool &already_seen) const;
    void parse_block_round(const cryptonote::blobdata &blob, cryptonote::block &bl, crypto::hash &bl_id, bool &error) const;
    uint64_t get_upper_transaction_size_limit() const;
    std::vector<uint64_t> get_unspent_amounts_vector() const;
    uint64_t get_dynamic_per_kb_fee_estimate() const;
    float get_output_relatedness(const transfer_details &td0, const transfer_details &td1) const;
    std::vector<size_t> pick_preferred_rct_inputs(uint64_t needed_money, uint32_t subaddr_account, const std::set<uint32_t> &subaddr_indices) const;
    void set_spent(size_t idx, uint64_t height);
    void set_unspent(size_t idx);
    void get_outs(std::vector<std::vector<get_outs_entry>> &outs, const std::vector<size_t> &selected_transfers, size_t fake_outputs_count);
    bool tx_add_fake_output(std::vector<std::vector<tools::wallet2::get_outs_entry>> &outs, uint64_t global_index, const crypto::public_key& tx_public_key, const rct::key& mask, uint64_t real_index, bool unlocked) const;
    crypto::public_key get_tx_pub_key_from_received_outs(const tools::wallet2::transfer_details &td) const;
    bool should_pick_a_second_output(bool use_rct, size_t n_transfers, const std::vector<size_t> &unused_transfers_indices, const std::vector<size_t> &unused_dust_indices) const;
    std::vector<size_t> get_only_rct(const std::vector<size_t> &unused_dust_indices, const std::vector<size_t> &unused_transfers_indices) const;
    void scan_output(const cryptonote::transaction &tx, const crypto::public_key &tx_pub_key, size_t i, tx_scan_info_t &tx_scan_info, int &num_vouts_received, std::list<tx_money_got_in_out> &tx_money_got_in_outs, std::vector<size_t> &outs) const;
    void trim_hashchain();
    crypto::key_image get_multisig_composite_key_image(size_t n) const;
    rct::multisig_kLRki get_multisig_composite_kLRki(size_t n, const crypto::public_key &ignore, std::unordered_set<rct::key> &used_L, std::unordered_set<rct::key> &new_used_L) const;
    rct::multisig_kLRki get_multisig_kLRki(size_t n, const rct::key &k) const;
    rct::key get_multisig_k(size_t idx, const std::unordered_set<rct::key> &used_L) const;
    void update_multisig_rescan_info(const std::vector<std::vector<rct::key>> &multisig_k, const std::vector<std::vector<tools::wallet2::multisig_info>> &info, size_t n);
    bool add_rings(const crypto::chacha_key &key, const cryptonote::transaction_prefix &tx);
    bool add_rings(const cryptonote::transaction_prefix &tx);
    bool remove_rings(const cryptonote::transaction_prefix &tx);
    bool get_ring(const crypto::chacha_key &key, const crypto::key_image &key_image, std::vector<uint64_t> &outs);
    crypto::chacha_key get_ringdb_key();
    void cache_ringdb_key();
    void clear_ringdb_key();

    bool get_output_distribution(uint64_t &start_height, std::vector<uint64_t> &distribution);

    uint64_t get_segregation_fork_height() const;

    void cache_tx_data(const cryptonote::transaction& tx, const crypto::hash &txid, tx_cache_data &tx_cache_data) const;

    cryptonote::account_base m_account;
    boost::optional<epee::net_utils::http::login> m_daemon_login;
    std::string m_daemon_address;
    std::string m_wallet_file;
    std::string m_keys_file;
    epee::net_utils::http::http_simple_client m_http_client;
    hashchain m_blockchain;
    std::unordered_map<crypto::hash, unconfirmed_transfer_details> m_unconfirmed_txs;
    std::unordered_map<crypto::hash, confirmed_transfer_details> m_confirmed_txs;
    std::unordered_multimap<crypto::hash, pool_payment_details> m_unconfirmed_payments;
    std::unordered_map<crypto::hash, crypto::secret_key> m_tx_keys;
    cryptonote::checkpoints m_checkpoints;
    std::unordered_map<crypto::hash, std::vector<crypto::secret_key>> m_additional_tx_keys;

    transfer_container m_transfers;
    payment_container m_payments;
    std::unordered_map<crypto::key_image, size_t> m_key_images;
    std::unordered_map<crypto::public_key, size_t> m_pub_keys;
    cryptonote::account_public_address m_account_public_address;
    std::unordered_map<crypto::public_key, cryptonote::subaddress_index> m_subaddresses;
    std::vector<std::vector<std::string>> m_subaddress_labels;
    std::unordered_map<crypto::hash, std::string> m_tx_notes;
    std::unordered_map<std::string, std::string> m_attributes;
    std::vector<tools::wallet2::address_book_row> m_address_book;
    std::pair<std::map<std::string, std::string>, std::vector<std::string>> m_account_tags;
    uint64_t m_upper_transaction_size_limit; //TODO: auto-calc this value or request from daemon, now use some fixed value
    const std::vector<std::vector<tools::wallet2::multisig_info>> *m_multisig_rescan_info;
    const std::vector<std::vector<rct::key>> *m_multisig_rescan_k;

    std::atomic<bool> m_run;

    boost::mutex m_daemon_rpc_mutex;

    i_wallet2_callback* m_callback;
    bool m_key_on_device;
    cryptonote::network_type m_nettype;
    bool m_restricted;
    std::string seed_language; /*!< Language of the mnemonics (seed). */
    bool is_old_file_format; /*!< Whether the wallet file is of an old file format */
    bool m_watch_only; /*!< no spend key */
    bool m_multisig; /*!< if > 1 spend secret key will not match spend public key */
    uint32_t m_multisig_threshold;
    std::vector<crypto::public_key> m_multisig_signers;
    bool m_always_confirm_transfers;
    bool m_print_ring_members;
    bool m_store_tx_info; /*!< request txkey to be returned in RPC, and store in the wallet cache file */
    uint32_t m_default_mixin;
    uint32_t m_default_priority;
    RefreshType m_refresh_type;
    bool m_auto_refresh;
    bool m_first_refresh_done;
    uint64_t m_refresh_from_block_height;
    // If m_refresh_from_block_height is explicitly set to zero we need this to differentiate it from the case that
    // m_refresh_from_block_height was defaulted to zero.*/
    bool m_explicit_refresh_from_block_height;
    bool m_confirm_missing_payment_id;
    bool m_confirm_non_default_ring_size;
    bool m_ask_password;
    uint32_t m_min_output_count;
    uint64_t m_min_output_value;
    bool m_merge_destinations;
    bool m_confirm_backlog;
    uint32_t m_confirm_backlog_threshold;
    bool m_confirm_export_overwrite;
    bool m_auto_low_priority;
    bool m_segregate_pre_fork_outputs;
    bool m_key_reuse_mitigation2;
    uint64_t m_segregation_height;
    bool m_ignore_fractional_outputs;
    bool m_is_initialized;
    NodeRPCProxy m_node_rpc_proxy;
    std::unordered_set<crypto::hash> m_scanned_pool_txs[2];
    size_t m_subaddress_lookahead_major, m_subaddress_lookahead_minor;

    // Light wallet
    bool m_light_wallet; /* sends view key to daemon for scanning */
    uint64_t m_light_wallet_scanned_block_height;
    uint64_t m_light_wallet_blockchain_height;
    uint64_t m_light_wallet_per_kb_fee = FEE_PER_KB;
    bool m_light_wallet_connected;
    uint64_t m_light_wallet_balance;
    uint64_t m_light_wallet_unlocked_balance;
    // Light wallet info needed to populate m_payment requires 2 separate api calls (get_address_txs and get_unspent_outs)
    // We save the info from the first call in m_light_wallet_address_txs for easier lookup.
    std::unordered_map<crypto::hash, address_tx> m_light_wallet_address_txs;
    // store calculated key image for faster lookup
    std::unordered_map<crypto::public_key, std::map<uint64_t, crypto::key_image> > m_key_image_cache;

    std::string m_ring_database;
    bool m_ring_history_saved;
    std::unique_ptr<ringdb> m_ringdb;
<<<<<<< HEAD

    bool m_per_output_unlock;
    boost::optional<crypto::chacha_key> m_ringdb_key;

    uint64_t m_last_block_reward;
    std::unique_ptr<tools::file_locker> m_keys_file_locker;
=======
>>>>>>> 217b9d8a
  };
}
BOOST_CLASS_VERSION(tools::wallet2, 25)
BOOST_CLASS_VERSION(tools::wallet2::transfer_details, 9)
BOOST_CLASS_VERSION(tools::wallet2::multisig_info, 1)
BOOST_CLASS_VERSION(tools::wallet2::multisig_info::LR, 0)
BOOST_CLASS_VERSION(tools::wallet2::multisig_tx_set, 1)
BOOST_CLASS_VERSION(tools::wallet2::payment_details, 3)
BOOST_CLASS_VERSION(tools::wallet2::pool_payment_details, 1)
BOOST_CLASS_VERSION(tools::wallet2::unconfirmed_transfer_details, 8)
BOOST_CLASS_VERSION(tools::wallet2::confirmed_transfer_details, 6)
BOOST_CLASS_VERSION(tools::wallet2::address_book_row, 17)
BOOST_CLASS_VERSION(tools::wallet2::reserve_proof_entry, 0)
BOOST_CLASS_VERSION(tools::wallet2::unsigned_tx_set, 0)
BOOST_CLASS_VERSION(tools::wallet2::signed_tx_set, 0)
BOOST_CLASS_VERSION(tools::wallet2::tx_construction_data, 3)
BOOST_CLASS_VERSION(tools::wallet2::pending_tx, 3)
BOOST_CLASS_VERSION(tools::wallet2::multisig_sig, 0)

namespace boost
{
  namespace serialization
  {
    template <class Archive>
    inline typename std::enable_if<!Archive::is_loading::value, void>::type initialize_transfer_details(Archive &a, tools::wallet2::transfer_details &x, const boost::serialization::version_type ver)
    {
    }
    template <class Archive>
    inline typename std::enable_if<Archive::is_loading::value, void>::type initialize_transfer_details(Archive &a, tools::wallet2::transfer_details &x, const boost::serialization::version_type ver)
    {
        if (ver < 1)
        {
          x.m_mask = rct::identity();
          x.m_amount = x.m_tx.vout[x.m_internal_output_index].amount;
        }
        if (ver < 2)
        {
          x.m_spent_height = 0;
        }
        if (ver < 4)
        {
          x.m_rct = x.m_tx.vout[x.m_internal_output_index].amount == 0;
        }
        if (ver < 6)
        {
          x.m_key_image_known = true;
        }
        if (ver < 7)
        {
          x.m_pk_index = 0;
        }
        if (ver < 8)
        {
          x.m_subaddr_index = {};
        }
        if (ver < 9)
        {
          x.m_key_image_partial = false;
          x.m_multisig_k.clear();
          x.m_multisig_info.clear();
        }
    }

    template <class Archive>
    inline void serialize(Archive &a, tools::wallet2::transfer_details &x, const boost::serialization::version_type ver)
    {
      a & x.m_block_height;
      a & x.m_global_output_index;
      a & x.m_internal_output_index;
      if (ver < 3)
      {
        cryptonote::transaction tx;
        a & tx;
        x.m_tx = (const cryptonote::transaction_prefix&)tx;
        x.m_txid = cryptonote::get_transaction_hash(tx);
      }
      else
      {
        a & x.m_tx;
      }
      a & x.m_spent;
      a & x.m_key_image;
      if (ver < 1)
      {
        // ensure mask and amount are set
        initialize_transfer_details(a, x, ver);
        return;
      }
      a & x.m_mask;
      a & x.m_amount;
      if (ver < 2)
      {
        initialize_transfer_details(a, x, ver);
        return;
      }
      a & x.m_spent_height;
      if (ver < 3)
      {
        initialize_transfer_details(a, x, ver);
        return;
      }
      a & x.m_txid;
      if (ver < 4)
      {
        initialize_transfer_details(a, x, ver);
        return;
      }
      a & x.m_rct;
      if (ver < 5)
      {
        initialize_transfer_details(a, x, ver);
        return;
      }
      if (ver < 6)
      {
        // v5 did not properly initialize
        uint8_t u;
        a & u;
        x.m_key_image_known = true;
        return;
      }
      a & x.m_key_image_known;
      if (ver < 7)
      {
        initialize_transfer_details(a, x, ver);
        return;
      }
      a & x.m_pk_index;
      if (ver < 8)
      {
        initialize_transfer_details(a, x, ver);
        return;
      }
      a & x.m_subaddr_index;
      if (ver < 9)
      {
        initialize_transfer_details(a, x, ver);
        return;
      }
      a & x.m_multisig_info;
      a & x.m_multisig_k;
      a & x.m_key_image_partial;
    }

    template <class Archive>
    inline void serialize(Archive &a, tools::wallet2::multisig_info::LR &x, const boost::serialization::version_type ver)
    {
      a & x.m_L;
      a & x.m_R;
    }

    template <class Archive>
    inline void serialize(Archive &a, tools::wallet2::multisig_info &x, const boost::serialization::version_type ver)
    {
      a & x.m_signer;
      a & x.m_LR;
      a & x.m_partial_key_images;
    }

    template <class Archive>
    inline void serialize(Archive &a, tools::wallet2::multisig_tx_set &x, const boost::serialization::version_type ver)
    {
      a & x.m_ptx;
      a & x.m_signers;
    }

    template <class Archive>
    inline void serialize(Archive &a, tools::wallet2::unconfirmed_transfer_details &x, const boost::serialization::version_type ver)
    {
      a & x.m_change;
      a & x.m_sent_time;
      if (ver < 5)
      {
        cryptonote::transaction tx;
        a & tx;
        x.m_tx = (const cryptonote::transaction_prefix&)tx;
      }
      else
      {
        a & x.m_tx;
      }
      if (ver < 1)
        return;
      a & x.m_dests;
      a & x.m_payment_id;
      if (ver < 2)
        return;
      a & x.m_state;
      if (ver < 3)
        return;
      a & x.m_timestamp;
      if (ver < 4)
        return;
      a & x.m_amount_in;
      a & x.m_amount_out;
      if (ver < 6)
      {
        // v<6 may not have change accumulated in m_amount_out, which is a pain,
        // as it's readily understood to be sum of outputs.
        // We convert it to include change from v6
        if (!typename Archive::is_saving() && x.m_change != (uint64_t)-1)
          x.m_amount_out += x.m_change;
      }
      if (ver < 7)
      {
        x.m_subaddr_account = 0;
        return;
      }
      a & x.m_subaddr_account;
      a & x.m_subaddr_indices;
      if (ver < 8)
        return;
      a & x.m_rings;
    }

    template <class Archive>
    inline void serialize(Archive &a, tools::wallet2::confirmed_transfer_details &x, const boost::serialization::version_type ver)
    {
      a & x.m_amount_in;
      a & x.m_amount_out;
      a & x.m_change;
      a & x.m_block_height;
      if (ver < 1)
        return;
      a & x.m_dests;
      a & x.m_payment_id;
      if (ver < 2)
        return;
      a & x.m_timestamp;
      if (ver < 3)
      {
        // v<3 may not have change accumulated in m_amount_out, which is a pain,
        // as it's readily understood to be sum of outputs. Whether it got added
        // or not depends on whether it came from a unconfirmed_transfer_details
        // (not included) or not (included). We can't reliably tell here, so we
        // check whether either yields a "negative" fee, or use the other if so.
        // We convert it to include change from v3
        if (!typename Archive::is_saving() && x.m_change != (uint64_t)-1)
        {
          if (x.m_amount_in > (x.m_amount_out + x.m_change))
            x.m_amount_out += x.m_change;
        }
      }
      if (ver < 4)
      {
        if (!typename Archive::is_saving())
          x.m_unlock_time = 0;
        return;
      }
      a & x.m_unlock_time;
      if (ver < 5)
      {
        x.m_subaddr_account = 0;
        return;
      }
      a & x.m_subaddr_account;
      a & x.m_subaddr_indices;
      if (ver < 6)
        return;
      a & x.m_rings;
    }

    template <class Archive>
    inline void serialize(Archive& a, tools::wallet2::payment_details& x, const boost::serialization::version_type ver)
    {
      a & x.m_tx_hash;
      a & x.m_amount;
      a & x.m_block_height;
      a & x.m_unlock_time;
      if (ver < 1)
        return;
      a & x.m_timestamp;
      if (ver < 2)
      {
        x.m_subaddr_index = {};
        return;
      }
      a & x.m_subaddr_index;
      if (ver < 3)
      {
        x.m_fee = 0;
        return;
      }
      a & x.m_fee;
    }

    template <class Archive>
    inline void serialize(Archive& a, tools::wallet2::pool_payment_details& x, const boost::serialization::version_type ver)
    {
      a & x.m_pd;
      a & x.m_double_spend_seen;
    }

    template <class Archive>
    inline void serialize(Archive& a, tools::wallet2::address_book_row& x, const boost::serialization::version_type ver)
    {
      a & x.m_address;
      a & x.m_payment_id;
      a & x.m_description;
      if (ver < 17)
      {
        x.m_is_subaddress = false;
        return;
      }
      a & x.m_is_subaddress;
    }

    template <class Archive>
    inline void serialize(Archive& a, tools::wallet2::reserve_proof_entry& x, const boost::serialization::version_type ver)
    {
      a & x.txid;
      a & x.index_in_tx;
      a & x.shared_secret;
      a & x.key_image;
      a & x.shared_secret_sig;
      a & x.key_image_sig;
    }

    template <class Archive>
    inline void serialize(Archive &a, tools::wallet2::unsigned_tx_set &x, const boost::serialization::version_type ver)
    {
      a & x.txes;
      a & x.transfers;
    }

    template <class Archive>
    inline void serialize(Archive &a, tools::wallet2::signed_tx_set &x, const boost::serialization::version_type ver)
    {
      a & x.ptx;
      a & x.key_images;
    }

    template <class Archive>
    inline void serialize(Archive &a, tools::wallet2::tx_construction_data &x, const boost::serialization::version_type ver)
    {
      a & x.sources;
      a & x.change_dts;
      a & x.splitted_dsts;
      if (ver < 2)
      {
        // load list to vector
        std::list<size_t> selected_transfers;
        a & selected_transfers;
        x.selected_transfers.clear();
        x.selected_transfers.reserve(selected_transfers.size());
        for (size_t t: selected_transfers)
          x.selected_transfers.push_back(t);
      }
      a & x.extra;
      a & x.unlock_time;
      a & x.use_rct;
      a & x.dests;
      if (ver < 1)
      {
        x.subaddr_account = 0;
        return;
      }
      a & x.subaddr_account;
      a & x.subaddr_indices;
      if (ver < 2)
        return;
      a & x.selected_transfers;
      if (ver < 3)
        return;
      a & x.use_bulletproofs;
    }

    template <class Archive>
    inline void serialize(Archive &a, tools::wallet2::multisig_sig &x, const boost::serialization::version_type ver)
    {
      a & x.sigs;
      a & x.ignore;
      a & x.used_L;
      a & x.signing_keys;
      a & x.msout;
    }

    template <class Archive>
    inline void serialize(Archive &a, tools::wallet2::pending_tx &x, const boost::serialization::version_type ver)
    {
      a & x.tx;
      a & x.dust;
      a & x.fee;
      a & x.dust_added_to_fee;
      a & x.change_dts;
      if (ver < 2)
      {
        // load list to vector
        std::list<size_t> selected_transfers;
        a & selected_transfers;
        x.selected_transfers.clear();
        x.selected_transfers.reserve(selected_transfers.size());
        for (size_t t: selected_transfers)
          x.selected_transfers.push_back(t);
      }
      a & x.key_images;
      a & x.tx_key;
      a & x.dests;
      a & x.construction_data;
      if (ver < 1)
        return;
      a & x.additional_tx_keys;
      if (ver < 2)
        return;
      a & x.selected_transfers;
      if (ver < 3)
        return;
      a & x.multisig_sigs;
    }
  }
}

namespace tools
{

  namespace detail
  {
    //----------------------------------------------------------------------------------------------------
    inline void digit_split_strategy(const std::vector<cryptonote::tx_destination_entry>& dsts,
      const cryptonote::tx_destination_entry& change_dst, uint64_t dust_threshold,
      std::vector<cryptonote::tx_destination_entry>& splitted_dsts, std::vector<cryptonote::tx_destination_entry> &dust_dsts)
    {
      splitted_dsts.clear();
      dust_dsts.clear();

      for(auto& de: dsts)
      {
        cryptonote::decompose_amount_into_digits(de.amount, 0,
          [&](uint64_t chunk) { splitted_dsts.push_back(cryptonote::tx_destination_entry(chunk, de.addr, de.is_subaddress)); },
          [&](uint64_t a_dust) { splitted_dsts.push_back(cryptonote::tx_destination_entry(a_dust, de.addr, de.is_subaddress)); } );
      }

      cryptonote::decompose_amount_into_digits(change_dst.amount, 0,
        [&](uint64_t chunk) {
          if (chunk <= dust_threshold)
            dust_dsts.push_back(cryptonote::tx_destination_entry(chunk, change_dst.addr, false));
          else
            splitted_dsts.push_back(cryptonote::tx_destination_entry(chunk, change_dst.addr, false));
        },
        [&](uint64_t a_dust) { dust_dsts.push_back(cryptonote::tx_destination_entry(a_dust, change_dst.addr, false)); } );
    }
    //----------------------------------------------------------------------------------------------------
    inline void null_split_strategy(const std::vector<cryptonote::tx_destination_entry>& dsts,
      const cryptonote::tx_destination_entry& change_dst, uint64_t dust_threshold,
      std::vector<cryptonote::tx_destination_entry>& splitted_dsts, std::vector<cryptonote::tx_destination_entry> &dust_dsts)
    {
      splitted_dsts = dsts;

      dust_dsts.clear();
      uint64_t change = change_dst.amount;

      if (0 != change)
      {
        splitted_dsts.push_back(cryptonote::tx_destination_entry(change, change_dst.addr, false));
      }
    }
    //----------------------------------------------------------------------------------------------------
    inline void print_source_entry(const cryptonote::tx_source_entry& src)
    {
      std::string indexes;
      std::for_each(src.outputs.begin(), src.outputs.end(), [&](const cryptonote::tx_source_entry::output_entry& s_e) { indexes += boost::to_string(s_e.first) + " "; });
      LOG_PRINT_L0("amount=" << cryptonote::print_money(src.amount) << ", real_output=" <<src.real_output << ", real_output_in_tx_index=" << src.real_output_in_tx_index << ", indexes: " << indexes);
    }
    //----------------------------------------------------------------------------------------------------
  }
  //----------------------------------------------------------------------------------------------------
  template<typename T>
  void wallet2::transfer(const std::vector<cryptonote::tx_destination_entry>& dsts, const size_t fake_outs_count, const std::vector<size_t> &unused_transfers_indices,
    uint64_t unlock_time, uint64_t fee, const std::vector<uint8_t>& extra, T destination_split_strategy, const tx_dust_policy& dust_policy, bool trusted_daemon)
  {
    pending_tx ptx;
    cryptonote::transaction tx;
    transfer(dsts, fake_outs_count, unused_transfers_indices, unlock_time, fee, extra, destination_split_strategy, dust_policy, tx, ptx, trusted_daemon);
  }

  template<typename T>
  void wallet2::transfer(const std::vector<cryptonote::tx_destination_entry>& dsts, const size_t fake_outputs_count, const std::vector<size_t> &unused_transfers_indices,
    uint64_t unlock_time, uint64_t fee, const std::vector<uint8_t>& extra, T destination_split_strategy, const tx_dust_policy& dust_policy, cryptonote::transaction& tx, pending_tx &ptx, bool trusted_daemon)
  {
    using namespace cryptonote;
    // throw if attempting a transaction with no destinations
    THROW_WALLET_EXCEPTION_IF(dsts.empty(), error::zero_destination);

    THROW_WALLET_EXCEPTION_IF(m_multisig, error::wallet_internal_error, "Multisig wallets cannot spend non rct outputs");

    uint64_t upper_transaction_size_limit = get_upper_transaction_size_limit();
    uint64_t needed_money = fee;

    // calculate total amount being sent to all destinations
    // throw if total amount overflows uint64_t
    for(auto& dt: dsts)
    {
      THROW_WALLET_EXCEPTION_IF(0 == dt.amount, error::zero_destination);
      needed_money += dt.amount;
      THROW_WALLET_EXCEPTION_IF(needed_money < dt.amount, error::tx_sum_overflow, dsts, fee, m_nettype);
    }

    // randomly select inputs for transaction
    // throw if requested send amount is greater than (unlocked) amount available to send
    std::vector<size_t> selected_transfers;
    uint64_t found_money = select_transfers(needed_money, unused_transfers_indices, selected_transfers, trusted_daemon);
    THROW_WALLET_EXCEPTION_IF(found_money < needed_money, error::not_enough_unlocked_money, found_money, needed_money - fee, fee);

    uint32_t subaddr_account = m_transfers[*selected_transfers.begin()].m_subaddr_index.major;
    for (auto i = ++selected_transfers.begin(); i != selected_transfers.end(); ++i)
      THROW_WALLET_EXCEPTION_IF(subaddr_account != *i, error::wallet_internal_error, "the tx uses funds from multiple accounts");

    typedef COMMAND_RPC_GET_RANDOM_OUTPUTS_FOR_AMOUNTS::out_entry out_entry;
    typedef cryptonote::tx_source_entry::output_entry tx_output_entry;

    COMMAND_RPC_GET_RANDOM_OUTPUTS_FOR_AMOUNTS::response daemon_resp = AUTO_VAL_INIT(daemon_resp);
    if(fake_outputs_count)
    {
      COMMAND_RPC_GET_RANDOM_OUTPUTS_FOR_AMOUNTS::request req = AUTO_VAL_INIT(req);
      req.outs_count = fake_outputs_count + 1;// add one to make possible (if need) to skip real output key
      for(size_t idx: selected_transfers)
      {
        const transfer_container::const_iterator it = m_transfers.begin() + idx;
        THROW_WALLET_EXCEPTION_IF(it->m_tx.vout.size() <= it->m_internal_output_index, error::wallet_internal_error,
          "m_internal_output_index = " + std::to_string(it->m_internal_output_index) +
          " is greater or equal to outputs count = " + std::to_string(it->m_tx.vout.size()));
        req.amounts.push_back(it->amount());
      }

      m_daemon_rpc_mutex.lock();
      bool r = epee::net_utils::invoke_http_bin("/getrandom_outs.bin", req, daemon_resp, m_http_client, rpc_timeout);
      m_daemon_rpc_mutex.unlock();
      THROW_WALLET_EXCEPTION_IF(!r, error::no_connection_to_daemon, "getrandom_outs.bin");
      THROW_WALLET_EXCEPTION_IF(daemon_resp.status == CORE_RPC_STATUS_BUSY, error::daemon_busy, "getrandom_outs.bin");
      THROW_WALLET_EXCEPTION_IF(daemon_resp.status != CORE_RPC_STATUS_OK, error::get_random_outs_error, daemon_resp.status);
      THROW_WALLET_EXCEPTION_IF(daemon_resp.outs.size() != selected_transfers.size(), error::wallet_internal_error,
        "daemon returned wrong response for getrandom_outs.bin, wrong amounts count = " +
        std::to_string(daemon_resp.outs.size()) + ", expected " +  std::to_string(selected_transfers.size()));

      std::unordered_map<uint64_t, uint64_t> scanty_outs;
      for(COMMAND_RPC_GET_RANDOM_OUTPUTS_FOR_AMOUNTS::outs_for_amount& amount_outs: daemon_resp.outs)
      {
        if (amount_outs.outs.size() < fake_outputs_count)
        {
          scanty_outs[amount_outs.amount] = amount_outs.outs.size();
        }
      }
      THROW_WALLET_EXCEPTION_IF(!scanty_outs.empty(), error::not_enough_outs_to_mix, scanty_outs, fake_outputs_count);
    }

    //prepare inputs
    size_t i = 0;
    std::vector<cryptonote::tx_source_entry> sources;
    for(size_t idx: selected_transfers)
    {
      sources.resize(sources.size()+1);
      cryptonote::tx_source_entry& src = sources.back();
      const transfer_details& td = m_transfers[idx];
      src.amount = td.amount();
      src.rct = false;
      //paste mixin transaction
      if(daemon_resp.outs.size())
      {
        daemon_resp.outs[i].outs.sort([](const out_entry& a, const out_entry& b){return a.global_amount_index < b.global_amount_index;});
        for(out_entry& daemon_oe: daemon_resp.outs[i].outs)
        {
          if(td.m_global_output_index == daemon_oe.global_amount_index)
            continue;
          tx_output_entry oe;
          oe.first = daemon_oe.global_amount_index;
          oe.second.dest = rct::pk2rct(daemon_oe.out_key);
          oe.second.mask = rct::identity();
          src.outputs.push_back(oe);
          if(src.outputs.size() >= fake_outputs_count)
            break;
        }
      }

      //paste real transaction to the random index
      auto it_to_insert = std::find_if(src.outputs.begin(), src.outputs.end(), [&](const tx_output_entry& a)
      {
        return a.first >= td.m_global_output_index;
      });
      //size_t real_index = src.outputs.size() ? (rand() % src.outputs.size() ):0;
      tx_output_entry real_oe;
      real_oe.first = td.m_global_output_index;
      real_oe.second.dest = rct::pk2rct(boost::get<txout_to_key>(td.m_tx.vout[td.m_internal_output_index].target).key);
      real_oe.second.mask = rct::identity();
      auto interted_it = src.outputs.insert(it_to_insert, real_oe);
      src.real_out_tx_key = get_tx_pub_key_from_extra(td.m_tx);
      src.real_output = interted_it - src.outputs.begin();
      src.real_output_in_tx_index = td.m_internal_output_index;
      src.multisig_kLRki = rct::multisig_kLRki({rct::zero(), rct::zero(), rct::zero(), rct::zero()});
      detail::print_source_entry(src);
      ++i;
    }

    cryptonote::tx_destination_entry change_dts = AUTO_VAL_INIT(change_dts);
    if (needed_money < found_money)
    {
      change_dts.addr = get_subaddress({subaddr_account, 0});
      change_dts.amount = found_money - needed_money;
    }

    std::vector<cryptonote::tx_destination_entry> splitted_dsts, dust_dsts;
    uint64_t dust = 0;
    destination_split_strategy(dsts, change_dts, dust_policy.dust_threshold, splitted_dsts, dust_dsts);
    for(auto& d: dust_dsts) {
      THROW_WALLET_EXCEPTION_IF(dust_policy.dust_threshold < d.amount, error::wallet_internal_error, "invalid dust value: dust = " +
        std::to_string(d.amount) + ", dust_threshold = " + std::to_string(dust_policy.dust_threshold));
    }
    for(auto& d: dust_dsts) {
      if (!dust_policy.add_to_fee)
        splitted_dsts.push_back(cryptonote::tx_destination_entry(d.amount, dust_policy.addr_for_dust, d.is_subaddress));
      dust += d.amount;
    }

    crypto::secret_key tx_key;
    std::vector<crypto::secret_key> additional_tx_keys;
    rct::multisig_out msout;
    bool per_output_unlock = use_fork_rules(9, 10);
    bool r = cryptonote::construct_tx_and_get_tx_key(m_account.get_keys(), m_subaddresses, sources, splitted_dsts, change_dts, extra, tx, unlock_time, tx_key, additional_tx_keys, false, false, m_multisig ? &msout : NULL, per_output_unlock);
    THROW_WALLET_EXCEPTION_IF(!r, error::tx_not_constructed, sources, splitted_dsts, unlock_time, m_nettype);
    THROW_WALLET_EXCEPTION_IF(upper_transaction_size_limit <= get_object_blobsize(tx), error::tx_too_big, tx, upper_transaction_size_limit);

    std::string key_images;
    bool all_are_txin_to_key = std::all_of(tx.vin.begin(), tx.vin.end(), [&](const txin_v& s_e) -> bool
    {
      CHECKED_GET_SPECIFIC_VARIANT(s_e, const txin_to_key, in, false);
      key_images += boost::to_string(in.k_image) + " ";
      return true;
    });
    THROW_WALLET_EXCEPTION_IF(!all_are_txin_to_key, error::unexpected_txin_type, tx);
    
    bool dust_sent_elsewhere = (dust_policy.addr_for_dust.m_view_public_key != change_dts.addr.m_view_public_key
                                || dust_policy.addr_for_dust.m_spend_public_key != change_dts.addr.m_spend_public_key);      

    if (dust_policy.add_to_fee || dust_sent_elsewhere) change_dts.amount -= dust;

    ptx.key_images = key_images;
    ptx.fee = (dust_policy.add_to_fee ? fee+dust : fee);
    ptx.dust = ((dust_policy.add_to_fee || dust_sent_elsewhere) ? dust : 0);
    ptx.dust_added_to_fee = dust_policy.add_to_fee;
    ptx.tx = tx;
    ptx.change_dts = change_dts;
    ptx.selected_transfers = selected_transfers;
    ptx.tx_key = tx_key;
    ptx.additional_tx_keys = additional_tx_keys;
    ptx.dests = dsts;
    ptx.construction_data.sources = sources;
    ptx.construction_data.change_dts = change_dts;
    ptx.construction_data.splitted_dsts = splitted_dsts;
    ptx.construction_data.selected_transfers = selected_transfers;
    ptx.construction_data.extra = tx.extra;
    ptx.construction_data.unlock_time = unlock_time;
    ptx.construction_data.use_rct = false;
    ptx.construction_data.use_bulletproofs = false;
    ptx.construction_data.dests = dsts;
    // record which subaddress indices are being used as inputs
    ptx.construction_data.subaddr_account = subaddr_account;
    ptx.construction_data.subaddr_indices.clear();
    for (size_t idx: selected_transfers)
      ptx.construction_data.subaddr_indices.insert(m_transfers[idx].m_subaddr_index.minor);
  }


}<|MERGE_RESOLUTION|>--- conflicted
+++ resolved
@@ -1325,15 +1325,11 @@
     std::string m_ring_database;
     bool m_ring_history_saved;
     std::unique_ptr<ringdb> m_ringdb;
-<<<<<<< HEAD
-
-    bool m_per_output_unlock;
+
     boost::optional<crypto::chacha_key> m_ringdb_key;
 
     uint64_t m_last_block_reward;
     std::unique_ptr<tools::file_locker> m_keys_file_locker;
-=======
->>>>>>> 217b9d8a
   };
 }
 BOOST_CLASS_VERSION(tools::wallet2, 25)
