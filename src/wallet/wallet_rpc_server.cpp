--- conflicted
+++ resolved
@@ -92,7 +92,6 @@
   }
 
   //------------------------------------------------------------------------------------------------------------------------------
-<<<<<<< HEAD
   wallet_rpc_server::wallet_rpc_server(boost::program_options::variables_map vm)
   : rpc_login_file()
   , m_stop(false)
@@ -102,18 +101,6 @@
   }
   //------------------------------------------------------------------------------------------------------------------------------
   void wallet_rpc_server::set_wallet(std::unique_ptr<wallet2> cr)
-=======
-  wallet_rpc_server::wallet_rpc_server():m_wallet(NULL), rpc_login_file(), m_stop(false), m_restricted(false), m_vm(NULL), m_long_poll_disabled(true)
-  {
-  }
-  //------------------------------------------------------------------------------------------------------------------------------
-  wallet_rpc_server::~wallet_rpc_server()
-  {
-    stop();
-  }
-  //------------------------------------------------------------------------------------------------------------------------------
-  void wallet_rpc_server::set_wallet(wallet2 *cr)
->>>>>>> 8782f577
   {
     m_wallet = std::move(cr);
   }
@@ -178,14 +165,8 @@
   //------------------------------------------------------------------------------------------------------------------------------
   void wallet_rpc_server::stop()
   {
-<<<<<<< HEAD
+    m_long_poll_disabled = true;
     send_stop_signal();
-=======
-    m_long_poll_disabled = true;
-    if (m_long_poll_thread.joinable())
-        m_long_poll_thread.join();
-
->>>>>>> 8782f577
     if (m_wallet)
     {
       m_wallet->store();
@@ -4586,14 +4567,9 @@
     }
 
   just_dir:
-<<<<<<< HEAD
+    wrpc->m_long_poll_disabled = tools::wallet2::has_disable_rpc_long_poll(vm);
     if (wal) set_wallet(std::move(wal));
     bool r = init();
-=======
-    wrpc->m_long_poll_disabled = tools::wallet2::has_disable_rpc_long_poll(vm);
-    if (wal) wrpc->set_wallet(wal.release());
-    bool r = wrpc->init(&vm);
->>>>>>> 8782f577
     CHECK_AND_ASSERT_MES(r, false, tools::wallet_rpc_server::tr("Failed to initialize wallet RPC server"));
     tools::signal_handler::install([this](int) { send_stop_signal(); });
 
