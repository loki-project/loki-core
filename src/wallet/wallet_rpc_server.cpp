--- conflicted
+++ resolved
@@ -651,35 +651,9 @@
 
     if (!payment_id.empty())
     {
-<<<<<<< HEAD
-      /* Just to clarify */
-      const std::string& payment_id_str = payment_id;
-
-      crypto::hash long_payment_id;
-      crypto::hash8 short_payment_id;
-
-      /* Parse payment ID */
-      if (wallet2::parse_long_payment_id(payment_id_str, long_payment_id)) {
-        cryptonote::set_payment_id_to_tx_extra_nonce(extra_nonce, long_payment_id);
-      }
-      else {
-        er.code = WALLET_RPC_ERROR_CODE_WRONG_PAYMENT_ID;
-        er.message = "Payment id has invalid format: \"" + payment_id_str + "\", expected 64 character string";
-        return false;
-      }
-
-      /* Append Payment ID data into extra */
-      if (!cryptonote::add_extra_nonce_to_tx_extra(extra, extra_nonce)) {
-        er.code = WALLET_RPC_ERROR_CODE_WRONG_PAYMENT_ID;
-        er.message = "Something went wrong with payment_id. Please check its format: \"" + payment_id_str + "\", expected 64-character string";
-        return false;
-      }
-
-=======
       er.code = WALLET_RPC_ERROR_CODE_WRONG_PAYMENT_ID;
       er.message = "Standalone payment IDs are obsolete. Use subaddresses or integrated addresses instead";
       return false;
->>>>>>> 965adff6
     }
     return true;
   }
