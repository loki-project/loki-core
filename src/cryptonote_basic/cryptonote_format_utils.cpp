// Copyright (c) 2014-2019, The Monero Project
// Copyright (c)      2018, The Loki Project
// 
// All rights reserved.
// 
// Redistribution and use in source and binary forms, with or without modification, are
// permitted provided that the following conditions are met:
// 
// 1. Redistributions of source code must retain the above copyright notice, this list of
//    conditions and the following disclaimer.
// 
// 2. Redistributions in binary form must reproduce the above copyright notice, this list
//    of conditions and the following disclaimer in the documentation and/or other
//    materials provided with the distribution.
// 
// 3. Neither the name of the copyright holder nor the names of its contributors may be
//    used to endorse or promote products derived from this software without specific
//    prior written permission.
// 
// THIS SOFTWARE IS PROVIDED BY THE COPYRIGHT HOLDERS AND CONTRIBUTORS "AS IS" AND ANY
// EXPRESS OR IMPLIED WARRANTIES, INCLUDING, BUT NOT LIMITED TO, THE IMPLIED WARRANTIES OF
// MERCHANTABILITY AND FITNESS FOR A PARTICULAR PURPOSE ARE DISCLAIMED. IN NO EVENT SHALL
// THE COPYRIGHT HOLDER OR CONTRIBUTORS BE LIABLE FOR ANY DIRECT, INDIRECT, INCIDENTAL,
// SPECIAL, EXEMPLARY, OR CONSEQUENTIAL DAMAGES (INCLUDING, BUT NOT LIMITED TO,
// PROCUREMENT OF SUBSTITUTE GOODS OR SERVICES; LOSS OF USE, DATA, OR PROFITS; OR BUSINESS
// INTERRUPTION) HOWEVER CAUSED AND ON ANY THEORY OF LIABILITY, WHETHER IN CONTRACT,
// STRICT LIABILITY, OR TORT (INCLUDING NEGLIGENCE OR OTHERWISE) ARISING IN ANY WAY OUT OF
// THE USE OF THIS SOFTWARE, EVEN IF ADVISED OF THE POSSIBILITY OF SUCH DAMAGE.
// 
// Parts of this file are originally copyright (c) 2012-2013 The Cryptonote developers

#include <atomic>
#include <boost/algorithm/string.hpp>
#include "wipeable_string.h"
#include "string_tools.h"
#include "common/i18n.h"
#include "common/osrb.h"
#include "serialization/string.h"
#include "cryptonote_format_utils.h"
#include "cryptonote_config.h"
#include "crypto/crypto.h"
#include "crypto/hash.h"
#include "ringct/rctSigs.h"
#include "cryptonote_basic/verification_context.h"
#include "cryptonote_core/service_node_voting.h"
#include "cryptonote_core/loki_name_system.h"

#undef LOKI_DEFAULT_LOG_CATEGORY
#define LOKI_DEFAULT_LOG_CATEGORY "cn"

#define ENCRYPTED_PAYMENT_ID_TAIL 0x8d

// #define ENABLE_HASH_CASH_INTEGRITY_CHECK

using namespace crypto;

static std::atomic<unsigned int> default_decimal_point(CRYPTONOTE_DISPLAY_DECIMAL_POINT);

static std::atomic<uint64_t> tx_hashes_calculated_count(0);
static std::atomic<uint64_t> tx_hashes_cached_count(0);
static std::atomic<uint64_t> block_hashes_calculated_count(0);
static std::atomic<uint64_t> block_hashes_cached_count(0);

#define CHECK_AND_ASSERT_THROW_MES_L1(expr, message) {if(!(expr)) {MWARNING(message); throw std::runtime_error(message);}}

namespace cryptonote
{
  static inline unsigned char *operator &(ec_point &point) {
    return &reinterpret_cast<unsigned char &>(point);
  }
  static inline const unsigned char *operator &(const ec_point &point) {
    return &reinterpret_cast<const unsigned char &>(point);
  }

  // a copy of rct::addKeys, since we can't link to libringct to avoid circular dependencies
  static void add_public_key(crypto::public_key &AB, const crypto::public_key &A, const crypto::public_key &B) {
      ge_p3 B2, A2;
      CHECK_AND_ASSERT_THROW_MES_L1(ge_frombytes_vartime(&B2, &B) == 0, "ge_frombytes_vartime failed at "+boost::lexical_cast<std::string>(__LINE__));
      CHECK_AND_ASSERT_THROW_MES_L1(ge_frombytes_vartime(&A2, &A) == 0, "ge_frombytes_vartime failed at "+boost::lexical_cast<std::string>(__LINE__));
      ge_cached tmp2;
      ge_p3_to_cached(&tmp2, &B2);
      ge_p1p1 tmp3;
      ge_add(&tmp3, &A2, &tmp2);
      ge_p1p1_to_p3(&A2, &tmp3);
      ge_p3_tobytes(&AB, &A2);
  }

  uint64_t get_transaction_weight_clawback(const transaction &tx, size_t n_padded_outputs)
  {
    const rct::rctSig &rv = tx.rct_signatures;
    const uint64_t bp_base = 368;
    const size_t n_outputs = tx.vout.size();
    if (n_padded_outputs <= 2)
      return 0;
    size_t nlr = 0;
    while ((1u << nlr) < n_padded_outputs)
      ++nlr;
    nlr += 6;
    const size_t bp_size = 32 * (9 + 2 * nlr);
    CHECK_AND_ASSERT_THROW_MES_L1(n_outputs <= BULLETPROOF_MAX_OUTPUTS, "maximum number of outputs is " + std::to_string(BULLETPROOF_MAX_OUTPUTS) + " per transaction");
    CHECK_AND_ASSERT_THROW_MES_L1(bp_base * n_padded_outputs >= bp_size, "Invalid bulletproof clawback: bp_base " + std::to_string(bp_base) + ", n_padded_outputs "
        + std::to_string(n_padded_outputs) + ", bp_size " + std::to_string(bp_size));
    const uint64_t bp_clawback = (bp_base * n_padded_outputs - bp_size) * 4 / 5;
    return bp_clawback;
  }
  //---------------------------------------------------------------
}

namespace cryptonote
{
  //---------------------------------------------------------------
  void get_transaction_prefix_hash(const transaction_prefix& tx, crypto::hash& h)
  {
    std::ostringstream s;
    binary_archive<true> a(s);
    ::serialization::serialize(a, const_cast<transaction_prefix&>(tx));
    crypto::cn_fast_hash(s.str().data(), s.str().size(), h);
  }
  //---------------------------------------------------------------
  crypto::hash get_transaction_prefix_hash(const transaction_prefix& tx)
  {
    crypto::hash h = null_hash;
    get_transaction_prefix_hash(tx, h);
    return h;
  }
  //---------------------------------------------------------------
  bool expand_transaction_1(transaction &tx, bool base_only)
  {
    if (tx.version >= txversion::v2_ringct && !is_coinbase(tx))
    {
      rct::rctSig &rv = tx.rct_signatures;
      if (rv.outPk.size() != tx.vout.size())
      {
        LOG_PRINT_L1("Failed to parse transaction from blob, bad outPk size in tx " << get_transaction_hash(tx));
        return false;
      }
      for (size_t n = 0; n < tx.rct_signatures.outPk.size(); ++n)
      {
        if (tx.vout[n].target.type() != typeid(txout_to_key))
        {
          LOG_PRINT_L1("Unsupported output type in tx " << get_transaction_hash(tx));
          return false;
        }
        rv.outPk[n].dest = rct::pk2rct(boost::get<txout_to_key>(tx.vout[n].target).key);
      }

      if (!base_only)
      {
        const bool bulletproof = rct::is_rct_bulletproof(rv.type);
        if (bulletproof)
        {
          if (rv.p.bulletproofs.size() != 1)
          {
            LOG_PRINT_L1("Failed to parse transaction from blob, bad bulletproofs size in tx " << get_transaction_hash(tx));
            return false;
          }
          if (rv.p.bulletproofs[0].L.size() < 6)
          {
            LOG_PRINT_L1("Failed to parse transaction from blob, bad bulletproofs L size in tx " << get_transaction_hash(tx));
            return false;
          }
          const size_t max_outputs = 1 << (rv.p.bulletproofs[0].L.size() - 6);
          if (max_outputs < tx.vout.size())
          {
            LOG_PRINT_L1("Failed to parse transaction from blob, bad bulletproofs max outputs in tx " << get_transaction_hash(tx));
            return false;
          }
          const size_t n_amounts = tx.vout.size();
          CHECK_AND_ASSERT_MES(n_amounts == rv.outPk.size(), false, "Internal error filling out V");
          rv.p.bulletproofs[0].V.resize(n_amounts);
          for (size_t i = 0; i < n_amounts; ++i)
            rv.p.bulletproofs[0].V[i] = rct::scalarmultKey(rv.outPk[i].mask, rct::INV_EIGHT);
        }
      }
    }
    return true;
  }

  // NOTE: Compiling with a libc++ (Mac OSX 10.13, our Android NDK version) and
  // generating a binary_archive with a one_shot_read_buffer, causes the
  // following snippet to fail

#if 0
  explicit binary_archive(stream_type &s) : base_type(s) {
    stream_type::pos_type pos = stream_.tellg();
    stream_.seekg(0, std::ios_base::end);
    eof_pos_ = stream_.tellg();
    stream_.seekg(pos);
  }
#endif

  // In particular
  // stream_.seekg(0, std::ios_base::end);
  // eof_pos_ = stream_.tellg();

  // A seekg followed by a tellg returns 0, no state flags are set on the io
  // stream. So use the old method that copies the blob into a stringstream
  // 2020-01-15, doyle

#if defined(_LIBCPP_VERSION)
  #define BINARY_ARCHIVE_STREAM(stream_name, blob) \
    std::stringstream stream_name; \
    stream_name.write(reinterpret_cast<const char *>(blob.data()), blob.size())
#else
  #define BINARY_ARCHIVE_STREAM(stream_name, blob) \
    auto buf = tools::one_shot_read_buffer{reinterpret_cast<const char *>(blob.data()), blob.size()}; \
    std::istream stream_name{&buf}
#endif

  //---------------------------------------------------------------
  bool parse_and_validate_tx_from_blob(const blobdata& tx_blob, transaction& tx)
  {
    BINARY_ARCHIVE_STREAM(is, tx_blob);
    binary_archive<false> ba(is);
    bool r = ::serialization::serialize(ba, tx);
    CHECK_AND_ASSERT_MES(r, false, "Failed to parse and validate transaction from blob");
    CHECK_AND_ASSERT_MES(expand_transaction_1(tx, false), false, "Failed to expand transaction data");
    tx.invalidate_hashes();
    tx.set_blob_size(tx_blob.size());
    return true;
  }
  //---------------------------------------------------------------
  bool parse_and_validate_tx_base_from_blob(const blobdata& tx_blob, transaction& tx)
  {
    BINARY_ARCHIVE_STREAM(is, tx_blob);
    binary_archive<false> ba(is);
    bool r = tx.serialize_base(ba);
    CHECK_AND_ASSERT_MES(r, false, "Failed to parse transaction base from blob");
    CHECK_AND_ASSERT_MES(expand_transaction_1(tx, true), false, "Failed to expand transaction data");
    tx.invalidate_hashes();
    return true;
  }
  //---------------------------------------------------------------
  bool parse_and_validate_tx_prefix_from_blob(const blobdata& tx_blob, transaction_prefix& tx)
  {
    BINARY_ARCHIVE_STREAM(is, tx_blob);
    binary_archive<false> ba(is);
    bool r = ::serialization::serialize_noeof(ba, tx);
    CHECK_AND_ASSERT_MES(r, false, "Failed to parse transaction prefix from blob");
    return true;
  }
  //---------------------------------------------------------------
  bool parse_and_validate_tx_from_blob(const blobdata& tx_blob, transaction& tx, crypto::hash& tx_hash)
  {
    BINARY_ARCHIVE_STREAM(is, tx_blob);
    binary_archive<false> ba(is);
    bool r = ::serialization::serialize(ba, tx);
    CHECK_AND_ASSERT_MES(r, false, "Failed to parse and validate transaction from blob + hash");
    CHECK_AND_ASSERT_MES(expand_transaction_1(tx, false), false, "Failed to expand transaction data");
    tx.invalidate_hashes();
    //TODO: validate tx

    return get_transaction_hash(tx, tx_hash);
  }
  //---------------------------------------------------------------
  bool parse_and_validate_tx_from_blob(const blobdata& tx_blob, transaction& tx, crypto::hash& tx_hash, crypto::hash& tx_prefix_hash)
  {
    if (!parse_and_validate_tx_from_blob(tx_blob, tx, tx_hash))
      return false;
    get_transaction_prefix_hash(tx, tx_prefix_hash);
    return true;
  }
  //---------------------------------------------------------------
  bool is_v1_tx(const blobdata_ref& tx_blob)
  {
    uint64_t version;
    const char* begin = static_cast<const char*>(tx_blob.data());
    const char* end = begin + tx_blob.size();
    int read = tools::read_varint(begin, end, version);
    if (read <= 0)
      throw std::runtime_error("Internal error getting transaction version");
    return version <= 1;
  }
  //---------------------------------------------------------------
  bool is_v1_tx(const blobdata& tx_blob)
  {
    return is_v1_tx(blobdata_ref{tx_blob.data(), tx_blob.size()});
  }
  //---------------------------------------------------------------
  bool generate_key_image_helper(const account_keys& ack, const std::unordered_map<crypto::public_key, subaddress_index>& subaddresses, const crypto::public_key& out_key, const crypto::public_key& tx_public_key, const std::vector<crypto::public_key>& additional_tx_public_keys, size_t real_output_index, keypair& in_ephemeral, crypto::key_image& ki, hw::device &hwdev)
  {
    crypto::key_derivation recv_derivation{};
    bool r = hwdev.generate_key_derivation(tx_public_key, ack.m_view_secret_key, recv_derivation);
    if (!r)
    {
      MWARNING("key image helper: failed to generate_key_derivation(" << tx_public_key << ", " << ack.m_view_secret_key << ")");
      memcpy(&recv_derivation, rct::identity().bytes, sizeof(recv_derivation));
    }

    std::vector<crypto::key_derivation> additional_recv_derivations;
    for (size_t i = 0; i < additional_tx_public_keys.size(); ++i)
    {
      crypto::key_derivation additional_recv_derivation{};
      r = hwdev.generate_key_derivation(additional_tx_public_keys[i], ack.m_view_secret_key, additional_recv_derivation);
      if (!r)
      {
        MWARNING("key image helper: failed to generate_key_derivation(" << additional_tx_public_keys[i] << ", " << ack.m_view_secret_key << ")");
      }
      else
      {
        additional_recv_derivations.push_back(additional_recv_derivation);
      }
    }

    boost::optional<subaddress_receive_info> subaddr_recv_info = is_out_to_acc_precomp(subaddresses, out_key, recv_derivation, additional_recv_derivations, real_output_index,hwdev);
    CHECK_AND_ASSERT_MES(subaddr_recv_info, false, "key image helper: given output pubkey doesn't seem to belong to this address");

    return generate_key_image_helper_precomp(ack, out_key, subaddr_recv_info->derivation, real_output_index, subaddr_recv_info->index, in_ephemeral, ki, hwdev);
  }
  //---------------------------------------------------------------
  bool generate_key_image_helper_precomp(const account_keys& ack, const crypto::public_key& out_key, const crypto::key_derivation& recv_derivation, size_t real_output_index, const subaddress_index& received_index, keypair& in_ephemeral, crypto::key_image& ki, hw::device &hwdev)
  {
    if (hwdev.compute_key_image(ack, out_key, recv_derivation, real_output_index, received_index, in_ephemeral, ki))
    {
      return true;
    }

    if (ack.m_spend_secret_key == crypto::null_skey)
    {
      // for watch-only wallet, simply copy the known output pubkey
      in_ephemeral.pub = out_key;
      in_ephemeral.sec = crypto::null_skey;
    }
    else
    {
      // derive secret key with subaddress - step 1: original CN derivation
      crypto::secret_key scalar_step1;
      hwdev.derive_secret_key(recv_derivation, real_output_index, ack.m_spend_secret_key, scalar_step1); // computes Hs(a*R || idx) + b

      // step 2: add Hs(a || index_major || index_minor)
      crypto::secret_key subaddr_sk;
      crypto::secret_key scalar_step2;
      if (received_index.is_zero())
      {
        scalar_step2 = scalar_step1;    // treat index=(0,0) as a special case representing the main address
      }
      else
      {
        subaddr_sk = hwdev.get_subaddress_secret_key(ack.m_view_secret_key, received_index);
        hwdev.sc_secret_add(scalar_step2, scalar_step1,subaddr_sk);
      }

      in_ephemeral.sec = scalar_step2;

      if (ack.m_multisig_keys.empty())
      {
        // when not in multisig, we know the full spend secret key, so the output pubkey can be obtained by scalarmultBase
        CHECK_AND_ASSERT_MES(hwdev.secret_key_to_public_key(in_ephemeral.sec, in_ephemeral.pub), false, "Failed to derive public key");
      }
      else
      {
        // when in multisig, we only know the partial spend secret key. but we do know the full spend public key, so the output pubkey can be obtained by using the standard CN key derivation
        CHECK_AND_ASSERT_MES(hwdev.derive_public_key(recv_derivation, real_output_index, ack.m_account_address.m_spend_public_key, in_ephemeral.pub), false, "Failed to derive public key");
        // and don't forget to add the contribution from the subaddress part
        if (!received_index.is_zero())
        {
          crypto::public_key subaddr_pk;
          CHECK_AND_ASSERT_MES(hwdev.secret_key_to_public_key(subaddr_sk, subaddr_pk), false, "Failed to derive public key");
          add_public_key(in_ephemeral.pub, in_ephemeral.pub, subaddr_pk);
        }
      }

      CHECK_AND_ASSERT_MES(in_ephemeral.pub == out_key,
           false, "key image helper precomp: given output pubkey doesn't match the derived one");
    }

    hwdev.generate_key_image(in_ephemeral.pub, in_ephemeral.sec, ki);
    return true;
  }
  //---------------------------------------------------------------
  uint64_t power_integral(uint64_t a, uint64_t b)
  {
    if(b == 0)
      return 1;
    uint64_t total = a;
    for(uint64_t i = 1; i != b; i++)
      total *= a;
    return total;
  }
  //---------------------------------------------------------------
  bool parse_amount(uint64_t& amount, const std::string& str_amount_)
  {
    std::string str_amount = str_amount_;
    boost::algorithm::trim(str_amount);

    size_t point_index = str_amount.find_first_of('.');
    size_t fraction_size;
    if (std::string::npos != point_index)
    {
      fraction_size = str_amount.size() - point_index - 1;
      while (default_decimal_point < fraction_size && '0' == str_amount.back())
      {
        str_amount.erase(str_amount.size() - 1, 1);
        --fraction_size;
      }
      if (default_decimal_point < fraction_size)
        return false;
      str_amount.erase(point_index, 1);
    }
    else
    {
      fraction_size = 0;
    }

    if (str_amount.empty())
      return false;

    if (fraction_size < default_decimal_point)
    {
      str_amount.append(default_decimal_point - fraction_size, '0');
    }

    return epee::string_tools::get_xtype_from_string(amount, str_amount);
  }
  //---------------------------------------------------------------
  uint64_t get_transaction_weight(const transaction &tx, size_t blob_size)
  {
<<<<<<< HEAD
    if (tx.version < txversion::v2_ringct)
=======
    CHECK_AND_ASSERT_MES(!tx.pruned, std::numeric_limits<uint64_t>::max(), "get_transaction_weight does not support pruned txes");
    if (tx.version < 2)
>>>>>>> bb2bcf35
      return blob_size;
    const rct::rctSig &rv = tx.rct_signatures;
    if (!rct::is_rct_bulletproof(rv.type))
      return blob_size;
    const size_t n_padded_outputs = rct::n_bulletproof_max_amounts(rv.p.bulletproofs);
    uint64_t bp_clawback = get_transaction_weight_clawback(tx, n_padded_outputs);
    CHECK_AND_ASSERT_THROW_MES_L1(bp_clawback <= std::numeric_limits<uint64_t>::max() - blob_size, "Weight overflow");
    return blob_size + bp_clawback;
  }
  //---------------------------------------------------------------
  uint64_t get_pruned_transaction_weight(const transaction &tx)
  {
    CHECK_AND_ASSERT_MES(tx.pruned, std::numeric_limits<uint64_t>::max(), "get_pruned_transaction_weight does not support non pruned txes");
    CHECK_AND_ASSERT_MES(tx.version >= 2, std::numeric_limits<uint64_t>::max(), "get_pruned_transaction_weight does not support v1 txes");
    CHECK_AND_ASSERT_MES(tx.rct_signatures.type >= rct::RCTTypeBulletproof2,
        std::numeric_limits<uint64_t>::max(), "get_pruned_transaction_weight does not support older range proof types");
    CHECK_AND_ASSERT_MES(!tx.vin.empty(), std::numeric_limits<uint64_t>::max(), "empty vin");
    CHECK_AND_ASSERT_MES(tx.vin[0].type() == typeid(cryptonote::txin_to_key), std::numeric_limits<uint64_t>::max(), "empty vin");

    // get pruned data size
    std::ostringstream s;
    binary_archive<true> a(s);
    ::serialization::serialize(a, const_cast<transaction&>(tx));
    uint64_t weight = s.str().size(), extra;

    // nbps (technically varint)
    weight += 1;

    // calculate deterministic bulletproofs size (assumes canonical BP format)
    size_t nrl = 0, n_padded_outputs;
    while ((n_padded_outputs = (1u << nrl)) < tx.vout.size())
      ++nrl;
    nrl += 6;
    extra = 32 * (9 + 2 * nrl) + 2;
    weight += extra;

    // calculate deterministic MLSAG data size
    const size_t ring_size = boost::get<cryptonote::txin_to_key>(tx.vin[0]).key_offsets.size();
    extra = tx.vin.size() * (ring_size * (1 + 1) * 32 + 32 /* cc */);
    weight += extra;

    // calculate deterministic pseudoOuts size
    extra =  32 * (tx.vin.size());
    weight += extra;

    // clawback
    uint64_t bp_clawback = get_transaction_weight_clawback(tx, n_padded_outputs);
    CHECK_AND_ASSERT_THROW_MES_L1(bp_clawback <= std::numeric_limits<uint64_t>::max() - weight, "Weight overflow");
    weight += bp_clawback;

    return weight;
  }
  //---------------------------------------------------------------
  uint64_t get_transaction_weight(const transaction &tx)
  {
    size_t blob_size;
    if (tx.is_blob_size_valid())
    {
      blob_size = tx.blob_size;
    }
    else
    {
      std::ostringstream s;
      binary_archive<true> a(s);
      ::serialization::serialize(a, const_cast<transaction&>(tx));
      blob_size = s.str().size();
    }
    return get_transaction_weight(tx, blob_size);
  }
  //---------------------------------------------------------------
  bool get_tx_miner_fee(const transaction& tx, uint64_t & fee, bool burning_enabled, uint64_t *burned)
  {
    if (burned)
      *burned = 0;
    if (tx.version >= txversion::v2_ringct)
    {
      fee = tx.rct_signatures.txnFee;
      if (burning_enabled)
      {
        uint64_t fee_burned = get_burned_amount_from_tx_extra(tx.extra);
        fee -= std::min(fee, fee_burned);
        if (burned)
            *burned = fee_burned;
      }
      return true;
    }
    uint64_t amount_in;
    if (!get_inputs_money_amount(tx, amount_in)) return false;
    uint64_t amount_out = get_outs_money_amount(tx);

    CHECK_AND_ASSERT_MES(amount_in >= amount_out, false, "transaction spend (" <<amount_in << ") more than it has (" << amount_out << ")");
    fee = amount_in - amount_out;
    return true;
  }
  //---------------------------------------------------------------
  uint64_t get_tx_miner_fee(const transaction& tx, bool burning_enabled)
  {
    uint64_t r = 0;
    if(!get_tx_miner_fee(tx, r, burning_enabled))
      return 0;
    return r;
  }
  //---------------------------------------------------------------
  bool parse_tx_extra(const std::vector<uint8_t>& tx_extra, std::vector<tx_extra_field>& tx_extra_fields)
  {
    tx_extra_fields.clear();

    if(tx_extra.empty())
      return true;

    BINARY_ARCHIVE_STREAM(iss, tx_extra);
    binary_archive<false> ar(iss);

    bool eof = false;
    while (!eof)
    {
      tx_extra_field field;
      bool r = ::do_serialize(ar, field);
      CHECK_AND_NO_ASSERT_MES_L1(r, false, "failed to deserialize extra field. extra = " << to_hex(lokimq::ustring_view{tx_extra.data(), tx_extra.size()}));
      tx_extra_fields.push_back(field);

      std::ios_base::iostate state = iss.rdstate();
      eof = (EOF == iss.peek());
      iss.clear(state);
    }
    CHECK_AND_NO_ASSERT_MES_L1(::serialization::check_stream_state(ar), false, "failed to deserialize extra field. extra = " << to_hex(lokimq::ustring_view{tx_extra.data(), tx_extra.size()}));

    return true;
  }
  //---------------------------------------------------------------
  template<typename T>
  static bool pick(binary_archive<true> &ar, std::vector<tx_extra_field> &fields, uint8_t tag)
  {
    std::vector<tx_extra_field>::iterator it;
    while ((it = std::find_if(fields.begin(), fields.end(), [](const tx_extra_field &f) { return f.type() == typeid(T); })) != fields.end())
    {
      bool r = ::do_serialize(ar, tag);
      CHECK_AND_NO_ASSERT_MES_L1(r, false, "failed to serialize tx extra field");
      r = ::do_serialize(ar, boost::get<T>(*it));
      CHECK_AND_NO_ASSERT_MES_L1(r, false, "failed to serialize tx extra field");
      fields.erase(it);
    }
    return true;
  }
  //---------------------------------------------------------------
  bool sort_tx_extra(const std::vector<uint8_t>& tx_extra, std::vector<uint8_t> &sorted_tx_extra, bool allow_partial)
  {
    std::vector<tx_extra_field> tx_extra_fields;

    if(tx_extra.empty())
    {
      sorted_tx_extra.clear();
      return true;
    }

    BINARY_ARCHIVE_STREAM(iss, tx_extra);
    binary_archive<false> ar(iss);

    bool eof = false;
    size_t processed = 0;
    while (!eof)
    {
      tx_extra_field field;
      bool r = ::do_serialize(ar, field);
      if (!r)
      {
        MWARNING("failed to deserialize extra field. extra = " << to_hex(lokimq::ustring_view{tx_extra.data(), tx_extra.size()}));
        if (!allow_partial)
          return false;
        break;
      }
      tx_extra_fields.push_back(field);
      processed = iss.tellg();

      std::ios_base::iostate state = iss.rdstate();
      eof = (EOF == iss.peek());
      iss.clear(state);
    }
    if (!::serialization::check_stream_state(ar))
    {
      MWARNING("failed to deserialize extra field. extra = " << to_hex(lokimq::ustring_view{tx_extra.data(), tx_extra.size()}));
      if (!allow_partial)
        return false;
    }
    MTRACE("Sorted " << processed << "/" << tx_extra.size());

    std::ostringstream oss;
    binary_archive<true> nar(oss);

    // sort by:
    if (!pick<tx_extra_pub_key>            (nar, tx_extra_fields, TX_EXTRA_TAG_PUBKEY)) return false;
    if (!pick<tx_extra_service_node_winner>(nar, tx_extra_fields, TX_EXTRA_TAG_SERVICE_NODE_WINNER)) return false;
    if (!pick<tx_extra_additional_pub_keys>(nar, tx_extra_fields, TX_EXTRA_TAG_ADDITIONAL_PUBKEYS)) return false;
    if (!pick<tx_extra_nonce>              (nar, tx_extra_fields, TX_EXTRA_NONCE)) return false;

    if (!pick<tx_extra_service_node_register>       (nar, tx_extra_fields, TX_EXTRA_TAG_SERVICE_NODE_REGISTER)) return false;
    if (!pick<tx_extra_service_node_deregister_old> (nar, tx_extra_fields, TX_EXTRA_TAG_SERVICE_NODE_DEREG_OLD)) return false;
    if (!pick<tx_extra_service_node_state_change>   (nar, tx_extra_fields, TX_EXTRA_TAG_SERVICE_NODE_STATE_CHANGE)) return false;
    if (!pick<tx_extra_service_node_contributor>    (nar, tx_extra_fields, TX_EXTRA_TAG_SERVICE_NODE_CONTRIBUTOR)) return false;
    if (!pick<tx_extra_service_node_pubkey>         (nar, tx_extra_fields, TX_EXTRA_TAG_SERVICE_NODE_PUBKEY)) return false;
    if (!pick<tx_extra_tx_secret_key>               (nar, tx_extra_fields, TX_EXTRA_TAG_TX_SECRET_KEY)) return false;
    if (!pick<tx_extra_loki_name_system>            (nar, tx_extra_fields, TX_EXTRA_TAG_LOKI_NAME_SYSTEM)) return false;
    if (!pick<tx_extra_tx_key_image_proofs>         (nar, tx_extra_fields, TX_EXTRA_TAG_TX_KEY_IMAGE_PROOFS)) return false;
    if (!pick<tx_extra_tx_key_image_unlock>         (nar, tx_extra_fields, TX_EXTRA_TAG_TX_KEY_IMAGE_UNLOCK)) return false;

    if (!pick<tx_extra_burn>                        (nar, tx_extra_fields, TX_EXTRA_TAG_BURN)) return false;

    if (!pick<tx_extra_merge_mining_tag>            (nar, tx_extra_fields, TX_EXTRA_MERGE_MINING_TAG)) return false;
    if (!pick<tx_extra_mysterious_minergate>        (nar, tx_extra_fields, TX_EXTRA_MYSTERIOUS_MINERGATE_TAG)) return false;
    if (!pick<tx_extra_padding>                     (nar, tx_extra_fields, TX_EXTRA_TAG_PADDING)) return false;

    // if not empty, someone added a new type and did not add a case above
    if (!tx_extra_fields.empty())
    {
      MERROR("tx_extra_fields not empty after sorting, someone forgot to add a case above");
      return false;
    }

    std::string oss_str = oss.str();
    if (allow_partial && processed < tx_extra.size())
    {
      MDEBUG("Appending unparsed data");
      oss_str += std::string((const char*)tx_extra.data() + processed, tx_extra.size() - processed);
    }
    sorted_tx_extra = std::vector<uint8_t>(oss_str.begin(), oss_str.end());
    return true;
  }
  //---------------------------------------------------------------
  crypto::public_key get_tx_pub_key_from_extra(const std::vector<uint8_t>& tx_extra, size_t pk_index)
  {
    std::vector<tx_extra_field> tx_extra_fields;
    parse_tx_extra(tx_extra, tx_extra_fields);

    tx_extra_pub_key pub_key_field;
    if(!find_tx_extra_field_by_type(tx_extra_fields, pub_key_field, pk_index))
      return null_pkey;

    return pub_key_field.pub_key;
  }
  //---------------------------------------------------------------
  crypto::public_key get_tx_pub_key_from_extra(const transaction_prefix& tx_prefix, size_t pk_index)
  {
    return get_tx_pub_key_from_extra(tx_prefix.extra, pk_index);
  }
  //---------------------------------------------------------------
  crypto::public_key get_tx_pub_key_from_extra(const transaction& tx, size_t pk_index)
  {
    return get_tx_pub_key_from_extra(tx.extra, pk_index);
  }
  //---------------------------------------------------------------
  static void add_data_to_tx_extra(std::vector<uint8_t>& tx_extra, char const *data, size_t data_size, uint8_t tag)
  {
    size_t pos = tx_extra.size();
    tx_extra.resize(tx_extra.size() + sizeof(tag) + data_size);
    tx_extra[pos++] = tag;
    std::memcpy(&tx_extra[pos], data, data_size);
  }
  //---------------------------------------------------------------
  void add_tx_pub_key_to_extra(transaction& tx, const crypto::public_key& tx_pub_key)
  {
    add_tx_pub_key_to_extra(tx.extra, tx_pub_key);
  }
  //---------------------------------------------------------------
  void add_tx_pub_key_to_extra(transaction_prefix& tx, const crypto::public_key& tx_pub_key)
  {
    add_tx_pub_key_to_extra(tx.extra, tx_pub_key);
  }
  //---------------------------------------------------------------
  void add_tx_pub_key_to_extra(std::vector<uint8_t>& tx_extra, const crypto::public_key& tx_pub_key)
  {
    add_data_to_tx_extra(tx_extra, reinterpret_cast<const char *>(&tx_pub_key), sizeof(tx_pub_key), TX_EXTRA_TAG_PUBKEY);
  }
  //---------------------------------------------------------------
  std::vector<crypto::public_key> get_additional_tx_pub_keys_from_extra(const std::vector<uint8_t>& tx_extra)
  {
    // parse
    std::vector<tx_extra_field> tx_extra_fields;
    parse_tx_extra(tx_extra, tx_extra_fields);
    // find corresponding field
    tx_extra_additional_pub_keys additional_pub_keys;
    if(!find_tx_extra_field_by_type(tx_extra_fields, additional_pub_keys))
      return {};
    return additional_pub_keys.data;
  }
  //---------------------------------------------------------------
  std::vector<crypto::public_key> get_additional_tx_pub_keys_from_extra(const transaction_prefix& tx)
  {
    return get_additional_tx_pub_keys_from_extra(tx.extra);
  }
  //---------------------------------------------------------------
  static bool add_tx_extra_field_to_tx_extra(std::vector<uint8_t>& tx_extra, tx_extra_field &field)
  {
    std::ostringstream oss;
    binary_archive<true> ar(oss);
    if (!::do_serialize(ar, field))
      return false;

    std::string tx_extra_str = oss.str();
    size_t pos = tx_extra.size();
    tx_extra.resize(tx_extra.size() + tx_extra_str.size());
    memcpy(&tx_extra[pos], tx_extra_str.data(), tx_extra_str.size());

    return true;
  }
  //---------------------------------------------------------------
  bool add_additional_tx_pub_keys_to_extra(std::vector<uint8_t>& tx_extra, const std::vector<crypto::public_key>& additional_pub_keys)
  {
    tx_extra_field field = tx_extra_additional_pub_keys{ additional_pub_keys };
    bool r = add_tx_extra_field_to_tx_extra(tx_extra, field);
    CHECK_AND_NO_ASSERT_MES_L1(r, false, "failed to serialize tx extra additional tx pub keys");
    return true;
  }
  //---------------------------------------------------------------
  bool add_extra_nonce_to_tx_extra(std::vector<uint8_t>& tx_extra, const blobdata& extra_nonce)
  {
    CHECK_AND_ASSERT_MES(extra_nonce.size() <= TX_EXTRA_NONCE_MAX_COUNT, false, "extra nonce could be 255 bytes max");
    size_t start_pos = tx_extra.size();
    tx_extra.resize(tx_extra.size() + 2 + extra_nonce.size());
    //write tag
    tx_extra[start_pos] = TX_EXTRA_NONCE;
    //write len
    ++start_pos;
    tx_extra[start_pos] = static_cast<uint8_t>(extra_nonce.size());
    //write data
    ++start_pos;
    memcpy(&tx_extra[start_pos], extra_nonce.data(), extra_nonce.size());
    return true;
  }

  bool add_service_node_state_change_to_tx_extra(std::vector<uint8_t>& tx_extra, const tx_extra_service_node_state_change& state_change, const uint8_t hf_version)
  {
    tx_extra_field field;
    if (hf_version < network_version_12_checkpointing)
    {
      CHECK_AND_ASSERT_MES(state_change.state == service_nodes::new_state::deregister, false, "internal error: cannot construct an old deregistration for a non-deregistration state change (before hardfork v12)");
      field = tx_extra_service_node_deregister_old{state_change};
    }
    else
    {
      field = state_change;
    }

    bool r = add_tx_extra_field_to_tx_extra(tx_extra, field);
    CHECK_AND_ASSERT_MES(r, false, "failed to serialize tx extra service node state change");
    return true;
  }

  //---------------------------------------------------------------
  void add_service_node_pubkey_to_tx_extra(std::vector<uint8_t>& tx_extra, const crypto::public_key& pubkey)
  {
    add_data_to_tx_extra(tx_extra, reinterpret_cast<const char *>(&pubkey), sizeof(pubkey), TX_EXTRA_TAG_SERVICE_NODE_PUBKEY);
  }
  //---------------------------------------------------------------
  bool get_service_node_pubkey_from_tx_extra(const std::vector<uint8_t>& tx_extra, crypto::public_key& pubkey)
  {
    std::vector<tx_extra_field> tx_extra_fields;
    parse_tx_extra(tx_extra, tx_extra_fields);
    tx_extra_service_node_pubkey service_node_pubkey;
    bool result = find_tx_extra_field_by_type(tx_extra_fields, service_node_pubkey);
    if (!result)
      return false;
    pubkey = service_node_pubkey.m_service_node_key;
    return true;
  }
  //---------------------------------------------------------------
  void add_service_node_contributor_to_tx_extra(std::vector<uint8_t>& tx_extra, const cryptonote::account_public_address& address)
  {
    add_data_to_tx_extra(tx_extra, reinterpret_cast<const char *>(&address), sizeof(address), TX_EXTRA_TAG_SERVICE_NODE_CONTRIBUTOR);
  }
  //---------------------------------------------------------------
  bool get_tx_secret_key_from_tx_extra(const std::vector<uint8_t>& tx_extra, crypto::secret_key& key)
  {
    std::vector<tx_extra_field> tx_extra_fields;
    parse_tx_extra(tx_extra, tx_extra_fields);
    tx_extra_tx_secret_key seckey;
    bool result = find_tx_extra_field_by_type(tx_extra_fields, seckey);
    if (!result)
      return false;
    key = seckey.key;
    return true;
  }
  //---------------------------------------------------------------
  void add_tx_secret_key_to_tx_extra(std::vector<uint8_t>& tx_extra, const crypto::secret_key& key)
  {
    add_data_to_tx_extra(tx_extra, reinterpret_cast<const char *>(&key), sizeof(key), TX_EXTRA_TAG_TX_SECRET_KEY);
  }
  //---------------------------------------------------------------
  bool get_tx_key_image_proofs_from_tx_extra(const std::vector<uint8_t>& tx_extra, tx_extra_tx_key_image_proofs &proofs)
  {
    std::vector<tx_extra_field> tx_extra_fields;
    parse_tx_extra(tx_extra, tx_extra_fields);

    bool result = find_tx_extra_field_by_type(tx_extra_fields, proofs);
    return result;
  }
  //---------------------------------------------------------------
  bool add_tx_key_image_proofs_to_tx_extra(std::vector<uint8_t>& tx_extra, const tx_extra_tx_key_image_proofs& proofs)
  {
    tx_extra_field field = proofs;
    bool result = add_tx_extra_field_to_tx_extra(tx_extra, field);
    CHECK_AND_NO_ASSERT_MES_L1(result, false, "failed to serialize tx extra tx key image proof");
    return result;
  }
  //---------------------------------------------------------------
  bool get_tx_key_image_unlock_from_tx_extra(const std::vector<uint8_t>& tx_extra, tx_extra_tx_key_image_unlock &unlock)
  {
    std::vector<tx_extra_field> tx_extra_fields;
    parse_tx_extra(tx_extra, tx_extra_fields);

    bool result = find_tx_extra_field_by_type(tx_extra_fields, unlock);
    return result;
  }
  //---------------------------------------------------------------
  bool add_tx_key_image_unlock_to_tx_extra(std::vector<uint8_t>& tx_extra, const tx_extra_tx_key_image_unlock& unlock)
  {
    tx_extra_field field = unlock;
    bool result = add_tx_extra_field_to_tx_extra(tx_extra, field);
    CHECK_AND_NO_ASSERT_MES_L1(result, false, "failed to serialize tx extra tx key image unlock");
    return result;
  }
  //---------------------------------------------------------------
  bool get_service_node_contributor_from_tx_extra(const std::vector<uint8_t>& tx_extra, cryptonote::account_public_address& address)
  {
    std::vector<tx_extra_field> tx_extra_fields;
    parse_tx_extra(tx_extra, tx_extra_fields);
    tx_extra_service_node_contributor contributor;
    bool result = find_tx_extra_field_by_type(tx_extra_fields, contributor);
    if (!result)
      return false;
    address.m_spend_public_key = contributor.m_spend_public_key;
    address.m_view_public_key = contributor.m_view_public_key;
    return true;
  }
  //---------------------------------------------------------------
  bool get_service_node_register_from_tx_extra(const std::vector<uint8_t>& tx_extra, tx_extra_service_node_register &registration)
  {
    std::vector<tx_extra_field> tx_extra_fields;
    parse_tx_extra(tx_extra, tx_extra_fields);
    bool result = find_tx_extra_field_by_type(tx_extra_fields, registration);
    return result && registration.m_public_spend_keys.size() == registration.m_public_view_keys.size();
  }
  //---------------------------------------------------------------
  bool add_service_node_register_to_tx_extra(
      std::vector<uint8_t>& tx_extra,
      const std::vector<cryptonote::account_public_address>& addresses,
      uint64_t portions_for_operator,
      const std::vector<uint64_t>& portions,
      uint64_t expiration_timestamp,
      const crypto::signature& service_node_signature)
  {
    if (addresses.size() != portions.size())
    {
      LOG_ERROR("Tried to serialize registration with more addresses than portions, this should never happen");
      return false;
    }
    std::vector<crypto::public_key> public_view_keys(addresses.size());
    std::vector<crypto::public_key> public_spend_keys(addresses.size());
    for (size_t i = 0; i < addresses.size(); i++)
    {
      public_view_keys[i] = addresses[i].m_view_public_key;
      public_spend_keys[i] = addresses[i].m_spend_public_key;
    }
    // convert to variant
    tx_extra_field field =
      tx_extra_service_node_register{
        public_spend_keys,
        public_view_keys,
        portions_for_operator,
        portions,
        expiration_timestamp,
        service_node_signature
      };

    bool r = add_tx_extra_field_to_tx_extra(tx_extra, field);
    CHECK_AND_NO_ASSERT_MES_L1(r, false, "failed to serialize tx extra registration tx");
    return true;
  }
  //---------------------------------------------------------------
  void add_service_node_winner_to_tx_extra(std::vector<uint8_t>& tx_extra, const crypto::public_key& winner)
  {
    add_data_to_tx_extra(tx_extra, reinterpret_cast<const char *>(&winner), sizeof(winner), TX_EXTRA_TAG_SERVICE_NODE_WINNER);
  }
  //---------------------------------------------------------------
  bool get_service_node_state_change_from_tx_extra(const std::vector<uint8_t>& tx_extra, tx_extra_service_node_state_change &state_change, const uint8_t hf_version)
  {
    std::vector<tx_extra_field> tx_extra_fields;
    parse_tx_extra(tx_extra, tx_extra_fields);

    if (hf_version >= cryptonote::network_version_12_checkpointing) {
      // Look for a new-style state change field:
      if (find_tx_extra_field_by_type(tx_extra_fields, state_change))
        return true;
    }
    else { // v11 or earlier; parse the old style and copy into a new style
      tx_extra_service_node_deregister_old dereg;
      if (find_tx_extra_field_by_type(tx_extra_fields, dereg))
      {
        state_change = tx_extra_service_node_state_change{
          service_nodes::new_state::deregister, dereg.block_height, dereg.service_node_index, dereg.votes.begin(), dereg.votes.end()};
        return true;
      }
    }

    return false;
  }
  //---------------------------------------------------------------
  crypto::public_key get_service_node_winner_from_tx_extra(const std::vector<uint8_t>& tx_extra)
  {
    // parse
    std::vector<tx_extra_field> tx_extra_fields;
    parse_tx_extra(tx_extra, tx_extra_fields);
    // find corresponding field
    tx_extra_service_node_winner winner;
    if (!find_tx_extra_field_by_type(tx_extra_fields, winner))
      return crypto::null_pkey;
    return winner.m_service_node_key;
  }
  //---------------------------------------------------------------
  bool get_loki_name_system_from_tx_extra(const std::vector<uint8_t> &tx_extra, tx_extra_loki_name_system &entry)
  {
    std::vector<tx_extra_field> tx_extra_fields;
    parse_tx_extra(tx_extra, tx_extra_fields);
    bool result = find_tx_extra_field_by_type(tx_extra_fields, entry);
    return result;
  }
  //---------------------------------------------------------------
  void add_loki_name_system_to_tx_extra(std::vector<uint8_t> &tx_extra, tx_extra_loki_name_system const &entry)
  {
    tx_extra_field field = entry;
    add_tx_extra_field_to_tx_extra(tx_extra, field);
  }
  //---------------------------------------------------------------
  bool remove_field_from_tx_extra(std::vector<uint8_t>& tx_extra, const std::type_info &type)
  {
    if (tx_extra.empty())
      return true;
    BINARY_ARCHIVE_STREAM(iss, tx_extra);
    binary_archive<false> ar(iss);
    std::ostringstream oss;
    binary_archive<true> newar(oss);

    bool eof = false;
    while (!eof)
    {
      tx_extra_field field;
      bool r = ::do_serialize(ar, field);
      CHECK_AND_NO_ASSERT_MES_L1(r, false, "failed to deserialize extra field. extra = " << to_hex(lokimq::ustring_view{tx_extra.data(), tx_extra.size()}));
      if (field.type() != type)
        ::do_serialize(newar, field);

      std::ios_base::iostate state = iss.rdstate();
      eof = (EOF == iss.peek());
      iss.clear(state);
    }
    CHECK_AND_NO_ASSERT_MES_L1(::serialization::check_stream_state(ar), false, "failed to deserialize extra field. extra = " << to_hex(lokimq::ustring_view{tx_extra.data(), tx_extra.size()}));
    tx_extra.clear();
    std::string s = oss.str();
    tx_extra.reserve(s.size());
    std::copy(s.begin(), s.end(), std::back_inserter(tx_extra));
    return true;
  }
  //---------------------------------------------------------------
  void set_payment_id_to_tx_extra_nonce(blobdata& extra_nonce, const crypto::hash& payment_id)
  {
    extra_nonce.clear();
    extra_nonce.push_back(TX_EXTRA_NONCE_PAYMENT_ID);
    const uint8_t* payment_id_ptr = reinterpret_cast<const uint8_t*>(&payment_id);
    std::copy(payment_id_ptr, payment_id_ptr + sizeof(payment_id), std::back_inserter(extra_nonce));
  }
  //---------------------------------------------------------------
  void set_encrypted_payment_id_to_tx_extra_nonce(blobdata& extra_nonce, const crypto::hash8& payment_id)
  {
    extra_nonce.clear();
    extra_nonce.push_back(TX_EXTRA_NONCE_ENCRYPTED_PAYMENT_ID);
    const uint8_t* payment_id_ptr = reinterpret_cast<const uint8_t*>(&payment_id);
    std::copy(payment_id_ptr, payment_id_ptr + sizeof(payment_id), std::back_inserter(extra_nonce));
  }
  //---------------------------------------------------------------
  bool get_payment_id_from_tx_extra_nonce(const blobdata& extra_nonce, crypto::hash& payment_id)
  {
    if(sizeof(crypto::hash) + 1 != extra_nonce.size())
      return false;
    if(TX_EXTRA_NONCE_PAYMENT_ID != extra_nonce[0])
      return false;
    payment_id = *reinterpret_cast<const crypto::hash*>(extra_nonce.data() + 1);
    return true;
  }
  //---------------------------------------------------------------
  bool get_encrypted_payment_id_from_tx_extra_nonce(const blobdata& extra_nonce, crypto::hash8& payment_id)
  {
    if(sizeof(crypto::hash8) + 1 != extra_nonce.size())
      return false;
    if (TX_EXTRA_NONCE_ENCRYPTED_PAYMENT_ID != extra_nonce[0])
      return false;
    payment_id = *reinterpret_cast<const crypto::hash8*>(extra_nonce.data() + 1);
    return true;
  }
  //---------------------------------------------------------------
  uint64_t get_burned_amount_from_tx_extra(const std::vector<uint8_t>& tx_extra)
  {
    std::vector<tx_extra_field> tx_extra_fields;
    parse_tx_extra(tx_extra, tx_extra_fields);

    tx_extra_burn burn;
    if (find_tx_extra_field_by_type(tx_extra_fields, burn))
      return burn.amount;
    return 0;
  }
  //---------------------------------------------------------------
  bool add_burned_amount_to_tx_extra(std::vector<uint8_t>& tx_extra, uint64_t burn)
  {
    tx_extra_field field = tx_extra_burn{burn};
    bool result = add_tx_extra_field_to_tx_extra(tx_extra, field);
    CHECK_AND_NO_ASSERT_MES_L1(result, false, "failed to serialize tx extra burn amount");
    return result;
  }
  //---------------------------------------------------------------
  bool get_inputs_money_amount(const transaction& tx, uint64_t& money)
  {
    money = 0;
    for(const auto& in: tx.vin)
    {
      CHECKED_GET_SPECIFIC_VARIANT(in, const txin_to_key, tokey_in, false);
      money += tokey_in.amount;
    }
    return true;
  }
  //---------------------------------------------------------------
  uint64_t get_block_height(const block& b)
  {
    CHECK_AND_ASSERT_MES(b.miner_tx.vin.size() == 1, 0, "wrong miner tx in block: " << get_block_hash(b) << ", b.miner_tx.vin.size() != 1 (size is: " << b.miner_tx.vin.size() << ")");
    CHECKED_GET_SPECIFIC_VARIANT(b.miner_tx.vin[0], const txin_gen, coinbase_in, 0);
    return coinbase_in.height;
  }
  //---------------------------------------------------------------
  bool check_inputs_types_supported(const transaction& tx)
  {
    for(const auto& in: tx.vin)
    {
      CHECK_AND_ASSERT_MES(in.type() == typeid(txin_to_key), false, "wrong variant type: "
        << in.type().name() << ", expected " << typeid(txin_to_key).name()
        << ", in transaction id=" << get_transaction_hash(tx));

    }
    return true;
  }
  //-----------------------------------------------------------------------------------------------
  bool check_outs_valid(const transaction& tx)
  {
    if (!tx.is_transfer())
    {
      CHECK_AND_NO_ASSERT_MES(tx.vout.size() == 0, false, "tx type: " << tx.type << " must have 0 outputs, received: " << tx.vout.size() << ", id=" << get_transaction_hash(tx));
    }

    if (tx.version >= txversion::v3_per_output_unlock_times)
    {
      CHECK_AND_NO_ASSERT_MES(tx.vout.size() == tx.output_unlock_times.size(), false, "tx version: " << tx.version << "must have equal number of output unlock times and outputs");
    }

    for(const tx_out& out: tx.vout)
    {
      CHECK_AND_ASSERT_MES(out.target.type() == typeid(txout_to_key), false, "wrong variant type: "
        << out.target.type().name() << ", expected " << typeid(txout_to_key).name()
        << ", in transaction id=" << get_transaction_hash(tx));

      if (tx.version == txversion::v1)
      {
        CHECK_AND_NO_ASSERT_MES(0 < out.amount, false, "zero amount output in transaction id=" << get_transaction_hash(tx));
      }

      if(!check_key(boost::get<txout_to_key>(out.target).key))
        return false;
    }
    return true;
  }
  //-----------------------------------------------------------------------------------------------
  bool check_money_overflow(const transaction& tx)
  {
    return check_inputs_overflow(tx) && check_outs_overflow(tx);
  }
  //---------------------------------------------------------------
  bool check_inputs_overflow(const transaction& tx)
  {
    uint64_t money = 0;
    for(const auto& in: tx.vin)
    {
      CHECKED_GET_SPECIFIC_VARIANT(in, const txin_to_key, tokey_in, false);
      if(money > tokey_in.amount + money)
        return false;
      money += tokey_in.amount;
    }
    return true;
  }
  //---------------------------------------------------------------
  bool check_outs_overflow(const transaction& tx)
  {
    uint64_t money = 0;
    for(const auto& o: tx.vout)
    {
      if(money > o.amount + money)
        return false;
      money += o.amount;
    }
    return true;
  }
  //---------------------------------------------------------------
  uint64_t get_outs_money_amount(const transaction& tx)
  {
    uint64_t outputs_amount = 0;
    for(const auto& o: tx.vout)
      outputs_amount += o.amount;
    return outputs_amount;
  }
  //---------------------------------------------------------------
  std::string short_hash_str(const crypto::hash& h)
  {
    std::string res = epee::string_tools::pod_to_hex(h);
    CHECK_AND_ASSERT_MES(res.size() == 64, res, "wrong hash256 with string_tools::pod_to_hex conversion");
    auto erased_pos = res.erase(8, 48);
    res.insert(8, "....");
    return res;
  }
  //---------------------------------------------------------------
  bool is_out_to_acc(const account_keys& acc, const txout_to_key& out_key, const crypto::public_key& tx_pub_key, const std::vector<crypto::public_key>& additional_tx_pub_keys, size_t output_index)
  {
    crypto::key_derivation derivation;
    bool r = acc.get_device().generate_key_derivation(tx_pub_key, acc.m_view_secret_key, derivation);
    CHECK_AND_ASSERT_MES(r, false, "Failed to generate key derivation");
    crypto::public_key pk;
    r = acc.get_device().derive_public_key(derivation, output_index, acc.m_account_address.m_spend_public_key, pk);
    CHECK_AND_ASSERT_MES(r, false, "Failed to derive public key");
    if (pk == out_key.key)
      return true;
    // try additional tx pubkeys if available
    if (!additional_tx_pub_keys.empty())
    {
      CHECK_AND_ASSERT_MES(output_index < additional_tx_pub_keys.size(), false, "wrong number of additional tx pubkeys");
      r = acc.get_device().generate_key_derivation(additional_tx_pub_keys[output_index], acc.m_view_secret_key, derivation);
      CHECK_AND_ASSERT_MES(r, false, "Failed to generate key derivation");
      r = acc.get_device().derive_public_key(derivation, output_index, acc.m_account_address.m_spend_public_key, pk);
      CHECK_AND_ASSERT_MES(r, false, "Failed to derive public key");
      return pk == out_key.key;
    }
    return false;
  }
  //---------------------------------------------------------------
  boost::optional<subaddress_receive_info> is_out_to_acc_precomp(const std::unordered_map<crypto::public_key, subaddress_index>& subaddresses, const crypto::public_key& out_key, const crypto::key_derivation& derivation, const std::vector<crypto::key_derivation>& additional_derivations, size_t output_index, hw::device &hwdev)
  {
    // try the shared tx pubkey
    crypto::public_key subaddress_spendkey;
    hwdev.derive_subaddress_public_key(out_key, derivation, output_index, subaddress_spendkey);
    auto found = subaddresses.find(subaddress_spendkey);
    if (found != subaddresses.end())
      return subaddress_receive_info{ found->second, derivation };
    // try additional tx pubkeys if available
    if (!additional_derivations.empty())
    {
      CHECK_AND_ASSERT_MES(output_index < additional_derivations.size(), boost::none, "wrong number of additional derivations");
      hwdev.derive_subaddress_public_key(out_key, additional_derivations[output_index], output_index, subaddress_spendkey);
      found = subaddresses.find(subaddress_spendkey);
      if (found != subaddresses.end())
        return subaddress_receive_info{ found->second, additional_derivations[output_index] };
    }
    return boost::none;
  }
  //---------------------------------------------------------------
  bool lookup_acc_outs(const account_keys& acc, const transaction& tx, std::vector<size_t>& outs, uint64_t& money_transfered)
  {
    crypto::public_key tx_pub_key = get_tx_pub_key_from_extra(tx);
    if(null_pkey == tx_pub_key)
      return false;
    std::vector<crypto::public_key> additional_tx_pub_keys = get_additional_tx_pub_keys_from_extra(tx);
    return lookup_acc_outs(acc, tx, tx_pub_key, additional_tx_pub_keys, outs, money_transfered);
  }
  //---------------------------------------------------------------
  bool lookup_acc_outs(const account_keys& acc, const transaction& tx, const crypto::public_key& tx_pub_key, const std::vector<crypto::public_key>& additional_tx_pub_keys, std::vector<size_t>& outs, uint64_t& money_transfered)
  {
    CHECK_AND_ASSERT_MES(additional_tx_pub_keys.empty() || additional_tx_pub_keys.size() == tx.vout.size(), false, "wrong number of additional pubkeys" );
    money_transfered = 0;
    size_t i = 0;
    for(const tx_out& o:  tx.vout)
    {
      CHECK_AND_ASSERT_MES(o.target.type() ==  typeid(txout_to_key), false, "wrong type id in transaction out" );
      if(is_out_to_acc(acc, boost::get<txout_to_key>(o.target), tx_pub_key, additional_tx_pub_keys, i))
      {
        outs.push_back(i);
        money_transfered += o.amount;
      }
      i++;
    }
    return true;
  }
  //---------------------------------------------------------------
  void get_blob_hash(const epee::span<const char>& blob, crypto::hash& res)
  {
    cn_fast_hash(blob.data(), blob.size(), res);
  }
  //---------------------------------------------------------------
  void get_blob_hash(const blobdata& blob, crypto::hash& res)
  {
    cn_fast_hash(blob.data(), blob.size(), res);
  }
  //---------------------------------------------------------------
  void set_default_decimal_point(unsigned int decimal_point)
  {
    switch (decimal_point)
    {
      case 9:
      case 6:
      case 3:
      case 0:
        default_decimal_point = decimal_point;
        break;
      default:
        ASSERT_MES_AND_THROW("Invalid decimal point specification: " << decimal_point);
    }
  }
  //---------------------------------------------------------------
  unsigned int get_default_decimal_point()
  {
    return default_decimal_point;
  }
  //---------------------------------------------------------------
  std::string get_unit(unsigned int decimal_point)
  {
    if (decimal_point == (unsigned int)-1)
      decimal_point = default_decimal_point;
    switch (decimal_point)
    {
      case 9:
        return "loki";
      case 6:
        return "megarok";
      case 3:
        return "kilorok";
      case 0:
        return "rok";
      default:
        ASSERT_MES_AND_THROW("Invalid decimal point specification: " << decimal_point);
    }
  }
  //---------------------------------------------------------------
  std::string print_money(uint64_t amount, unsigned int decimal_point)
  {
    if (decimal_point == (unsigned int)-1)
      decimal_point = default_decimal_point;
    std::string s = std::to_string(amount);
    if(s.size() < decimal_point+1)
    {
      s.insert(0, decimal_point+1 - s.size(), '0');
    }
    if (decimal_point > 0)
      s.insert(s.size() - decimal_point, ".");
    return s;
  }
  //---------------------------------------------------------------
  std::string print_tx_verification_context(tx_verification_context const &tvc, transaction const *tx)
  {
    std::ostringstream os;

    if (tvc.m_verbose_error.size())
        os << tvc.m_verbose_error << "\n";

    if (tvc.m_verifivation_failed)       os << "Verification failed, connection should be dropped, "; //bad tx, should drop connection
    if (tvc.m_verifivation_impossible)   os << "Verification impossible, related to alt chain, "; //the transaction is related with an alternative blockchain
    if (tvc.m_should_be_relayed)         os << "TX should be relayed, ";
    if (tvc.m_added_to_pool)             os << "TX added to pool, ";
    if (tvc.m_low_mixin)                 os << "Insufficient mixin, ";
    if (tvc.m_double_spend)              os << "Double spend TX, ";
    if (tvc.m_invalid_input)             os << "Invalid inputs, ";
    if (tvc.m_invalid_output)            os << "Invalid outputs, ";
    if (tvc.m_too_few_outputs)           os << "Need atleast 2 outputs, ";
    if (tvc.m_too_big)                   os << "TX too big, ";
    if (tvc.m_overspend)                 os << "Overspend, ";
    if (tvc.m_fee_too_low)               os << "Fee too low, ";
    if (tvc.m_not_rct)                   os << "TX is not a valid RCT TX., ";
    if (tvc.m_invalid_version)           os << "TX has invalid version, ";
    if (tvc.m_invalid_type)              os << "TX has invalid type, ";
    if (tvc.m_key_image_locked_by_snode) os << "Key image is locked by service node, ";
    if (tvc.m_key_image_blacklisted)     os << "Key image is blacklisted on the service node network, ";

    if (tx)
      os << "TX Version: " << tx->version << ", Type: " << tx->type;

    std::string buf = os.str();
    if (buf.size() >= 2 && buf[buf.size() - 2] == ',')
      buf.resize(buf.size() - 2);

    return buf;
  }
  //---------------------------------------------------------------
  std::string print_vote_verification_context(vote_verification_context const &vvc, service_nodes::quorum_vote_t const *vote)
  {
    std::ostringstream os;

    if (vvc.m_invalid_block_height)          os << "Invalid block height: " << (vote ? std::to_string(vote->block_height) : "??") << ", ";
    if (vvc.m_duplicate_voters)              os << "Index in group was duplicated: " << (vote ? std::to_string(vote->index_in_group) : "??") << ", ";
    if (vvc.m_validator_index_out_of_bounds) os << "Validator index out of bounds";
    if (vvc.m_worker_index_out_of_bounds)    os << "Worker index out of bounds: " << (vote ? std::to_string(vote->state_change.worker_index) : "??") << ", ";
    if (vvc.m_signature_not_valid)           os << "Signature not valid, ";
    if (vvc.m_added_to_pool)                 os << "Added to pool, ";
    if (vvc.m_not_enough_votes)              os << "Not enough votes, ";
    if (vvc.m_incorrect_voting_group)
    {
      os << "Incorrect voting group specified";
      if (vote)
      {
        if (vote->group == service_nodes::quorum_group::validator)
          os << ": validator";
        else if (vote->group == service_nodes::quorum_group::worker)
          os << ": worker";
        else
          os << ": " << static_cast<int>(vote->group);
      }
      os << ", ";
    }
    if (vvc.m_invalid_vote_type)             os << "Vote type has invalid value: " << (vote ? std::to_string((uint8_t)vote->type) : "??") << ", ";
    if (vvc.m_votes_not_sorted)              os << "Votes are not stored in ascending order";

    std::string buf = os.str();
    if (buf.size() >= 2 && buf[buf.size() - 2] == ',')
      buf.resize(buf.size() - 2);

    return buf;
  }
  //---------------------------------------------------------------
  crypto::hash get_blob_hash(const blobdata& blob)
  {
    crypto::hash h = null_hash;
    get_blob_hash(blob, h);
    return h;
  }
  //---------------------------------------------------------------
  crypto::hash get_blob_hash(const epee::span<const char>& blob)
  {
    crypto::hash h = null_hash;
    get_blob_hash(blob, h);
    return h;
  }
  //---------------------------------------------------------------
  crypto::hash get_transaction_hash(const transaction& t)
  {
    crypto::hash h = null_hash;
    get_transaction_hash(t, h, NULL);
    CHECK_AND_ASSERT_THROW_MES(get_transaction_hash(t, h, NULL), "Failed to calculate transaction hash");
    return h;
  }
  //---------------------------------------------------------------
  bool get_transaction_hash(const transaction& t, crypto::hash& res)
  {
    return get_transaction_hash(t, res, NULL);
  }
  //---------------------------------------------------------------
  bool calculate_transaction_prunable_hash(const transaction& t, const cryptonote::blobdata *blob, crypto::hash& res)
  {
    if (t.version == txversion::v1)
      return false;
    const unsigned int unprunable_size = t.unprunable_size;
    if (blob && unprunable_size)
    {
      CHECK_AND_ASSERT_MES(unprunable_size <= blob->size(), false, "Inconsistent transaction unprunable and blob sizes");
      cryptonote::get_blob_hash(epee::span<const char>(blob->data() + unprunable_size, blob->size() - unprunable_size), res);
    }
    else
    {
      transaction &tt = const_cast<transaction&>(t);
      std::stringstream ss;
      binary_archive<true> ba(ss);
      const size_t inputs = t.vin.size();
      const size_t outputs = t.vout.size();
      const size_t mixin = t.vin.empty() ? 0 : t.vin[0].type() == typeid(txin_to_key) ? boost::get<txin_to_key>(t.vin[0]).key_offsets.size() - 1 : 0;
      bool r = tt.rct_signatures.p.serialize_rctsig_prunable(ba, t.rct_signatures.type, inputs, outputs, mixin);
      CHECK_AND_ASSERT_MES(r, false, "Failed to serialize rct signatures prunable");
      cryptonote::get_blob_hash(ss.str(), res);
    }
    return true;
  }
  //---------------------------------------------------------------
  crypto::hash get_transaction_prunable_hash(const transaction& t, const cryptonote::blobdata *blobdata)
  {
    crypto::hash res;
    CHECK_AND_ASSERT_THROW_MES(calculate_transaction_prunable_hash(t, blobdata, res), "Failed to calculate tx prunable hash");
    return res;
  }
  //---------------------------------------------------------------
  crypto::hash get_pruned_transaction_hash(const transaction& t, const crypto::hash &pruned_data_hash)
  {
    // v1 transactions hash the entire blob
    CHECK_AND_ASSERT_THROW_MES(t.version >= txversion::v2_ringct, "Hash for pruned v1 tx cannot be calculated");

    // v2 transactions hash different parts together, than hash the set of those hashes
    crypto::hash hashes[3];

    // prefix
    get_transaction_prefix_hash(t, hashes[0]);

    transaction &tt = const_cast<transaction&>(t);

    // base rct
    {
      std::stringstream ss;
      binary_archive<true> ba(ss);
      const size_t inputs = t.vin.size();
      const size_t outputs = t.vout.size();
      bool r = tt.rct_signatures.serialize_rctsig_base(ba, inputs, outputs);
      CHECK_AND_ASSERT_THROW_MES(r, "Failed to serialize rct signatures base");
      cryptonote::get_blob_hash(ss.str(), hashes[1]);
    }

    // prunable rct
    if (t.rct_signatures.type == rct::RCTTypeNull)
      hashes[2] = crypto::null_hash;
    else
      hashes[2] = pruned_data_hash;

    // the tx hash is the hash of the 3 hashes
    crypto::hash res = cn_fast_hash(hashes, sizeof(hashes));
    return res;
  }
  //---------------------------------------------------------------
  bool calculate_transaction_hash(const transaction& t, crypto::hash& res, size_t* blob_size)
  {
    // v1 transactions hash the entire blob
    if (t.version == txversion::v1)
    {
      size_t ignored_blob_size, &blob_size_ref = blob_size ? *blob_size : ignored_blob_size;
      return get_object_hash(t, res, blob_size_ref);
    }

    // v2 transactions hash different parts together, than hash the set of those hashes
    crypto::hash hashes[3];

    // prefix
    get_transaction_prefix_hash(t, hashes[0]);

    const blobdata blob = tx_to_blob(t);

    // TODO(loki): Not sure if this is the right fix, we may just want to set
    // unprunable size to the size of the prefix because technically that is
    // what it is and then keep this code path.
    if (t.is_transfer())
    {
      const unsigned int unprunable_size = t.unprunable_size;
      const unsigned int prefix_size = t.prefix_size;

      // base rct
      CHECK_AND_ASSERT_MES(prefix_size <= unprunable_size && unprunable_size <= blob.size(), false, "Inconsistent transaction prefix, unprunable and blob sizes in: " << __func__);
      cryptonote::get_blob_hash(epee::span<const char>(blob.data() + prefix_size, unprunable_size - prefix_size), hashes[1]);
    }
    else
    {
      transaction &tt = const_cast<transaction&>(t);
      std::stringstream ss;
      binary_archive<true> ba(ss);
      bool r = tt.rct_signatures.serialize_rctsig_base(ba, t.vin.size(), t.vout.size());
      CHECK_AND_ASSERT_MES(r, false, "Failed to serialize rct signatures base");
      cryptonote::get_blob_hash(ss.str(), hashes[1]);
    }

    // prunable rct
    if (t.rct_signatures.type == rct::RCTTypeNull)
    {
      hashes[2] = crypto::null_hash;
    }
    else
    {
      CHECK_AND_ASSERT_MES(calculate_transaction_prunable_hash(t, &blob, hashes[2]), false, "Failed to get tx prunable hash");
    }

    // the tx hash is the hash of the 3 hashes
    res = cn_fast_hash(hashes, sizeof(hashes));

    // we still need the size
    if (blob_size)
    {
      if (!t.is_blob_size_valid())
      {
        t.blob_size = blob.size();
        t.set_blob_size_valid(true);
      }
      *blob_size = t.blob_size;
    }

    return true;
  }
  //---------------------------------------------------------------
  bool get_registration_hash(const std::vector<cryptonote::account_public_address>& addresses, uint64_t operator_portions, const std::vector<uint64_t>& portions, uint64_t expiration_timestamp, crypto::hash& hash)
  {
    if (addresses.size() != portions.size())
    {
      LOG_ERROR("get_registration_hash addresses.size() != portions.size()");
      return false;
    }
    uint64_t portions_left = STAKING_PORTIONS;
    for (uint64_t portion : portions)
    {
      if (portion > portions_left)
      {
        LOG_ERROR(tr("Your registration has more than ") << STAKING_PORTIONS << tr(" portions, this registration is invalid!"));
        return false;
      }
      portions_left -= portion;
    }
    size_t size = addresses.size() * (sizeof(cryptonote::account_public_address) + sizeof(uint64_t)) + sizeof(uint64_t) + sizeof(uint64_t);
    char* buffer = new char[size];
    char* buffer_iter = buffer;
    memcpy(buffer_iter, &operator_portions, sizeof(operator_portions));
    buffer_iter += sizeof(operator_portions);
    for (size_t i = 0; i < addresses.size(); i++)
    {
      memcpy(buffer_iter, &addresses[i], sizeof(cryptonote::account_public_address));
      buffer_iter += sizeof(cryptonote::account_public_address);
      memcpy(buffer_iter, &portions[i], sizeof(uint64_t));
      buffer_iter += sizeof(uint64_t);
    }
    memcpy(buffer_iter, &expiration_timestamp, sizeof(expiration_timestamp));
    buffer_iter += sizeof(expiration_timestamp);
    assert(buffer + size == buffer_iter);
    crypto::cn_fast_hash(buffer, size, hash);
    delete[] buffer;
    return true;
  }
  //---------------------------------------------------------------
  bool get_transaction_hash(const transaction& t, crypto::hash& res, size_t* blob_size)
  {
    if (t.is_hash_valid())
    {
#ifdef ENABLE_HASH_CASH_INTEGRITY_CHECK
      CHECK_AND_ASSERT_THROW_MES(!calculate_transaction_hash(t, res, blob_size) || t.hash == res, "tx hash cash integrity failure");
#endif
      res = t.hash;
      if (blob_size)
      {
        if (!t.is_blob_size_valid())
        {
          t.blob_size = get_object_blobsize(t);
          t.set_blob_size_valid(true);
        }
        *blob_size = t.blob_size;
      }
      ++tx_hashes_cached_count;
      return true;
    }
    ++tx_hashes_calculated_count;
    bool ret = calculate_transaction_hash(t, res, blob_size);
    if (!ret)
      return false;
    t.hash = res;
    t.set_hash_valid(true);
    if (blob_size)
    {
      t.blob_size = *blob_size;
      t.set_blob_size_valid(true);
    }
    return true;
  }
  //---------------------------------------------------------------
  bool get_transaction_hash(const transaction& t, crypto::hash& res, size_t& blob_size)
  {
    return get_transaction_hash(t, res, &blob_size);
  }
  //---------------------------------------------------------------
  blobdata get_block_hashing_blob(const block& b)
  {
    blobdata blob = t_serializable_object_to_blob(static_cast<block_header>(b));
    crypto::hash tree_root_hash = get_tx_tree_hash(b);
    blob.append(reinterpret_cast<const char*>(&tree_root_hash), sizeof(tree_root_hash));
    blob.append(tools::get_varint_data(b.tx_hashes.size()+1));
    return blob;
  }
  //---------------------------------------------------------------
  bool calculate_block_hash(const block& b, crypto::hash& res, const blobdata *blob)
  {
    blobdata bd;
    if (!blob)
    {
      bd = block_to_blob(b);
      blob = &bd;
    }

    bool hash_result = get_object_hash(get_block_hashing_blob(b), res);
    return hash_result;
  }
  //---------------------------------------------------------------
  bool get_block_hash(const block& b, crypto::hash& res)
  {
    if (b.is_hash_valid())
    {
#ifdef ENABLE_HASH_CASH_INTEGRITY_CHECK
      CHECK_AND_ASSERT_THROW_MES(!calculate_block_hash(b, res) || b.hash == res, "block hash cash integrity failure");
#endif
      res = b.hash;
      ++block_hashes_cached_count;
      return true;
    }
    ++block_hashes_calculated_count;
    bool ret = calculate_block_hash(b, res);
    if (!ret)
      return false;
    b.hash = res;
    b.set_hash_valid(true);
    return true;
  }
  //---------------------------------------------------------------
  crypto::hash get_block_hash(const block& b)
  {
    crypto::hash p = null_hash;
    get_block_hash(b, p);
    return p;
  }
  //---------------------------------------------------------------
  std::vector<uint64_t> relative_output_offsets_to_absolute(const std::vector<uint64_t>& off)
  {
    std::vector<uint64_t> res = off;
    for(size_t i = 1; i < res.size(); i++)
      res[i] += res[i-1];
    return res;
  }
  //---------------------------------------------------------------
  std::vector<uint64_t> absolute_output_offsets_to_relative(const std::vector<uint64_t>& off)
  {
    std::vector<uint64_t> res = off;
    if(!off.size())
      return res;
    std::sort(res.begin(), res.end());//just to be sure, actually it is already should be sorted
    for(size_t i = res.size()-1; i != 0; i--)
      res[i] -= res[i-1];

    return res;
  }
  //---------------------------------------------------------------
  bool parse_and_validate_block_from_blob(const blobdata& b_blob, block& b, crypto::hash *block_hash)
  {
    std::stringstream ss;
    ss << b_blob;
    binary_archive<false> ba(ss);
    bool r = ::serialization::serialize(ba, b);
    CHECK_AND_ASSERT_MES(r, false, "Failed to parse block from blob");
    b.invalidate_hashes();
    b.miner_tx.invalidate_hashes();
    if (block_hash)
    {
      calculate_block_hash(b, *block_hash, &b_blob);
      ++block_hashes_calculated_count;
      b.hash = *block_hash;
      b.set_hash_valid(true);
    }
    return true;
  }
  //---------------------------------------------------------------
  bool parse_and_validate_block_from_blob(const blobdata& b_blob, block& b)
  {
    return parse_and_validate_block_from_blob(b_blob, b, NULL);
  }
  //---------------------------------------------------------------
  bool parse_and_validate_block_from_blob(const blobdata& b_blob, block& b, crypto::hash &block_hash)
  {
    return parse_and_validate_block_from_blob(b_blob, b, &block_hash);
  }
  //---------------------------------------------------------------
  blobdata block_to_blob(const block& b)
  {
    return t_serializable_object_to_blob(b);
  }
  //---------------------------------------------------------------
  bool block_to_blob(const block& b, blobdata& b_blob)
  {
    return t_serializable_object_to_blob(b, b_blob);
  }
  //---------------------------------------------------------------
  blobdata tx_to_blob(const transaction& tx)
  {
    return t_serializable_object_to_blob(tx);
  }
  //---------------------------------------------------------------
  bool tx_to_blob(const transaction& tx, blobdata& b_blob)
  {
    return t_serializable_object_to_blob(tx, b_blob);
  }
  //---------------------------------------------------------------
  void get_tx_tree_hash(const std::vector<crypto::hash>& tx_hashes, crypto::hash& h)
  {
    tree_hash(tx_hashes.data(), tx_hashes.size(), h);
  }
  //---------------------------------------------------------------
  crypto::hash get_tx_tree_hash(const std::vector<crypto::hash>& tx_hashes)
  {
    crypto::hash h = null_hash;
    get_tx_tree_hash(tx_hashes, h);
    return h;
  }
  //---------------------------------------------------------------
  crypto::hash get_tx_tree_hash(const block& b)
  {
    std::vector<crypto::hash> txs_ids;
    txs_ids.reserve(1 + b.tx_hashes.size());
    crypto::hash h = null_hash;
    size_t bl_sz = 0;
    CHECK_AND_ASSERT_THROW_MES(get_transaction_hash(b.miner_tx, h, bl_sz), "Failed to calculate transaction hash");
    txs_ids.push_back(h);
    for(auto& th: b.tx_hashes)
      txs_ids.push_back(th);
    return get_tx_tree_hash(txs_ids);
  }
  //---------------------------------------------------------------
  void get_hash_stats(uint64_t &tx_hashes_calculated, uint64_t &tx_hashes_cached, uint64_t &block_hashes_calculated, uint64_t & block_hashes_cached)
  {
    tx_hashes_calculated = tx_hashes_calculated_count;
    tx_hashes_cached = tx_hashes_cached_count;
    block_hashes_calculated = block_hashes_calculated_count;
    block_hashes_cached = block_hashes_cached_count;
  }
  //---------------------------------------------------------------
  crypto::secret_key encrypt_key(crypto::secret_key key, const epee::wipeable_string &passphrase)
  {
    crypto::hash hash;
    crypto::cn_slow_hash(passphrase.data(), passphrase.size(), hash, crypto::cn_slow_hash_type::heavy_v1);
    sc_add((unsigned char*)key.data, (const unsigned char*)key.data, (const unsigned char*)hash.data);
    return key;
  }
  //---------------------------------------------------------------
  crypto::secret_key decrypt_key(crypto::secret_key key, const epee::wipeable_string &passphrase)
  {
    crypto::hash hash;
    crypto::cn_slow_hash(passphrase.data(), passphrase.size(), hash, crypto::cn_slow_hash_type::heavy_v1);
    sc_sub((unsigned char*)key.data, (const unsigned char*)key.data, (const unsigned char*)hash.data);
    return key;
  }

}

std::string lns::generic_owner::to_string(cryptonote::network_type nettype) const
{
  if (type == lns::generic_owner_sig_type::monero)
    return cryptonote::get_account_address_as_str(nettype, wallet.is_subaddress, wallet.address);
  else
    return epee::to_hex::string(epee::as_byte_span(ed25519));
}

bool lns::generic_owner::operator==(generic_owner const &other) const
{
  if (type != other.type)
    return false;

  if (type == lns::generic_owner_sig_type::monero)
    return wallet.is_subaddress == other.wallet.is_subaddress && wallet.address == other.wallet.address;
  else
    return ed25519 == other.ed25519;
}<|MERGE_RESOLUTION|>--- conflicted
+++ resolved
@@ -415,12 +415,8 @@
   //---------------------------------------------------------------
   uint64_t get_transaction_weight(const transaction &tx, size_t blob_size)
   {
-<<<<<<< HEAD
+    CHECK_AND_ASSERT_MES(!tx.pruned, std::numeric_limits<uint64_t>::max(), "get_transaction_weight does not support pruned txes");
     if (tx.version < txversion::v2_ringct)
-=======
-    CHECK_AND_ASSERT_MES(!tx.pruned, std::numeric_limits<uint64_t>::max(), "get_transaction_weight does not support pruned txes");
-    if (tx.version < 2)
->>>>>>> bb2bcf35
       return blob_size;
     const rct::rctSig &rv = tx.rct_signatures;
     if (!rct::is_rct_bulletproof(rv.type))
