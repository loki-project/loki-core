// Copyright (c) 2014-2019, The Monero Project
// 
// All rights reserved.
// 
// Redistribution and use in source and binary forms, with or without modification, are
// permitted provided that the following conditions are met:
// 
// 1. Redistributions of source code must retain the above copyright notice, this list of
//    conditions and the following disclaimer.
// 
// 2. Redistributions in binary form must reproduce the above copyright notice, this list
//    of conditions and the following disclaimer in the documentation and/or other
//    materials provided with the distribution.
// 
// 3. Neither the name of the copyright holder nor the names of its contributors may be
//    used to endorse or promote products derived from this software without specific
//    prior written permission.
// 
// THIS SOFTWARE IS PROVIDED BY THE COPYRIGHT HOLDERS AND CONTRIBUTORS "AS IS" AND ANY
// EXPRESS OR IMPLIED WARRANTIES, INCLUDING, BUT NOT LIMITED TO, THE IMPLIED WARRANTIES OF
// MERCHANTABILITY AND FITNESS FOR A PARTICULAR PURPOSE ARE DISCLAIMED. IN NO EVENT SHALL
// THE COPYRIGHT HOLDER OR CONTRIBUTORS BE LIABLE FOR ANY DIRECT, INDIRECT, INCIDENTAL,
// SPECIAL, EXEMPLARY, OR CONSEQUENTIAL DAMAGES (INCLUDING, BUT NOT LIMITED TO,
// PROCUREMENT OF SUBSTITUTE GOODS OR SERVICES; LOSS OF USE, DATA, OR PROFITS; OR BUSINESS
// INTERRUPTION) HOWEVER CAUSED AND ON ANY THEORY OF LIABILITY, WHETHER IN CONTRACT,
// STRICT LIABILITY, OR TORT (INCLUDING NEGLIGENCE OR OTHERWISE) ARISING IN ANY WAY OUT OF
// THE USE OF THIS SOFTWARE, EVEN IF ADVISED OF THE POSSIBILITY OF SUCH DAMAGE.
// 
// Parts of this file are originally copyright (c) 2012-2013 The Cryptonote developers

#pragma once
#include "serialization/keyvalue_serialization.h"

namespace cryptonote
{
  /************************************************************************/
  /*                                                                      */
  /************************************************************************/
  struct vote_verification_context
  {
    bool m_verification_failed;
    bool m_invalid_block_height;
    bool m_duplicate_voters;
    bool m_validator_index_out_of_bounds;
    bool m_worker_index_out_of_bounds;
    bool m_signature_not_valid;
    bool m_added_to_pool;
    bool m_not_enough_votes;
    bool m_incorrect_voting_group;
    bool m_invalid_vote_type;
    bool m_votes_not_sorted;

    BEGIN_KV_SERIALIZE_MAP()
      KV_SERIALIZE(m_verification_failed)
      KV_SERIALIZE(m_invalid_block_height)
      KV_SERIALIZE(m_duplicate_voters)
      KV_SERIALIZE(m_validator_index_out_of_bounds)
      KV_SERIALIZE(m_worker_index_out_of_bounds)
      KV_SERIALIZE(m_signature_not_valid)
      KV_SERIALIZE(m_added_to_pool)
      KV_SERIALIZE(m_not_enough_votes)
      KV_SERIALIZE(m_incorrect_voting_group)
      KV_SERIALIZE(m_invalid_vote_type)
      KV_SERIALIZE(m_votes_not_sorted)
    END_KV_SERIALIZE_MAP()
  };

  struct tx_verification_context
  {
    bool m_should_be_relayed;
    bool m_verifivation_failed; //bad tx, should drop connection
    bool m_verifivation_impossible; //the transaction is related with an alternative blockchain
    bool m_added_to_pool; 
    bool m_low_mixin;
    bool m_double_spend;
    bool m_invalid_input;
    bool m_invalid_output;
    bool m_too_big;
    bool m_overspend;
    bool m_fee_too_low;
    bool m_not_rct;
<<<<<<< HEAD
    bool m_invalid_version;
    bool m_invalid_type;
    bool m_key_image_locked_by_snode;
    bool m_key_image_blacklisted;

    vote_verification_context m_vote_ctx;

    BEGIN_KV_SERIALIZE_MAP()
      KV_SERIALIZE(m_should_be_relayed)
      KV_SERIALIZE(m_verifivation_failed)
      KV_SERIALIZE(m_verifivation_impossible)
      KV_SERIALIZE(m_added_to_pool)
      KV_SERIALIZE(m_low_mixin)
      KV_SERIALIZE(m_double_spend)
      KV_SERIALIZE(m_invalid_input)
      KV_SERIALIZE(m_invalid_output)
      KV_SERIALIZE(m_too_big)
      KV_SERIALIZE(m_overspend)
      KV_SERIALIZE(m_fee_too_low)
      KV_SERIALIZE(m_not_rct)
      KV_SERIALIZE(m_invalid_version)
      KV_SERIALIZE(m_invalid_type);
      KV_SERIALIZE(m_key_image_locked_by_snode);
      KV_SERIALIZE(m_key_image_blacklisted);

      KV_SERIALIZE(m_vote_ctx)
    END_KV_SERIALIZE_MAP()
=======
    bool m_too_few_outputs;
>>>>>>> 0ba67562
  };

  struct block_verification_context
  {
    bool m_added_to_main_chain;
    bool m_verifivation_failed; //bad block, should drop connection
    bool m_marked_as_orphaned;
    bool m_already_exists;
    bool m_partial_block_reward;
  };
}<|MERGE_RESOLUTION|>--- conflicted
+++ resolved
@@ -79,11 +79,11 @@
     bool m_overspend;
     bool m_fee_too_low;
     bool m_not_rct;
-<<<<<<< HEAD
     bool m_invalid_version;
     bool m_invalid_type;
     bool m_key_image_locked_by_snode;
     bool m_key_image_blacklisted;
+    bool m_too_few_outputs;
 
     vote_verification_context m_vote_ctx;
 
@@ -104,12 +104,10 @@
       KV_SERIALIZE(m_invalid_type);
       KV_SERIALIZE(m_key_image_locked_by_snode);
       KV_SERIALIZE(m_key_image_blacklisted);
+      KV_SERIALIZE(m_too_few_outputs);
 
       KV_SERIALIZE(m_vote_ctx)
     END_KV_SERIALIZE_MAP()
-=======
-    bool m_too_few_outputs;
->>>>>>> 0ba67562
   };
 
   struct block_verification_context
