--- conflicted
+++ resolved
@@ -179,13 +179,8 @@
     static char const *version_to_string(txversion v);
     static char const *type_to_string(txtype type);
 
-<<<<<<< HEAD
-    static txversion get_min_version_for_hf(uint8_t hf_version, cryptonote::network_type nettype = MAINNET);
+    static txversion get_min_version_for_hf(uint8_t hf_version, cryptonote::network_type nettype = MAINNET, bool miner_tx = false);
     static txversion get_max_version_for_hf(uint8_t hf_version, cryptonote::network_type nettype = MAINNET);
-=======
-    static txversion get_min_version_for_hf(int hf_version, cryptonote::network_type nettype = MAINNET, bool miner_tx = false);
-    static txversion get_max_version_for_hf(int hf_version, cryptonote::network_type nettype = MAINNET);
->>>>>>> 26080045
 
     // tx information
     txversion version;
@@ -555,11 +550,7 @@
     return txversion::v4_tx_types;
   }
 
-<<<<<<< HEAD
-  inline enum txversion transaction_prefix::get_min_version_for_hf(uint8_t hf_version, cryptonote::network_type nettype)
-=======
-  inline enum txversion transaction_prefix::get_min_version_for_hf(int hf_version, cryptonote::network_type nettype, bool miner_tx)
->>>>>>> 26080045
+  inline enum txversion transaction_prefix::get_min_version_for_hf(uint8_t hf_version, cryptonote::network_type nettype, bool miner_tx)
   {
     nettype = validate_nettype(nettype);
     if (nettype == MAINNET) // NOTE(loki): Add an exception for mainnet as there are v2's on mainnet.
