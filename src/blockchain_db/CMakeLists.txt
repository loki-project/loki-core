--- conflicted
+++ resolved
@@ -39,18 +39,7 @@
   lmdb/db_lmdb.h
   )
 
-<<<<<<< HEAD
-if (BERKELEY_DB)
-  set(blockchain_db_private_headers
-  ${blockchain_db_private_headers}
-  berkeleydb/db_bdb.h
-  )
-endif()
-
 loki_private_headers(blockchain_db
-=======
-monero_private_headers(blockchain_db
->>>>>>> dc64fcb8
   ${crypto_private_headers})
 loki_add_library(blockchain_db
   ${blockchain_db_sources}
