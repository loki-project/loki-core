--- conflicted
+++ resolved
@@ -70,11 +70,8 @@
   MDB_cursor *m_txc_hf_versions;
 
   MDB_cursor *m_txc_service_node_data;
-<<<<<<< HEAD
   MDB_cursor *m_txc_output_blacklist;
-=======
   MDB_cursor *m_txc_properties;
->>>>>>> a72de5e2
 } mdb_txn_cursors;
 
 #define m_cur_blocks	m_cursors->m_txc_blocks
