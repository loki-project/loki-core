--- conflicted
+++ resolved
@@ -71,11 +71,7 @@
 
 struct QnetState {
     cryptonote::core &core;
-<<<<<<< HEAD
-    OxenMQ &lmq{core.get_lmq()};
-=======
     OxenMQ &omq{core.get_omq()};
->>>>>>> 422d82e2
 
     // Track submitted blink txes here; unlike the blinks stored in the mempool we store these ones
     // more liberally to track submitted blinks, even if unsigned/unacceptable, while the mempool
@@ -323,11 +319,7 @@
     }
 
 private:
-<<<<<<< HEAD
-    OxenMQ &lmq;
-=======
     OxenMQ &omq;
->>>>>>> 422d82e2
 
     /// Looks up a pubkey in known remotes and adds it to `peers`.  If strong, it is added with an
     /// address, otherwise it is added with an empty address.  If the element already exists, it
