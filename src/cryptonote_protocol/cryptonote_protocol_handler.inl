--- conflicted
+++ resolved
@@ -977,13 +977,7 @@
     context.m_last_request_time = boost::date_time::not_a_date_time;
 
     // calculate size of request
-<<<<<<< HEAD
-    size_t blocks_size = 0, checkpoints_size = 0, txs_size = 0;
-    for (const auto &element : arg.txs) txs_size += element.size();
-=======
-    size_t size = 0;
-    size_t blocks_size = 0;
->>>>>>> f17dcde4
+    size_t blocks_size = 0, checkpoints_size = 0;
     for (const auto &element : arg.blocks) {
       blocks_size += element.block.size();
       for (const auto &tx : element.txs)
@@ -991,7 +985,7 @@
       checkpoints_size += element.checkpoint.size();
     }
 
-    size_t size = blocks_size + checkpoints_size + txs_size;
+    size_t size = blocks_size + checkpoints_size;
     for (const auto &element : arg.missed_ids)
       size += sizeof(element.data);
 
