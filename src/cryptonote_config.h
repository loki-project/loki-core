--- conflicted
+++ resolved
@@ -38,17 +38,10 @@
 
 #define CRYPTONOTE_DNS_TIMEOUT_MS                       20000
 
-<<<<<<< HEAD
 #define CRYPTONOTE_MAX_BLOCK_NUMBER                     50000000000
 #define CRYPTONOTE_MAX_BLOCK_SIZE                       500000000  // block header blob limit, never used!
 #define CRYPTONOTE_GETBLOCKTEMPLATE_MAX_BLOCK_SIZE	    3000000 //size of block (bytes) that is the maximum that miners will produce
 #define CRYPTONOTE_MAX_TX_SIZE                          1000000000
-=======
-#define CRYPTONOTE_MAX_BLOCK_NUMBER                     500000000
-#define CRYPTONOTE_GETBLOCKTEMPLATE_MAX_BLOCK_SIZE	196608 //size of block (bytes) that is the maximum that miners will produce
-#define CRYPTONOTE_MAX_TX_SIZE                          1000000
-#define CRYPTONOTE_MAX_TX_PER_BLOCK                     0x10000000
->>>>>>> 71d3d220
 #define CRYPTONOTE_PUBLIC_ADDRESS_TEXTBLOB_VER          0
 #define CRYPTONOTE_MINED_MONEY_UNLOCK_WINDOW            10
 #define CURRENT_BLOCK_MAJOR_VERSION                     7
@@ -99,16 +92,10 @@
 // COIN - number of smallest units in one coin
 #define COIN                                            ((uint64_t)1) // pow(1, 9)
 
-<<<<<<< HEAD
 #define FEE_PER_KB_OLD                                  ((uint64_t)500000000) // pow(10, 5)
 #define FEE_PER_KB                                      ((uint64_t)500000000) // 2 * pow(10, 5)
 #define FEE_PER_BYTE                                    ((uint64_t)500000)
 #define DYNAMIC_FEE_PER_KB_BASE_FEE                     ((uint64_t)200000) // 2 * pow(10,5)
-=======
-#define FEE_PER_KB                                      ((uint64_t)2000000000) // 2 * pow(10, 9)
-#define FEE_PER_BYTE                                    ((uint64_t)215)   // Fallback used in wallet if no fee is available from RPC
-#define FEE_PER_BYTE_V12                                ((uint64_t)17200) // Higher fee (and fallback) starting in v12
->>>>>>> 71d3d220
 #define DYNAMIC_FEE_PER_KB_BASE_BLOCK_REWARD            ((uint64_t)10000000000000) // 10 * pow(10,12)
 #define DYNAMIC_FEE_PER_KB_BASE_FEE_V5                  ((uint64_t)2000000000 * (uint64_t)CRYPTONOTE_BLOCK_GRANTED_FULL_REWARD_ZONE_V2 / CRYPTONOTE_BLOCK_GRANTED_FULL_REWARD_ZONE_V5)
 #define DYNAMIC_FEE_REFERENCE_TRANSACTION_WEIGHT        ((uint64_t)3000)
