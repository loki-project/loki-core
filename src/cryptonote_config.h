// Copyright (c) 2014-2019, The Monero Project
// 
// All rights reserved.
// 
// Redistribution and use in source and binary forms, with or without modification, are
// permitted provided that the following conditions are met:
// 
// 1. Redistributions of source code must retain the above copyright notice, this list of
//    conditions and the following disclaimer.
// 
// 2. Redistributions in binary form must reproduce the above copyright notice, this list
//    of conditions and the following disclaimer in the documentation and/or other
//    materials provided with the distribution.
// 
// 3. Neither the name of the copyright holder nor the names of its contributors may be
//    used to endorse or promote products derived from this software without specific
//    prior written permission.
// 
// THIS SOFTWARE IS PROVIDED BY THE COPYRIGHT HOLDERS AND CONTRIBUTORS "AS IS" AND ANY
// EXPRESS OR IMPLIED WARRANTIES, INCLUDING, BUT NOT LIMITED TO, THE IMPLIED WARRANTIES OF
// MERCHANTABILITY AND FITNESS FOR A PARTICULAR PURPOSE ARE DISCLAIMED. IN NO EVENT SHALL
// THE COPYRIGHT HOLDER OR CONTRIBUTORS BE LIABLE FOR ANY DIRECT, INDIRECT, INCIDENTAL,
// SPECIAL, EXEMPLARY, OR CONSEQUENTIAL DAMAGES (INCLUDING, BUT NOT LIMITED TO,
// PROCUREMENT OF SUBSTITUTE GOODS OR SERVICES; LOSS OF USE, DATA, OR PROFITS; OR BUSINESS
// INTERRUPTION) HOWEVER CAUSED AND ON ANY THEORY OF LIABILITY, WHETHER IN CONTRACT,
// STRICT LIABILITY, OR TORT (INCLUDING NEGLIGENCE OR OTHERWISE) ARISING IN ANY WAY OUT OF
// THE USE OF THIS SOFTWARE, EVEN IF ADVISED OF THE POSSIBILITY OF SUCH DAMAGE.
// 
// Parts of this file are originally copyright (c) 2012-2013 The Cryptonote developers

#pragma once

#include <stdexcept>
#include <string>
#include <boost/uuid/uuid.hpp>
#include <stdexcept>
#include <chrono>

#define CRYPTONOTE_DNS_TIMEOUT_MS                       20000

#define CRYPTONOTE_MAX_BLOCK_NUMBER                     500000000
#define CRYPTONOTE_MAX_TX_SIZE                          1000000
#define CRYPTONOTE_MAX_TX_PER_BLOCK                     0x10000000
#define CRYPTONOTE_PUBLIC_ADDRESS_TEXTBLOB_VER          0
#define CRYPTONOTE_MINED_MONEY_UNLOCK_WINDOW            30
#define CRYPTONOTE_BLOCK_FUTURE_TIME_LIMIT_V2           60*10
#define CRYPTONOTE_DEFAULT_TX_SPENDABLE_AGE             10
#define CRYPTONOTE_DEFAULT_TX_MIXIN                     9

#define STAKING_REQUIREMENT_LOCK_BLOCKS_EXCESS          20
#define STAKING_PORTIONS                                UINT64_C(0xfffffffffffffffc)
#define MAX_NUMBER_OF_CONTRIBUTORS                      4
#define MIN_PORTIONS                                    (STAKING_PORTIONS / MAX_NUMBER_OF_CONTRIBUTORS)

static_assert(STAKING_PORTIONS % MAX_NUMBER_OF_CONTRIBUTORS == 0, "Use a multiple of four, so that it divides easily by max number of contributors.");
static_assert(STAKING_PORTIONS % 2 == 0, "Use a multiple of two, so that it divides easily by two contributors.");
static_assert(STAKING_PORTIONS % 3 == 0, "Use a multiple of three, so that it divides easily by three contributors.");

#define STAKING_AUTHORIZATION_EXPIRATION_WINDOW         (60*60*24*7*2)  // 2 weeks

#define BLOCKCHAIN_TIMESTAMP_CHECK_WINDOW               11

#define UPTIME_PROOF_BUFFER_IN_SECONDS                  (5*60) // The acceptable window of time to accept a peer's uptime proof from its reported timestamp
#define UPTIME_PROOF_FREQUENCY_IN_SECONDS               (60*60)
#define UPTIME_PROOF_MAX_TIME_IN_SECONDS                (UPTIME_PROOF_FREQUENCY_IN_SECONDS * 2 + UPTIME_PROOF_BUFFER_IN_SECONDS)

#define STORAGE_SERVER_PING_LIFETIME                    UPTIME_PROOF_FREQUENCY_IN_SECONDS

// MONEY_SUPPLY - total number coins to be generated
#define MONEY_SUPPLY                                    ((uint64_t)(-1))
#define EMISSION_LINEAR_BASE                            ((uint64_t)(1) << 58)
#define EMISSION_SUPPLY_MULTIPLIER                      19
#define EMISSION_SUPPLY_DIVISOR                         10
#define EMISSION_DIVISOR                                2000000

#define CRYPTONOTE_REWARD_BLOCKS_WINDOW                 100
#define CRYPTONOTE_BLOCK_GRANTED_FULL_REWARD_ZONE_V1    20000 // NOTE(loki): For testing suite, //size of block (bytes) after which reward for block calculated using block size - before first fork
#define CRYPTONOTE_BLOCK_GRANTED_FULL_REWARD_ZONE_V5    300000 //size of block (bytes) after which reward for block calculated using block size - second change, from v5
#define CRYPTONOTE_LONG_TERM_BLOCK_WEIGHT_WINDOW_SIZE   100000 // size in blocks of the long term block weight median window
#define CRYPTONOTE_SHORT_TERM_BLOCK_WEIGHT_SURGE_FACTOR 50
#define CRYPTONOTE_COINBASE_BLOB_RESERVED_SIZE          600
#define CRYPTONOTE_DISPLAY_DECIMAL_POINT                9
// COIN - number of smallest units in one coin
#define COIN                                            ((uint64_t)1000000000) // 1 LOKI = pow(10, 9)

#define FEE_PER_KB                                      ((uint64_t)2000000000) // 2 LOKI (= 2 * pow(10, 9))
#define FEE_PER_BYTE                                    ((uint64_t)215)   // Fallback used in wallet if no fee is available from RPC
#define FEE_PER_BYTE_V12                                ((uint64_t)17200) // Higher fee (and fallback) in v12 (only, v13 switches back)
#define FEE_PER_OUTPUT                                  ((uint64_t)20000000) // 0.02 LOKI per tx output (in addition to the per-byte fee), starting in v13
#define DYNAMIC_FEE_PER_KB_BASE_BLOCK_REWARD            ((uint64_t)10000000000000) // 10 * pow(10,12)
#define DYNAMIC_FEE_PER_KB_BASE_FEE_V5                  ((uint64_t)400000000)
#define DYNAMIC_FEE_REFERENCE_TRANSACTION_WEIGHT        ((uint64_t)3000)
#define DYNAMIC_FEE_REFERENCE_TRANSACTION_WEIGHT_V12    ((uint64_t)240000) // Only v12 (v13 switches back)

#define DIFFICULTY_TARGET_V2                            120  // seconds
#define DIFFICULTY_WINDOW_V2                            60
#define DIFFICULTY_BLOCKS_COUNT_V2                      (DIFFICULTY_WINDOW_V2 + 1) // added +1 to make N=N

#define BLOCKS_EXPECTED_IN_HOURS(val)                   (((60 * 60) / DIFFICULTY_TARGET_V2) * (val))
#define BLOCKS_EXPECTED_IN_DAYS(val)                    (BLOCKS_EXPECTED_IN_HOURS(24) * (val))
#define BLOCKS_EXPECTED_IN_YEARS(val)                   (BLOCKS_EXPECTED_IN_DAYS(365) * (val))

#define CRYPTONOTE_LOCKED_TX_ALLOWED_DELTA_SECONDS_V2   DIFFICULTY_TARGET_V2 * CRYPTONOTE_LOCKED_TX_ALLOWED_DELTA_BLOCKS
#define CRYPTONOTE_LOCKED_TX_ALLOWED_DELTA_BLOCKS       1


#define BLOCKS_IDS_SYNCHRONIZING_DEFAULT_COUNT          10000  //by default, blocks ids count in synchronizing
#define BLOCKS_SYNCHRONIZING_DEFAULT_COUNT              100    //by default, blocks count in blocks downloading
#define BLOCKS_SYNCHRONIZING_MAX_COUNT                  2048   //must be a power of 2, greater than 128, equal to SEEDHASH_EPOCH_BLOCKS

#define CRYPTONOTE_MEMPOOL_TX_LIVETIME                    (86400*3) //seconds, three days
#define CRYPTONOTE_MEMPOOL_TX_FROM_ALT_BLOCK_LIVETIME     (86400*7) //seconds, one week

#define MEMPOOL_PRUNE_NON_STANDARD_TX_LIFETIME          (2 * 60 * 60) // seconds, 2 hours

#define COMMAND_RPC_GET_BLOCKS_FAST_MAX_COUNT           1000
#define COMMAND_RPC_GET_CHECKPOINTS_MAX_COUNT           256
#define COMMAND_RPC_GET_QUORUM_STATE_MAX_COUNT          256

#define P2P_LOCAL_WHITE_PEERLIST_LIMIT                  1000
#define P2P_LOCAL_GRAY_PEERLIST_LIMIT                   5000

#define P2P_DEFAULT_CONNECTIONS_COUNT_OUT               8
#define P2P_DEFAULT_CONNECTIONS_COUNT_IN                32
#define P2P_DEFAULT_HANDSHAKE_INTERVAL                  60           //secondes
#define P2P_DEFAULT_PACKET_MAX_SIZE                     50000000     //50000000 bytes maximum packet size
#define P2P_DEFAULT_PEERS_IN_HANDSHAKE                  250
#define P2P_DEFAULT_CONNECTION_TIMEOUT                  5000       //5 seconds
#define P2P_DEFAULT_SOCKS_CONNECT_TIMEOUT               45         // seconds
#define P2P_DEFAULT_PING_CONNECTION_TIMEOUT             2000       //2 seconds
#define P2P_DEFAULT_INVOKE_TIMEOUT                      60*2*1000  //2 minutes
#define P2P_DEFAULT_HANDSHAKE_INVOKE_TIMEOUT            5000       //5 seconds
#define P2P_DEFAULT_WHITELIST_CONNECTIONS_PERCENT       70
#define P2P_DEFAULT_ANCHOR_CONNECTIONS_COUNT            2
#define P2P_DEFAULT_SYNC_SEARCH_CONNECTIONS_COUNT       2
#define P2P_DEFAULT_LIMIT_RATE_UP                       2048       // kB/s
#define P2P_DEFAULT_LIMIT_RATE_DOWN                     8192       // kB/s

#define P2P_FAILED_ADDR_FORGET_SECONDS                  (60*60)     //1 hour
#define P2P_IP_BLOCKTIME                                (60*60*24)  //24 hour
#define P2P_IP_FAILS_BEFORE_BLOCK                       10
#define P2P_IDLE_CONNECTION_KILL_INTERVAL               (5*60) //5 minutes

// TODO(doyle): Deprecate after checkpointing hardfork, remove notion of being
// able to sync non-fluffy blocks, keep here so we can still accept blocks
// pre-hardfork
#define P2P_SUPPORT_FLAG_FLUFFY_BLOCKS                  0x01
#define P2P_SUPPORT_FLAGS                               P2P_SUPPORT_FLAG_FLUFFY_BLOCKS

#define CRYPTONOTE_NAME                         "loki"
#define CRYPTONOTE_POOLDATA_FILENAME            "poolstate.bin"
#define CRYPTONOTE_BLOCKCHAINDATA_FILENAME      "data.mdb"
#define CRYPTONOTE_BLOCKCHAINDATA_LOCK_FILENAME "lock.mdb"
#define P2P_NET_DATA_FILENAME                   "p2pstate.bin"
#define MINER_CONFIG_FILE_NAME                  "miner_conf.json"

#define THREAD_STACK_SIZE                       5 * 1024 * 1024

<<<<<<< HEAD
#define HF_VERSION_PER_BYTE_FEE                 cryptonote::network_version_10_bulletproofs
#define HF_VERSION_SMALLER_BP                   cryptonote::network_version_11_infinite_staking
#define HF_VERSION_LONG_TERM_BLOCK_WEIGHT       cryptonote::network_version_11_infinite_staking
#define HF_VERSION_INCREASE_FEE                 cryptonote::network_version_12_checkpointing
#define HF_VERSION_PER_OUTPUT_FEE               cryptonote::network_version_13
#define HF_VERSION_12_CHECKPOINTING_SOFT_FORK_HEIGHT ((uint64_t)(-1))
=======
#define HF_VERSION_DYNAMIC_FEE                  4
#define HF_VERSION_MIN_MIXIN_4                  6
#define HF_VERSION_MIN_MIXIN_6                  7
#define HF_VERSION_MIN_MIXIN_10                 8
#define HF_VERSION_ENFORCE_RCT                  6
#define HF_VERSION_PER_BYTE_FEE                 8
#define HF_VERSION_SMALLER_BP                   10
#define HF_VERSION_LONG_TERM_BLOCK_WEIGHT       10
#define HF_VERSION_MIN_2_OUTPUTS                12
>>>>>>> 0ba67562

#define PER_KB_FEE_QUANTIZATION_DECIMALS        8

#define HASH_OF_HASHES_STEP                     256

#define DEFAULT_TXPOOL_MAX_WEIGHT               648000000ull // 3 days at 300000, in bytes

#define BULLETPROOF_MAX_OUTPUTS                 16

#define CRYPTONOTE_PRUNING_STRIPE_SIZE          4096 // the smaller, the smoother the increase
#define CRYPTONOTE_PRUNING_LOG_STRIPES          3 // the higher, the more space saved
#define CRYPTONOTE_PRUNING_TIP_BLOCKS           5500 // the smaller, the more space saved
//#define CRYPTONOTE_PRUNING_DEBUG_SPOOF_SEED

// New constants are intended to go here
namespace config
{
  uint64_t const DEFAULT_FEE_ATOMIC_XMR_PER_KB = 500; // Just a placeholder!  Change me!
  uint8_t const FEE_CALCULATION_MAX_RETRIES = 10;
  uint64_t const DEFAULT_DUST_THRESHOLD = ((uint64_t)2000000000); // 2 * pow(10, 9)
  uint64_t const BASE_REWARD_CLAMP_THRESHOLD = ((uint64_t)100000000); // pow(10, 8)
  std::string const P2P_REMOTE_DEBUG_TRUSTED_PUB_KEY = "0000000000000000000000000000000000000000000000000000000000000000";

  uint64_t const CRYPTONOTE_PUBLIC_ADDRESS_BASE58_PREFIX = 114;
  uint64_t const CRYPTONOTE_PUBLIC_INTEGRATED_ADDRESS_BASE58_PREFIX = 115;
  uint64_t const CRYPTONOTE_PUBLIC_SUBADDRESS_BASE58_PREFIX = 116;
  uint16_t const P2P_DEFAULT_PORT = 22022;
  uint16_t const RPC_DEFAULT_PORT = 22023;
  uint16_t const ZMQ_RPC_DEFAULT_PORT = 22024;
  boost::uuids::uuid const NETWORK_ID = { {
        0x46 ,0x61, 0x72, 0x62 ,0x61, 0x75, 0x74, 0x69, 0x2a, 0x4c, 0x61, 0x75, 0x66, 0x65, 0x79
    } }; // Bender's nightmare
  std::string const GENESIS_TX = "021e01ff000380808d93f5d771027c4fd4553bc9886f1f49e3f76d945bf71e8632a94e6c177b19cbc780e7e6bdb48080b4ccd4dfc60302c8b9f6461f58ef3f2107e577c7425d06af584a1c7482bf19060e84059c98b4c3808088fccdbcc32302732b53b0b0db706fcc3087074fb4b786da5ab72b2065699f9453448b0db27f892101ed71f2ce3fc70d7b2036f8a4e4b3fb75c66c12184b55a908e7d1a1d6995566cf00";
  uint32_t const GENESIS_NONCE = 1022201;

  uint64_t const GOVERNANCE_REWARD_INTERVAL_IN_BLOCKS = ((60 * 60 * 24 * 7) / DIFFICULTY_TARGET_V2);
  std::string const GOVERNANCE_WALLET_ADDRESS[] =
  {
    "LCFxT37LAogDn1jLQKf4y7aAqfi21DjovX9qyijaLYQSdrxY1U5VGcnMJMjWrD9RhjeK5Lym67wZ73uh9AujXLQ1RKmXEyL", // hardfork v7-10
    "LDBEN6Ut4NkMwyaXWZ7kBEAx8X64o6YtDhLXUP26uLHyYT4nFmcaPU2Z2fauqrhTLh4Qfr61pUUZVLaTHqAdycETKM1STrz", // hardfork v11
  };

  namespace testnet
  {
    uint64_t const CRYPTONOTE_PUBLIC_ADDRESS_BASE58_PREFIX = 156;
    uint64_t const CRYPTONOTE_PUBLIC_INTEGRATED_ADDRESS_BASE58_PREFIX = 157;
    uint64_t const CRYPTONOTE_PUBLIC_SUBADDRESS_BASE58_PREFIX = 158;
    uint16_t const P2P_DEFAULT_PORT = 38156;
    uint16_t const RPC_DEFAULT_PORT = 38157;
    uint16_t const ZMQ_RPC_DEFAULT_PORT = 38158;
    boost::uuids::uuid const NETWORK_ID = { {
        0x5f, 0x3a, 0x78, 0x65, 0xe1, 0x6f, 0xca, 0xb8, 0x02, 0xa1, 0xdc, 0x17, 0x61, 0x64, 0x15, 0xbe,
      } }; // Bender's daydream
    std::string const GENESIS_TX = "03011e001e01ff00018080c9db97f4fb270259b546996f69aa71abe4238995f41d780ab1abebcac9f00e808f147bdb9e3228420112573af8c309b69a1a646f41b5212ba7d9c4590bf86e04f36c486467cfef9d3d72000000000000000000000000000000000000000000000000000000000000000000";
    uint32_t const GENESIS_NONCE = 10001;

    uint64_t const GOVERNANCE_REWARD_INTERVAL_IN_BLOCKS = 1000;
    std::string const GOVERNANCE_WALLET_ADDRESS[] =
    {
      "T6SUprTYE5rQpep9iQFxyPcKVd91DFR1fQ1Qsyqp5eYLiFc8XuYd3reRE71qDL8c3DXioUbDEpDFdaUpetnL37NS1R3rzoKxi", // hardfork v7-9
      "T6TzkJb5EiASaCkcH7idBEi1HSrpSQJE1Zq3aL65ojBMPZvqHNYPTL56i3dncGVNEYCG5QG5zrBmRiVwcg6b1cRM1SRNqbp44", // hardfork v10
    };

  }

  namespace stagenet
  {
    uint64_t const CRYPTONOTE_PUBLIC_ADDRESS_BASE58_PREFIX = 24;
    uint64_t const CRYPTONOTE_PUBLIC_INTEGRATED_ADDRESS_BASE58_PREFIX = 25;
    uint64_t const CRYPTONOTE_PUBLIC_SUBADDRESS_BASE58_PREFIX = 36;
    uint16_t const P2P_DEFAULT_PORT = 38153;
    uint16_t const RPC_DEFAULT_PORT = 38154;
    uint16_t const ZMQ_RPC_DEFAULT_PORT = 38155;
    boost::uuids::uuid const NETWORK_ID = { {
        0xbb ,0x37, 0x9B, 0x22 , 0x0A, 0x66 , 0x69, 0x1E, 0x09, 0xB2, 0x97, 0x8A, 0xCC, 0xA1, 0xDF, 0x9C
      } }; // Beep Boop
    std::string const GENESIS_TX = "021e01ff000380808d93f5d771027e4490431900c66a6532917ad9e6a1de634a209b708f653097e7b48efc1238c68080b4ccd4dfc60302ba19a224e6474371f9161b2e6271a36d060cbdc2e479ad78f1be64c56576fa07808088fccdbcc32302bccf9c13ba1b5bb02638de6e557acdd46bf48953e42cf98a12d2ad2900cc316121018fc6728d9e3c062d3afae3b2317998d2abee1e12f51271ba1c0d3cdd236b81d200";
    uint32_t const GENESIS_NONCE = 10002;

    uint64_t const GOVERNANCE_REWARD_INTERVAL_IN_BLOCKS = ((60 * 60 * 24 * 7) / DIFFICULTY_TARGET_V2);
    std::string const GOVERNANCE_WALLET_ADDRESS[] =
    {
      "59f7FCwYMiwMnFr8HwsnfJ2hK3DYB1tryhjsfmXqEBJojKyqKeNWoaDaZaauoZPiZHUYp2wJuy5s9H96qy4q9xUVCXXHmTU", // hardfork v7-9
      "59f7FCwYMiwMnFr8HwsnfJ2hK3DYB1tryhjsfmXqEBJojKyqKeNWoaDaZaauoZPiZHUYp2wJuy5s9H96qy4q9xUVCXXHmTU", // hardfork v10
    };
  }
}

namespace cryptonote
{
  enum network_version
  {
    network_version_7 = 7,
    network_version_8,
    network_version_9_service_nodes, // Proof Of Stake w/ Service Nodes
    network_version_10_bulletproofs, // Bulletproofs, Service Node Grace Registration Period, Batched Governance
    network_version_11_infinite_staking, // Infinite Staking, CN-Turtle
    network_version_12_checkpointing, // Checkpointing, Relaxed Deregistration, RandomXL, Loki Storage Server
    network_version_13,

    network_version_count,
  };

  enum network_type : uint8_t
  {
    MAINNET = 0,
    TESTNET,
    STAGENET,
    FAKECHAIN,
    UNDEFINED = 255
  };
  struct config_t
  {
    uint64_t CRYPTONOTE_PUBLIC_ADDRESS_BASE58_PREFIX;
    uint64_t CRYPTONOTE_PUBLIC_INTEGRATED_ADDRESS_BASE58_PREFIX;
    uint64_t CRYPTONOTE_PUBLIC_SUBADDRESS_BASE58_PREFIX;
    uint16_t P2P_DEFAULT_PORT;
    uint16_t RPC_DEFAULT_PORT;
    uint16_t ZMQ_RPC_DEFAULT_PORT;
    boost::uuids::uuid NETWORK_ID;
    std::string GENESIS_TX;
    uint32_t GENESIS_NONCE;
    uint64_t GOVERNANCE_REWARD_INTERVAL_IN_BLOCKS;
    std::string const *GOVERNANCE_WALLET_ADDRESS;
  };
  inline const config_t& get_config(network_type nettype, int hard_fork_version = 7)
  {
    static config_t mainnet = {
      ::config::CRYPTONOTE_PUBLIC_ADDRESS_BASE58_PREFIX,
      ::config::CRYPTONOTE_PUBLIC_INTEGRATED_ADDRESS_BASE58_PREFIX,
      ::config::CRYPTONOTE_PUBLIC_SUBADDRESS_BASE58_PREFIX,
      ::config::P2P_DEFAULT_PORT,
      ::config::RPC_DEFAULT_PORT,
      ::config::ZMQ_RPC_DEFAULT_PORT,
      ::config::NETWORK_ID,
      ::config::GENESIS_TX,
      ::config::GENESIS_NONCE,
      ::config::GOVERNANCE_REWARD_INTERVAL_IN_BLOCKS,
      &::config::GOVERNANCE_WALLET_ADDRESS[0],
    };

    static config_t testnet = {
      ::config::testnet::CRYPTONOTE_PUBLIC_ADDRESS_BASE58_PREFIX,
      ::config::testnet::CRYPTONOTE_PUBLIC_INTEGRATED_ADDRESS_BASE58_PREFIX,
      ::config::testnet::CRYPTONOTE_PUBLIC_SUBADDRESS_BASE58_PREFIX,
      ::config::testnet::P2P_DEFAULT_PORT,
      ::config::testnet::RPC_DEFAULT_PORT,
      ::config::testnet::ZMQ_RPC_DEFAULT_PORT,
      ::config::testnet::NETWORK_ID,
      ::config::testnet::GENESIS_TX,
      ::config::testnet::GENESIS_NONCE,
      ::config::testnet::GOVERNANCE_REWARD_INTERVAL_IN_BLOCKS,
      &::config::testnet::GOVERNANCE_WALLET_ADDRESS[0],
    };

    static config_t stagenet = {
      ::config::stagenet::CRYPTONOTE_PUBLIC_ADDRESS_BASE58_PREFIX,
      ::config::stagenet::CRYPTONOTE_PUBLIC_INTEGRATED_ADDRESS_BASE58_PREFIX,
      ::config::stagenet::CRYPTONOTE_PUBLIC_SUBADDRESS_BASE58_PREFIX,
      ::config::stagenet::P2P_DEFAULT_PORT,
      ::config::stagenet::RPC_DEFAULT_PORT,
      ::config::stagenet::ZMQ_RPC_DEFAULT_PORT,
      ::config::stagenet::NETWORK_ID,
      ::config::stagenet::GENESIS_TX,
      ::config::stagenet::GENESIS_NONCE,
      ::config::stagenet::GOVERNANCE_REWARD_INTERVAL_IN_BLOCKS,
      &::config::stagenet::GOVERNANCE_WALLET_ADDRESS[0],
    };

    switch (nettype)
    {
      case MAINNET: case FAKECHAIN:
      {
        if (nettype == FAKECHAIN)
          mainnet.GOVERNANCE_REWARD_INTERVAL_IN_BLOCKS = 100;

        if (hard_fork_version <= network_version_10_bulletproofs)
          mainnet.GOVERNANCE_WALLET_ADDRESS = &::config::GOVERNANCE_WALLET_ADDRESS[0];
        else
          mainnet.GOVERNANCE_WALLET_ADDRESS = &::config::GOVERNANCE_WALLET_ADDRESS[1];

        return mainnet;
      }

      case TESTNET:
      {
        if (hard_fork_version <= network_version_9_service_nodes)
          testnet.GOVERNANCE_WALLET_ADDRESS = &::config::testnet::GOVERNANCE_WALLET_ADDRESS[0];
        else
          testnet.GOVERNANCE_WALLET_ADDRESS = &::config::testnet::GOVERNANCE_WALLET_ADDRESS[1];

        return testnet;
      }

      case STAGENET:
      {
        if (hard_fork_version <= network_version_9_service_nodes)
          stagenet.GOVERNANCE_WALLET_ADDRESS = &::config::stagenet::GOVERNANCE_WALLET_ADDRESS[0];
        else
          stagenet.GOVERNANCE_WALLET_ADDRESS = &::config::stagenet::GOVERNANCE_WALLET_ADDRESS[1];

        return stagenet;
      }

      default: throw std::runtime_error("Invalid network type");
    }
  };
}<|MERGE_RESOLUTION|>--- conflicted
+++ resolved
@@ -156,24 +156,13 @@
 
 #define THREAD_STACK_SIZE                       5 * 1024 * 1024
 
-<<<<<<< HEAD
 #define HF_VERSION_PER_BYTE_FEE                 cryptonote::network_version_10_bulletproofs
 #define HF_VERSION_SMALLER_BP                   cryptonote::network_version_11_infinite_staking
 #define HF_VERSION_LONG_TERM_BLOCK_WEIGHT       cryptonote::network_version_11_infinite_staking
 #define HF_VERSION_INCREASE_FEE                 cryptonote::network_version_12_checkpointing
 #define HF_VERSION_PER_OUTPUT_FEE               cryptonote::network_version_13
 #define HF_VERSION_12_CHECKPOINTING_SOFT_FORK_HEIGHT ((uint64_t)(-1))
-=======
-#define HF_VERSION_DYNAMIC_FEE                  4
-#define HF_VERSION_MIN_MIXIN_4                  6
-#define HF_VERSION_MIN_MIXIN_6                  7
-#define HF_VERSION_MIN_MIXIN_10                 8
-#define HF_VERSION_ENFORCE_RCT                  6
-#define HF_VERSION_PER_BYTE_FEE                 8
-#define HF_VERSION_SMALLER_BP                   10
-#define HF_VERSION_LONG_TERM_BLOCK_WEIGHT       10
-#define HF_VERSION_MIN_2_OUTPUTS                12
->>>>>>> 0ba67562
+#define HF_VERSION_MIN_2_OUTPUTS                cryptonote::network_version_13
 
 #define PER_KB_FEE_QUANTIZATION_DECIMALS        8
 
