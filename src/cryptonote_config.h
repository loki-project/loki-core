--- conflicted
+++ resolved
@@ -168,7 +168,6 @@
 
 #define THREAD_STACK_SIZE                       5 * 1024 * 1024
 
-<<<<<<< HEAD
 #define HF_VERSION_PER_BYTE_FEE                 cryptonote::network_version_10_bulletproofs
 #define HF_VERSION_SMALLER_BP                   cryptonote::network_version_11_infinite_staking
 #define HF_VERSION_LONG_TERM_BLOCK_WEIGHT       cryptonote::network_version_11_infinite_staking
@@ -176,20 +175,7 @@
 #define HF_VERSION_PER_OUTPUT_FEE               cryptonote::network_version_13_enforce_checkpoints
 #define HF_VERSION_MIN_2_OUTPUTS                cryptonote::network_version_13_enforce_checkpoints
 #define HF_VERSION_ED25519_KEY                  cryptonote::network_version_13_enforce_checkpoints
-=======
-#define HF_VERSION_DYNAMIC_FEE                  4
-#define HF_VERSION_MIN_MIXIN_4                  6
-#define HF_VERSION_MIN_MIXIN_6                  7
-#define HF_VERSION_MIN_MIXIN_10                 8
-#define HF_VERSION_ENFORCE_RCT                  6
-#define HF_VERSION_PER_BYTE_FEE                 8
-#define HF_VERSION_SMALLER_BP                   10
-#define HF_VERSION_LONG_TERM_BLOCK_WEIGHT       10
-#define HF_VERSION_MIN_2_OUTPUTS                12
-#define HF_VERSION_MIN_V2_COINBASE_TX           12
-#define HF_VERSION_SAME_MIXIN                   12
-#define HF_VERSION_REJECT_SIGS_IN_COINBASE      12
->>>>>>> 29e0f113
+#define HF_VERSION_REJECT_SIGS_IN_COINBASE      cryptonote::network_version_14
 
 #define PER_KB_FEE_QUANTIZATION_DECIMALS        8
 
@@ -289,6 +275,7 @@
     network_version_11_infinite_staking, // Infinite Staking, CN-Turtle
     network_version_12_checkpointing, // Checkpointing, Relaxed Deregistration, RandomXL, Loki Storage Server
     network_version_13_enforce_checkpoints,
+    network_version_14,
 
     network_version_count,
   };
