--- conflicted
+++ resolved
@@ -188,19 +188,12 @@
 #define HF_VERSION_ED25519_KEY                  cryptonote::network_version_13_enforce_checkpoints
 #define HF_VERSION_FEE_BURNING                  cryptonote::network_version_14_blink
 #define HF_VERSION_BLINK                        cryptonote::network_version_14_blink
-<<<<<<< HEAD
-#define HF_VERSION_MIN_2_OUTPUTS                cryptonote::network_version_16
-#define HF_VERSION_REJECT_SIGS_IN_COINBASE      cryptonote::network_version_16
-#define HF_VERSION_ENFORCE_MIN_AGE              cryptonote::network_version_16
-#define HF_VERSION_EFFECTIVE_SHORT_TERM_MEDIAN_IN_PENALTY cryptonote::network_version_16
-#define HF_VERSION_CLSAG                        cryptonote::network_version_16
-=======
 #define HF_VERSION_MIN_2_OUTPUTS                cryptonote::network_version_16_pulse
 #define HF_VERSION_REJECT_SIGS_IN_COINBASE      cryptonote::network_version_16_pulse
 #define HF_VERSION_ENFORCE_MIN_AGE              cryptonote::network_version_16_pulse
 #define HF_VERSION_EFFECTIVE_SHORT_TERM_MEDIAN_IN_PENALTY cryptonote::network_version_16_pulse
 #define HF_VERSION_PULSE cryptonote::network_version_16_pulse
->>>>>>> 686faefc
+#define HF_VERSION_CLSAG                        cryptonote::network_version_16_pulse
 
 #define PER_KB_FEE_QUANTIZATION_DECIMALS        8
 
@@ -218,10 +211,6 @@
 // New constants are intended to go here
 namespace config
 {
-<<<<<<< HEAD
-
-=======
->>>>>>> 686faefc
   inline constexpr auto DNS_TIMEOUT = 20s;
   inline constexpr uint64_t DEFAULT_FEE_ATOMIC_XMR_PER_KB = 500; // Just a placeholder!  Change me!
   inline constexpr uint8_t FEE_CALCULATION_MAX_RETRIES = 10;
