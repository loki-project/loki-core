--- conflicted
+++ resolved
@@ -173,11 +173,8 @@
 #define HF_VERSION_LONG_TERM_BLOCK_WEIGHT       cryptonote::network_version_11_infinite_staking
 #define HF_VERSION_INCREASE_FEE                 cryptonote::network_version_12_checkpointing
 #define HF_VERSION_PER_OUTPUT_FEE               cryptonote::network_version_13_enforce_checkpoints
-<<<<<<< HEAD
 #define HF_VERSION_MIN_2_OUTPUTS                cryptonote::network_version_13_enforce_checkpoints
-=======
 #define HF_VERSION_ED25519_KEY                  cryptonote::network_version_13_enforce_checkpoints
->>>>>>> 5977768e
 
 #define PER_KB_FEE_QUANTIZATION_DECIMALS        8
 
