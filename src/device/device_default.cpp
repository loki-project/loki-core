// Copyright (c) 2017-2019, The Monero Project
// 
// All rights reserved.
// 
// Redistribution and use in source and binary forms, with or without modification, are
// permitted provided that the following conditions are met:
// 
// 1. Redistributions of source code must retain the above copyright notice, this list of
//    conditions and the following disclaimer.
// 
// 2. Redistributions in binary form must reproduce the above copyright notice, this list
//    of conditions and the following disclaimer in the documentation and/or other
//    materials provided with the distribution.
// 
// 3. Neither the name of the copyright holder nor the names of its contributors may be
//    used to endorse or promote products derived from this software without specific
//    prior written permission.
// 
// THIS SOFTWARE IS PROVIDED BY THE COPYRIGHT HOLDERS AND CONTRIBUTORS "AS IS" AND ANY
// EXPRESS OR IMPLIED WARRANTIES, INCLUDING, BUT NOT LIMITED TO, THE IMPLIED WARRANTIES OF
// MERCHANTABILITY AND FITNESS FOR A PARTICULAR PURPOSE ARE DISCLAIMED. IN NO EVENT SHALL
// THE COPYRIGHT HOLDER OR CONTRIBUTORS BE LIABLE FOR ANY DIRECT, INDIRECT, INCIDENTAL,
// SPECIAL, EXEMPLARY, OR CONSEQUENTIAL DAMAGES (INCLUDING, BUT NOT LIMITED TO,
// PROCUREMENT OF SUBSTITUTE GOODS OR SERVICES; LOSS OF USE, DATA, OR PROFITS; OR BUSINESS
// INTERRUPTION) HOWEVER CAUSED AND ON ANY THEORY OF LIABILITY, WHETHER IN CONTRACT,
// STRICT LIABILITY, OR TORT (INCLUDING NEGLIGENCE OR OTHERWISE) ARISING IN ANY WAY OUT OF
// THE USE OF THIS SOFTWARE, EVEN IF ADVISED OF THE POSSIBILITY OF SUCH DAMAGE.
//




#include "device_default.hpp"
#include "int-util.h"
#include "cryptonote_basic/account.h"
#include "cryptonote_basic/subaddress_index.h"
#include "cryptonote_core/cryptonote_tx_utils.h"
#include "ringct/rctOps.h"
#include "cryptonote_config.h"

namespace hw {

    namespace core {

        device_default::device_default() { }

        device_default::~device_default() { }

        /* ===================================================================== */
        /* ===                        Misc                                ==== */
        /* ===================================================================== */
        static inline unsigned char *operator &(crypto::ec_scalar &scalar) {
            return &reinterpret_cast<unsigned char &>(scalar);
        }
        static inline const unsigned char *operator &(const crypto::ec_scalar &scalar) {
            return &reinterpret_cast<const unsigned char &>(scalar);
        }

        /* ======================================================================= */
        /*                              SETUP/TEARDOWN                             */
        /* ======================================================================= */
        bool device_default::set_name(const std::string &name)  {
            this->name = name;
            return true;
        }
        const std::string device_default::get_name()  const {
            return this->name;
        }
        
        bool device_default::init(void) {
            return true;
        }
        bool device_default::release() {
            return true;
        }

        bool device_default::connect(void) {
            return true;
        }
        bool device_default::disconnect() {
            return true;
        }

        bool  device_default::set_mode(device_mode mode) {
            return device::set_mode(mode);
        }

        /* ======================================================================= */
        /*  LOCKER                                                                 */
        /* ======================================================================= */ 
    
        void device_default::lock() { }

        bool device_default::try_lock() { return true; }

        void device_default::unlock() { }

        /* ======================================================================= */
        /*                             WALLET & ADDRESS                            */
        /* ======================================================================= */

        bool  device_default::generate_chacha_key(const cryptonote::account_keys &keys, crypto::chacha_key &key, uint64_t kdf_rounds) {
            const crypto::secret_key &view_key = keys.m_view_secret_key;
            const crypto::secret_key &spend_key = keys.m_spend_secret_key;
            epee::mlocked<tools::scrubbed_arr<char, sizeof(view_key) + sizeof(spend_key) + 1>> data;
            memcpy(data.data(), &view_key, sizeof(view_key));
            memcpy(data.data() + sizeof(view_key), &spend_key, sizeof(spend_key));
            data[sizeof(data) - 1] = config::HASH_KEY_WALLET;
            crypto::generate_chacha_key(data.data(), sizeof(data), key, kdf_rounds);
            return true;
        }
        bool  device_default::get_public_address(cryptonote::account_public_address &pubkey) {
             dfns();
        }
        bool  device_default::get_secret_keys(crypto::secret_key &viewkey , crypto::secret_key &spendkey)  {
             dfns();
        }
        /* ======================================================================= */
        /*                               SUB ADDRESS                               */
        /* ======================================================================= */

        bool device_default::derive_subaddress_public_key(const crypto::public_key &out_key, const crypto::key_derivation &derivation, const std::size_t output_index, crypto::public_key &derived_key) {
            return crypto::derive_subaddress_public_key(out_key, derivation, output_index,derived_key);
        }

        crypto::public_key device_default::get_subaddress_spend_public_key(const cryptonote::account_keys& keys, const cryptonote::subaddress_index &index) {
            if (index.is_zero())
              return keys.m_account_address.m_spend_public_key;

            // m = Hs(a || index_major || index_minor)
            crypto::secret_key m = get_subaddress_secret_key(keys.m_view_secret_key, index);

            // M = m*G
            crypto::public_key M;
            crypto::secret_key_to_public_key(m, M);

            // D = B + M
            crypto::public_key D = rct::rct2pk(rct::addKeys(rct::pk2rct(keys.m_account_address.m_spend_public_key), rct::pk2rct(M)));
            return D;
        }

        std::vector<crypto::public_key>  device_default::get_subaddress_spend_public_keys(const cryptonote::account_keys &keys, uint32_t account, uint32_t begin, uint32_t end) {
            CHECK_AND_ASSERT_THROW_MES(begin <= end, "begin > end");

            std::vector<crypto::public_key> pkeys;
            pkeys.reserve(end - begin);
            cryptonote::subaddress_index index = {account, begin};

            ge_p3 p3;
            ge_cached cached;
            CHECK_AND_ASSERT_THROW_MES(ge_frombytes_vartime(&p3, (const unsigned char*)keys.m_account_address.m_spend_public_key.data) == 0,
                "ge_frombytes_vartime failed to convert spend public key");
            ge_p3_to_cached(&cached, &p3);

            for (uint32_t idx = begin; idx < end; ++idx)
            {
                index.minor = idx;
                if (index.is_zero())
                {
                    pkeys.push_back(keys.m_account_address.m_spend_public_key);
                    continue;
                }
                crypto::secret_key m = get_subaddress_secret_key(keys.m_view_secret_key, index);

                // M = m*G
                ge_scalarmult_base(&p3, (const unsigned char*)m.data);

                // D = B + M
                crypto::public_key D;
                ge_p1p1 p1p1;
                ge_add(&p1p1, &p3, &cached);
                ge_p1p1_to_p3(&p3, &p1p1);
                ge_p3_tobytes((unsigned char*)D.data, &p3);

                pkeys.push_back(D);
            }
            return pkeys;
        }

        cryptonote::account_public_address device_default::get_subaddress(const cryptonote::account_keys& keys, const cryptonote::subaddress_index &index) {
            if (index.is_zero())
              return keys.m_account_address;

            crypto::public_key D = get_subaddress_spend_public_key(keys, index);

            // C = a*D
            crypto::public_key C = rct::rct2pk(rct::scalarmultKey(rct::pk2rct(D), rct::sk2rct(keys.m_view_secret_key)));

            // result: (C, D)
            cryptonote::account_public_address address;
            address.m_view_public_key  = C;
            address.m_spend_public_key = D;
            return address;
        }

        crypto::secret_key  device_default::get_subaddress_secret_key(const crypto::secret_key &a, const cryptonote::subaddress_index &index) {
            char data[sizeof(config::HASH_KEY_SUBADDRESS) + sizeof(crypto::secret_key) + 2 * sizeof(uint32_t)];
            memcpy(data, config::HASH_KEY_SUBADDRESS, sizeof(config::HASH_KEY_SUBADDRESS));
            memcpy(data + sizeof(config::HASH_KEY_SUBADDRESS), &a, sizeof(crypto::secret_key));
            uint32_t idx = SWAP32LE(index.major);
            memcpy(data + sizeof(config::HASH_KEY_SUBADDRESS) + sizeof(crypto::secret_key), &idx, sizeof(uint32_t));
            idx = SWAP32LE(index.minor);
            memcpy(data + sizeof(config::HASH_KEY_SUBADDRESS) + sizeof(crypto::secret_key) + sizeof(uint32_t), &idx, sizeof(uint32_t));
            crypto::secret_key m;
            crypto::hash_to_scalar(data, sizeof(data), m);
            return m;
        }

        /* ======================================================================= */
        /*                            DERIVATION & KEY                             */
        /* ======================================================================= */

        bool  device_default::verify_keys(const crypto::secret_key &secret_key, const crypto::public_key &public_key) {
            crypto::public_key calculated_pub;
            bool r = crypto::secret_key_to_public_key(secret_key, calculated_pub);
            return r && public_key == calculated_pub;
        }

        bool device_default::scalarmultKey(rct::key & aP, const rct::key &P, const rct::key &a) {
            rct::scalarmultKey(aP, P,a);
            return true;
        }

        bool device_default::scalarmultBase(rct::key &aG, const rct::key &a) {
            rct::scalarmultBase(aG,a);
            return true;
        }

        bool device_default::sc_secret_add(crypto::secret_key &r, const crypto::secret_key &a, const crypto::secret_key &b) {
            sc_add(&r, &a, &b);
            return true;
        }

        crypto::secret_key  device_default::generate_keys(crypto::public_key &pub, crypto::secret_key &sec, const crypto::secret_key& recovery_key, bool recover) {
            return crypto::generate_keys(pub, sec, recovery_key, recover);
        }

        bool device_default::generate_key_derivation(const crypto::public_key &key1, const crypto::secret_key &key2, crypto::key_derivation &derivation) {
            return crypto::generate_key_derivation(key1, key2, derivation);
        }

        bool device_default::derivation_to_scalar(const crypto::key_derivation &derivation, const size_t output_index, crypto::ec_scalar &res){
            crypto::derivation_to_scalar(derivation,output_index, res);
            return true;
        }

        bool device_default::derive_secret_key(const crypto::key_derivation &derivation, const std::size_t output_index, const crypto::secret_key &base, crypto::secret_key &derived_key){
            crypto::derive_secret_key(derivation, output_index, base, derived_key);
            return true;
        }

        bool device_default::derive_public_key(const crypto::key_derivation &derivation, const std::size_t output_index, const crypto::public_key &base, crypto::public_key &derived_key){
            return crypto::derive_public_key(derivation, output_index, base, derived_key);
        }

        bool device_default::secret_key_to_public_key(const crypto::secret_key &sec, crypto::public_key &pub) {
            return crypto::secret_key_to_public_key(sec,pub);
        }

        bool device_default::generate_key_image(const crypto::public_key &pub, const crypto::secret_key &sec, crypto::key_image &image){
            crypto::generate_key_image(pub, sec,image);
            return true;
        }

        bool device_default::conceal_derivation(crypto::key_derivation &derivation, const crypto::public_key &tx_pub_key, const std::vector<crypto::public_key> &additional_tx_pub_keys, const crypto::key_derivation &main_derivation, const std::vector<crypto::key_derivation> &additional_derivations){
            return true;
        }

        /* ======================================================================= */
        /*                               TRANSACTION                               */
        /* ======================================================================= */
        void device_default::generate_tx_proof(const crypto::hash &prefix_hash, 
                                               const crypto::public_key &R, const crypto::public_key &A, const boost::optional<crypto::public_key> &B, const crypto::public_key &D, const crypto::secret_key &r, 
                                               crypto::signature &sig) {
            crypto::generate_tx_proof(prefix_hash, R, A, B, D, r, sig);
        }

        bool device_default::open_tx(crypto::secret_key &tx_key) {
            cryptonote::keypair txkey = cryptonote::keypair::generate(*this);
            tx_key = txkey.sec;
            return true;
        }

<<<<<<< HEAD
        bool device_default::generate_output_ephemeral_keys(const size_t tx_version, bool &found_change,
=======
        void device_default::get_transaction_prefix_hash(const cryptonote::transaction_prefix& tx, crypto::hash& h) {
            cryptonote::get_transaction_prefix_hash(tx, h);
        }

        bool device_default::generate_output_ephemeral_keys(const size_t tx_version,
>>>>>>> 688a3e87
                                                            const cryptonote::account_keys &sender_account_keys, const crypto::public_key &txkey_pub,  const crypto::secret_key &tx_key,
                                                            const cryptonote::tx_destination_entry &dst_entr, const boost::optional<cryptonote::tx_destination_entry> &change_addr, const size_t output_index,
                                                            const bool &need_additional_txkeys, const std::vector<crypto::secret_key> &additional_tx_keys,
                                                            std::vector<crypto::public_key> &additional_tx_public_keys,
                                                            std::vector<rct::key> &amount_keys,  crypto::public_key &out_eph_public_key) {

            // make additional tx pubkey if necessary
            cryptonote::keypair additional_txkey;
            if (need_additional_txkeys)
            {
              additional_txkey.sec = additional_tx_keys[output_index];
              if (dst_entr.is_subaddress)
                additional_txkey.pub = rct::rct2pk(rct::scalarmultKey(rct::pk2rct(dst_entr.addr.m_spend_public_key), rct::sk2rct(additional_txkey.sec)));
              else
                additional_txkey.pub = rct::rct2pk(rct::scalarmultBase(rct::sk2rct(additional_txkey.sec)));
            }

            bool r;
            crypto::key_derivation derivation;
            if (change_addr && *change_addr == dst_entr && !found_change)
            {
              found_change = true;
              // sending change to yourself; derivation = a*R
              r = generate_key_derivation(txkey_pub, sender_account_keys.m_view_secret_key, derivation);
              CHECK_AND_ASSERT_MES(r, false, "at creation outs: failed to generate_key_derivation(" << txkey_pub << ", " << sender_account_keys.m_view_secret_key << ")");

            }
            else
            {
              // sending to the recipient; derivation = r*A (or s*C in the subaddress scheme)
              r = generate_key_derivation(dst_entr.addr.m_view_public_key, dst_entr.is_subaddress && need_additional_txkeys ? additional_txkey.sec : tx_key, derivation);
              CHECK_AND_ASSERT_MES(r, false, "at creation outs: failed to generate_key_derivation(" << dst_entr.addr.m_view_public_key << ", " << (dst_entr.is_subaddress && need_additional_txkeys ? additional_txkey.sec : tx_key) << ")");
            }

            if (need_additional_txkeys)
            {
              additional_tx_public_keys.push_back(additional_txkey.pub);
            }

            if (tx_version > 1)
            {
              crypto::secret_key scalar1;
              derivation_to_scalar(derivation, output_index, scalar1);
              amount_keys.push_back(rct::sk2rct(scalar1));
            }

            r = derive_public_key(derivation, output_index, dst_entr.addr.m_spend_public_key, out_eph_public_key);
            CHECK_AND_ASSERT_MES(r, false, "at creation outs: failed to derive_public_key(" << derivation << ", " << output_index << ", "<< dst_entr.addr.m_spend_public_key << ")");
            return r;
        }

        bool  device_default::encrypt_payment_id(crypto::hash8 &payment_id, const crypto::public_key &public_key, const crypto::secret_key &secret_key) {
            crypto::key_derivation derivation;
            crypto::hash hash;
            char data[33]; /* A hash, and an extra byte */

            if (!generate_key_derivation(public_key, secret_key, derivation))
                return false;

            memcpy(data, &derivation, 32);
            data[32] = config::HASH_KEY_ENCRYPTED_PAYMENT_ID;
            cn_fast_hash(data, 33, hash);

            for (size_t b = 0; b < 8; ++b)
                payment_id.data[b] ^= hash.data[b];

            return true;
        }

        rct::key device_default::genCommitmentMask(const rct::key &amount_key) {
            return rct::genCommitmentMask(amount_key);
        }

        bool  device_default::ecdhEncode(rct::ecdhTuple & unmasked, const rct::key & sharedSec, bool short_amount) {
            rct::ecdhEncode(unmasked, sharedSec, short_amount);
            return true;
        }

        bool  device_default::ecdhDecode(rct::ecdhTuple & masked, const rct::key & sharedSec, bool short_amount) {
            rct::ecdhDecode(masked, sharedSec, short_amount);
            return true;
        }

        bool device_default::mlsag_prepare(const rct::key &H, const rct::key &xx,
                                         rct::key &a, rct::key &aG, rct::key &aHP, rct::key &II) {
            rct::skpkGen(a, aG);
            rct::scalarmultKey(aHP, H, a);
            rct::scalarmultKey(II, H, xx);
            return true;
        }
        bool  device_default::mlsag_prepare(rct::key &a, rct::key &aG) {
            rct::skpkGen(a, aG);
            return true;
        }
        bool  device_default::mlsag_prehash(const std::string &blob, size_t inputs_size, size_t outputs_size, const rct::keyV &hashes, const rct::ctkeyV &outPk, rct::key &prehash) {
            prehash = rct::cn_fast_hash(hashes);
            return true;
        }


        bool device_default::mlsag_hash(const rct::keyV &toHash, rct::key &c_old) {
            c_old = rct::hash_to_scalar(toHash);
            return true;
        }

        bool device_default::mlsag_sign(const rct::key &c,  const rct::keyV &xx, const rct::keyV &alpha, const size_t rows, const size_t dsRows, rct::keyV &ss ) {
            CHECK_AND_ASSERT_THROW_MES(dsRows<=rows, "dsRows greater than rows");
            CHECK_AND_ASSERT_THROW_MES(xx.size() == rows, "xx size does not match rows");
            CHECK_AND_ASSERT_THROW_MES(alpha.size() == rows, "alpha size does not match rows");
            CHECK_AND_ASSERT_THROW_MES(ss.size() == rows, "ss size does not match rows");
            for (size_t j = 0; j < rows; j++) {
                sc_mulsub(ss[j].bytes, c.bytes, xx[j].bytes, alpha[j].bytes);
            }
            return true;
        }

        bool device_default::close_tx() {
            return true;
        }


        /* ---------------------------------------------------------- */
        static device_default *default_core_device = NULL;
        void register_all(std::map<std::string, std::unique_ptr<device>> &registry) {
            if (!default_core_device) {
                default_core_device = new device_default();
                default_core_device->set_name("default_core_device");

            }
            registry.insert(std::make_pair("default", std::unique_ptr<device>(default_core_device)));
        }


    }

}<|MERGE_RESOLUTION|>--- conflicted
+++ resolved
@@ -281,15 +281,11 @@
             return true;
         }
 
-<<<<<<< HEAD
-        bool device_default::generate_output_ephemeral_keys(const size_t tx_version, bool &found_change,
-=======
         void device_default::get_transaction_prefix_hash(const cryptonote::transaction_prefix& tx, crypto::hash& h) {
             cryptonote::get_transaction_prefix_hash(tx, h);
         }
 
-        bool device_default::generate_output_ephemeral_keys(const size_t tx_version,
->>>>>>> 688a3e87
+        bool device_default::generate_output_ephemeral_keys(const size_t tx_version, bool &found_change,
                                                             const cryptonote::account_keys &sender_account_keys, const crypto::public_key &txkey_pub,  const crypto::secret_key &tx_key,
                                                             const cryptonote::tx_destination_entry &dst_entr, const boost::optional<cryptonote::tx_destination_entry> &change_addr, const size_t output_index,
                                                             const bool &need_additional_txkeys, const std::vector<crypto::secret_key> &additional_tx_keys,
