--- conflicted
+++ resolved
@@ -245,12 +245,7 @@
   void closefrom(int fd);
 
   std::string get_human_readable_timestamp(uint64_t ts);
-<<<<<<< HEAD
+  std::string get_human_readable_timespan(uint64_t seconds);
   std::string get_human_readable_timespan(std::chrono::seconds seconds);
-=======
-
-  std::string get_human_readable_timespan(uint64_t seconds);
-
->>>>>>> 0ba67562
   std::string get_human_readable_bytes(uint64_t bytes);
 }