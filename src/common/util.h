--- conflicted
+++ resolved
@@ -245,10 +245,6 @@
   void closefrom(int fd);
 
   std::string get_human_readable_timestamp(uint64_t ts);
-<<<<<<< HEAD
   std::string get_human_readable_timespan(std::chrono::seconds seconds);
-=======
-
   std::string get_human_readable_bytes(uint64_t bytes);
->>>>>>> 1ed64419
 }