--- conflicted
+++ resolved
@@ -1070,22 +1070,6 @@
     return std::string(buffer);
   }
 
-<<<<<<< HEAD
-  std::string get_human_readable_timespan(std::chrono::seconds seconds)
-  {
-    uint64_t ts = seconds.count();
-    if (ts < 60)
-      return std::to_string(ts) + tr(" seconds");
-    if (ts < 3600)
-      return std::to_string((uint64_t)(ts / 60)) + tr(" minutes");
-    if (ts < 3600 * 24)
-      return std::to_string((uint64_t)(ts / 3600)) + tr(" hours");
-    if (ts < 3600 * 24 * 30.5)
-      return std::to_string((uint64_t)(ts / (3600 * 24))) + tr(" days");
-    if (ts < 3600 * 24 * 365.25)
-      return std::to_string((uint64_t)(ts / (3600 * 24 * 30.5))) + tr(" months");
-    return tr("a long time");
-=======
   std::string get_human_readable_timespan(uint64_t seconds)
   {
     if (seconds < 60)
@@ -1101,7 +1085,12 @@
     if (seconds < 3600 * 24 * 365.25 * 100)
       return std::to_string((uint64_t)(seconds / (3600 * 24 * 30.5 * 365.25))) + " years";
     return "a long time";
->>>>>>> 0ba67562
+  }
+
+  std::string get_human_readable_timespan(std::chrono::seconds seconds)
+  {
+    std::string result = get_human_readable_timespan(seconds.count());
+    return result;
   }
 
   std::string get_human_readable_bytes(uint64_t bytes)
