--- conflicted
+++ resolved
@@ -1126,8 +1126,6 @@
     const std::uint64_t divisor = size->bytes / 1000;
     return (boost::format(size->format) % (double(bytes) / divisor)).str();
   }
-<<<<<<< HEAD
-=======
 
   void clear_screen()
   {
@@ -1286,6 +1284,4 @@
     }
     return lines;
   }
-
->>>>>>> 1b93cb74
 }