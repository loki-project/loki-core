--- conflicted
+++ resolved
@@ -31,12 +31,7 @@
 #include "blocksdat_file.h"
 #include "common/command_line.h"
 #include "cryptonote_core/cryptonote_core.h"
-<<<<<<< HEAD
 #include "blockchain_objects.h"
-#include "blockchain_db/db_types.h"
-=======
-#include "blockchain_db/blockchain_db.h"
->>>>>>> dc64fcb8
 #include "version.h"
 
 #undef LOKI_DEFAULT_LOG_CATEGORY
@@ -126,17 +121,9 @@
   LOG_PRINT_L0("Export output file: " << output_file_path.string());
 
   LOG_PRINT_L0("Initializing source blockchain (BlockchainDB)");
-<<<<<<< HEAD
   blockchain_objects_t blockchain_objects = {};
   Blockchain *core_storage = &blockchain_objects.m_blockchain;
-  BlockchainDB *db = new_db(db_type);
-=======
-  Blockchain* core_storage = NULL;
-  tx_memory_pool m_mempool(*core_storage);
-  core_storage = new Blockchain(m_mempool);
-
-  BlockchainDB* db = new_db();
->>>>>>> dc64fcb8
+  BlockchainDB *db = new_db();
   if (db == NULL)
   {
     LOG_ERROR("Failed to initialize a database");
