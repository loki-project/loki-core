--- conflicted
+++ resolved
@@ -151,18 +151,10 @@
   // tx_memory_pool, Blockchain's constructor takes tx_memory_pool object.
   LOG_PRINT_L0("Initializing source blockchain (BlockchainDB)");
   const std::string input = command_line::get_arg(vm, arg_input);
-<<<<<<< HEAD
-
   blockchain_objects_t blockchain_objects = {};
   Blockchain *core_storage = &blockchain_objects.m_blockchain;
   tx_memory_pool& m_mempool = blockchain_objects.m_mempool;
-  BlockchainDB *db = new_db(db_type);
-=======
-  std::unique_ptr<Blockchain> core_storage;
-  tx_memory_pool m_mempool(*core_storage);
-  core_storage.reset(new Blockchain(m_mempool));
-  BlockchainDB* db = new_db();
->>>>>>> dc64fcb8
+  BlockchainDB *db = new_db();
   if (db == NULL)
   {
     LOG_ERROR("Failed to initialize a database");
