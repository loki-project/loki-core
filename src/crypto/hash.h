--- conflicted
+++ resolved
@@ -117,13 +117,8 @@
     epee::to_hex::formatted(o, epee::as_byte_span(v)); return o;
   }
 
-<<<<<<< HEAD
-  const static crypto::hash null_hash = {};
-  const static crypto::hash8 null_hash8 = {};
-=======
   constexpr static crypto::hash null_hash = {};
   constexpr static crypto::hash8 null_hash8 = {};
->>>>>>> ee6e8496
 }
 
 CRYPTO_MAKE_HASHABLE(hash)
