--- conflicted
+++ resolved
@@ -158,11 +158,7 @@
     GENERATE_AND_PLAY(gen_block_miner_tx_has_out_to_alice);
     GENERATE_AND_PLAY(gen_block_has_invalid_tx);
     GENERATE_AND_PLAY(gen_block_is_too_big);
-<<<<<<< HEAD
-=======
-    GENERATE_AND_PLAY(gen_block_invalid_binary_format); // Takes up to 3 hours, if CRYPTONOTE_MINED_MONEY_UNLOCK_WINDOW == 500, up to 30 minutes, if CRYPTONOTE_MINED_MONEY_UNLOCK_WINDOW == 10
-    GENERATE_AND_PLAY(gen_block_late_v1_coinbase_tx);
->>>>>>> 29e0f113
+    GENERATE_AND_PLAY(gen_block_late_version_coinbase_tx);
 
     GENERATE_AND_PLAY(gen_uint_overflow_1);
 
