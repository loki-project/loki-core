// Copyright (c) 2014-2018, The Monero Project
// 
// All rights reserved.
// 
// Redistribution and use in source and binary forms, with or without modification, are
// permitted provided that the following conditions are met:
// 
// 1. Redistributions of source code must retain the above copyright notice, this list of
//    conditions and the following disclaimer.
// 
// 2. Redistributions in binary form must reproduce the above copyright notice, this list
//    of conditions and the following disclaimer in the documentation and/or other
//    materials provided with the distribution.
// 
// 3. Neither the name of the copyright holder nor the names of its contributors may be
//    used to endorse or promote products derived from this software without specific
//    prior written permission.
// 
// THIS SOFTWARE IS PROVIDED BY THE COPYRIGHT HOLDERS AND CONTRIBUTORS "AS IS" AND ANY
// EXPRESS OR IMPLIED WARRANTIES, INCLUDING, BUT NOT LIMITED TO, THE IMPLIED WARRANTIES OF
// MERCHANTABILITY AND FITNESS FOR A PARTICULAR PURPOSE ARE DISCLAIMED. IN NO EVENT SHALL
// THE COPYRIGHT HOLDER OR CONTRIBUTORS BE LIABLE FOR ANY DIRECT, INDIRECT, INCIDENTAL,
// SPECIAL, EXEMPLARY, OR CONSEQUENTIAL DAMAGES (INCLUDING, BUT NOT LIMITED TO,
// PROCUREMENT OF SUBSTITUTE GOODS OR SERVICES; LOSS OF USE, DATA, OR PROFITS; OR BUSINESS
// INTERRUPTION) HOWEVER CAUSED AND ON ANY THEORY OF LIABILITY, WHETHER IN CONTRACT,
// STRICT LIABILITY, OR TORT (INCLUDING NEGLIGENCE OR OTHERWISE) ARISING IN ANY WAY OUT OF
// THE USE OF THIS SOFTWARE, EVEN IF ADVISED OF THE POSSIBILITY OF SUCH DAMAGE.
// 
// Parts of this file are originally copyright (c) 2012-2013 The Cryptonote developers

#include "chaingen.h"
#include "tx_validation.h"
#include "device/device.hpp"

using namespace epee;
using namespace crypto;
using namespace cryptonote;

namespace
{
  struct tx_builder
  {
    void step1_init(txversion version = txversion::v2_ringct, uint64_t unlock_time = 0)
    {
      m_tx.vin.clear();
      m_tx.vout.clear();
      m_tx.signatures.clear();

      m_tx.version = version;
      m_tx.unlock_time = unlock_time;

      m_tx_key = keypair::generate(hw::get_device("default"));
      add_tx_pub_key_to_extra(m_tx, m_tx_key.pub);
    }

    void step2_fill_inputs(const account_keys& sender_account_keys, const std::vector<tx_source_entry>& sources)
    {
      BOOST_FOREACH(const tx_source_entry& src_entr, sources)
      {
        m_in_contexts.push_back(keypair());
        keypair& in_ephemeral = m_in_contexts.back();
        crypto::key_image img;
        std::unordered_map<crypto::public_key, cryptonote::subaddress_index> subaddresses;
        subaddresses[sender_account_keys.m_account_address.m_spend_public_key] = {0,0};
        auto& out_key = reinterpret_cast<const crypto::public_key&>(src_entr.outputs[src_entr.real_output].second.dest);
        generate_key_image_helper(sender_account_keys, subaddresses, out_key, src_entr.real_out_tx_key, src_entr.real_out_additional_tx_keys, src_entr.real_output_in_tx_index, in_ephemeral, img, hw::get_device(("default")));

        // put key image into tx input
        txin_to_key input_to_key;
        input_to_key.amount = src_entr.amount;
        input_to_key.k_image = img;

        // fill outputs array and use relative offsets
        BOOST_FOREACH(const tx_source_entry::output_entry& out_entry, src_entr.outputs)
          input_to_key.key_offsets.push_back(out_entry.first);

        input_to_key.key_offsets = absolute_output_offsets_to_relative(input_to_key.key_offsets);
        m_tx.vin.push_back(input_to_key);
      }
    }

    void step3_fill_outputs(const std::vector<tx_destination_entry>& destinations)
    {
      size_t output_index = 0;
      BOOST_FOREACH(const tx_destination_entry& dst_entr, destinations)
      {
        crypto::key_derivation derivation;
        crypto::public_key out_eph_public_key;
        crypto::generate_key_derivation(dst_entr.addr.m_view_public_key, m_tx_key.sec, derivation);
        crypto::derive_public_key(derivation, output_index, dst_entr.addr.m_spend_public_key, out_eph_public_key);

        tx_out out;
        out.amount = dst_entr.amount;
        txout_to_key tk;
        tk.key = out_eph_public_key;
        out.target = tk;
        m_tx.vout.push_back(out);
        output_index++;
      }
    }

    void step4_calc_hash()
    {
      get_transaction_prefix_hash(m_tx, m_tx_prefix_hash);
    }

    void step5_sign(const std::vector<tx_source_entry>& sources)
    {
      m_tx.signatures.clear();

      size_t i = 0;
      BOOST_FOREACH(const tx_source_entry& src_entr, sources)
      {
        std::vector<const crypto::public_key*> keys_ptrs;
        std::vector<crypto::public_key> keys(src_entr.outputs.size());
        size_t j = 0;
        BOOST_FOREACH(const tx_source_entry::output_entry& o, src_entr.outputs)
        {
          keys[j] = rct::rct2pk(o.second.dest);
          keys_ptrs.push_back(&keys[j]);
          ++j;
        }

        m_tx.signatures.push_back(std::vector<crypto::signature>());
        std::vector<crypto::signature>& sigs = m_tx.signatures.back();
        sigs.resize(src_entr.outputs.size());
        generate_ring_signature(m_tx_prefix_hash, boost::get<txin_to_key>(m_tx.vin[i]).k_image, keys_ptrs, m_in_contexts[i].sec, src_entr.real_output, sigs.data());
        i++;
      }
    }

    transaction m_tx;
    keypair m_tx_key;
    std::vector<keypair> m_in_contexts;
    crypto::hash m_tx_prefix_hash;
  };

  transaction make_simple_tx_with_unlock_time(const std::vector<test_event_entry>& events,
    const cryptonote::block& blk_head, const cryptonote::account_base& from, const cryptonote::account_base& to,
    uint64_t amount, uint64_t unlock_time)
  {
    std::vector<tx_source_entry> sources;
    std::vector<tx_destination_entry> destinations;
    fill_tx_sources_and_destinations(events, blk_head, from, get_address(to), amount, TESTS_DEFAULT_FEE, 0, sources, destinations);

    tx_builder builder;
    builder.step1_init(cryptonote::txversion::v2_ringct, unlock_time);
    builder.step2_fill_inputs(from.get_keys(), sources);
    builder.step3_fill_outputs(destinations);
    builder.step4_calc_hash();
    builder.step5_sign(sources);
    return builder.m_tx;
  };

  crypto::public_key generate_invalid_pub_key()
  {
    for (int i = 0; i <= 0xFF; ++i)
    {
      crypto::public_key key;
      memset(&key, i, sizeof(crypto::public_key));
      if (!crypto::check_key(key))
      {
        return key;
      }
    }

    throw std::runtime_error("invalid public key wasn't found");
    return crypto::public_key();
  }

  crypto::key_image generate_invalid_key_image()
  {
    crypto::key_image key_image;
    // a random key image plucked from the blockchain
    if (!epee::string_tools::hex_to_pod("6b9f5d1be7c950dc6e4e258c6ef75509412ba9ecaaf90e6886140151d1365b5e", key_image))
      throw std::runtime_error("invalid key image wasn't found");
    return key_image;
  }
}

//----------------------------------------------------------------------------------------------------------------------
// Tests

bool gen_tx_big_version::generate(std::vector<test_event_entry>& events) const
{
  uint64_t ts_start = 1338224400;

  GENERATE_ACCOUNT(miner_account);
  MAKE_GENESIS_BLOCK(events, blk_tail, miner_account, ts_start);
  REWIND_BLOCKS_N(events, blk_money_unlocked, blk_tail, miner_account, 30);
  REWIND_BLOCKS(events, blk_head, blk_money_unlocked, miner_account);

  std::vector<tx_source_entry> sources;
  std::vector<tx_destination_entry> destinations;
  fill_tx_sources_and_destinations(events, blk_money_unlocked, miner_account, get_address(miner_account), MK_COINS(1), TESTS_DEFAULT_FEE, 0, sources, destinations);

  transaction tx = {};
  loki_tx_builder(events, tx, blk_money_unlocked, miner_account, miner_account, MK_COINS(1), -1).build();
  DO_CALLBACK(events, "mark_invalid_tx");
  events.push_back(tx);

  return true;
}

bool gen_tx_unlock_time::generate(std::vector<test_event_entry>& events) const
{
  uint64_t ts_start = 1338224400;

  GENERATE_ACCOUNT  (miner_account);
  MAKE_GENESIS_BLOCK(events, blk_tail, miner_account, ts_start);
  REWIND_BLOCKS_N   (events, blk_money_unlocked, blk_tail,           miner_account, 40);
  REWIND_BLOCKS     (events, blk_head,           blk_money_unlocked, miner_account);

  std::list<transaction> txs_0;

  transaction tx       = {};
  uint64_t unlock_time = 0;
  loki_tx_builder(events, tx, blk_money_unlocked, miner_account, miner_account, MK_COINS(1), cryptonote::network_version_7).with_unlock_time(unlock_time).build();
  events.push_back(tx);
  txs_0.push_back(tx);

  tx          = {};
  unlock_time = get_block_height(blk_money_unlocked) - 1;
  loki_tx_builder(events, tx, blk_money_unlocked, miner_account, miner_account, MK_COINS(1), cryptonote::network_version_7).with_unlock_time(unlock_time).build();
  events.push_back(tx);
  txs_0.push_back(tx);

  tx          = {};
  unlock_time = get_block_height(blk_money_unlocked);
  loki_tx_builder(events, tx, blk_money_unlocked, miner_account, miner_account, MK_COINS(1), cryptonote::network_version_7).with_unlock_time(unlock_time).build();
  events.push_back(tx);
  txs_0.push_back(tx);

  tx          = {};
  unlock_time = get_block_height(blk_money_unlocked) + 1;
  loki_tx_builder(events, tx, blk_money_unlocked, miner_account, miner_account, MK_COINS(1), cryptonote::network_version_7).with_unlock_time(unlock_time).build();
  events.push_back(tx);
  txs_0.push_back(tx);

  tx          = {};
  unlock_time = get_block_height(blk_money_unlocked) + 2;
  loki_tx_builder(events, tx, blk_money_unlocked, miner_account, miner_account, MK_COINS(1), cryptonote::network_version_7).with_unlock_time(unlock_time).build();
  events.push_back(tx);
  txs_0.push_back(tx);

  tx          = {};
  unlock_time = ts_start - 1;
  loki_tx_builder(events, tx, blk_money_unlocked, miner_account, miner_account, MK_COINS(1), cryptonote::network_version_7).with_unlock_time(unlock_time).build();
  events.push_back(tx);
  txs_0.push_back(tx);

  tx          = {};
  unlock_time = time(0) + 60 * 60;
  loki_tx_builder(events, tx, blk_money_unlocked, miner_account, miner_account, MK_COINS(1), cryptonote::network_version_7).with_unlock_time(unlock_time).build();
  events.push_back(tx);
  txs_0.push_back(tx);

  MAKE_NEXT_BLOCK_TX_LIST(events, blk_tmp, blk_money_unlocked, miner_account, txs_0);
  return true;
}

bool gen_tx_input_is_not_txin_to_key::generate(std::vector<test_event_entry>& events) const
{
  uint64_t ts_start = 1338224400;

  GENERATE_ACCOUNT(miner_account);
  MAKE_GENESIS_BLOCK(events, blk_tail, miner_account, ts_start);
  REWIND_BLOCKS_N   (events, blk_money_unlocked, blk_tail,           miner_account, 40);
  REWIND_BLOCKS     (events, blk_head,           blk_money_unlocked, miner_account);

  MAKE_NEXT_BLOCK(events, blk_tmp, blk_head, miner_account);
  events.pop_back();

  DO_CALLBACK(events, "mark_invalid_tx");
  events.push_back(blk_tmp.miner_tx);

  DO_CALLBACK(events, "mark_invalid_tx");
  transaction tx = {};
  loki_tx_builder(events, tx, blk_money_unlocked, miner_account, miner_account, MK_COINS(1), cryptonote::network_version_7).build();
  tx.vin.push_back(txin_to_script());
  events.push_back(tx);

  DO_CALLBACK(events, "mark_invalid_tx");
  tx = {};
  loki_tx_builder(events, tx, blk_money_unlocked, miner_account, miner_account, MK_COINS(1), cryptonote::network_version_7).build();
  tx.vin.push_back(txin_to_scripthash());
  events.push_back(tx);

  return true;
}

bool gen_tx_no_inputs_no_outputs::generate(std::vector<test_event_entry>& events) const
{
  uint64_t ts_start = 1338224400;

  GENERATE_ACCOUNT(miner_account);
  MAKE_GENESIS_BLOCK(events, blk_0, miner_account, ts_start);

  transaction tx = {};
  tx.version     = cryptonote::txversion::v2_ringct;
  add_tx_pub_key_to_extra(tx, keypair::generate(hw::get_device("default")).pub);

  DO_CALLBACK(events, "mark_invalid_tx");
  events.push_back(tx);
  return true;
}

bool gen_tx_no_inputs_has_outputs::generate(std::vector<test_event_entry>& events) const
{
  uint64_t ts_start = 1338224400;

  GENERATE_ACCOUNT  (miner_account);
  MAKE_GENESIS_BLOCK(events, blk_tail, miner_account, ts_start);
  REWIND_BLOCKS_N   (events, blk_money_unlocked, blk_tail,           miner_account, 40);
  REWIND_BLOCKS     (events, blk_head,           blk_money_unlocked, miner_account);

  transaction tx = {};
  loki_tx_builder(events, tx, blk_money_unlocked, miner_account, miner_account, MK_COINS(1), cryptonote::network_version_7).build();
  tx.vin.clear();

  DO_CALLBACK(events, "mark_invalid_tx");
  events.push_back(tx);
  return true;
}

bool gen_tx_has_inputs_no_outputs::generate(std::vector<test_event_entry>& events) const
{
  uint64_t ts_start = 1338224400;

  GENERATE_ACCOUNT  (miner_account);
  MAKE_GENESIS_BLOCK(events, blk_tail, miner_account, ts_start);
  REWIND_BLOCKS_N   (events, blk_money_unlocked, blk_tail,           miner_account, 40);
  REWIND_BLOCKS     (events, blk_head,           blk_money_unlocked, miner_account);

  transaction tx = {};
  loki_tx_builder(events, tx, blk_money_unlocked, miner_account, miner_account, MK_COINS(1), cryptonote::network_version_7).build();
  tx.vout.clear();

  DO_CALLBACK(events, "mark_invalid_tx"); // NOTE(loki): This used to be valid in Monero pre RCT, but not anymore with our transactions because we start with RCT type TXs
  events.push_back(tx);
  return true;
}

bool gen_tx_invalid_input_amount::generate(std::vector<test_event_entry>& events) const
{
  uint64_t ts_start = 1338224400;

  GENERATE_ACCOUNT(miner_account);
  MAKE_GENESIS_BLOCK(events, blk_tail, miner_account, ts_start);
  REWIND_BLOCKS_N   (events, blk_money_unlocked, blk_tail,           miner_account, 40);
  REWIND_BLOCKS     (events, blk_head,           blk_money_unlocked, miner_account);

  std::vector<tx_source_entry>      sources;
  std::vector<tx_destination_entry> destinations;
  uint64_t                          change_amount;
  fill_tx_sources_and_destinations(events, blk_money_unlocked, miner_account, get_address(miner_account), MK_COINS(1), TESTS_DEFAULT_FEE, CRYPTONOTE_DEFAULT_TX_MIXIN, sources, destinations, &change_amount);
  sources.front().amount++;

  transaction tx = {};
  cryptonote::tx_destination_entry change_addr{ change_amount, miner_account.get_keys().m_account_address, false /*is_subaddress*/ };
  assert(cryptonote::construct_tx(miner_account.get_keys(), sources, destinations, change_addr, {} /*tx_extra*/, tx, 0 /*unlock_time*/, cryptonote::network_version_7, false /*is_staking*/));

  DO_CALLBACK(events, "mark_invalid_tx");
  events.push_back(tx);
  return true;
}

bool gen_tx_input_wo_key_offsets::generate(std::vector<test_event_entry>& events) const
{
  uint64_t ts_start = 1338224400;

  GENERATE_ACCOUNT(miner_account);
  MAKE_GENESIS_BLOCK(events, blk_tail, miner_account, ts_start);
  REWIND_BLOCKS_N   (events, blk_money_unlocked, blk_tail,           miner_account, 40);
  REWIND_BLOCKS     (events, blk_head,           blk_money_unlocked, miner_account);

  std::vector<tx_source_entry> sources;
  std::vector<tx_destination_entry> destinations;
  fill_tx_sources_and_destinations(events, blk_money_unlocked, miner_account, get_address(miner_account), MK_COINS(1), TESTS_DEFAULT_FEE, CRYPTONOTE_DEFAULT_TX_MIXIN, sources, destinations);

  transaction tx = {};
  loki_tx_builder(events, tx, blk_money_unlocked, miner_account, miner_account, MK_COINS(1), cryptonote::network_version_7).build();
  txin_to_key& in_to_key = boost::get<txin_to_key>(tx.vin.front());
  while (!in_to_key.key_offsets.empty())
    in_to_key.key_offsets.pop_back();

  DO_CALLBACK(events, "mark_invalid_tx");
  events.push_back(tx);
  return true;
}

bool gen_tx_key_offset_points_to_foreign_key::generate(std::vector<test_event_entry>& events) const
{
  uint64_t ts_start = 1338224400;
  GENERATE_ACCOUNT  (miner_account);
  MAKE_GENESIS_BLOCK(events, blk_tail, miner_account, ts_start);
  REWIND_BLOCKS_N   (events, blk_1, blk_tail, miner_account, 40);
  REWIND_BLOCKS     (events, blk_2, blk_1,    miner_account);

  MAKE_ACCOUNT      (events, alice_account);
  MAKE_ACCOUNT      (events, bob_account);

  MAKE_TX_LIST_START     (events, txs_0, miner_account, bob_account,   MK_COINS(15) + 1, blk_2);
  MAKE_TX_LIST           (events, txs_0, miner_account, alice_account, MK_COINS(15) + 1, blk_2);
  MAKE_NEXT_BLOCK_TX_LIST(events, blk_money_unlocked, blk_2,              miner_account, txs_0);
  REWIND_BLOCKS          (events, blk_head,           blk_money_unlocked, miner_account);

  transaction bob_tx = {};
  loki_tx_builder(events, bob_tx, blk_money_unlocked, bob_account, miner_account, MK_COINS(15) + 1 - TESTS_DEFAULT_FEE, cryptonote::network_version_7).with_fee(TESTS_DEFAULT_FEE).build();

  std::vector<tx_source_entry>      sources_alice;
  std::vector<tx_destination_entry> destinations_alice;
  fill_tx_sources_and_destinations(events, blk_money_unlocked, alice_account, get_address(miner_account), MK_COINS(15) + 1 - TESTS_DEFAULT_FEE, TESTS_DEFAULT_FEE, CRYPTONOTE_DEFAULT_TX_MIXIN, sources_alice, destinations_alice);

  txin_to_key& bob_in_to_key        = boost::get<txin_to_key>(bob_tx.vin.front());
  bob_in_to_key.key_offsets.front() = sources_alice.front().outputs.back().first;

  // TODO(loki): This used to be first(), but in the debugger bob's front() is
  // 0 and alice's front() is 0 .. sooo ??  Reassigning the first offset
  // wouldn't change the test.  Now this test returns the same error as
  // gen_tx_sender_key_offset_not_exist so I don't think this test is correct
  // using back().
  // bob_in_to_key.key_offsets.front() = sources_alice.front().outputs.first().first;

  DO_CALLBACK(events, "mark_invalid_tx");
  events.push_back(bob_tx);
  return true;
}

bool gen_tx_sender_key_offset_not_exist::generate(std::vector<test_event_entry>& events) const
{
  uint64_t ts_start = 1338224400;

  GENERATE_ACCOUNT  (miner_account);
  MAKE_GENESIS_BLOCK(events, blk_tail, miner_account, ts_start);
  REWIND_BLOCKS_N   (events, blk_money_unlocked, blk_tail,           miner_account, 40);
  REWIND_BLOCKS     (events, blk_head,           blk_money_unlocked, miner_account);

  transaction tx = {};
  loki_tx_builder(events, tx, blk_money_unlocked, miner_account, miner_account, MK_COINS(1), cryptonote::network_version_7).build();
  txin_to_key& in_to_key        = boost::get<txin_to_key>(tx.vin.front());
  in_to_key.key_offsets.front() = std::numeric_limits<uint64_t>::max();

  DO_CALLBACK(events, "mark_invalid_tx");
  events.push_back(tx);
  return true;
}

bool gen_tx_mixed_key_offset_not_exist::generate(std::vector<test_event_entry>& events) const
{
  uint64_t ts_start = 1338224400;

  // TODO(loki): This test looks broken. step2_fill_inputs calls
  // generate_key_image_helper() which returns false and doesn't write to the TX
  // if it fails. This test fails and early outs before the the key image is
  // even made so, we can't really test putting this onto the chain? This would
  // be more like a unit test.

  // Monero version
#if 0
  GENERATE_ACCOUNT(miner_account);
  MAKE_GENESIS_BLOCK(events, blk_0, miner_account, ts_start);
  MAKE_NEXT_BLOCK(events, blk_1, blk_0, miner_account);
  REWIND_BLOCKS(events, blk_1r, blk_1, miner_account);
  MAKE_ACCOUNT(events, alice_account);
  MAKE_ACCOUNT(events, bob_account);
  MAKE_TX_LIST_START(events, txs_0, miner_account, bob_account, MK_COINS(1) + TESTS_DEFAULT_FEE, blk_1);
  MAKE_TX_LIST(events, txs_0, miner_account, alice_account, MK_COINS(1) + TESTS_DEFAULT_FEE, blk_1);
  MAKE_NEXT_BLOCK_TX_LIST(events, blk_2, blk_1r, miner_account, txs_0);

  std::vector<tx_source_entry> sources;
  std::vector<tx_destination_entry> destinations;
  fill_tx_sources_and_destinations(events, blk_2, bob_account, miner_account, MK_COINS(1), TESTS_DEFAULT_FEE, 1, sources, destinations);

  sources.front().outputs[(sources.front().real_output + 1) % 2].first = std::numeric_limits<uint64_t>::max();

  tx_builder builder;
  builder.step1_init();
  builder.step2_fill_inputs(bob_account.get_keys(), sources);
  builder.step3_fill_outputs(destinations);
  builder.step4_calc_hash();
  builder.step5_sign(sources);

  DO_CALLBACK(events, "mark_invalid_tx");
  events.push_back(builder.m_tx);
#endif

  // Loki version
#if 0
  GENERATE_ACCOUNT  (miner_account);
  MAKE_GENESIS_BLOCK(events, blk_tail, miner_account, ts_start);
  REWIND_BLOCKS_N   (events, blk_1, blk_tail, miner_account, 40);
  REWIND_BLOCKS     (events, blk_2, blk_1,    miner_account);

  MAKE_ACCOUNT      (events, alice_account);
  MAKE_ACCOUNT      (events, bob_account);

  MAKE_TX_LIST_START     (events, txs_0, miner_account, bob_account,   MK_COINS(1) + TESTS_DEFAULT_FEE, blk_2);
  MAKE_TX_LIST           (events, txs_0, miner_account, alice_account, MK_COINS(1) + TESTS_DEFAULT_FEE, blk_2);
  MAKE_NEXT_BLOCK_TX_LIST(events, blk_money_unlocked, blk_2,              miner_account, txs_0);
  REWIND_BLOCKS          (events, blk_head,           blk_money_unlocked, miner_account);

  std::vector<tx_source_entry>      sources;
  std::vector<tx_destination_entry> destinations;
  uint64_t                          change_amount;
  fill_tx_sources_and_destinations(events, blk_money_unlocked, bob_account, miner_account, MK_COINS(1), TESTS_DEFAULT_FEE, CRYPTONOTE_DEFAULT_TX_MIXIN, sources, destinations, &change_amount);
  sources.front().outputs[(sources.front().real_output + 1) % 2].first = std::numeric_limits<uint64_t>::max();

  transaction tx = {};
  cryptonote::tx_destination_entry change_addr{ change_amount, miner_account.get_keys().m_account_address, false /*is_subaddress*/ };
  assert(cryptonote::construct_tx(miner_account.get_keys(), sources, destinations, change_addr, {} /*tx_extra*/, tx, 0 /*unlock_time*/, cryptonote::network_version_7, false /*is_staking*/));

  DO_CALLBACK(events, "mark_invalid_tx");
  events.push_back(tx);
#endif
  return true;
}

bool gen_tx_key_image_not_derive_from_tx_key::generate(std::vector<test_event_entry>& events) const
{
  uint64_t ts_start = 1338224400;
  GENERATE_ACCOUNT  (miner_account);
  MAKE_GENESIS_BLOCK(events, blk_tail, miner_account, ts_start);
  REWIND_BLOCKS_N   (events, blk_money_unlocked, blk_tail,           miner_account, 40);
  REWIND_BLOCKS     (events, blk_head,           blk_money_unlocked, miner_account);

  transaction tx = {};
  loki_tx_builder(events, tx, blk_money_unlocked, miner_account, miner_account, MK_COINS(1), cryptonote::network_version_7).build();
  txin_to_key& in_to_key        = boost::get<txin_to_key>(tx.vin.front());

  // Use fake key image
  keypair keys = keypair::generate(hw::get_device("default"));
  key_image fake_key_image;
  crypto::generate_key_image(keys.pub, keys.sec, fake_key_image);
  in_to_key.k_image = fake_key_image;

  // Tx with invalid key image can't be subscribed, so create empty signature
<<<<<<< HEAD
  tx.signatures.resize(1);
  tx.signatures[0].resize(1);
  tx.signatures[0][0] = boost::value_initialized<crypto::signature>();
=======
  builder.m_tx.signatures.resize(1);
  builder.m_tx.signatures[0].resize(1);
  builder.m_tx.signatures[0][0] = crypto::signature{};
>>>>>>> ee6e8496

  DO_CALLBACK(events, "mark_invalid_tx");
  events.push_back(tx);
  return true;
}

bool gen_tx_key_image_is_invalid::generate(std::vector<test_event_entry>& events) const
{
  uint64_t ts_start = 1338224400;
  GENERATE_ACCOUNT  (miner_account);
  MAKE_GENESIS_BLOCK(events, blk_tail, miner_account, ts_start);
  REWIND_BLOCKS_N   (events, blk_money_unlocked, blk_tail,           miner_account, 40);
  REWIND_BLOCKS     (events, blk_head,           blk_money_unlocked, miner_account);

  transaction tx = {};
  loki_tx_builder(events, tx, blk_money_unlocked, miner_account, miner_account, MK_COINS(1), cryptonote::network_version_7).build();
  txin_to_key& in_to_key = boost::get<txin_to_key>(tx.vin.front());
  in_to_key.k_image      = generate_invalid_key_image();

  // Tx with invalid key image can't be subscribed, so create empty signature
<<<<<<< HEAD
  tx.signatures.resize(1);
  tx.signatures[0].resize(1);
  tx.signatures[0][0] = boost::value_initialized<crypto::signature>();
=======
  builder.m_tx.signatures.resize(1);
  builder.m_tx.signatures[0].resize(1);
  builder.m_tx.signatures[0][0] = crypto::signature{};
>>>>>>> ee6e8496

  DO_CALLBACK(events, "mark_invalid_tx");
  events.push_back(tx);
  return true;
}

bool gen_tx_check_input_unlock_time::generate(std::vector<test_event_entry>& events) const
{
  static const size_t tests_count = 6;

  uint64_t ts_start = 1338224400;

  GENERATE_ACCOUNT  (miner_account);
  MAKE_GENESIS_BLOCK(events, blk_0, miner_account, ts_start);
  REWIND_BLOCKS_N   (events, blk_1, blk_0, miner_account, tests_count - 1);
  REWIND_BLOCKS     (events, blk_1r, blk_1, miner_account);

  std::array<account_base, tests_count> accounts;
  for (size_t i = 0; i < tests_count; ++i)
  {
    MAKE_ACCOUNT(events, acc);
    accounts[i] = acc;
  }

  std::list<transaction> txs_0;
  auto make_tx_to_acc = [&](size_t acc_idx, uint64_t unlock_time)
  {
    txs_0.push_back(make_simple_tx_with_unlock_time(events, blk_1, miner_account, accounts[acc_idx],
      MK_COINS(1) + TESTS_DEFAULT_FEE, unlock_time));
    events.push_back(txs_0.back());
  };

  uint64_t blk_3_height = get_block_height(blk_1r) + 2;
  make_tx_to_acc(0, 0);
  make_tx_to_acc(1, blk_3_height - 1);
  make_tx_to_acc(2, blk_3_height);
  make_tx_to_acc(3, blk_3_height + 1);
  make_tx_to_acc(4, time(0) - 1);
  make_tx_to_acc(5, time(0) + 60 * 60);
  MAKE_NEXT_BLOCK_TX_LIST(events, blk_2, blk_1r, miner_account, txs_0);

  std::list<transaction> txs_1;
  auto make_tx_from_acc = [&](size_t acc_idx, bool invalid)
  {
    transaction tx = make_simple_tx_with_unlock_time(events, blk_2, accounts[acc_idx], miner_account, MK_COINS(1), 0);
    if (invalid)
    {
      DO_CALLBACK(events, "mark_invalid_tx");
    }
    else
    {
      txs_1.push_back(tx);
    }
    events.push_back(tx);
  };

  make_tx_from_acc(0, false);
  make_tx_from_acc(1, false);
  make_tx_from_acc(2, false);
  make_tx_from_acc(3, true);
  make_tx_from_acc(4, false);
  make_tx_from_acc(5, true);
  MAKE_NEXT_BLOCK_TX_LIST(events, blk_3, blk_2, miner_account, txs_1);

  return true;
}

bool gen_tx_txout_to_key_has_invalid_key::generate(std::vector<test_event_entry>& events) const
{
  uint64_t ts_start = 1338224400;
  GENERATE_ACCOUNT  (miner_account);
  MAKE_GENESIS_BLOCK(events, blk_tail, miner_account, ts_start);
  REWIND_BLOCKS_N   (events, blk_money_unlocked, blk_tail,           miner_account, 40);
  REWIND_BLOCKS     (events, blk_head,           blk_money_unlocked, miner_account);

  transaction tx           = {};
  loki_tx_builder(events, tx, blk_money_unlocked, miner_account, miner_account, MK_COINS(1), cryptonote::network_version_7).build();
  txout_to_key& out_to_key = boost::get<txout_to_key>(tx.vout.front().target);
  out_to_key.key           = generate_invalid_pub_key();

  DO_CALLBACK(events, "mark_invalid_tx");
  events.push_back(tx);
  return true;
}

bool gen_tx_output_with_zero_amount::generate(std::vector<test_event_entry>& events) const
{
  uint64_t ts_start = 1338224400;
  GENERATE_ACCOUNT  (miner_account);
  MAKE_GENESIS_BLOCK(events, blk_tail, miner_account, ts_start);
  REWIND_BLOCKS_N   (events, blk_money_unlocked, blk_tail,           miner_account, 40);
  REWIND_BLOCKS     (events, blk_head,           blk_money_unlocked, miner_account);

  // TODO(loki): Hmm. Can't use loki_tx_builder approach because RCT masks amounts
  // after it's constructed, so vout amounts is already zero. It seems to be
  // valid to be able to send a transaction whos output is zero, so this test
  // might not be valid anymore post RCT.
#if 1
  std::vector<tx_source_entry>      sources;
  std::vector<tx_destination_entry> destinations;
  uint64_t                          change_amount;
  fill_tx_sources_and_destinations(events, blk_money_unlocked, miner_account, get_address(miner_account), MK_COINS(1), TESTS_DEFAULT_FEE, CRYPTONOTE_DEFAULT_TX_MIXIN, sources, destinations, &change_amount);

  for (tx_destination_entry &entry : destinations)
    entry.amount = 0;

  transaction tx = {};
  cryptonote::tx_destination_entry change_addr{ change_amount, miner_account.get_keys().m_account_address, false /*is_subaddress*/ };
  assert(cryptonote::construct_tx(miner_account.get_keys(), sources, destinations, change_addr, {} /*tx_extra*/, tx, 0 /*unlock_time*/, cryptonote::network_version_7, false /*is_staking*/));

#else
  transaction tx           = {};
  loki_tx_builder(events, tx, blk_money_unlocked, miner_account, miner_account, MK_COINS(1), cryptonote::network_version_7).build();
  tx.vout.front().amount = 0;

#endif

  DO_CALLBACK(events, "mark_invalid_tx");
  events.push_back(tx);
  return true;
}

bool gen_tx_output_is_not_txout_to_key::generate(std::vector<test_event_entry>& events) const
{
  uint64_t ts_start = 1338224400;
  GENERATE_ACCOUNT  (miner_account);
  MAKE_GENESIS_BLOCK(events, blk_tail, miner_account, ts_start);
  REWIND_BLOCKS_N   (events, blk_money_unlocked, blk_tail,           miner_account, 40);
  REWIND_BLOCKS     (events, blk_head,           blk_money_unlocked, miner_account);

  transaction tx = {};
  loki_tx_builder(events, tx, blk_money_unlocked, miner_account, miner_account, MK_COINS(1), cryptonote::network_version_7).build();
  tx.vout.back().target = txout_to_script();

  DO_CALLBACK(events, "mark_invalid_tx");
  events.push_back(tx);

  tx = {};
  loki_tx_builder(events, tx, blk_money_unlocked, miner_account, miner_account, MK_COINS(1), cryptonote::network_version_7).build();
  tx.vout.back().target = txout_to_scripthash();

  DO_CALLBACK(events, "mark_invalid_tx");
  events.push_back(tx);
  return true;
}

bool gen_tx_signatures_are_invalid::generate(std::vector<test_event_entry>& events) const
{
  uint64_t ts_start = 1338224400;
  GENERATE_ACCOUNT  (miner_account);
  MAKE_GENESIS_BLOCK(events, blk_tail, miner_account, ts_start);
  REWIND_BLOCKS_N   (events, blk_1, blk_tail, miner_account, 40);
  REWIND_BLOCKS     (events, blk_2, blk_1,    miner_account);

  MAKE_ACCOUNT      (events, alice_account);
  MAKE_ACCOUNT      (events, bob_account);

  MAKE_TX_LIST_START     (events, txs_0, miner_account, bob_account,   MK_COINS(1) + TESTS_DEFAULT_FEE, blk_2);
  MAKE_TX_LIST           (events, txs_0, miner_account, alice_account, MK_COINS(1) + TESTS_DEFAULT_FEE, blk_2);
  MAKE_NEXT_BLOCK_TX_LIST(events, blk_money_unlocked, blk_2,              miner_account, txs_0);
  REWIND_BLOCKS          (events, blk_head,           blk_money_unlocked, miner_account);

  transaction miner_tx = {};
  loki_tx_builder(events, miner_tx, blk_money_unlocked, miner_account, miner_account, MK_COINS(60), cryptonote::network_version_7).with_fee(TESTS_DEFAULT_FEE).build();

  // TX without signatures
  DO_CALLBACK(events, "mark_invalid_tx");
  blobdata sr_tx = t_serializable_object_to_blob(static_cast<transaction_prefix>(miner_tx));
  events.push_back(serialized_transaction(sr_tx));

  // TX have a few inputs, and not enough signatures
  DO_CALLBACK(events, "mark_invalid_tx");
  sr_tx = t_serializable_object_to_blob(miner_tx);
  sr_tx.resize(sr_tx.size() - sizeof(crypto::signature));
  events.push_back(serialized_transaction(sr_tx));

  // TX have a few inputs, and too many signatures
  DO_CALLBACK(events, "mark_invalid_tx");
  sr_tx = t_serializable_object_to_blob(miner_tx);
  sr_tx.insert(sr_tx.end(), sr_tx.end() - sizeof(crypto::signature), sr_tx.end());
  events.push_back(serialized_transaction(sr_tx));

  transaction bob_tx = {};
  loki_tx_builder(events, bob_tx, blk_money_unlocked, bob_account, miner_account, MK_COINS(1), cryptonote::network_version_7).with_fee(TESTS_DEFAULT_FEE).build();

  // TX without signatures
  DO_CALLBACK(events, "mark_invalid_tx");
  sr_tx = t_serializable_object_to_blob(static_cast<transaction_prefix>(bob_tx));
  events.push_back(serialized_transaction(sr_tx));

  // TX have not enough signatures
  DO_CALLBACK(events, "mark_invalid_tx");
  sr_tx = t_serializable_object_to_blob(bob_tx);
  sr_tx.resize(sr_tx.size() - sizeof(crypto::signature));
  events.push_back(serialized_transaction(sr_tx));

  // TX have too many signatures
  DO_CALLBACK(events, "mark_invalid_tx");
  sr_tx = t_serializable_object_to_blob(bob_tx);
  sr_tx.insert(sr_tx.end(), sr_tx.end() - sizeof(crypto::signature), sr_tx.end());
  events.push_back(serialized_transaction(sr_tx));
  return true;
}<|MERGE_RESOLUTION|>--- conflicted
+++ resolved
@@ -535,15 +535,9 @@
   in_to_key.k_image = fake_key_image;
 
   // Tx with invalid key image can't be subscribed, so create empty signature
-<<<<<<< HEAD
   tx.signatures.resize(1);
   tx.signatures[0].resize(1);
-  tx.signatures[0][0] = boost::value_initialized<crypto::signature>();
-=======
-  builder.m_tx.signatures.resize(1);
-  builder.m_tx.signatures[0].resize(1);
-  builder.m_tx.signatures[0][0] = crypto::signature{};
->>>>>>> ee6e8496
+  tx.signatures[0][0] = crypto::signature{};
 
   DO_CALLBACK(events, "mark_invalid_tx");
   events.push_back(tx);
@@ -564,15 +558,9 @@
   in_to_key.k_image      = generate_invalid_key_image();
 
   // Tx with invalid key image can't be subscribed, so create empty signature
-<<<<<<< HEAD
   tx.signatures.resize(1);
   tx.signatures[0].resize(1);
-  tx.signatures[0][0] = boost::value_initialized<crypto::signature>();
-=======
-  builder.m_tx.signatures.resize(1);
-  builder.m_tx.signatures[0].resize(1);
-  builder.m_tx.signatures[0][0] = crypto::signature{};
->>>>>>> ee6e8496
+  tx.signatures[0][0] = crypto::signature{};
 
   DO_CALLBACK(events, "mark_invalid_tx");
   events.push_back(tx);
